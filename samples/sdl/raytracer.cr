# Ported from Nimrod: https://gist.github.com/AdrianV/5774141

require "./sdl/sdl"

WIDTH     = 1280
HEIGHT    =  720
FOV       = 45.0
MAX_DEPTH =    6

struct Vec3
  getter :x
  getter :y
  getter :z

  def initialize
    @x, @y, @z = 0.0, 0.0, 0.0
  end

  def initialize(value)
    @x, @y, @z = value, value, value
  end

  def initialize(@x, @y, @z)
  end

  {% for op in %w(+ - * /) %}
    def {{op.id}}(other : Vec3)
      Vec3.new(@x {{op.id}} other.x, @y {{op.id}} other.y, @z {{op.id}} other.z)
    end

    def {{op.id}}(other : Float)
      Vec3.new(@x {{op.id}} other, @y {{op.id}} other, @z {{op.id}} other)
    end
  {% end %}

  def -
    Vec3.new(-@x, -@y, -@z)
  end

  def dot(other)
    @x * other.x + @y * other.y + @z * other.z
  end

  def magnitude
    Math.sqrt(dot(self))
  end

  def normalize
    m = magnitude
    Vec3.new(@x / m, @y / m, @z / m)
  end
end

record Ray, start : Vec3, dir : Vec3

class Sphere
  getter :color
  getter :reflection
  getter :transparency

  def initialize(@center : Vec3, @radius : Float64, @color : Vec3, @reflection = 0.0, @transparency = 0.0)
  end

  def intersects?(ray)
    vl = @center - ray.start
    a = vl.dot(ray.dir)
    return false if a < 0

    b2 = vl.dot(vl) - a * a
    r2 = @radius * @radius
    return false if b2 > r2

    true
  end

  def intersect(ray, distance)
    vl = @center - ray.start
    a = vl.dot(ray.dir)
    return nil if a < 0

    b2 = vl.dot(vl) - a * a
    r2 = @radius * @radius
    return nil if b2 > r2

    c = Math.sqrt(r2 - b2)
    near = a - c
    far = a + c
    near < 0 ? far : near
  end

  def normalize(v)
    (v - @center).normalize
  end
end

record Light, position : Vec3, color : Vec3
record Scene, objects : Array(Sphere), lights : Array(Light)

def trace(ray, scene, depth)
  nearest = 1e9
  obj = nil
  result = Vec3.new

  scene.objects.each do |o|
    distance = 1e9
    if (distance = o.intersect(ray, distance)) && distance < nearest
      nearest = distance
      obj = o
    end
  end

  if obj
    point_of_hit = ray.dir * nearest
    point_of_hit += ray.start
    normal = obj.normalize(point_of_hit)
    inside = false
    dot_normal_ray = normal.dot(ray.dir)
    if dot_normal_ray > 0
      inside = true
      normal = -normal
      dot_normal_ray = -dot_normal_ray
    end

    reflection_ratio = obj.reflection
    norm_e5 = normal * 1.0e-5

    scene.lights.each do |lgt|
      light_direction = (lgt.position - point_of_hit).normalize
      r = Ray.new(point_of_hit + norm_e5, light_direction)

      # go through the scene check whether we're blocked from the lights
      blocked = scene.objects.any? &.intersects? r

      unless blocked
        temp = lgt.color
        temp *= Math.max(0.0, normal.dot(light_direction))
        temp *= obj.color
        temp *= (1.0 - reflection_ratio)
        result += temp
      end
    end

    facing = Math.max(0.0, -dot_normal_ray)
    fresneleffect = reflection_ratio + (1.0 - reflection_ratio) * ((1.0 - facing) ** 5.0)

    # compute reflection
    if depth < MAX_DEPTH && reflection_ratio > 0
      reflection_direction = ray.dir - normal * 2.0 * dot_normal_ray
      reflection = trace(Ray.new(point_of_hit + norm_e5, reflection_direction), scene, depth + 1)
      result += reflection * fresneleffect
    end

    # compute refraction
    if depth < MAX_DEPTH && (obj.transparency > 0.0)
      ior = 1.5
      ce = ray.dir.dot(normal) * -1.0
      ior = inside ? 1.0 / ior : ior
      eta = 1.0 / ior
      gf = (ray.dir + normal * ce) * eta
      sin_t1_2 = 1.0 - ce * ce
      sin_t2_2 = sin_t1_2 * (eta * eta)
      if sin_t2_2 < 1.0
        gc = normal * Math.sqrt(1 - sin_t2_2)
        refraction_direction = gf - gc
        refraction = trace(Ray.new(point_of_hit - normal * 1.0e-4, refraction_direction),
          scene, depth + 1)
        result += refraction * (1.0 - fresneleffect) * obj.transparency
      end
    end
  end

  result
end

def render(scene, surface)
  surface.lock

  eye = Vec3.new
  h = Math.tan(FOV / 360.0 * 2.0 * Math::PI / 2.0) * 2.0
  ww = surface.width.to_f64
  hh = surface.height.to_f64
  w = h * ww / hh

  i = 0
  HEIGHT.times do |y|
    yy = y.to_f64
    WIDTH.times do |x|
      xx = x.to_f64
      dir = Vec3.new((xx - ww / 2.0) / ww * w,
        (hh / 2.0 - yy) / hh * h,
        -1.0).normalize
      pixel = trace(Ray.new(eye, dir), scene, 0.0)
      r = Math.min(255, (pixel.x * 255.0).round.to_i)
      g = Math.min(255, (pixel.y * 255.0).round.to_i)
      b = Math.min(255, (pixel.z * 255.0).round.to_i)
      surface[i] = (b << 24) + (g << 16) + (r << 8)
      i += 1
    end
  end

  surface.unlock
  surface.update_rect 0, 0, 0, 0
end

Signal::INT.trap { exit }

scene = Scene.new(
  [
    Sphere.new(Vec3.new(0.0, -10002.0, -20.0), 10000.0, Vec3.new(0.8, 0.8, 0.8)),
    Sphere.new(Vec3.new(0.0, 2.0, -20.0), 4.0, Vec3.new(0.8, 0.5, 0.5), 0.5),
    Sphere.new(Vec3.new(5.0, 0.0, -15.0), 2.0, Vec3.new(0.3, 0.8, 0.8), 0.2),
    Sphere.new(Vec3.new(-5.0, 0.0, -15.0), 2.0, Vec3.new(0.3, 0.5, 0.8), 0.2),
    Sphere.new(Vec3.new(-2.0, -1.0, -10.0), 1.0, Vec3.new(0.1, 0.1, 0.1), 0.1, 0.8),
  ],
  [
    Light.new(Vec3.new(-10.0, 20.0, 30.0), Vec3.new(2.0, 2.0, 2.0)),
  ]
)

SDL.init
SDL.hide_cursor
surface = SDL.set_video_mode WIDTH, HEIGHT, 32, LibSDL::DOUBLEBUF | LibSDL::HWSURFACE | LibSDL::ASYNCBLIT

first = true
<<<<<<< HEAD
loop do
  SDL.poll_events do |event|
    if event.type == LibSDL::QUIT || event.type == LibSDL::KEYDOWN
      SDL.quit
      exit
=======

begin
  while true
    SDL.poll_events do |event|
      if event.type.in?(LibSDL::QUIT, LibSDL::KEYDOWN)
        SDL.quit
        exit
      end
>>>>>>> eb1ebb44
    end

    if first
      start = SDL.ticks
      render scene, surface
      ms = SDL.ticks - start
      puts "Rendered in #{ms} ms"
      first = false
    end
  end
ensure
  SDL.quit
end<|MERGE_RESOLUTION|>--- conflicted
+++ resolved
@@ -222,22 +222,12 @@
 surface = SDL.set_video_mode WIDTH, HEIGHT, 32, LibSDL::DOUBLEBUF | LibSDL::HWSURFACE | LibSDL::ASYNCBLIT
 
 first = true
-<<<<<<< HEAD
+
 loop do
   SDL.poll_events do |event|
-    if event.type == LibSDL::QUIT || event.type == LibSDL::KEYDOWN
+    if event.type.in?(LibSDL::QUIT, LibSDL::KEYDOWN)
       SDL.quit
       exit
-=======
-
-begin
-  while true
-    SDL.poll_events do |event|
-      if event.type.in?(LibSDL::QUIT, LibSDL::KEYDOWN)
-        SDL.quit
-        exit
-      end
->>>>>>> eb1ebb44
     end
 
     if first
