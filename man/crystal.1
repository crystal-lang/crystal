--- conflicted
+++ resolved
@@ -221,25 +221,6 @@
 \fB\-\-no\-color\fP
 .RS 4
 Disable colored output.
-<<<<<<< HEAD
-.It Fl -no-codegen
-Don't do code generation, just parse the file.
-.It Fl o
-Specify output path. If a directory, the filename is derived from the first source file (default: ./)
-.It Fl -prelude
-Specify prelude to use. The default one initializes the garbage collector. You can also use --prelude=empty to use no preludes. This can be useful for checking code generation for a specific source code file.
-.It Fl O Ar LEVEL
-Optimization mode: 0 (default), 1, 2, 3. See
-.Sy OPTIMIZATIONS
-for details.
-.It Fl -release
-Compile in release mode. Equivalent to
-.Fl O3
-.Fl -single-module
-.It Fl -error-trace
-Show full stack trace. Disabled by default, as the full trace usually makes error messages less readable and not always deliver relevant information.
-.It Fl s, -stats
-=======
 .RE
 .sp
 \fB\-\-no\-codegen\fP
@@ -280,7 +261,6 @@
 .sp
 \fB\-s\fP, \fB\-\-stats\fP
 .RS 4
->>>>>>> 62c92a0e
 Print statistics about the different compiler stages for the current build. Output time and used memory for each compiler process.
 .RE
 .sp
