--- conflicted
+++ resolved
@@ -70,67 +70,8 @@
 
   pkgconfig = pkgs.pkgconfig;
 
-<<<<<<< HEAD
-  boehmgc = pkgs.stdenv.mkDerivation rec {
-    pname = "boehm-gc";
-    version = "8.2.4";
-
-    src = builtins.fetchTarball {
-      url = "https://github.com/ivmai/bdwgc/releases/download/v${version}/gc-${version}.tar.gz";
-      sha256 = "0primpxl7hykfbmszf7ppbv7k1nj41f1r5m56n96q92mmzqlwybm";
-    };
-
-    configureFlags = [
-      "--disable-debug"
-      "--disable-dependency-tracking"
-      "--disable-shared"
-      "--enable-large-config"
-    ];
-
-    enableParallelBuilding = true;
-=======
-  llvm_suite = ({
-    llvm_16 = {
-      llvm = pkgs.llvm_16;
-      extra = [ pkgs.llvmPackages_16.bintools pkgs.lldb_16 ];
-    };
-    llvm_15 = {
-      llvm = pkgs.llvm_15;
-      extra = [ pkgs.llvmPackages_15.bintools pkgs.lldb_15 ];
-    };
-    llvm_14 = {
-      llvm = pkgs.llvm_14;
-      extra = [ pkgs.llvmPackages_14.bintools pkgs.lldb_14 ];
-    };
-    llvm_13 = {
-      llvm = pkgs.llvm_13;
-      extra = [ pkgs.llvmPackages_13.bintools pkgs.lldb_13 ];
-    };
-    llvm_12 = {
-      llvm = pkgs.llvm_12;
-      extra = [ pkgs.llvmPackages_12.bintools pkgs.lldb_12 ];
-    };
-    llvm_11 = {
-      llvm = pkgs.llvm_11;
-      extra = [ pkgs.llvmPackages_11.bintools pkgs.lldb_11 ];
-    };
-    llvm_10 = {
-      llvm = pkgs.llvm_10;
-      extra = [ pkgs.llvmPackages_10.bintools ]; # lldb marked as broken
-    };
-    llvm_9 = {
-      llvm = pkgs.llvm_9;
-      extra = [ pkgs.llvmPackages_9.bintools ]; # lldb marked as broken
-    };
-    llvm_8 = {
-      llvm = pkgs.llvm_8;
-      extra = [ pkgs.llvmPackages_8.bintools ]; # lldb marked as broken
-    };
-  }."llvm_${toString llvm}");
-
   boehmgc = pkgs.boehmgc.override {
     enableLargeConfig = true;
->>>>>>> 0e96b0ac
   };
 
   stdLibDeps = with pkgs; [
