--- conflicted
+++ resolved
@@ -161,14 +161,7 @@
 fi
 
 if [ -z "$CRYSTAL_CONFIG_LIBRARY_PATH" ] || [ -z "$CRYSTAL_LIBRARY_PATH" ]; then
-<<<<<<< HEAD
   CRYSTAL_INSTALLED_LIBRARY_PATH="$($CRYSTAL env CRYSTAL_LIBRARY_PATH || echo "")"
-=======
-  CRYSTAL_INSTALLED_LIBRARY_PATH="$(
-      export PATH="$(remove_path_item "$(remove_path_item "$PATH" "$SCRIPT_ROOT")" "bin")"
-      crystal env CRYSTAL_LIBRARY_PATH 2> /dev/null || echo ""
-    )"
->>>>>>> 58fb584c
   export CRYSTAL_LIBRARY_PATH=${CRYSTAL_LIBRARY_PATH:-$CRYSTAL_INSTALLED_LIBRARY_PATH}
   export CRYSTAL_CONFIG_LIBRARY_PATH=${CRYSTAL_CONFIG_LIBRARY_PATH:-$CRYSTAL_INSTALLED_LIBRARY_PATH}
 fi
