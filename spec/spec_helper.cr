--- conflicted
+++ resolved
@@ -104,11 +104,7 @@
   assert_expand node, to, file: file, line: line
 end
 
-<<<<<<< HEAD
-def assert_error(str, message = nil, inject_primitives = true, file = __FILE__, line = __LINE__)
-=======
-def assert_error(str, message, *, inject_primitives = true, file = __FILE__, line = __LINE__)
->>>>>>> d08b646e
+def assert_error(str, message = nil, *, inject_primitives = true, file = __FILE__, line = __LINE__)
   expect_raises TypeException, message, file, line do
     semantic str, inject_primitives: inject_primitives
   end
