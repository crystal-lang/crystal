{% raise("Please use `make spec` or `bin/crystal` when running specs, or set the i_know_what_im_doing flag if you know what you're doing") unless env("CRYSTAL_HAS_WRAPPER") || flag?("i_know_what_im_doing") %}

ENV["CRYSTAL_PATH"] = "#{__DIR__}/../src"

require "spec"

require "../src/compiler/crystal/**"
require "./support/syntax"
require "./support/tempfile"
require "./support/win32"

class Crystal::Program
  def union_of(type1, type2, type3)
    union_of([type1, type2, type3] of Type).not_nil!
  end

  def proc_of(type1 : Type)
    proc_of([type1] of Type)
  end

  def proc_of(type1 : Type, type2 : Type)
    proc_of([type1, type2] of Type)
  end

  def generic_class(name, *type_vars)
    types[name].as(GenericClassType).instantiate(type_vars.to_a.map &.as(TypeVar))
  end

  def generic_module(name, *type_vars)
    types[name].as(GenericModuleType).instantiate(type_vars.to_a.map &.as(TypeVar))
  end
end

record SemanticResult,
  program : Program,
  node : ASTNode

def assert_type(str, *, inject_primitives = false, flags = nil, file = __FILE__, line = __LINE__)
  result = semantic(str, flags: flags, inject_primitives: inject_primitives)
  program = result.program
  expected_type = with program yield program
  node = result.node
  if node.is_a?(Expressions)
    node = node.last
  end
  node.type.should eq(expected_type), file: file, line: line
  result
end

def semantic(code : String, wants_doc = false, inject_primitives = false, flags = nil, filename = nil)
  node = parse(code, wants_doc: wants_doc, filename: filename)
  node = inject_primitives(node) if inject_primitives
  semantic node, wants_doc: wants_doc, flags: flags
end

private def inject_primitives(node : ASTNode)
  req = Crystal::Require.new("primitives")
  case node
  when Crystal::Expressions
    node.expressions.unshift req
    node
  when Crystal::Nop
    node
  else
    Crystal::Expressions.new [req, node] of ASTNode
  end
end

def semantic(node : ASTNode, wants_doc = false, flags = nil)
  program = new_program
  program.flags.concat(flags.split) if flags
  program.wants_doc = wants_doc
  node = program.normalize node
  node = program.semantic node
  SemanticResult.new(program, node)
end

def assert_normalize(from, to, flags = nil, *, file = __FILE__, line = __LINE__)
  program = new_program
  program.flags.concat(flags.split) if flags
  normalizer = Normalizer.new(program)
  from_nodes = Parser.parse(from)
  to_nodes = program.normalize(from_nodes)
  to_nodes.to_s.strip.should eq(to.strip), file: file, line: line
  to_nodes
end

def assert_expand(from : String, to, *, flags = nil, file = __FILE__, line = __LINE__)
  assert_expand Parser.parse(from), to, flags: flags, file: file, line: line
end

def assert_expand(from_nodes : ASTNode, to, *, flags = nil, file = __FILE__, line = __LINE__)
  program = new_program
  program.flags.concat(flags.split) if flags
  to_nodes = LiteralExpander.new(program).expand(from_nodes)
  to_nodes.to_s.strip.should eq(to.strip), file: file, line: line
end

def assert_expand_second(from : String, to, *, flags = nil, file = __FILE__, line = __LINE__)
  node = (Parser.parse(from).as(Expressions))[1]
  assert_expand node, to, flags: flags, file: file, line: line
end

def assert_expand_third(from : String, to, *, flags = nil, file = __FILE__, line = __LINE__)
  node = (Parser.parse(from).as(Expressions))[2]
  assert_expand node, to, flags: flags, file: file, line: line
end

<<<<<<< HEAD
def assert_error(str, message = nil, *, inject_primitives = true, flags = nil, file = __FILE__, line = __LINE__)
=======
def assert_error(str, message = nil, *, inject_primitives = false, file = __FILE__, line = __LINE__)
>>>>>>> c573015f
  expect_raises TypeException, message, file, line do
    semantic str, inject_primitives: inject_primitives, flags: flags
  end
end

def assert_no_errors(*args, **opts)
  semantic(*args, **opts)
end

def warnings_result(code, *, file = __FILE__)
  compiler = create_spec_compiler
  compiler.warnings = Warnings::All
  compiler.error_on_warnings = false
  compiler.prelude = "empty" # avoid issues in the current std lib
  compiler.color = false
  apply_program_flags(compiler.flags)

  with_temp_executable("crystal-spec-output", file: file) do |output_filename|
    result = compiler.compile Compiler::Source.new("code.cr", code), output_filename

    return result.program.warning_failures
  end
end

def assert_warning(code, message, *, file = __FILE__, line = __LINE__)
  warning_failures = warnings_result(code, file: file)
  warning_failures.size.should eq(1), file: file, line: line
  warning_failures[0].should start_with(message), file: file, line: line
end

def assert_macro(macro_args, macro_body, call_args, expected, expected_pragmas = nil, flags = nil, file = __FILE__, line = __LINE__)
  assert_macro(macro_args, macro_body, expected, expected_pragmas, flags, file: file, line: line) { call_args }
end

def assert_macro(macro_args, macro_body, expected, expected_pragmas = nil, flags = nil, file = __FILE__, line = __LINE__)
  program = new_program
  program.flags.concat(flags.split) if flags
  sub_node = yield program
  assert_macro_internal program, sub_node, macro_args, macro_body, expected, expected_pragmas, file: file, line: line
end

def assert_macro_internal(program, sub_node, macro_args, macro_body, expected, expected_pragmas, file = __FILE__, line = __LINE__)
  macro_def = "macro foo(#{macro_args});#{macro_body};end"
  a_macro = Parser.parse(macro_def).as(Macro)

  call = Call.new(nil, "", sub_node)
  result, result_pragmas = program.expand_macro a_macro, call, program, program
  result = result.chomp(';')
  result.should eq(expected), file: file, line: line
  result_pragmas.should eq(expected_pragmas) if expected_pragmas
end

def codegen(code, inject_primitives = true, debug = Crystal::Debug::None, filename = __FILE__)
  result = semantic code, inject_primitives: inject_primitives, filename: filename
  result.program.codegen(result.node, single_module: false, debug: debug)[""].mod
end

private def new_program
  program = Program.new
  program.color = false
  apply_program_flags(program.flags)
  program
end

# Use CRYSTAL_SPEC_COMPILER_FLAGS env var to run the compiler specs
# against a compiler with the specified options.
# Separate flags with a space.
# Using CRYSTAL_SPEC_COMPILER_FLAGS="foo bar" will mimic -Dfoo -Dbar options.
private def apply_program_flags(target)
  ENV["CRYSTAL_SPEC_COMPILER_FLAGS"]?.try { |f| target.concat(f.split) }
end

private def spec_compiler_threads
  ENV["CRYSTAL_SPEC_COMPILER_THREADS"]?.try(&.to_i)
end

private def encode_program_flags : String
  program_flags_options.join(' ')
end

def program_flags_options : Array(String)
  f = [] of String
  apply_program_flags(f)
  options = f.map { |x| "-D#{x}" }
  if (n_threads = spec_compiler_threads)
    options << "--threads=#{n_threads}"
  end
  options
end

class Crystal::SpecRunOutput
  @output : String

  def initialize(@output)
  end

  def to_string
    @output
  end

  delegate to_i, to_u64, to_f, to_f32, to_f64, to: @output

  def to_b
    @output == "true"
  end
end

def create_spec_compiler
  compiler = Compiler.new
  if (n_threads = spec_compiler_threads)
    compiler.n_threads = n_threads
  end

  compiler
end

def run(code, filename = nil, inject_primitives = true, debug = Crystal::Debug::None, flags = nil, *, file = __FILE__)
  if inject_primitives
    code = %(require "primitives"\n#{code})
  end

  # Code that requires the prelude doesn't run in LLVM's MCJIT
  # because of missing linked functions (which are available
  # in the current executable!), so instead we compile
  # the program and run it, printing the last
  # expression and using that to compare the result.
  if code.includes?(%(require "prelude")) || flags
    ast = Parser.parse(code).as(Expressions)
    last = ast.expressions.last
    assign = Assign.new(Var.new("__tempvar"), last)
    call = Call.new(nil, "print", Var.new("__tempvar"))
    exps = Expressions.new([assign, call] of ASTNode)
    ast.expressions[-1] = exps
    code = ast.to_s

    compiler = create_spec_compiler
    compiler.debug = debug
    compiler.flags.concat flags if flags
    apply_program_flags(compiler.flags)

    with_temp_executable("crystal-spec-output", file: file) do |output_filename|
      compiler.compile Compiler::Source.new("spec", code), output_filename

      output = `#{Process.quote(output_filename)}`
      return SpecRunOutput.new(output)
    end
  else
    new_program.run(code, filename: filename, debug: debug)
  end
end

def test_c(c_code, crystal_code, *, file = __FILE__)
  with_temp_c_object_file(c_code, file: file) do |o_filename|
    yield run(%(
    require "prelude"

    @[Link(ldflags: #{o_filename.inspect})]
    #{crystal_code}
    ))
  end
end<|MERGE_RESOLUTION|>--- conflicted
+++ resolved
@@ -106,11 +106,7 @@
   assert_expand node, to, flags: flags, file: file, line: line
 end
 
-<<<<<<< HEAD
-def assert_error(str, message = nil, *, inject_primitives = true, flags = nil, file = __FILE__, line = __LINE__)
-=======
-def assert_error(str, message = nil, *, inject_primitives = false, file = __FILE__, line = __LINE__)
->>>>>>> c573015f
+def assert_error(str, message = nil, *, inject_primitives = false, flags = nil, file = __FILE__, line = __LINE__)
   expect_raises TypeException, message, file, line do
     semantic str, inject_primitives: inject_primitives, flags: flags
   end
