{% raise("Please use `make test` or `bin/crystal` when running specs, or set the i_know_what_im_doing flag if you know what you're doing") unless env("CRYSTAL_HAS_WRAPPER") || flag?("i_know_what_im_doing") %}

ENV["CRYSTAL_PATH"] = "#{__DIR__}/../src"

require "spec"

require "compiler/requires"
require "./support/syntax"
require "./support/tempfile"
require "./support/win32"
require "./support/wasm32"

class Crystal::Program
  setter temp_var_counter

  def union_of(type1, type2, type3)
    union_of([type1, type2, type3] of Type).not_nil!
  end

  def proc_of(type1 : Type)
    proc_of([type1] of Type)
  end

  def proc_of(type1 : Type, type2 : Type)
    proc_of([type1, type2] of Type)
  end

  def generic_class(name, *type_vars)
    types[name].as(GenericClassType).instantiate(type_vars.to_a.map &.as(TypeVar))
  end

  def generic_module(name, *type_vars)
    types[name].as(GenericModuleType).instantiate(type_vars.to_a.map &.as(TypeVar))
  end
end

record SemanticResult,
  program : Program,
  node : ASTNode

def assert_type(str, *, inject_primitives = false, flags = nil, file = __FILE__, line = __LINE__, &)
  result = semantic(str, flags: flags, inject_primitives: inject_primitives)
  program = result.program
  expected_type = with program yield program
  node = result.node
  if node.is_a?(Expressions)
    node = node.last
  end
  node.type.should eq(expected_type), file: file, line: line
  result
end

def semantic(code : String, wants_doc = false, inject_primitives = false, flags = nil, filename = nil)
  warnings = WarningCollection.new
  node = parse(code, wants_doc: wants_doc, filename: filename, warnings: warnings)
  node = inject_primitives(node) if inject_primitives
  semantic node, warnings: warnings, wants_doc: wants_doc, flags: flags
end

private def inject_primitives(node : ASTNode)
  req = Crystal::Require.new("primitives")
  case node
  when Crystal::Expressions
    node.expressions.unshift req
    node
  when Crystal::Nop
    node
  else
    Crystal::Expressions.new [req, node] of ASTNode
  end
end

def semantic(node : ASTNode, *, warnings = nil, wants_doc = false, flags = nil)
  program = new_program
  program.warnings = warnings if warnings
  program.flags.concat(flags.split) if flags
  program.wants_doc = wants_doc
  node = program.normalize node
  node = program.semantic node
  SemanticResult.new(program, node)
end

def top_level_semantic(code : String, wants_doc = false, inject_primitives = false)
  node = parse(code, wants_doc: wants_doc)
  node = inject_primitives(node) if inject_primitives
  top_level_semantic node, wants_doc: wants_doc
end

def top_level_semantic(node : ASTNode, wants_doc = false)
  program = new_program
  program.wants_doc = wants_doc
  node = program.normalize node
  node, _ = program.top_level_semantic node
  SemanticResult.new(program, node)
end

def assert_normalize(from, to, flags = nil, *, file = __FILE__, line = __LINE__)
  program = new_program
  program.flags.concat(flags.split) if flags
  from_nodes = Parser.parse(from)
  to_nodes = program.normalize(from_nodes)
  to_nodes_str = to_nodes.to_s.strip
  to_nodes_str.should eq(to.strip), file: file, line: line

  # first idempotency check: the result should be fully normalized
  to_nodes_str2 = program.normalize(to_nodes).to_s.strip
  unless to_nodes_str2 == to_nodes_str
    fail "Idempotency failed:\nBefore: #{to_nodes_str.inspect}\nAfter:  #{to_nodes_str2.inspect}", file: file, line: line
  end

  # second idempotency check: if the normalizer mutates the original node,
  # further normalizations should not produce a different result
  program.temp_var_counter = 0
  to_nodes_str2 = program.normalize(from_nodes).to_s.strip
  unless to_nodes_str2 == to_nodes_str
    fail "Idempotency failed:\nBefore: #{to_nodes_str.inspect}\nAfter:  #{to_nodes_str2.inspect}", file: file, line: line
  end

  to_nodes
end

def assert_expand(from : String, to, *, flags = nil, file = __FILE__, line = __LINE__)
  assert_expand Parser.parse(from), to, flags: flags, file: file, line: line
end

def assert_expand(from_nodes : ASTNode, to, *, flags = nil, file = __FILE__, line = __LINE__)
  assert_expand(from_nodes, flags: flags, file: file, line: line) do |to_nodes|
    to_nodes.to_s.strip.should eq(to.strip), file: file, line: line
  end
end

def assert_expand(from_nodes : ASTNode, *, flags = nil, file = __FILE__, line = __LINE__, &)
  program = new_program
  program.flags.concat(flags.split) if flags
  to_nodes = LiteralExpander.new(program).expand(from_nodes)
  yield to_nodes, program
end

def assert_expand_second(from : String, to, *, flags = nil, file = __FILE__, line = __LINE__)
  node = (Parser.parse(from).as(Expressions))[1]
  assert_expand node, to, flags: flags, file: file, line: line
end

def assert_expand_third(from : String, to, *, flags = nil, file = __FILE__, line = __LINE__)
  node = (Parser.parse(from).as(Expressions))[2]
  assert_expand node, to, flags: flags, file: file, line: line
end

def assert_expand_named(from : String, to, *, generic = nil, flags = nil, file = __FILE__, line = __LINE__)
  program = new_program
  program.flags.concat(flags.split) if flags
  from_nodes = Parser.parse(from)
  generic_type = generic.path if generic
  case from_nodes
  when ArrayLiteral
    to_nodes = LiteralExpander.new(program).expand_named(from_nodes, generic_type)
  when HashLiteral
    to_nodes = LiteralExpander.new(program).expand_named(from_nodes, generic_type)
  else
    fail "Expected: ArrayLiteral | HashLiteral, got: #{from_nodes.class}", file: file, line: line
  end
  to_nodes.to_s.strip.should eq(to.strip), file: file, line: line
end

def assert_error(str, message = nil, *, inject_primitives = false, flags = nil, file = __FILE__, line = __LINE__)
  expect_raises TypeException, message, file, line do
    semantic str, inject_primitives: inject_primitives, flags: flags
  end
end

def assert_no_errors(*args, **opts)
  semantic(*args, **opts)
end

def warnings_result(code)
  semantic(code).program.warnings.infos
end

def assert_warning(code, message, *, file = __FILE__, line = __LINE__)
  warning_failures = warnings_result(code)
  warning_failures.size.should eq(1), file: file, line: line
  warning_failures[0].should contain(message), file: file, line: line
end

def assert_no_warning(code, *, file = __FILE__, line = __LINE__)
  warning_failures = warnings_result(code)
<<<<<<< HEAD
  warning_failures.size.should eq(0), file: file, line: line
=======
  warning_failures.should be_empty, file: file, line: line
>>>>>>> 462cb22a
end

def assert_macro(macro_body, expected, args = nil, *, expected_pragmas = nil, flags = nil, file = __FILE__, line = __LINE__)
  assert_macro(macro_body, expected, expected_pragmas: expected_pragmas, flags: flags, file: file, line: line) { args }
end

def assert_macro(macro_body, expected, *, expected_pragmas = nil, flags = nil, file = __FILE__, line = __LINE__, &)
  program, a_macro, call = prepare_macro_call(macro_body, flags) { |program| yield program }
  result, result_pragmas = program.expand_macro(a_macro, call, program, program)
  result = result.chomp(';')
  result.should eq(expected), file: file, line: line
  result_pragmas.should eq(expected_pragmas), file: file, line: line if expected_pragmas
end

def assert_macro_error(macro_body, message = nil, args = nil, *, flags = nil, file = __FILE__, line = __LINE__)
  assert_macro_error(macro_body, message, flags: flags, file: file, line: line) { args }
end

def assert_macro_error(macro_body, message = nil, *, flags = nil, file = __FILE__, line = __LINE__, &)
  program, a_macro, call = prepare_macro_call(macro_body, flags) { |program| yield program }
  expect_raises(Crystal::TypeException, message, file: file, line: line) do
    program.expand_macro(a_macro, call, program, program)
  end
end

def prepare_macro_call(macro_body, flags = nil, &)
  program = new_program
  program.flags.concat(flags.split) if flags
  program.top_level_semantic_complete = true
  args = yield program

  macro_params = args.try &.keys.join(", ")
  call_args = [] of ASTNode
  call_args.concat(args.values) if args

  a_macro = Parser.parse("macro foo(#{macro_params});#{macro_body};end").as(Macro)
  call = Call.new("", call_args)

  {program, a_macro, call}
end

def codegen(code, *, inject_primitives = true, single_module = false, debug = Crystal::Debug::None, filename = __FILE__)
  result = semantic code, inject_primitives: inject_primitives, filename: filename
  result.program.codegen(result.node, single_module: single_module, debug: debug)[""].mod
end

private def new_program
  program = Program.new
  program.color = false
  apply_program_flags(program.flags)
  program
end

# Use CRYSTAL_SPEC_COMPILER_FLAGS env var to run the compiler specs
# against a compiler with the specified options.
# Separate flags with a space.
# Using CRYSTAL_SPEC_COMPILER_FLAGS="foo bar" will mimic -Dfoo -Dbar options.
private def apply_program_flags(target)
  ENV["CRYSTAL_SPEC_COMPILER_FLAGS"]?.try { |f| target.concat(f.split) }
end

private def spec_compiler_threads
  ENV["CRYSTAL_SPEC_COMPILER_THREADS"]?.try(&.to_i)
end

private def encode_program_flags : String
  program_flags_options.join(' ')
end

def program_flags_options : Array(String)
  f = [] of String
  apply_program_flags(f)
  options = f.map { |x| "-D#{x}" }
  if (n_threads = spec_compiler_threads)
    options << "--threads=#{n_threads}"
  end
  options
end

class Crystal::SpecRunOutput
  @output : String

  def initialize(@output)
  end

  def to_string
    @output
  end

  delegate to_i, to_i64, to_u64, to_f, to_f32, to_f64, to: @output

  def to_b
    @output == "true"
  end
end

def create_spec_compiler
  compiler = Compiler.new
  if (n_threads = spec_compiler_threads)
    compiler.n_threads = n_threads
  end

  compiler
end

def run(code, filename : String? = nil, inject_primitives = true, debug = Crystal::Debug::None, flags = nil, *, file = __FILE__) : LLVM::GenericValue | SpecRunOutput
  if inject_primitives
    code = %(require "primitives"\n#{code})
  end

  # Code that requires the prelude doesn't run in LLVM's MCJIT
  # because of missing linked functions (which are available
  # in the current executable!), so instead we compile
  # the program and run it, printing the last
  # expression and using that to compare the result.
  if code.includes?(%(require "prelude"))
    ast = Parser.parse(code).as(Expressions)
    last = ast.expressions.last
    assign = Assign.new(Var.new("__tempvar"), last)
    call = Call.new("print", Var.new("__tempvar"))
    exps = Expressions.new([assign, call] of ASTNode)
    ast.expressions[-1] = exps
    code = ast.to_s

    compiler = create_spec_compiler
    compiler.debug = debug
    compiler.flags.concat flags if flags
    apply_program_flags(compiler.flags)

    with_temp_executable("crystal-spec-output", file: file) do |output_filename|
      compiler.compile Compiler::Source.new("spec", code), output_filename

      output = `#{Process.quote(output_filename)}`
      return SpecRunOutput.new(output)
    end
  else
    program = new_program
    program.flags.concat(flags) if flags
    program.run(code, filename: filename, debug: debug)
  end
end

def run(code, return_type : T.class, filename : String? = nil, inject_primitives = true, debug = Crystal::Debug::None, flags = nil, *, file = __FILE__) forall T
  if inject_primitives
    code = %(require "primitives"\n#{code})
  end

  if code.includes?(%(require "prelude"))
    fail "TODO: support the prelude in typed codegen specs", file: file
  else
    program = new_program
    program.flags.concat(flags) if flags
    program.run(code, return_type: T, filename: filename, debug: debug)
  end
end

def test_c(c_code, crystal_code, *, file = __FILE__, &)
  with_temp_c_object_file(c_code, file: file) do |o_filename|
    yield run(%(
    require "prelude"

    @[Link(ldflags: #{o_filename.inspect})]
    #{crystal_code}
    ))
  end
end<|MERGE_RESOLUTION|>--- conflicted
+++ resolved
@@ -184,11 +184,7 @@
 
 def assert_no_warning(code, *, file = __FILE__, line = __LINE__)
   warning_failures = warnings_result(code)
-<<<<<<< HEAD
-  warning_failures.size.should eq(0), file: file, line: line
-=======
   warning_failures.should be_empty, file: file, line: line
->>>>>>> 462cb22a
 end
 
 def assert_macro(macro_body, expected, args = nil, *, expected_pragmas = nil, flags = nil, file = __FILE__, line = __LINE__)
