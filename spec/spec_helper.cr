{% raise("Please use `make test` or `bin/crystal` when running specs, or set the i_know_what_im_doing flag if you know what you're doing") unless env("CRYSTAL_HAS_WRAPPER") || flag?("i_know_what_im_doing") %}

ENV["CRYSTAL_PATH"] = "#{__DIR__}/../src"

require "spec"

require "compiler/requires"
require "./support/syntax"
require "./support/tempfile"
require "./support/win32"
require "./support/wasm32"

class Crystal::Program
  def reset_temp_vars
    @temp_vars.clear
  end

  def union_of(type1, type2, type3)
    union_of([type1, type2, type3] of Type).not_nil!
  end

  def proc_of(type1 : Type)
    proc_of([type1] of Type)
  end

  def proc_of(type1 : Type, type2 : Type)
    proc_of([type1, type2] of Type)
  end

  def generic_class(name, *type_vars)
    types[name].as(GenericClassType).instantiate(type_vars.to_a.map &.as(TypeVar))
  end

  def generic_module(name, *type_vars)
    types[name].as(GenericModuleType).instantiate(type_vars.to_a.map &.as(TypeVar))
  end
end

record SemanticResult,
  program : Program,
  node : ASTNode

def assert_type(str, *, inject_primitives = false, flags = nil, file = __FILE__, line = __LINE__, &)
  result = semantic(str, flags: flags, inject_primitives: inject_primitives)
  program = result.program
  expected_type = with program yield program
  node = result.node
  if node.is_a?(Expressions)
    node = node.last
  end
  node.type.should eq(expected_type), file: file, line: line
  result
end

def semantic(code : String, wants_doc = false, inject_primitives = false, flags = nil, filename = nil)
  warnings = WarningCollection.new
  node = parse(code, wants_doc: wants_doc, filename: filename, warnings: warnings)
  node = inject_primitives(node) if inject_primitives
  semantic node, warnings: warnings, wants_doc: wants_doc, flags: flags
end

private def inject_primitives(node : ASTNode)
  req = Crystal::Require.new("primitives")
  case node
  when Crystal::Expressions
    node.expressions.unshift req
    node
  when Crystal::Nop
    node
  else
    Crystal::Expressions.new [req, node] of ASTNode
  end
end

def semantic(node : ASTNode, *, warnings = nil, wants_doc = false, flags = nil)
  program = new_program
  program.warnings = warnings if warnings
  program.flags.concat(flags.split) if flags
  program.wants_doc = wants_doc
  node = program.normalize node
  node = program.semantic node
  SemanticResult.new(program, node)
end

def top_level_semantic(code : String, wants_doc = false, inject_primitives = false)
  node = parse(code, wants_doc: wants_doc)
  node = inject_primitives(node) if inject_primitives
  top_level_semantic node, wants_doc: wants_doc
end

def top_level_semantic(node : ASTNode, wants_doc = false)
  program = new_program
  program.wants_doc = wants_doc
  node = program.normalize node
  node, _ = program.top_level_semantic node
  SemanticResult.new(program, node)
end

def assert_normalize(from, to, flags = nil, *, filename = nil, file = __FILE__, line = __LINE__)
  program = new_program
  program.flags.concat(flags.split) if flags
  from_nodes = parse(from, filename: filename)
  to_nodes = program.normalize(from_nodes)
  to_nodes_str = to_nodes.to_s.strip
  to_nodes_str.should eq(to.strip), file: file, line: line

  # first idempotency check: the result should be fully normalized
  to_nodes_str2 = program.normalize(to_nodes).to_s.strip
  unless to_nodes_str2 == to_nodes_str
    fail "Idempotency failed:\nBefore: #{to_nodes_str.inspect}\nAfter:  #{to_nodes_str2.inspect}", file: file, line: line
  end

  # second idempotency check: if the normalizer mutates the original node,
  # further normalizations should not produce a different result
  program.reset_temp_vars
  to_nodes_str2 = program.normalize(from_nodes).to_s.strip
  unless to_nodes_str2 == to_nodes_str
    fail "Idempotency failed:\nBefore: #{to_nodes_str.inspect}\nAfter:  #{to_nodes_str2.inspect}", file: file, line: line
  end

  to_nodes
end

def assert_expand(from : String, to, *, flags = nil, file = __FILE__, line = __LINE__)
  node = Parser.parse(from)
  if node.is_a?(Expressions)
    node = node.last
  end
  assert_expand node, to, flags: flags, file: file, line: line
end

def assert_expand(from_nodes : ASTNode, to, *, flags = nil, file = __FILE__, line = __LINE__)
  assert_expand(from_nodes, flags: flags, file: file, line: line) do |to_nodes|
    to_nodes.to_s.strip.should eq(to.strip), file: file, line: line
  end
end

def assert_expand(from_nodes : ASTNode, *, flags = nil, file = __FILE__, line = __LINE__, &)
  program = new_program
  program.flags.concat(flags.split) if flags
  to_nodes = LiteralExpander.new(program).expand(from_nodes)
  yield to_nodes, program
end

<<<<<<< HEAD
def assert_expand_second(from : String, to, *, flags = nil, file = __FILE__, line = __LINE__)
  node = (Parser.parse(from).as(Expressions))[1]
  assert_expand node, to, flags: flags, file: file, line: line
end

def assert_expand_third(from : String, to, *, flags = nil, file = __FILE__, line = __LINE__)
  node = (Parser.parse(from).as(Expressions))[2]
  assert_expand node, to, flags: flags, file: file, line: line
end

def assert_expand_named(from : String, to, *, generic = nil, flags = nil, filename = nil, file = __FILE__, line = __LINE__)
=======
def assert_expand_named(from : String, to, *, generic = nil, flags = nil, file = __FILE__, line = __LINE__)
>>>>>>> 20d44c01
  program = new_program
  program.flags.concat(flags.split) if flags
  from_nodes = parse(from, filename: filename)
  generic_type = generic.path if generic
  case from_nodes
  when ArrayLiteral
    to_nodes = LiteralExpander.new(program).expand_named(from_nodes, generic_type)
  when HashLiteral
    to_nodes = LiteralExpander.new(program).expand_named(from_nodes, generic_type)
  else
    fail "Expected: ArrayLiteral | HashLiteral, got: #{from_nodes.class}", file: file, line: line
  end
  to_nodes.to_s.strip.should eq(to.strip), file: file, line: line
end

def assert_error(str, message = nil, *, inject_primitives = false, flags = nil, file = __FILE__, line = __LINE__)
  expect_raises TypeException, message, file, line do
    semantic str, inject_primitives: inject_primitives, flags: flags
  end
end

def assert_no_errors(*args, **opts)
  semantic(*args, **opts)
end

def warnings_result(code)
  semantic(code).program.warnings.infos
end

def assert_warning(code, message, *, file = __FILE__, line = __LINE__)
  warning_failures = warnings_result(code)
  warning_failures.size.should eq(1), file: file, line: line
  warning_failures[0].should contain(message), file: file, line: line
end

def assert_no_warning(code, *, file = __FILE__, line = __LINE__)
  warning_failures = warnings_result(code)
  warning_failures.should be_empty, file: file, line: line
end

def assert_macro(macro_body, expected, args = nil, *, expected_pragmas = nil, flags = nil, file = __FILE__, line = __LINE__)
  assert_macro(macro_body, expected, expected_pragmas: expected_pragmas, flags: flags, file: file, line: line) { args }
end

def assert_macro(macro_body, expected, *, expected_pragmas = nil, flags = nil, file = __FILE__, line = __LINE__, &)
  program, a_macro, call = prepare_macro_call(macro_body, flags) { |program| yield program }
  result, result_pragmas = program.expand_macro(a_macro, call, program, program)
  result = result.chomp(';')
  result.should eq(expected), file: file, line: line
  result_pragmas.should eq(expected_pragmas), file: file, line: line if expected_pragmas
end

def assert_macro_error(macro_body, message = nil, args = nil, *, flags = nil, file = __FILE__, line = __LINE__)
  assert_macro_error(macro_body, message, flags: flags, file: file, line: line) { args }
end

def assert_macro_error(macro_body, message = nil, *, flags = nil, file = __FILE__, line = __LINE__, &)
  program, a_macro, call = prepare_macro_call(macro_body, flags) { |program| yield program }
  expect_raises(Crystal::TypeException, message, file: file, line: line) do
    program.expand_macro(a_macro, call, program, program)
  end
end

def prepare_macro_call(macro_body, flags = nil, &)
  program = new_program
  program.flags.concat(flags.split) if flags
  program.top_level_semantic_complete = true
  args = yield program

  macro_params = args.try &.keys.join(", ")
  call_args = [] of ASTNode
  call_args.concat(args.values) if args

  a_macro = Parser.parse("macro foo(#{macro_params});#{macro_body};end").as(Macro)
  call = Call.new("", call_args)

  {program, a_macro, call}
end

def codegen(code, *, inject_primitives = true, single_module = false, debug = Crystal::Debug::None, filename = __FILE__)
  result = semantic code, inject_primitives: inject_primitives, filename: filename
  result.program.codegen(result.node, single_module: single_module, debug: debug)[""].mod
end

private def new_program
  program = Program.new
  program.color = false
  apply_program_flags(program.flags)
  program
end

# Use CRYSTAL_SPEC_COMPILER_FLAGS env var to run the compiler specs
# against a compiler with the specified options.
# Separate flags with a space.
# Using CRYSTAL_SPEC_COMPILER_FLAGS="foo bar" will mimic -Dfoo -Dbar options.
private def apply_program_flags(target)
  ENV["CRYSTAL_SPEC_COMPILER_FLAGS"]?.try { |f| target.concat(f.split) }
end

private def spec_compiler_threads
  ENV["CRYSTAL_SPEC_COMPILER_THREADS"]?.try(&.to_i)
end

private def encode_program_flags : String
  program_flags_options.join(' ')
end

def program_flags_options : Array(String)
  f = [] of String
  apply_program_flags(f)
  options = f.map { |x| "-D#{x}" }
  if (n_threads = spec_compiler_threads)
    options << "--threads=#{n_threads}"
  end
  options
end

class Crystal::SpecRunOutput
  @output : String

  def initialize(@output)
  end

  def to_string
    @output
  end

  delegate to_i, to_i64, to_u64, to_f, to_f32, to_f64, to: @output

  def to_b
    @output == "true"
  end
end

def create_spec_compiler
  compiler = Compiler.new
  if (n_threads = spec_compiler_threads)
    compiler.n_threads = n_threads
  end

  compiler
end

def run(code, filename : String? = nil, inject_primitives = true, debug = Crystal::Debug::None, flags = nil, *, file = __FILE__) : LLVM::GenericValue | SpecRunOutput
  if inject_primitives
    code = %(require "primitives"\n#{code})
  end

  # Code that requires the prelude doesn't run in LLVM's MCJIT
  # because of missing linked functions (which are available
  # in the current executable!), so instead we compile
  # the program and run it, printing the last
  # expression and using that to compare the result.
  if code.includes?(%(require "prelude"))
    ast = Parser.parse(code).as(Expressions)
    last = ast.expressions.last
    assign = Assign.new(Var.new("__tempvar"), last)
    call = Call.new("print", Var.new("__tempvar"))
    exps = Expressions.new([assign, call] of ASTNode)
    ast.expressions[-1] = exps
    code = ast.to_s

    compiler = create_spec_compiler
    compiler.debug = debug
    compiler.flags.concat flags if flags
    apply_program_flags(compiler.flags)

    with_temp_executable("crystal-spec-output", file: file) do |output_filename|
      compiler.compile Compiler::Source.new("spec", code), output_filename

      output = `#{Process.quote(output_filename)}`
      return SpecRunOutput.new(output)
    end
  else
    program = new_program
    program.flags.concat(flags) if flags
    program.run(code, filename: filename, debug: debug)
  end
end

def run(code, return_type : T.class, filename : String? = nil, inject_primitives = true, debug = Crystal::Debug::None, flags = nil, *, file = __FILE__) forall T
  if inject_primitives
    code = %(require "primitives"\n#{code})
  end

  if code.includes?(%(require "prelude"))
    fail "TODO: support the prelude in typed codegen specs", file: file
  else
    program = new_program
    program.flags.concat(flags) if flags
    program.run(code, return_type: T, filename: filename, debug: debug)
  end
end

def test_c(c_code, crystal_code, *, file = __FILE__, &)
  with_temp_c_object_file(c_code, file: file) do |o_filename|
    yield run(<<-CRYSTAL)
      require "prelude"

      @[Link(ldflags: #{o_filename.inspect})]
      #{crystal_code}
      CRYSTAL
  end
end<|MERGE_RESOLUTION|>--- conflicted
+++ resolved
@@ -142,21 +142,7 @@
   yield to_nodes, program
 end
 
-<<<<<<< HEAD
-def assert_expand_second(from : String, to, *, flags = nil, file = __FILE__, line = __LINE__)
-  node = (Parser.parse(from).as(Expressions))[1]
-  assert_expand node, to, flags: flags, file: file, line: line
-end
-
-def assert_expand_third(from : String, to, *, flags = nil, file = __FILE__, line = __LINE__)
-  node = (Parser.parse(from).as(Expressions))[2]
-  assert_expand node, to, flags: flags, file: file, line: line
-end
-
 def assert_expand_named(from : String, to, *, generic = nil, flags = nil, filename = nil, file = __FILE__, line = __LINE__)
-=======
-def assert_expand_named(from : String, to, *, generic = nil, flags = nil, file = __FILE__, line = __LINE__)
->>>>>>> 20d44c01
   program = new_program
   program.flags.concat(flags.split) if flags
   from_nodes = parse(from, filename: filename)
