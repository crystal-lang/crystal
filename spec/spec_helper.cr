{% raise("Please use `make spec` or `bin/crystal` when running specs, or set the i_know_what_im_doing flag if you know what you're doing") unless env("CRYSTAL_HAS_WRAPPER") || flag?("i_know_what_im_doing") %}

ENV["CRYSTAL_PATH"] = "#{__DIR__}/../src"

require "spec"

{% skip_file if flag?(:win32) %}

require "../src/compiler/crystal/**"
require "./support/syntax"

class Crystal::Program
  def union_of(type1, type2, type3)
    union_of([type1, type2, type3] of Type).not_nil!
  end

  def proc_of(type1 : Type)
    proc_of([type1] of Type)
  end

  def proc_of(type1 : Type, type2 : Type)
    proc_of([type1, type2] of Type)
  end

  def generic_class(name, *type_vars)
    types[name].as(GenericClassType).instantiate(type_vars.to_a.map &.as(TypeVar))
  end

  def generic_module(name, *type_vars)
    types[name].as(GenericModuleType).instantiate(type_vars.to_a.map &.as(TypeVar))
  end
end

record SemanticResult,
  program : Program,
  node : ASTNode

def assert_type(str, *, inject_primitives = true, flags = nil, file = __FILE__, line = __LINE__)
  result = semantic(str, flags: flags, inject_primitives: inject_primitives)
  program = result.program
  expected_type = with program yield program
  node = result.node
  if node.is_a?(Expressions)
    node = node.last
  end
  node.type.should eq(expected_type), file: file, line: line
  result
end

def semantic(code : String, wants_doc = false, inject_primitives = true, flags = nil, filename = nil)
  node = parse(code, wants_doc: wants_doc, filename: filename)
  node = inject_primitives(node) if inject_primitives
  semantic node, wants_doc: wants_doc, flags: flags
end

private def inject_primitives(node : ASTNode)
  req = Crystal::Require.new("primitives")
  case node
  when Crystal::Expressions
    node.expressions.unshift req
    node
  when Crystal::Nop
    node
  else
    Crystal::Expressions.new [req, node] of ASTNode
  end
end

def semantic(node : ASTNode, wants_doc = false, flags = nil)
  program = new_program
  program.flags.concat(flags.split) if flags
  program.wants_doc = wants_doc
  node = program.normalize node
  node = program.semantic node
  SemanticResult.new(program, node)
end

def assert_normalize(from, to, flags = nil, *, file = __FILE__, line = __LINE__)
  program = new_program
  program.flags.concat(flags.split) if flags
  normalizer = Normalizer.new(program)
  from_nodes = Parser.parse(from)
  to_nodes = program.normalize(from_nodes)
  to_nodes.to_s.strip.should eq(to.strip), file: file, line: line
  to_nodes
end

def assert_expand(from : String, to, *, file = __FILE__, line = __LINE__)
  assert_expand Parser.parse(from), to, file: file, line: line
end

def assert_expand(from_nodes : ASTNode, to, *, file = __FILE__, line = __LINE__)
  to_nodes = LiteralExpander.new(new_program).expand(from_nodes)
  to_nodes.to_s.strip.should eq(to.strip), file: file, line: line
end

def assert_expand_second(from : String, to, *, file = __FILE__, line = __LINE__)
  node = (Parser.parse(from).as(Expressions))[1]
  assert_expand node, to, file: file, line: line
end

def assert_expand_third(from : String, to, *, file = __FILE__, line = __LINE__)
  node = (Parser.parse(from).as(Expressions))[2]
  assert_expand node, to, file: file, line: line
end

<<<<<<< HEAD
def assert_after_cleanup(before, after, *, file = __FILE__, line = __LINE__)
  # before = inject_primitives(before)
  node = Parser.parse(before)
  result = semantic node
  result.node.to_s.strip.should eq(after.strip), file: file, line: line
end

def assert_error(str, message, inject_primitives = true, *, file = __FILE__, line = __LINE__)
  str = inject_primitives(str) if inject_primitives
  nodes = parse str
  expect_raises TypeException, message, file: file, line: line do
    semantic nodes
=======
def assert_error(str, message, inject_primitives = true, file = __FILE__, line = __LINE__)
  expect_raises TypeException, message, file, line do
    semantic str, inject_primitives: inject_primitives
>>>>>>> f584ff64
  end
end

def assert_no_errors(*args)
  semantic(*args)
end

def warnings_result(code)
  output_filename = Crystal.temp_executable("crystal-spec-output")

  compiler = create_spec_compiler
  compiler.warnings = Warnings::All
  compiler.error_on_warnings = false
  compiler.prelude = "empty" # avoid issues in the current std lib
  compiler.color = false
  apply_program_flags(compiler.flags)
  result = compiler.compile Compiler::Source.new("code.cr", code), output_filename

  result.program.warning_failures
end

<<<<<<< HEAD
def assert_warning(code, message, inject_primitives = true, *, file = __FILE__, line = __LINE__)
  warning_failures = warnings_result(code, inject_primitives)
  warning_failures.size.should eq(1), file: file, line: line
  warning_failures[0].should start_with(message), file: file, line: line
end

def assert_no_warnings(code, inject_primitives = true, *, file = __FILE__, line = __LINE__)
  warning_failures = warnings_result(code, inject_primitives)
  warning_failures.size.should eq(0), file: file, line: line
=======
def assert_warning(code, message, file = __FILE__, line = __LINE__)
  warning_failures = warnings_result(code)
  warning_failures.size.should eq(1), file, line
  warning_failures[0].should start_with(message), file, line
>>>>>>> f584ff64
end

def assert_macro(macro_args, macro_body, call_args, expected, expected_pragmas = nil, flags = nil, file = __FILE__, line = __LINE__)
  assert_macro(macro_args, macro_body, expected, expected_pragmas, flags, file: file, line: line) { call_args }
end

def assert_macro(macro_args, macro_body, expected, expected_pragmas = nil, flags = nil, file = __FILE__, line = __LINE__)
  program = new_program
  program.flags.concat(flags.split) if flags
  sub_node = yield program
  assert_macro_internal program, sub_node, macro_args, macro_body, expected, expected_pragmas, file: file, line: line
end

def assert_macro_internal(program, sub_node, macro_args, macro_body, expected, expected_pragmas, file = __FILE__, line = __LINE__)
  macro_def = "macro foo(#{macro_args});#{macro_body};end"
  a_macro = Parser.parse(macro_def).as(Macro)

  call = Call.new(nil, "", sub_node)
  result, result_pragmas = program.expand_macro a_macro, call, program, program
  result = result.chomp(';')
  result.should eq(expected), file: file, line: line
  result_pragmas.should eq(expected_pragmas) if expected_pragmas
end

def codegen(code, inject_primitives = true, debug = Crystal::Debug::None, filename = __FILE__)
  result = semantic code, inject_primitives: inject_primitives, filename: filename
  result.program.codegen(result.node, single_module: false, debug: debug)[""].mod
end

private def new_program
  program = Program.new
  program.color = false
  apply_program_flags(program.flags)
  program
end

# Use CRYSTAL_SPEC_COMPILER_FLAGS env var to run the compiler specs
# against a compiler with the specified options.
# Separate flags with a space.
# Using CRYSTAL_SPEC_COMPILER_FLAGS="foo bar" will mimic -Dfoo -Dbar options.
private def apply_program_flags(target)
  ENV["CRYSTAL_SPEC_COMPILER_FLAGS"]?.try { |f| target.concat(f.split) }
end

private def spec_compiler_threads
  ENV["CRYSTAL_SPEC_COMPILER_THREADS"]?.try(&.to_i)
end

private def encode_program_flags : String
  program_flags_options.join(' ')
end

def program_flags_options : Array(String)
  f = [] of String
  apply_program_flags(f)
  options = f.map { |x| "-D#{x}" }
  if (n_threads = spec_compiler_threads)
    options << "--threads=#{n_threads}"
  end
  options
end

class Crystal::SpecRunOutput
  @output : String

  def initialize(@output)
  end

  def to_string
    @output
  end

  delegate to_i, to_u64, to_f, to_f32, to_f64, to: @output

  def to_b
    @output == "true"
  end
end

def create_spec_compiler
  compiler = Compiler.new
  if (n_threads = spec_compiler_threads)
    compiler.n_threads = n_threads
  end

  compiler
end

def run(code, filename = nil, inject_primitives = true, debug = Crystal::Debug::None, flags = nil)
  if inject_primitives
    code = %(require "primitives"\n#{code})
  end

  # Code that requires the prelude doesn't run in LLVM's MCJIT
  # because of missing linked functions (which are available
  # in the current executable!), so instead we compile
  # the program and run it, printing the last
  # expression and using that to compare the result.
  if code.includes?(%(require "prelude")) || flags
    ast = Parser.parse(code).as(Expressions)
    last = ast.expressions.last
    assign = Assign.new(Var.new("__tempvar"), last)
    call = Call.new(nil, "print", Var.new("__tempvar"))
    exps = Expressions.new([assign, call] of ASTNode)
    ast.expressions[-1] = exps
    code = ast.to_s

    output_filename = Crystal.temp_executable("crystal-spec-output")

    compiler = create_spec_compiler
    compiler.debug = debug
    compiler.flags.concat flags if flags
    apply_program_flags(compiler.flags)
    compiler.compile Compiler::Source.new("spec", code), output_filename

    output = `#{Process.quote(output_filename)}`
    File.delete(output_filename)

    SpecRunOutput.new(output)
  else
    new_program.run(code, filename: filename, debug: debug)
  end
end

def build(code)
  code_file = File.tempname("build_and_run_code")

  # write code to the temp file
  File.write(code_file, code)

  binary_file = File.tempname("build_and_run_bin")

  `bin/crystal build #{encode_program_flags} #{Process.quote(code_file.path.to_s)} -o #{Process.quote(binary_file.path.to_s)}`
  File.exists?(binary_file).should be_true

  yield binary_file
ensure
  File.delete(code_file) if code_file
  File.delete(binary_file) if binary_file
end

def build_and_run(code)
  build(code) do |binary_file|
    out_io, err_io = IO::Memory.new, IO::Memory.new
    status = Process.run(binary_file, output: out_io, error: err_io)

    {status, out_io.to_s, err_io.to_s}
  end
end

def test_c(c_code, crystal_code)
  c_filename = "#{__DIR__}/temp_abi.c"
  o_filename = "#{__DIR__}/temp_abi.o"
  begin
    File.write(c_filename, c_code)

    `#{Crystal::Compiler::CC} #{Process.quote(c_filename)} -c -o #{Process.quote(o_filename)}`.should be_truthy

    yield run(%(
    require "prelude"

    @[Link(ldflags: "#{o_filename}")]
    #{crystal_code}
    ))
  ensure
    File.delete(c_filename)
    File.delete(o_filename)
  end
end<|MERGE_RESOLUTION|>--- conflicted
+++ resolved
@@ -104,24 +104,9 @@
   assert_expand node, to, file: file, line: line
 end
 
-<<<<<<< HEAD
-def assert_after_cleanup(before, after, *, file = __FILE__, line = __LINE__)
-  # before = inject_primitives(before)
-  node = Parser.parse(before)
-  result = semantic node
-  result.node.to_s.strip.should eq(after.strip), file: file, line: line
-end
-
-def assert_error(str, message, inject_primitives = true, *, file = __FILE__, line = __LINE__)
-  str = inject_primitives(str) if inject_primitives
-  nodes = parse str
-  expect_raises TypeException, message, file: file, line: line do
-    semantic nodes
-=======
-def assert_error(str, message, inject_primitives = true, file = __FILE__, line = __LINE__)
+def assert_error(str, message, *, inject_primitives = true, file = __FILE__, line = __LINE__)
   expect_raises TypeException, message, file, line do
     semantic str, inject_primitives: inject_primitives
->>>>>>> f584ff64
   end
 end
 
@@ -143,22 +128,10 @@
   result.program.warning_failures
 end
 
-<<<<<<< HEAD
-def assert_warning(code, message, inject_primitives = true, *, file = __FILE__, line = __LINE__)
-  warning_failures = warnings_result(code, inject_primitives)
-  warning_failures.size.should eq(1), file: file, line: line
-  warning_failures[0].should start_with(message), file: file, line: line
-end
-
-def assert_no_warnings(code, inject_primitives = true, *, file = __FILE__, line = __LINE__)
-  warning_failures = warnings_result(code, inject_primitives)
-  warning_failures.size.should eq(0), file: file, line: line
-=======
-def assert_warning(code, message, file = __FILE__, line = __LINE__)
+def assert_warning(code, message, *, file = __FILE__, line = __LINE__)
   warning_failures = warnings_result(code)
   warning_failures.size.should eq(1), file, line
   warning_failures[0].should start_with(message), file, line
->>>>>>> f584ff64
 end
 
 def assert_macro(macro_args, macro_body, call_args, expected, expected_pragmas = nil, flags = nil, file = __FILE__, line = __LINE__)
