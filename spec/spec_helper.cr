--- conflicted
+++ resolved
@@ -320,21 +320,6 @@
 end
 
 def run(code, return_type : T.class, filename : String? = nil, inject_primitives = true, debug = Crystal::Debug::None, flags = nil, *, file = __FILE__) forall T
-<<<<<<< HEAD
-  {% if LibLLVM::IS_LT_110 %}
-    run(code, filename: filename, inject_primitives: inject_primitives, debug: debug, flags: flags, file: file)
-  {% else %}
-    if inject_primitives
-      code = %(require "primitives"\n#{code})
-    end
-
-    if code.includes?(%(require "prelude")) || flags
-      fail "TODO: support the prelude in OrcV2 codegen specs", file: file
-    else
-      new_program.run(code, return_type: T, filename: filename, debug: debug)
-    end
-  {% end %}
-=======
   if inject_primitives
     code = %(require "primitives"\n#{code})
   end
@@ -344,7 +329,6 @@
   else
     new_program.run(code, return_type: T, filename: filename, debug: debug)
   end
->>>>>>> 529fa4d6
 end
 
 def test_c(c_code, crystal_code, *, file = __FILE__, &)
