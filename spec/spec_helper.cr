{% raise("Please use `make spec` or `bin/crystal` when running specs, or set the i_know_what_im_doing flag if you know what you're doing") unless env("CRYSTAL_HAS_WRAPPER") || flag?("i_know_what_im_doing") %}

ENV["CRYSTAL_PATH"] = "#{__DIR__}/../src"

require "spec"

require "../src/compiler/crystal/**"
require "./support/syntax"
require "./support/tempfile"
require "./support/win32"

class Crystal::Program
  def union_of(type1, type2, type3)
    union_of([type1, type2, type3] of Type).not_nil!
  end

  def proc_of(type1 : Type)
    proc_of([type1] of Type)
  end

  def proc_of(type1 : Type, type2 : Type)
    proc_of([type1, type2] of Type)
  end

  def generic_class(name, *type_vars)
    types[name].as(GenericClassType).instantiate(type_vars.to_a.map &.as(TypeVar))
  end

  def generic_module(name, *type_vars)
    types[name].as(GenericModuleType).instantiate(type_vars.to_a.map &.as(TypeVar))
  end
end

record SemanticResult,
  program : Program,
  node : ASTNode

def assert_type(str, *, inject_primitives = true, flags = nil, file = __FILE__, line = __LINE__)
  result = semantic(str, flags: flags, inject_primitives: inject_primitives)
  program = result.program
  expected_type = with program yield program
  node = result.node
  if node.is_a?(Expressions)
    node = node.last
  end
  node.type.should eq(expected_type), file: file, line: line
  result
end

def semantic(code : String, wants_doc = false, inject_primitives = true, flags = nil, filename = nil)
  node = parse(code, wants_doc: wants_doc, filename: filename)
  node = inject_primitives(node) if inject_primitives
  semantic node, wants_doc: wants_doc, flags: flags
end

private def inject_primitives(node : ASTNode)
  req = Crystal::Require.new("primitives")
  case node
  when Crystal::Expressions
    node.expressions.unshift req
    node
  when Crystal::Nop
    node
  else
    Crystal::Expressions.new [req, node] of ASTNode
  end
end

def semantic(node : ASTNode, wants_doc = false, flags = nil)
  program = new_program
  program.flags.concat(flags.split) if flags
  program.wants_doc = wants_doc
  node = program.normalize node
  node = program.semantic node
  SemanticResult.new(program, node)
end

def assert_normalize(from, to, flags = nil, *, file = __FILE__, line = __LINE__)
  program = new_program
  program.flags.concat(flags.split) if flags
  normalizer = Normalizer.new(program)
  from_nodes = Parser.parse(from)
  to_nodes = program.normalize(from_nodes)
  to_nodes.to_s.strip.should eq(to.strip), file: file, line: line
  to_nodes
end

def assert_expand(from : String, to, *, file = __FILE__, line = __LINE__)
  assert_expand Parser.parse(from), to, file: file, line: line
end

def assert_expand(from_nodes : ASTNode, to, *, file = __FILE__, line = __LINE__)
  to_nodes = LiteralExpander.new(new_program).expand(from_nodes)
  to_nodes.to_s.strip.should eq(to.strip), file: file, line: line
end

def assert_expand_second(from : String, to, *, file = __FILE__, line = __LINE__)
  node = (Parser.parse(from).as(Expressions))[1]
  assert_expand node, to, file: file, line: line
end

def assert_expand_third(from : String, to, *, file = __FILE__, line = __LINE__)
  node = (Parser.parse(from).as(Expressions))[2]
  assert_expand node, to, file: file, line: line
end

def assert_error(str, message, *, inject_primitives = true, file = __FILE__, line = __LINE__)
  expect_raises TypeException, message, file, line do
    semantic str, inject_primitives: inject_primitives
  end
end

def assert_no_errors(*args)
  semantic(*args)
end

def warnings_result(code, *, file = __FILE__)
  compiler = create_spec_compiler
  compiler.warnings = Warnings::All
  compiler.error_on_warnings = false
  compiler.prelude = "empty" # avoid issues in the current std lib
  compiler.color = false
  apply_program_flags(compiler.flags)

  with_temp_executable("crystal-spec-output", file: file) do |output_filename|
    result = compiler.compile Compiler::Source.new("code.cr", code), output_filename

    return result.program.warning_failures
  end
end

def assert_warning(code, message, *, file = __FILE__, line = __LINE__)
  warning_failures = warnings_result(code, file: file)
  warning_failures.size.should eq(1), file, line
  warning_failures[0].should start_with(message), file, line
end

def assert_macro(macro_args, macro_body, call_args, expected, expected_pragmas = nil, flags = nil, file = __FILE__, line = __LINE__)
  assert_macro(macro_args, macro_body, expected, expected_pragmas, flags, file: file, line: line) { call_args }
end

def assert_macro(macro_args, macro_body, expected, expected_pragmas = nil, flags = nil, file = __FILE__, line = __LINE__)
  program = new_program
  program.flags.concat(flags.split) if flags
  sub_node = yield program
  assert_macro_internal program, sub_node, macro_args, macro_body, expected, expected_pragmas, file: file, line: line
end

def assert_macro_internal(program, sub_node, macro_args, macro_body, expected, expected_pragmas, file = __FILE__, line = __LINE__)
  macro_def = "macro foo(#{macro_args});#{macro_body};end"
  a_macro = Parser.parse(macro_def).as(Macro)

  call = Call.new(nil, "", sub_node)
  result, result_pragmas = program.expand_macro a_macro, call, program, program
  result = result.chomp(';')
  result.should eq(expected), file: file, line: line
  result_pragmas.should eq(expected_pragmas) if expected_pragmas
end

def codegen(code, inject_primitives = true, debug = Crystal::Debug::None, filename = __FILE__)
  result = semantic code, inject_primitives: inject_primitives, filename: filename
  result.program.codegen(result.node, single_module: false, debug: debug)[""].mod
end

private def new_program
  program = Program.new
  program.color = false
  apply_program_flags(program.flags)
  program
end

# Use CRYSTAL_SPEC_COMPILER_FLAGS env var to run the compiler specs
# against a compiler with the specified options.
# Separate flags with a space.
# Using CRYSTAL_SPEC_COMPILER_FLAGS="foo bar" will mimic -Dfoo -Dbar options.
private def apply_program_flags(target)
  ENV["CRYSTAL_SPEC_COMPILER_FLAGS"]?.try { |f| target.concat(f.split) }
end

private def spec_compiler_threads
  ENV["CRYSTAL_SPEC_COMPILER_THREADS"]?.try(&.to_i)
end

private def encode_program_flags : String
  program_flags_options.join(' ')
end

def program_flags_options : Array(String)
  f = [] of String
  apply_program_flags(f)
  options = f.map { |x| "-D#{x}" }
  if (n_threads = spec_compiler_threads)
    options << "--threads=#{n_threads}"
  end
  options
end

class Crystal::SpecRunOutput
  @output : String

  def initialize(@output)
  end

  def to_string
    @output
  end

  delegate to_i, to_u64, to_f, to_f32, to_f64, to: @output

  def to_b
    @output == "true"
  end
end

def create_spec_compiler
  compiler = Compiler.new
  if (n_threads = spec_compiler_threads)
    compiler.n_threads = n_threads
  end

  compiler
end

def run(code, filename = nil, inject_primitives = true, debug = Crystal::Debug::None, flags = nil, *, file = __FILE__)
  if inject_primitives
    code = %(require "primitives"\n#{code})
  end

  # Code that requires the prelude doesn't run in LLVM's MCJIT
  # because of missing linked functions (which are available
  # in the current executable!), so instead we compile
  # the program and run it, printing the last
  # expression and using that to compare the result.
  if code.includes?(%(require "prelude")) || flags
    ast = Parser.parse(code).as(Expressions)
    last = ast.expressions.last
    assign = Assign.new(Var.new("__tempvar"), last)
    call = Call.new(nil, "print", Var.new("__tempvar"))
    exps = Expressions.new([assign, call] of ASTNode)
    ast.expressions[-1] = exps
    code = ast.to_s

    compiler = create_spec_compiler
    compiler.debug = debug
    compiler.flags.concat flags if flags
    apply_program_flags(compiler.flags)

    with_temp_executable("crystal-spec-output", file: file) do |output_filename|
      compiler.compile Compiler::Source.new("spec", code), output_filename

      output = `#{Process.quote(output_filename)}`
      return SpecRunOutput.new(output)
    end
  else
    new_program.run(code, filename: filename, debug: debug)
  end
end

def test_c(c_code, crystal_code, *, file = __FILE__)
<<<<<<< HEAD
  obj_ext = {{ flag?(:win32) ? ".obj" : ".o" }}
  with_tempfile("temp_abi.c", "temp_abi#{obj_ext}", file: file) do |c_filename, o_filename|
    File.write(c_filename, c_code)

    {% if flag?(:win32) %}
      `#{Crystal::Compiler::CL} /nologo /c #{Process.quote(c_filename)} #{Process.quote("/Fo#{o_filename}")}`.should be_truthy
    {% else %}
      `#{Crystal::Compiler::CC} #{Process.quote(c_filename)} -c -o #{Process.quote(o_filename)}`.should be_truthy
    {% end %}

=======
  with_temp_c_object_file(c_code, file: file) do |o_filename|
>>>>>>> 560581be
    yield run(%(
    require "prelude"

    @[Link(ldflags: #{o_filename.inspect})]
    #{crystal_code}
    ))
  end
end<|MERGE_RESOLUTION|>--- conflicted
+++ resolved
@@ -257,20 +257,7 @@
 end
 
 def test_c(c_code, crystal_code, *, file = __FILE__)
-<<<<<<< HEAD
-  obj_ext = {{ flag?(:win32) ? ".obj" : ".o" }}
-  with_tempfile("temp_abi.c", "temp_abi#{obj_ext}", file: file) do |c_filename, o_filename|
-    File.write(c_filename, c_code)
-
-    {% if flag?(:win32) %}
-      `#{Crystal::Compiler::CL} /nologo /c #{Process.quote(c_filename)} #{Process.quote("/Fo#{o_filename}")}`.should be_truthy
-    {% else %}
-      `#{Crystal::Compiler::CC} #{Process.quote(c_filename)} -c -o #{Process.quote(o_filename)}`.should be_truthy
-    {% end %}
-
-=======
   with_temp_c_object_file(c_code, file: file) do |o_filename|
->>>>>>> 560581be
     yield run(%(
     require "prelude"
 
