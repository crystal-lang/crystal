--- conflicted
+++ resolved
@@ -77,7 +77,6 @@
   SemanticResult.new(program, node)
 end
 
-<<<<<<< HEAD
 record TopLevelSemanticResult,
   program : Program,
   node : ASTNode
@@ -95,10 +94,6 @@
   TopLevelSemanticResult.new(program, node)
 end
 
-def assert_normalize(from, to, flags = nil)
-=======
-def assert_normalize(from, to, flags = nil, *, file = __FILE__, line = __LINE__)
->>>>>>> 3268c819
   program = new_program
   program.flags.concat(flags.split) if flags
   from_nodes = Parser.parse(from)
