--- conflicted
+++ resolved
@@ -114,7 +114,7 @@
   semantic(*args)
 end
 
-def warnings_result(code, file = __FILE__)
+def warnings_result(code, *, file = __FILE__)
   compiler = create_spec_compiler
   compiler.warnings = Warnings::All
   compiler.error_on_warnings = false
@@ -129,13 +129,8 @@
   end
 end
 
-<<<<<<< HEAD
-def assert_warning(code, message, file = __FILE__, line = __LINE__)
+def assert_warning(code, message, *, file = __FILE__, line = __LINE__)
   warning_failures = warnings_result(code, file: file)
-=======
-def assert_warning(code, message, *, file = __FILE__, line = __LINE__)
-  warning_failures = warnings_result(code)
->>>>>>> 2d8d6491
   warning_failures.size.should eq(1), file, line
   warning_failures[0].should start_with(message), file, line
 end
@@ -226,7 +221,7 @@
   compiler
 end
 
-def run(code, filename = nil, inject_primitives = true, debug = Crystal::Debug::None, flags = nil, file = __FILE__)
+def run(code, filename = nil, inject_primitives = true, debug = Crystal::Debug::None, flags = nil, *, file = __FILE__)
   if inject_primitives
     code = %(require "primitives"\n#{code})
   end
@@ -261,7 +256,7 @@
   end
 end
 
-def test_c(c_code, crystal_code, file = __FILE__)
+def test_c(c_code, crystal_code, *, file = __FILE__)
   with_tempfile("temp_abi.c", "temp_abi.o", file: file) do |c_filename, o_filename|
     File.write(c_filename, c_code)
 
