--- conflicted
+++ resolved
@@ -114,14 +114,7 @@
   semantic(*args)
 end
 
-<<<<<<< HEAD
-def warnings_result(code, inject_primitives = true, file = __FILE__)
-  code = inject_primitives(code) if inject_primitives
-=======
-def warnings_result(code)
-  output_filename = Crystal.temp_executable("crystal-spec-output")
->>>>>>> f584ff64
-
+def warnings_result(code, file = __FILE__)
   compiler = create_spec_compiler
   compiler.warnings = Warnings::All
   compiler.error_on_warnings = false
@@ -136,25 +129,12 @@
   end
 end
 
-<<<<<<< HEAD
-def assert_warning(code, message, inject_primitives = true, file = __FILE__, line = __LINE__)
-  warning_failures = warnings_result(code, inject_primitives, file: file)
-=======
 def assert_warning(code, message, file = __FILE__, line = __LINE__)
-  warning_failures = warnings_result(code)
->>>>>>> f584ff64
+  warning_failures = warnings_result(code, file: file)
   warning_failures.size.should eq(1), file, line
   warning_failures[0].should start_with(message), file, line
 end
 
-<<<<<<< HEAD
-def assert_no_warnings(code, inject_primitives = true, file = __FILE__, line = __LINE__)
-  warning_failures = warnings_result(code, inject_primitives, file: file)
-  warning_failures.size.should eq(0), file, line
-end
-
-=======
->>>>>>> f584ff64
 def assert_macro(macro_args, macro_body, call_args, expected, expected_pragmas = nil, flags = nil)
   assert_macro(macro_args, macro_body, expected, expected_pragmas, flags) { call_args }
 end
@@ -241,15 +221,10 @@
   compiler
 end
 
-<<<<<<< HEAD
 def run(code, filename = nil, inject_primitives = true, debug = Crystal::Debug::None, flags = nil, file = __FILE__)
-  code = inject_primitives(code) if inject_primitives
-=======
-def run(code, filename = nil, inject_primitives = true, debug = Crystal::Debug::None, flags = nil)
   if inject_primitives
     code = %(require "primitives"\n#{code})
   end
->>>>>>> f584ff64
 
   # Code that requires the prelude doesn't run in LLVM's MCJIT
   # because of missing linked functions (which are available
