--- conflicted
+++ resolved
@@ -28,17 +28,13 @@
 
     it "raises exception when named group doesn't exist" do
       ("foo" =~ /foo/).should eq(0)
-<<<<<<< HEAD
-      expect_raises(ArgumentError, "'group' does not exist") { $~["group"] }
+      expect_raises(KeyError, "'group' does not exist") { $~["group"] }
     end
 
     it "raises exception on optional empty group" do
       ("foo" =~ /(?<g1>z)?foo/).should eq(0)
       expect_raises(IndexError, "Not matched capture group index: 1") { $~[1] }
-      expect_raises(ArgumentError, "'g1' is not matched") { $~["g1"] }
-=======
-      expect_raises(KeyError) { $~["group"] }
->>>>>>> 5fb04389
+      expect_raises(KeyError, "'g1' is not matched") { $~["g1"] }
     end
 
     it "raises if outside match range with []" do
