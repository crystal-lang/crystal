--- conflicted
+++ resolved
@@ -135,19 +135,11 @@
     it "sync from server" do
       port = unused_local_port
 
-<<<<<<< HEAD
-    TCPServer.open(Socket::IPAddress::UNSPECIFIED, port) do |server|
-      TCPSocket.open("localhost", port) do |client|
-        sock = server.accept
-        sock.sync?.should eq(server.sync?)
-      end
-=======
-      TCPServer.open("::", port) do |server|
+      TCPServer.open(Socket::IPAddress::UNSPECIFIED, port) do |server|
         TCPSocket.open("localhost", port) do |client|
           sock = server.accept
           sock.sync?.should eq(server.sync?)
         end
->>>>>>> caf57c26
 
         # test sync flag propagation after accept
         server.sync = !server.sync?
@@ -162,25 +154,7 @@
     it "settings" do
       port = unused_local_port
 
-<<<<<<< HEAD
-    TCPServer.open(Socket::IPAddress::UNSPECIFIED, port) do |server|
-      TCPSocket.open("localhost", port) do |client|
-        # test protocol specific socket options
-        (client.tcp_nodelay = true).should be_true
-        client.tcp_nodelay?.should be_true
-        (client.tcp_nodelay = false).should be_false
-        client.tcp_nodelay?.should be_false
-
-        {% unless flag?(:openbsd) %}
-          (client.tcp_keepalive_idle = 42).should eq 42
-          client.tcp_keepalive_idle.should eq 42
-          (client.tcp_keepalive_interval = 42).should eq 42
-          client.tcp_keepalive_interval.should eq 42
-          (client.tcp_keepalive_count = 42).should eq 42
-          client.tcp_keepalive_count.should eq 42
-        {% end %}
-=======
-      TCPServer.open("::", port) do |server|
+      TCPServer.open(Socket::IPAddress::UNSPECIFIED, port) do |server|
         TCPSocket.open("localhost", port) do |client|
           # test protocol specific socket options
           (client.tcp_nodelay = true).should be_true
@@ -197,7 +171,6 @@
             client.tcp_keepalive_count.should eq 42
           {% end %}
         end
->>>>>>> caf57c26
       end
     end
 
@@ -214,15 +187,9 @@
     it "sends and receives messages" do
       port = unused_local_port
 
-<<<<<<< HEAD
-    TCPServer.open(Socket::IPAddress::UNSPECIFIED, port) do |server|
-      TCPSocket.open("localhost", port) do |client|
-        sock = server.accept
-=======
       TCPServer.open("::", port) do |server|
         TCPSocket.open("localhost", port) do |client|
           sock = server.accept
->>>>>>> caf57c26
 
           client << "ping"
           sock.gets(4).should eq("ping")
@@ -235,22 +202,9 @@
     it "sends and receives messages (fibers & channels)" do
       port = unused_local_port
 
-<<<<<<< HEAD
-    channel = Channel(Exception?).new
-    spawn do
-      TCPServer.open(Socket::IPAddress::UNSPECIFIED, port) do |server|
-        channel.send nil
-        sock = server.accept
-        sock.read_timeout = 3.second
-        sock.write_timeout = 3.second
-
-        sock.gets(4).should eq("ping")
-        sock << "pong"
-        channel.send nil
-=======
       channel = Channel(Exception?).new
       spawn do
-        TCPServer.open("::", port) do |server|
+        TCPServer.open(Socket::IPAddress::UNSPECIFIED, port) do |server|
           channel.send nil
           sock = server.accept
           sock.read_timeout = 3.second
@@ -262,7 +216,6 @@
         end
       rescue exc
         channel.send exc
->>>>>>> caf57c26
       end
 
       if exc = channel.receive
