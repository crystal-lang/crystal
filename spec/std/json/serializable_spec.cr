--- conflicted
+++ resolved
@@ -529,7 +529,6 @@
   end
 end
 
-<<<<<<< HEAD
 record JSONAttrWithEnumValue, value : JSONSerializableEnum do
   include JSON::Serializable
 
@@ -565,7 +564,9 @@
 
 class SerializableBaz < SerializableFoo
   def initialize
-=======
+  end
+end
+
 class JSONInitializeOpts
   include JSON::Serializable
 
@@ -573,7 +574,6 @@
 
   def initialize(**opts)
     @value = opts.size
->>>>>>> 23e719a2
   end
 end
 
@@ -1352,16 +1352,15 @@
     JSONSomething.from_json(%({"value":{}})).value.should_not be_nil
   end
 
-<<<<<<< HEAD
+  it "works when type has constructor with double splat parameter (#16140)" do
+    JSONInitializeOpts.from_json(%({"value":123})).value.should eq(123)
+  end
+
+  it "supports generic type variables in converters" do
+    JSONAttrWithGenericConverter(Time::EpochConverter).from_json(%({"value":1459859781})).value.should eq(Time.unix(1459859781))
+  end
+
   it "fixes #16141" do
     SerializableFoo.find.from_json("{}").should be_a(SerializableBar)
-=======
-  it "works when type has constructor with double splat parameter (#16140)" do
-    JSONInitializeOpts.from_json(%({"value":123})).value.should eq(123)
-  end
-
-  it "supports generic type variables in converters" do
-    JSONAttrWithGenericConverter(Time::EpochConverter).from_json(%({"value":1459859781})).value.should eq(Time.unix(1459859781))
->>>>>>> 23e719a2
   end
 end