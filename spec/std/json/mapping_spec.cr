require "spec"
require "json"
<<<<<<< HEAD
require "uuid"
require "uuid/json"
=======
require "big/json"
>>>>>>> a3ca37e3

private class JSONPerson
  JSON.mapping({
    name: {type: String},
    age:  {type: Int32, nilable: true},
  })

  def_equals name, age

  def initialize(@name : String)
  end
end

private class StrictJSONPerson
  JSON.mapping({
    name: {type: String},
    age:  {type: Int32, nilable: true},
  }, true)
end

private class JSONPersonEmittingNull
  JSON.mapping({
    name: {type: String},
    age:  {type: Int32, nilable: true, emit_null: true},
  })
end

private class JSONWithBool
  JSON.mapping value: Bool
end

<<<<<<< HEAD
private class JSONWithUUID
  JSON.mapping value: UUID
=======
private class JSONWithBigDecimal
  JSON.mapping value: BigDecimal
>>>>>>> a3ca37e3
end

private class JSONWithTime
  JSON.mapping({
    value: {type: Time, converter: Time::Format.new("%F %T")},
  })
end

private class JSONWithNilableTime
  JSON.mapping({
    value: {type: Time, nilable: true, converter: Time::Format.new("%F")},
  })

  def initialize
  end
end

private class JSONWithNilableTimeEmittingNull
  JSON.mapping({
    value: {type: Time, nilable: true, converter: Time::Format.new("%F"), emit_null: true},
  })

  def initialize
  end
end

private class JSONWithPropertiesKey
  JSON.mapping(
    properties: Hash(String, String),
  )
end

private class JSONWithSimpleMapping
  JSON.mapping({name: String, age: Int32})
end

private class JSONWithKeywordsMapping
  JSON.mapping({end: Int32, abstract: Int32})
end

private class JSONWithAny
  JSON.mapping({name: String, any: JSON::Any})
end

private class JsonWithProblematicKeys
  JSON.mapping({
    key:  Int32,
    pull: Int32,
  })
end

private class JsonWithSet
  JSON.mapping({set: Set(String)})
end

private class JsonWithDefaults
  JSON.mapping({
    a: {type: Int32, default: 11},
    b: {type: String, default: "Haha"},
    c: {type: Bool, default: true},
    d: {type: Bool, default: false},
    e: {type: Bool, nilable: true, default: false},
    f: {type: Int32, nilable: true, default: 1},
    g: {type: Int32, nilable: true, default: nil},
    h: {type: Array(Int32), default: [1, 2, 3]},
  })
end

private class JSONWithSmallIntegers
  JSON.mapping({
    foo: Int16,
    bar: Int8,
  })
end

private class JSONWithTimeEpoch
  JSON.mapping({
    value: {type: Time, converter: Time::EpochConverter},
  })
end

private class JSONWithTimeEpochMillis
  JSON.mapping({
    value: {type: Time, converter: Time::EpochMillisConverter},
  })
end

private class JSONWithRaw
  JSON.mapping({
    value: {type: String, converter: String::RawConverter},
  })
end

private class JSONWithRoot
  JSON.mapping({
    result: {type: Array(JSONPerson), root: "heroes"},
  })
end

private class JSONWithNilableRoot
  JSON.mapping({
    result: {type: Array(JSONPerson), root: "heroes", nilable: true},
  })
end

private class JSONWithNilableRootEmitNull
  JSON.mapping({
    result: {type: Array(JSONPerson), root: "heroes", nilable: true, emit_null: true},
  })
end

private class JSONWithNilableUnion
  JSON.mapping({
    value: Int32 | Nil,
  })
end

private class JSONWithNilableUnion2
  JSON.mapping({
    value: Int32?,
  })
end

private class JSONWithPresence
  JSON.mapping({
    first_name: {type: String?, presence: true, nilable: true},
    last_name:  {type: String?, presence: true, nilable: true},
  })
end

private class JSONWithQueryAttributes
  JSON.mapping({
    foo?: Bool,
    bar?: {type: Bool, default: false, presence: true, key: "is_bar"},
  })
end

private class JSONWithOverwritingQueryAttributes
  property foo : Symbol?
  property bar : Symbol?
  JSON.mapping({
    foo?: Bool,
    bar?: {type: Bool, default: false, presence: true, key: "is_bar"},
  })
end

describe "JSON mapping" do
  it "parses person" do
    person = JSONPerson.from_json(%({"name": "John", "age": 30}))
    person.should be_a(JSONPerson)
    person.name.should eq("John")
    person.age.should eq(30)
  end

  it "parses person without age" do
    person = JSONPerson.from_json(%({"name": "John"}))
    person.should be_a(JSONPerson)
    person.name.should eq("John")
    person.name.size.should eq(4) # This verifies that name is not nilable
    person.age.should be_nil
  end

  it "parses array of people" do
    people = Array(JSONPerson).from_json(%([{"name": "John"}, {"name": "Doe"}]))
    people.size.should eq(2)
  end

  it "does to_json" do
    person = JSONPerson.from_json(%({"name": "John", "age": 30}))
    person2 = JSONPerson.from_json(person.to_json)
    person2.should eq(person)
  end

  it "parses person with unknown attributes" do
    person = JSONPerson.from_json(%({"name": "John", "age": 30, "foo": "bar"}))
    person.should be_a(JSONPerson)
    person.name.should eq("John")
    person.age.should eq(30)
  end

  it "parses strict person with unknown attributes" do
    ex = expect_raises JSON::ParseException, "Unknown json attribute: foo" do
      StrictJSONPerson.from_json <<-JSON
        {
          "name": "John",
          "age": 30,
          "foo": "bar"
        }
        JSON
    end
    ex.location.should eq({4, 3})
  end

  it "raises if non-nilable attribute is nil" do
    ex = expect_raises JSON::ParseException, "Missing json attribute: name" do
      JSONPerson.from_json(%({"age": 30}))
    end
    ex.location.should eq({1, 1})
  end

  it "doesn't emit null by default when doing to_json" do
    person = JSONPerson.from_json(%({"name": "John"}))
    (person.to_json =~ /age/).should be_falsey
  end

  it "emits null on request when doing to_json" do
    person = JSONPersonEmittingNull.from_json(%({"name": "John"}))
    (person.to_json =~ /age/).should be_truthy
  end

  it "doesn't raises on false value when not-nil" do
    json = JSONWithBool.from_json(%({"value": false}))
    json.value.should be_false
  end

  it "parses UUID" do
    uuid = JSONWithUUID.from_json(%({"value": "ba714f86-cac6-42c7-8956-bcf5105e1b81"}))
    uuid.should be_a(JSONWithUUID)
    uuid.value.should eq(UUID.new("ba714f86-cac6-42c7-8956-bcf5105e1b81"))
  end

  it "parses json with Time::Format converter" do
    json = JSONWithTime.from_json(%({"value": "2014-10-31 23:37:16"}))
    json.value.should be_a(Time)
    json.value.to_s.should eq("2014-10-31 23:37:16")
    json.to_json.should eq(%({"value":"2014-10-31 23:37:16"}))
  end

  it "allows setting a nilable property to nil" do
    person = JSONPerson.new("John")
    person.age = 1
    person.age = nil
  end

  it "parses simple mapping" do
    person = JSONWithSimpleMapping.from_json(%({"name": "John", "age": 30}))
    person.should be_a(JSONWithSimpleMapping)
    person.name.should eq("John")
    person.age.should eq(30)
  end

  it "outputs with converter when nilable" do
    json = JSONWithNilableTime.new
    json.to_json.should eq("{}")
  end

  it "outputs with converter when nilable when emit_null is true" do
    json = JSONWithNilableTimeEmittingNull.new
    json.to_json.should eq(%({"value":null}))
  end

  it "outputs JSON with properties key" do
    input = {
      properties: {"foo" => "bar"},
    }.to_json
    json = JSONWithPropertiesKey.from_json(input)
    json.to_json.should eq(input)
  end

  it "parses json with keywords" do
    json = JSONWithKeywordsMapping.from_json(%({"end": 1, "abstract": 2}))
    json.end.should eq(1)
    json.abstract.should eq(2)
  end

  it "parses json with any" do
    json = JSONWithAny.from_json(%({"name": "Hi", "any": [{"x": 1}, 2, "hey", true, false, 1.5, null]}))
    json.name.should eq("Hi")
    json.any.raw.should eq([{"x" => 1}, 2, "hey", true, false, 1.5, nil])
    json.to_json.should eq(%({"name":"Hi","any":[{"x":1},2,"hey",true,false,1.5,null]}))
  end

  it "parses json with problematic keys" do
    json = JsonWithProblematicKeys.from_json(%({"key": 1, "pull": 2}))
    json.key.should eq(1)
    json.pull.should eq(2)
  end

  it "parses json array as set" do
    json = JsonWithSet.from_json(%({"set": ["a", "a", "b"]}))
    json.set.should eq(Set(String){"a", "b"})
  end

  it "allows small types of integer" do
    json = JSONWithSmallIntegers.from_json(%({"foo": 23, "bar": 7}))

    json.foo.should eq(23)
    typeof(json.foo).should eq(Int16)

    json.bar.should eq(7)
    typeof(json.bar).should eq(Int8)
  end

  describe "parses json with defaults" do
    it "mixed" do
      json = JsonWithDefaults.from_json(%({"a":1,"b":"bla"}))
      json.a.should eq 1
      json.b.should eq "bla"

      json = JsonWithDefaults.from_json(%({"a":1}))
      json.a.should eq 1
      json.b.should eq "Haha"

      json = JsonWithDefaults.from_json(%({"b":"bla"}))
      json.a.should eq 11
      json.b.should eq "bla"

      json = JsonWithDefaults.from_json(%({}))
      json.a.should eq 11
      json.b.should eq "Haha"

      json = JsonWithDefaults.from_json(%({"a":null,"b":null}))
      json.a.should eq 11
      json.b.should eq "Haha"
    end

    it "bool" do
      json = JsonWithDefaults.from_json(%({}))
      json.c.should eq true
      typeof(json.c).should eq Bool
      json.d.should eq false
      typeof(json.d).should eq Bool

      json = JsonWithDefaults.from_json(%({"c":false}))
      json.c.should eq false
      json = JsonWithDefaults.from_json(%({"c":true}))
      json.c.should eq true

      json = JsonWithDefaults.from_json(%({"d":false}))
      json.d.should eq false
      json = JsonWithDefaults.from_json(%({"d":true}))
      json.d.should eq true
    end

    it "with nilable" do
      json = JsonWithDefaults.from_json(%({}))

      json.e.should eq false
      typeof(json.e).should eq(Bool | Nil)

      json.f.should eq 1
      typeof(json.f).should eq(Int32 | Nil)

      json.g.should eq nil
      typeof(json.g).should eq(Int32 | Nil)

      json = JsonWithDefaults.from_json(%({"e":false}))
      json.e.should eq false
      json = JsonWithDefaults.from_json(%({"e":true}))
      json.e.should eq true
    end

    it "create new array every time" do
      json = JsonWithDefaults.from_json(%({}))
      json.h.should eq [1, 2, 3]
      json.h << 4
      json.h.should eq [1, 2, 3, 4]

      json = JsonWithDefaults.from_json(%({}))
      json.h.should eq [1, 2, 3]
    end
  end

  it "uses Time::EpochConverter" do
    string = %({"value":1459859781})
    json = JSONWithTimeEpoch.from_json(string)
    json.value.should be_a(Time)
    json.value.should eq(Time.epoch(1459859781))
    json.to_json.should eq(string)
  end

  it "uses Time::EpochMillisConverter" do
    string = %({"value":1459860483856})
    json = JSONWithTimeEpochMillis.from_json(string)
    json.value.should be_a(Time)
    json.value.should eq(Time.epoch_ms(1459860483856))
    json.to_json.should eq(string)
  end

  it "parses raw value from int" do
    string = %({"value":123456789123456789123456789123456789})
    json = JSONWithRaw.from_json(string)
    json.value.should eq("123456789123456789123456789123456789")
    json.to_json.should eq(string)
  end

  it "parses raw value from float" do
    string = %({"value":123456789123456789.123456789123456789})
    json = JSONWithRaw.from_json(string)
    json.value.should eq("123456789123456789.123456789123456789")
    json.to_json.should eq(string)
  end

  it "parses raw value from object" do
    string = %({"value":[null,true,false,{"x":[1,1.5]}]})
    json = JSONWithRaw.from_json(string)
    json.value.should eq(%([null,true,false,{"x":[1,1.5]}]))
    json.to_json.should eq(string)
  end

  it "parses with root" do
    json = %({"result":{"heroes":[{"name":"Batman"}]}})
    result = JSONWithRoot.from_json(json)
    result.result.should be_a(Array(JSONPerson))
    result.result.first.name.should eq "Batman"
    result.to_json.should eq(json)
  end

  it "parses with nilable root" do
    json = %({"result":null})
    result = JSONWithNilableRoot.from_json(json)
    result.result.should be_nil
    result.to_json.should eq("{}")
  end

  it "parses with nilable root and emit null" do
    json = %({"result":null})
    result = JSONWithNilableRootEmitNull.from_json(json)
    result.result.should be_nil
    result.to_json.should eq(json)
  end

  it "parses nilable union" do
    obj = JSONWithNilableUnion.from_json(%({"value": 1}))
    obj.value.should eq(1)
    obj.to_json.should eq(%({"value":1}))

    obj = JSONWithNilableUnion.from_json(%({"value": null}))
    obj.value.should be_nil
    obj.to_json.should eq(%({}))

    obj = JSONWithNilableUnion.from_json(%({}))
    obj.value.should be_nil
    obj.to_json.should eq(%({}))
  end

  it "parses nilable union2" do
    obj = JSONWithNilableUnion2.from_json(%({"value": 1}))
    obj.value.should eq(1)
    obj.to_json.should eq(%({"value":1}))

    obj = JSONWithNilableUnion2.from_json(%({"value": null}))
    obj.value.should be_nil
    obj.to_json.should eq(%({}))

    obj = JSONWithNilableUnion2.from_json(%({}))
    obj.value.should be_nil
    obj.to_json.should eq(%({}))
  end

  describe "parses JSON with presence markers" do
    it "parses person with absent attributes" do
      json = JSONWithPresence.from_json(%({"first_name": null}))
      json.first_name.should be_nil
      json.first_name_present?.should be_true
      json.last_name.should be_nil
      json.last_name_present?.should be_false
    end
  end

  describe "with query attributes" do
    it "defines query getter" do
      json = JSONWithQueryAttributes.from_json(%({"foo": true}))
      json.foo?.should be_true
      json.bar?.should be_false
    end

    it "defines non-query setter and presence methods" do
      json = JSONWithQueryAttributes.from_json(%({"foo": false}))
      json.bar_present?.should be_false
      json.bar = true
      json.bar?.should be_true
    end

    it "maps non-query attributes" do
      json = JSONWithQueryAttributes.from_json(%({"foo": false, "is_bar": false}))
      json.bar_present?.should be_true
      json.bar?.should be_false
      json.bar = true
      json.to_json.should eq(%({"foo":false,"is_bar":true}))
    end

    it "raises if non-nilable attribute is nil" do
      ex = expect_raises JSON::ParseException, "Missing json attribute: foo" do
        JSONWithQueryAttributes.from_json(%({"is_bar": true}))
      end
      ex.location.should eq({1, 1})
    end

    it "overwrites non-query attributes" do
      json = JSONWithOverwritingQueryAttributes.from_json(%({"foo": true}))
      typeof(json.@foo).should eq(Bool)
      typeof(json.@bar).should eq(Bool)
    end
  end

  describe "BigDecimal" do
    it "parses json string with BigDecimal" do
      json = JSONWithBigDecimal.from_json(%({"value": "10.05"}))
      json.value.should eq(BigDecimal.new("10.05"))
    end

    it "parses large json ints with BigDecimal" do
      json = JSONWithBigDecimal.from_json(%({"value": 9223372036854775808}))
      json.value.should eq(BigDecimal.new("9223372036854775808"))
    end

    it "parses json float with BigDecimal" do
      json = JSONWithBigDecimal.from_json(%({"value": 10.05}))
      json.value.should eq(BigDecimal.new("10.05"))
    end

    it "parses large precision json floats with BigDecimal" do
      json = JSONWithBigDecimal.from_json(%({"value": 0.00045808999999999997}))
      json.value.should eq(BigDecimal.new("0.00045808999999999997"))
    end
  end
end<|MERGE_RESOLUTION|>--- conflicted
+++ resolved
@@ -1,11 +1,8 @@
 require "spec"
 require "json"
-<<<<<<< HEAD
 require "uuid"
 require "uuid/json"
-=======
 require "big/json"
->>>>>>> a3ca37e3
 
 private class JSONPerson
   JSON.mapping({
@@ -37,13 +34,12 @@
   JSON.mapping value: Bool
 end
 
-<<<<<<< HEAD
 private class JSONWithUUID
   JSON.mapping value: UUID
-=======
+end
+
 private class JSONWithBigDecimal
   JSON.mapping value: BigDecimal
->>>>>>> a3ca37e3
 end
 
 private class JSONWithTime
