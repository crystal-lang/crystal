require "spec"
require "json"
require "big"
require "big/json"
require "uuid"
require "uuid/json"

enum JSONSpecEnum
  Zero
  One
  Two
end

describe "JSON serialization" do
  describe "from_json" do
    it "does Array(Nil)#from_json" do
      Array(Nil).from_json("[null, null]").should eq([nil, nil])
    end

    it "does Array(Bool)#from_json" do
      Array(Bool).from_json("[true, false]").should eq([true, false])
    end

    it "does Array(Int32)#from_json" do
      Array(Int32).from_json("[1, 2, 3]").should eq([1, 2, 3])
    end

    it "does Array(Int64)#from_json" do
      Array(Int64).from_json("[1, 2, 3]").should eq([1, 2, 3])
    end

    it "does Array(Float32)#from_json" do
      Array(Float32).from_json("[1.5, 2, 3.5]").should eq([1.5, 2.0, 3.5])
    end

    it "does Array(Float64)#from_json" do
      Array(Float64).from_json("[1.5, 2, 3.5]").should eq([1.5, 2, 3.5])
    end

    it "does Hash(String, String)#from_json" do
      Hash(String, String).from_json(%({"foo": "x", "bar": "y"})).should eq({"foo" => "x", "bar" => "y"})
    end

    it "does Hash(String, Int32)#from_json" do
      Hash(String, Int32).from_json(%({"foo": 1, "bar": 2})).should eq({"foo" => 1, "bar" => 2})
    end

    it "does Hash(String, Int32)#from_json and skips null" do
      Hash(String, Int32).from_json(%({"foo": 1, "bar": 2, "baz": null})).should eq({"foo" => 1, "bar" => 2})
    end

    it "does for Array(Int32) from IO" do
      io = IO::Memory.new "[1, 2, 3]"
      Array(Int32).from_json(io).should eq([1, 2, 3])
    end

    it "does for Array(Int32) with block" do
      elements = [] of Int32
      ret = Array(Int32).from_json("[1, 2, 3]") do |element|
        elements << element
      end
      ret.should be_nil
      elements.should eq([1, 2, 3])
    end

    it "does for tuple" do
      tuple = Tuple(Int32, String).from_json(%([1, "hello"]))
      tuple.should eq({1, "hello"})
      tuple.should be_a(Tuple(Int32, String))
    end

    it "does for named tuple" do
      tuple = NamedTuple(x: Int32, y: String).from_json(%({"y": "hello", "x": 1}))
      tuple.should eq({x: 1, y: "hello"})
      tuple.should be_a(NamedTuple(x: Int32, y: String))
    end

    it "does for BigInt" do
      big = BigInt.from_json("123456789123456789123456789123456789123456789")
      big.should be_a(BigInt)
      big.should eq(BigInt.new("123456789123456789123456789123456789123456789"))
    end

    it "does for BigFloat" do
      big = BigFloat.from_json("1234.567891011121314")
      big.should be_a(BigFloat)
      big.should eq(BigFloat.new("1234.567891011121314"))
    end

    it "does for BigFloat from int" do
      big = BigFloat.from_json("1234")
      big.should be_a(BigFloat)
      big.should eq(BigFloat.new("1234"))
    end

<<<<<<< HEAD
    it "does for UUID (hyphenated)" do
      uuid = UUID.from_json("\"ee843b26-56d8-472b-b343-0b94ed9077ff\"")
      uuid.should be_a(UUID)
      uuid.should eq(UUID.new("ee843b26-56d8-472b-b343-0b94ed9077ff"))
    end

    it "does for UUID (hex)" do
      uuid = UUID.from_json("\"ee843b2656d8472bb3430b94ed9077ff\"")
      uuid.should be_a(UUID)
      uuid.should eq(UUID.new("ee843b26-56d8-472b-b343-0b94ed9077ff"))
    end

    it "does for UUID (urn)" do
      uuid = UUID.from_json("\"urn:uuid:ee843b26-56d8-472b-b343-0b94ed9077ff\"")
      uuid.should be_a(UUID)
      uuid.should eq(UUID.new("ee843b26-56d8-472b-b343-0b94ed9077ff"))
=======
    it "does for BigDecimal from int" do
      big = BigDecimal.from_json("1234")
      big.should be_a(BigDecimal)
      big.should eq(BigDecimal.new("1234"))
    end

    it "does for BigDecimal from float" do
      big = BigDecimal.from_json("1234.05")
      big.should be_a(BigDecimal)
      big.should eq(BigDecimal.new("1234.05"))
>>>>>>> a3ca37e3
    end

    it "does for Enum with number" do
      JSONSpecEnum.from_json("1").should eq(JSONSpecEnum::One)

      expect_raises(Exception, "Unknown enum JSONSpecEnum value: 3") do
        JSONSpecEnum.from_json("3")
      end
    end

    it "does for Enum with string" do
      JSONSpecEnum.from_json(%("One")).should eq(JSONSpecEnum::One)

      expect_raises(ArgumentError, "Unknown enum JSONSpecEnum value: Three") do
        JSONSpecEnum.from_json(%("Three"))
      end
    end

    it "deserializes with root" do
      Int32.from_json(%({"foo": 1}), root: "foo").should eq(1)
      Array(Int32).from_json(%({"foo": [1, 2]}), root: "foo").should eq([1, 2])
    end

    it "deserializes union" do
      Array(Int32 | String).from_json(%([1, "hello"])).should eq([1, "hello"])
    end

    it "deserializes union with bool (fast path)" do
      Union(Bool, Array(Int32)).from_json(%(true)).should be_true
    end

    {% for type in %w(Int8 Int16 Int32 Int64 UInt8 UInt16 UInt32 UInt64).map(&.id) %}
        it "deserializes union with {{type}} (fast path)" do
          Union({{type}}, Array(Int32)).from_json(%(#{ {{type}}::MAX })).should eq({{type}}::MAX)
        end
      {% end %}

    it "deserializes union with Float32 (fast path)" do
      Union(Float32, Array(Int32)).from_json(%(1)).should eq(1)
      Union(Float32, Array(Int32)).from_json(%(1.23)).should eq(1.23_f32)
    end

    it "deserializes union with Float64 (fast path)" do
      Union(Float64, Array(Int32)).from_json(%(1)).should eq(1)
      Union(Float64, Array(Int32)).from_json(%(1.23)).should eq(1.23)
    end

    it "deserializes Time" do
      Time.from_json(%("2016-11-16T09:55:48-0300")).to_utc.should eq(Time.utc(2016, 11, 16, 12, 55, 48))
    end

    describe "parse exceptions" do
      it "has correct location when raises in NamedTuple#from_json" do
        ex = expect_raises(JSON::ParseException) do
          Array({foo: Int32, bar: String}).from_json <<-JSON
            [
              {"foo": 1}
            ]
            JSON
        end
        ex.location.should eq({2, 3})
      end

      it "has correct location when raises in Union#from_json" do
        ex = expect_raises(JSON::ParseException) do
          Array(Int32 | Bool).from_json <<-JSON
            [
              {"foo": "bar"}
            ]
            JSON
        end
        ex.location.should eq({2, 3})
      end
    end
  end

  describe "to_json" do
    it "does for Nil" do
      nil.to_json.should eq("null")
    end

    it "does for Bool" do
      true.to_json.should eq("true")
    end

    it "does for Int32" do
      1.to_json.should eq("1")
    end

    it "does for Float64" do
      1.5.to_json.should eq("1.5")
    end

    it "raises if Float is NaN" do
      expect_raises JSON::Error, "NaN not allowed in JSON" do
        (0.0/0.0).to_json
      end
    end

    it "raises if Float is infinity" do
      expect_raises JSON::Error, "Infinity not allowed in JSON" do
        Float64::INFINITY.to_json
      end
    end

    it "does for String" do
      "hello".to_json.should eq("\"hello\"")
    end

    it "does for String with quote" do
      "hel\"lo".to_json.should eq("\"hel\\\"lo\"")
    end

    it "does for String with slash" do
      "hel\\lo".to_json.should eq("\"hel\\\\lo\"")
    end

    it "does for String with control codes" do
      "\b".to_json.should eq("\"\\b\"")
      "\f".to_json.should eq("\"\\f\"")
      "\n".to_json.should eq("\"\\n\"")
      "\r".to_json.should eq("\"\\r\"")
      "\t".to_json.should eq("\"\\t\"")
      "\u{19}".to_json.should eq("\"\\u0019\"")
    end

    it "does for String with control codes in a few places" do
      "\fab".to_json.should eq(%q("\fab"))
      "ab\f".to_json.should eq(%q("ab\f"))
      "ab\fcd".to_json.should eq(%q("ab\fcd"))
      "ab\fcd\f".to_json.should eq(%q("ab\fcd\f"))
      "ab\fcd\fe".to_json.should eq(%q("ab\fcd\fe"))
      "\u{19}ab".to_json.should eq(%q("\u0019ab"))
      "ab\u{19}".to_json.should eq(%q("ab\u0019"))
      "ab\u{19}cd".to_json.should eq(%q("ab\u0019cd"))
      "ab\u{19}cd\u{19}".to_json.should eq(%q("ab\u0019cd\u0019"))
      "ab\u{19}cd\u{19}e".to_json.should eq(%q("ab\u0019cd\u0019e"))
    end

    it "does for Array" do
      [1, 2, 3].to_json.should eq("[1,2,3]")
    end

    it "does for Set" do
      Set(Int32).new([1, 1, 2]).to_json.should eq("[1,2]")
    end

    it "does for Hash" do
      {"foo" => 1, "bar" => 2}.to_json.should eq(%({"foo":1,"bar":2}))
    end

    it "does for Hash with non-string keys" do
      {:foo => 1, :bar => 2}.to_json.should eq(%({"foo":1,"bar":2}))
    end

    it "does for Hash with newlines" do
      {"foo\nbar" => "baz\nqux"}.to_json.should eq(%({"foo\\nbar":"baz\\nqux"}))
    end

    it "does for Tuple" do
      {1, "hello"}.to_json.should eq(%([1,"hello"]))
    end

    it "does for NamedTuple" do
      {x: 1, y: "hello"}.to_json.should eq(%({"x":1,"y":"hello"}))
    end

    it "does for Enum" do
      JSONSpecEnum::One.to_json.should eq("1")
    end

    it "does for BigInt" do
      big = BigInt.new("123456789123456789123456789123456789123456789")
      big.to_json.should eq("123456789123456789123456789123456789123456789")
    end

    it "does for BigFloat" do
      big = BigFloat.new("1234.567891011121314")
      big.to_json.should eq("1234.567891011121314")
    end

    it "does for UUID" do
      uuid = UUID.new("ee843b26-56d8-472b-b343-0b94ed9077ff")
      uuid.to_json.should eq("\"ee843b26-56d8-472b-b343-0b94ed9077ff\"")
    end
  end

  describe "to_pretty_json" do
    it "does for Nil" do
      nil.to_pretty_json.should eq("null")
    end

    it "does for Bool" do
      true.to_pretty_json.should eq("true")
    end

    it "does for Int32" do
      1.to_pretty_json.should eq("1")
    end

    it "does for Float64" do
      1.5.to_pretty_json.should eq("1.5")
    end

    it "does for String" do
      "hello".to_pretty_json.should eq("\"hello\"")
    end

    it "does for Array" do
      [1, 2, 3].to_pretty_json.should eq("[\n  1,\n  2,\n  3\n]")
    end

    it "does for nested Array" do
      [[1, 2, 3]].to_pretty_json.should eq("[\n  [\n    1,\n    2,\n    3\n  ]\n]")
    end

    it "does for empty Array" do
      ([] of Nil).to_pretty_json.should eq("[]")
    end

    it "does for Hash" do
      {"foo" => 1, "bar" => 2}.to_pretty_json.should eq(%({\n  "foo": 1,\n  "bar": 2\n}))
    end

    it "does for nested Hash" do
      {"foo" => {"bar" => 1}}.to_pretty_json.should eq(%({\n  "foo": {\n    "bar": 1\n  }\n}))
    end

    it "does for empty Hash" do
      ({} of Nil => Nil).to_pretty_json.should eq(%({}))
    end

    it "does for Array with indent" do
      [1, 2, 3].to_pretty_json(indent: " ").should eq("[\n 1,\n 2,\n 3\n]")
    end

    it "does for nested Hash with indent" do
      {"foo" => {"bar" => 1}}.to_pretty_json(indent: " ").should eq(%({\n "foo": {\n  "bar": 1\n }\n}))
    end

    it "does for time" do
      Time.utc(2016, 11, 16, 12, 55, 48).to_json.should eq(%("2016-11-16T12:55:48+0000"))
    end
  end
end<|MERGE_RESOLUTION|>--- conflicted
+++ resolved
@@ -93,7 +93,6 @@
       big.should eq(BigFloat.new("1234"))
     end
 
-<<<<<<< HEAD
     it "does for UUID (hyphenated)" do
       uuid = UUID.from_json("\"ee843b26-56d8-472b-b343-0b94ed9077ff\"")
       uuid.should be_a(UUID)
@@ -110,7 +109,8 @@
       uuid = UUID.from_json("\"urn:uuid:ee843b26-56d8-472b-b343-0b94ed9077ff\"")
       uuid.should be_a(UUID)
       uuid.should eq(UUID.new("ee843b26-56d8-472b-b343-0b94ed9077ff"))
-=======
+    end
+    
     it "does for BigDecimal from int" do
       big = BigDecimal.from_json("1234")
       big.should be_a(BigDecimal)
@@ -121,7 +121,6 @@
       big = BigDecimal.from_json("1234.05")
       big.should be_a(BigDecimal)
       big.should eq(BigDecimal.new("1234.05"))
->>>>>>> a3ca37e3
     end
 
     it "does for Enum with number" do
