--- conflicted
+++ resolved
@@ -6,17 +6,13 @@
 require "http/log"
 require "log/spec"
 
-<<<<<<< HEAD
 # TODO: Windows networking in the interpreter requires #12495
 {% if flag?(:interpreted) && flag?(:win32) %}
   pending HTTP::Client
   {% skip_file %}
 {% end %}
 
-private def test_server(host, port, read_time = 0, content_type = "text/plain", write_response = true, &)
-=======
 private def test_server(host, port, read_time = 0.seconds, content_type = "text/plain", write_response = true, &)
->>>>>>> f6e2ab33
   server = TCPServer.new(host, port)
   begin
     spawn do
