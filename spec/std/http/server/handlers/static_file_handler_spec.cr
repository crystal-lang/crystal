--- conflicted
+++ resolved
@@ -272,20 +272,6 @@
     response.headers["Content-Encoding"].should eq("gzip")
   end
 
-<<<<<<< HEAD
-  # Android only has 10-millisecond precision, and `StaticFileHandler` does not
-  # allow time drifts more than 1 millisecond
-  {% unless flag?(:android) %}
-    it "still serve compressed content when modification time is very close" do
-      modification_time = File.info(datapath("static_file_handler", "test.txt")).modification_time
-      File.touch datapath("static_file_handler", "test.txt.gz"), modification_time - 1.microsecond
-
-      headers = HTTP::Headers{"Accept-Encoding" => "gzip"}
-      response = handle HTTP::Request.new("GET", "/test.txt", headers), decompress: false
-      response.headers["Content-Encoding"].should eq("gzip")
-    end
-  {% end %}
-=======
   it "still serve compressed content when modification time is very close" do
     modification_time = File.info(datapath("static_file_handler", "test.txt")).modification_time
     File.touch datapath("static_file_handler", "test.txt.gz"), modification_time - 1.millisecond
@@ -294,7 +280,6 @@
     response = handle HTTP::Request.new("GET", "/test.txt", headers), decompress: false
     response.headers["Content-Encoding"].should eq("gzip")
   end
->>>>>>> 856fbe07
 
   it "doesn't serve compressed content if older than raw file" do
     modification_time = File.info(datapath("static_file_handler", "test.txt")).modification_time
