require "spec"
require "http/server/response"
require "http/headers"
require "http/status"
require "http/cookie"

private alias Response = HTTP::Server::Response

private class ReverseResponseOutput < IO
  @output : IO

  def initialize(@output : IO)
  end

  def write(slice : Bytes) : Nil
    slice.reverse_each do |byte|
      @output.write_byte(byte)
    end
  end

  def read(slice : Bytes)
    raise "Not implemented"
  end

  def close
    @output.close
  end

  def flush
    @output.flush
  end
end

describe HTTP::Server::Response do
  it "closes" do
    io = IO::Memory.new
    response = Response.new(io)
    response.close
    response.closed?.should be_true
    io.closed?.should be_false
    expect_raises(IO::Error, "Closed stream") { response << "foo" }
    io.to_s.should eq("HTTP/1.1 200 OK\r\nContent-Length: 0\r\n\r\n")
  end

  it "does not automatically add the `content-length` header if the response is a 304" do
    io = IO::Memory.new
    response = Response.new(io)
    response.status = :not_modified
    response.close
    io.to_s.should eq("HTTP/1.1 304 Not Modified\r\n\r\n")
  end

  it "does not automatically add the `content-length` header if the response is a 204" do
    io = IO::Memory.new
    response = Response.new(io)
    response.status = :no_content
    response.close
    io.to_s.should eq("HTTP/1.1 204 No Content\r\n\r\n")
  end

  it "does not automatically add the `content-length` header if the response is informational" do
    io = IO::Memory.new
    response = Response.new(io)
    response.status = :processing
    response.close
    io.to_s.should eq("HTTP/1.1 102 Processing\r\n\r\n")
  end

  # Case where the content-length represents the size of the data that would have been returned.
  it "allows specifying the content-length header explicitly" do
    io = IO::Memory.new
    response = Response.new(io)
    response.status = :not_modified
    response.headers["Content-Length"] = "5"
    response.close
    io.to_s.should eq("HTTP/1.1 304 Not Modified\r\nContent-Length: 5\r\n\r\n")
  end

  it "prints less then buffer's size" do
    io = IO::Memory.new
    response = Response.new(io)
    response.print("Hello")
    response.close
    io.to_s.should eq("HTTP/1.1 200 OK\r\nContent-Length: 5\r\n\r\nHello")
  end

  it "prints less then buffer's size to output" do
    io = IO::Memory.new
    response = Response.new(io)
    response.output.print("Hello")
    response.output.close
    io.to_s.should eq("HTTP/1.1 200 OK\r\nContent-Length: 5\r\n\r\nHello")
  end

  it "prints more then buffer's size" do
    io = IO::Memory.new
    response = Response.new(io)
    str = "1234567890"
    1000.times do
      response.print(str)
    end
    response.close
    first_chunk = str * 819
    second_chunk = str * 181
    io.to_s.should eq("HTTP/1.1 200 OK\r\nTransfer-Encoding: chunked\r\n\r\n1ffe\r\n#{first_chunk}\r\n712\r\n#{second_chunk}\r\n0\r\n\r\n")
  end

  it "prints with content length" do
    io = IO::Memory.new
    response = Response.new(io)
    response.headers["Content-Length"] = "10"
    response.print("1234")
    response.print("567890")
    response.close
    io.to_s.should eq("HTTP/1.1 200 OK\r\nContent-Length: 10\r\n\r\n1234567890")
  end

  it "prints with content length (method)" do
    io = IO::Memory.new
    response = Response.new(io)
    response.content_length = 10
    response.print("1234")
    response.print("567890")
    response.close
    io.to_s.should eq("HTTP/1.1 200 OK\r\nContent-Length: 10\r\n\r\n1234567890")
  end

  it "doesn't override content-length when there's no body" do
    io = IO::Memory.new
    response = Response.new(io)
    response.content_length = 10
    response.close
    io.to_s.should eq("HTTP/1.1 200 OK\r\nContent-Length: 10\r\n\r\n")
  end

  it "adds header" do
    io = IO::Memory.new
    response = Response.new(io)
    response.headers["Content-Type"] = "text/plain"
    response.print("Hello")
    response.close
    io.to_s.should eq("HTTP/1.1 200 OK\r\nContent-Type: text/plain\r\nContent-Length: 5\r\n\r\nHello")
  end

  it "sets content type" do
    io = IO::Memory.new
    response = Response.new(io)
    response.content_type = "text/plain"
    response.print("Hello")
    response.close
    io.to_s.should eq("HTTP/1.1 200 OK\r\nContent-Type: text/plain\r\nContent-Length: 5\r\n\r\nHello")
  end

  it "sets content type after headers sent" do
    io = IO::Memory.new
    response = Response.new(io)
    response.print("Hello")
    response.flush
    expect_raises(IO::Error, "Headers already sent") do
      response.content_type = "text/plain"
    end
  end

  it "sets status code" do
    io = IO::Memory.new
    response = Response.new(io)
    return_value = response.status_code = 201
    return_value.should eq 201
    response.status.should eq HTTP::Status::CREATED
<<<<<<< HEAD
    response.status_message.should eq "Created"
=======
    response.print("Hello")
    response.flush
    expect_raises(IO::Error, "Headers already sent") do
      response.status_code = 201
    end
>>>>>>> a6fcb102
  end

  it "retrieves status code" do
    io = IO::Memory.new
    response = Response.new(io)
    response.status = :created
    response.status_code.should eq 201
  end

  it "changes status message" do
    io = IO::Memory.new
    response = Response.new(io)
    response.status = :not_found
    response.status_message = "Custom status"
    response.close
    io.to_s.should eq("HTTP/1.1 404 Custom status\r\nContent-Length: 0\r\n\r\n")
    response.status_message.should eq "Custom status"
  end

  it "changes status and others" do
    io = IO::Memory.new
    response = Response.new(io)
    response.status = :not_found
    response.version = "HTTP/1.0"
    response.close
    io.to_s.should eq("HTTP/1.0 404 Not Found\r\nContent-Length: 0\r\n\r\n")
  end

  it "changes status and others after headers sent" do
    io = IO::Memory.new
    response = Response.new(io)
    response.print("Foo")
    response.flush
    expect_raises(IO::Error, "Headers already sent") do
      response.status = :not_found
    end
    expect_raises(IO::Error, "Headers already sent") do
      response.version = "HTTP/1.0"
    end
  end

  it "closes gracefully with replaced output that syncs close (#11389)" do
    output = IO::Memory.new
    response = HTTP::Server::Response.new(output)

    response.output = IO::Stapled.new(response.output, response.output, sync_close: true)
    response.print "some body"

    response.close

    output.rewind.gets_to_end.should eq "HTTP/1.1 200 OK\r\nContent-Length: 9\r\n\r\nsome body"
  end

  it "flushes" do
    io = IO::Memory.new
    response = Response.new(io)
    response.print("Hello")
    response.flush
    io.to_s.should eq("HTTP/1.1 200 OK\r\nTransfer-Encoding: chunked\r\n\r\n5\r\nHello\r\n")
    response.close
    io.to_s.should eq("HTTP/1.1 200 OK\r\nTransfer-Encoding: chunked\r\n\r\n5\r\nHello\r\n0\r\n\r\n")
  end

  it "wraps output" do
    io = IO::Memory.new
    response = Response.new(io)
    response.output = ReverseResponseOutput.new(response.output)
    response.print("1234")
    response.close
    io.to_s.should eq("HTTP/1.1 200 OK\r\nContent-Length: 4\r\n\r\n4321")
  end

  it "writes and flushes with HTTP 1.0" do
    io = IO::Memory.new
    response = Response.new(io, "HTTP/1.0")
    response.print("1234")
    response.flush
    io.to_s.should eq("HTTP/1.0 200 OK\r\n\r\n1234")
  end

  it "resets and clears headers and cookies" do
    io = IO::Memory.new
    response = Response.new(io)
    response.headers["Foo"] = "Bar"
    response.cookies["Bar"] = "Foo"
    response.reset
    response.headers.empty?.should be_true
    response.cookies.empty?.should be_true
  end

  it "writes cookie headers" do
    io = IO::Memory.new
    response = Response.new(io)
    response.cookies["Bar"] = "Foo"
    response.close
    io.to_s.should eq("HTTP/1.1 200 OK\r\nContent-Length: 0\r\nSet-Cookie: Bar=Foo\r\n\r\n")

    io = IO::Memory.new
    response = Response.new(io)
    response.cookies["Bar"] = "Foo"
    response.print("Hello")
    response.close
    io.to_s.should eq("HTTP/1.1 200 OK\r\nContent-Length: 5\r\nSet-Cookie: Bar=Foo\r\n\r\nHello")
  end

  it "closes when it fails to write" do
    io = IO::Memory.new
    response = Response.new(io)
    response.print("Hello")
    response.flush
    io.close
    response.print("Hello")
    expect_raises(HTTP::Server::ClientError) { response.flush }
    response.closed?.should be_true
  end

  describe "#respond_with_status" do
    it "uses default values" do
      io = IO::Memory.new
      response = Response.new(io)
      response.content_type = "text/html"
      response.respond_with_status(500)
      io.to_s.should eq("HTTP/1.1 500 Internal Server Error\r\nContent-Type: text/plain\r\nContent-Length: 26\r\n\r\n500 Internal Server Error\n")
      response.status_message.should eq "Internal Server Error"
    end

    it "sends custom code and message" do
      io = IO::Memory.new
      response = Response.new(io)
      response.respond_with_status(400, "Request Error")
      io.to_s.should eq("HTTP/1.1 400 Request Error\r\nContent-Type: text/plain\r\nContent-Length: 18\r\n\r\n400 Request Error\n")
      response.status_message.should eq "Request Error"
    end

    it "sends HTTP::Status" do
      io = IO::Memory.new
      response = Response.new(io)
      response.respond_with_status(HTTP::Status::URI_TOO_LONG)
      io.to_s.should eq("HTTP/1.1 414 URI Too Long\r\nContent-Type: text/plain\r\nContent-Length: 17\r\n\r\n414 URI Too Long\n")
      response.status_message.should eq "URI Too Long"
    end

    it "sends HTTP::Status and custom message" do
      io = IO::Memory.new
      response = Response.new(io)
      response.respond_with_status(HTTP::Status::URI_TOO_LONG, "Request Error")
      io.to_s.should eq("HTTP/1.1 414 Request Error\r\nContent-Type: text/plain\r\nContent-Length: 18\r\n\r\n414 Request Error\n")
      response.status_message.should eq "Request Error"
    end

    it "raises when response is closed" do
      io = IO::Memory.new
      response = Response.new(io)
      response.close
      expect_raises(IO::Error, "Closed stream") do
        response.respond_with_status(400)
      end
    end

    it "raises when headers written" do
      io = IO::Memory.new
      response = Response.new(io)
      response.print("Hello")
      response.flush
      expect_raises(IO::Error, "Headers already sent") do
        response.respond_with_status(400)
      end
    end
  end
end<|MERGE_RESOLUTION|>--- conflicted
+++ resolved
@@ -167,15 +167,12 @@
     return_value = response.status_code = 201
     return_value.should eq 201
     response.status.should eq HTTP::Status::CREATED
-<<<<<<< HEAD
     response.status_message.should eq "Created"
-=======
     response.print("Hello")
     response.flush
     expect_raises(IO::Error, "Headers already sent") do
       response.status_code = 201
     end
->>>>>>> a6fcb102
   end
 
   it "retrieves status code" do
