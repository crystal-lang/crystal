require "uri/params"
require "spec"

<<<<<<< HEAD
module HTTP
  describe Params do
    describe ".new" do
      Params.new.should eq(Params.parse(""))
    end

    describe ".parse" do
      {
        {"", {} of String => Array(String)},
        {"&&", {} of String => Array(String)},
        {"   ", {"   " => [""]}},
        {"foo=bar", {"foo" => ["bar"]}},
        {"foo=bar&foo=baz", {"foo" => ["bar", "baz"]}},
        {"foo=bar&baz=qux", {"foo" => ["bar"], "baz" => ["qux"]}},
        {"foo=bar;baz=qux", {"foo" => ["bar"], "baz" => ["qux"]}},
        {"foo=hello%2Bworld", {"foo" => ["hello+world"]}},
        {"foo=hello+world", {"foo" => ["hello world"]}},
        {"foo=", {"foo" => [""]}},
        {"foo", {"foo" => [""]}},
        {"foo=&bar", {"foo" => [""], "bar" => [""]}},
        {"bar&foo", {"bar" => [""], "foo" => [""]}},
        {"foo=bar=qux", {"foo" => ["bar=qux"]}},
      }.each do |(from, to)|
        it "parses #{from}" do
          Params.parse(from).should eq(Params.new(to))
        end
      end
    end

    describe ".build" do
      {
        {"foo=bar", {"foo" => ["bar"]}},
        {"foo=bar&foo=baz", {"foo" => ["bar", "baz"]}},
        {"foo=bar&baz=qux", {"foo" => ["bar"], "baz" => ["qux"]}},
        {"foo=hello%2Bworld", {"foo" => ["hello+world"]}},
        {"foo=hello+world", {"foo" => ["hello world"]}},
        {"foo=", {"foo" => [""]}},
        {"foo=&bar=", {"foo" => [""], "bar" => [""]}},
        {"bar=&foo=", {"bar" => [""], "foo" => [""]}},
      }.each do |(to, from)|
        it "builds form from #{from}" do
          encoded = Params.build do |form|
            from.each do |key, values|
              values.each do |value|
                form.add(key, value)
              end
            end
          end

          encoded.should eq(to)
        end
      end
    end

    describe ".encode" do
      it "builds from hash" do
        encoded = Params.encode({"foo" => "bar", "baz" => ["quux", "quuz"]})
        encoded.should eq("foo=bar&baz=quux&baz=quuz")
      end

      it "builds from named tuple" do
        encoded = Params.encode({foo: "bar", baz: ["quux", "quuz"]})
        encoded.should eq("foo=bar&baz=quux&baz=quuz")
      end
    end

    describe "#to_s" do
      it "serializes params to http form" do
        params = Params.parse("foo=bar&foo=baz&baz=qux")
        params.to_s.should eq("foo=bar&foo=baz&baz=qux")
      end
    end

    describe "#[](name)" do
      it "returns first value for provided param name" do
        params = Params.parse("foo=bar&foo=baz&baz=qux")
        params["foo"].should eq("bar")
        params["baz"].should eq("qux")
      end

      it "raises KeyError when there is no such param" do
        params = Params.parse("foo=bar&foo=baz&baz=qux")
        expect_raises KeyError do
          params["non_existent_param"]
        end
      end
    end

    describe "#[]?(name)" do
      it "returns first value for provided param name" do
        params = Params.parse("foo=bar&foo=baz&baz=qux")
        params["foo"]?.should eq("bar")
        params["baz"]?.should eq("qux")
      end

      it "return nil when there is no such param" do
        params = Params.parse("foo=bar&foo=baz&baz=qux")
        params["non_existent_param"]?.should eq(nil)
      end
    end

    describe "#has_key?(name)" do
      it "returns true if param with provided name exists" do
        params = Params.parse("foo=bar&foo=baz&baz=qux")
        params.has_key?("foo").should eq(true)
        params.has_key?("baz").should eq(true)
      end

      it "return false if param with provided name does not exist" do
        params = Params.parse("foo=bar&foo=baz&baz=qux")
        params.has_key?("non_existent_param").should eq(false)
      end
    end

    describe "#[]=(name, value)" do
      it "sets value for provided param name" do
        params = Params.parse("foo=bar&foo=baz&baz=qux")
        params["foo"] = "notfoo"
        params.fetch_all("foo").should eq(["notfoo"])
      end

      it "adds new name => value pair if there is no such param" do
        params = Params.parse("foo=bar&foo=baz&baz=qux")
        params["non_existent_param"] = "test"
        params.fetch_all("non_existent_param").should eq(["test"])
      end

      it "sets value for provided param name (array)" do
        params = Params.parse("foo=bar&foo=baz&baz=qux")
        params["non_existent_param"] = ["test", "something"]
        params.fetch_all("non_existent_param").should eq(["test", "something"])
      end
    end

    describe "#fetch(name, default)" do
      it "returns first value for provided param name" do
        params = Params.parse("foo=bar&foo=baz&baz=qux")
        params.fetch("foo", "aDefault").should eq("bar")
        params.fetch("baz", "aDefault").should eq("qux")
      end

      it "return default value when there is no such param" do
        params = Params.parse("foo=bar&foo=baz&baz=qux")
        params.fetch("non_existent_param", "aDefault").should eq("aDefault")
      end
    end

    describe "#fetch(name, &block)" do
      it "returns first value for provided param name" do
        params = Params.parse("foo=bar&foo=baz&baz=qux")
        params.fetch("foo") { "fromBlock" }.should eq("bar")
        params.fetch("baz") { "fromBlock" }.should eq("qux")
      end

      it "return default value when there is no such param" do
        params = Params.parse("foo=bar&foo=baz&baz=qux")
        params.fetch("non_existent_param") { "fromBlock" }.should eq("fromBlock")
      end
    end

    describe "#fetch_all(name)" do
      it "fetches list of all values for provided param name" do
        params = Params.parse("foo=bar&foo=baz&baz=qux&iamempty")
        params.fetch_all("foo").should eq(["bar", "baz"])
        params.fetch_all("baz").should eq(["qux"])
        params.fetch_all("iamempty").should eq([""])
        params.fetch_all("non_existent_param").should eq([] of String)
      end
    end

    describe "#add(name, value)" do
      it "appends new value for provided param name" do
        params = Params.parse("foo=bar&foo=baz&baz=qux&iamempty")

        params.add("foo", "zeit")
        params.fetch_all("foo").should eq(["bar", "baz", "zeit"])

        params.add("baz", "exit")
        params.fetch_all("baz").should eq(["qux", "exit"])

        params.add("iamempty", "not_empty_anymore")
        params.fetch_all("iamempty").should eq(["not_empty_anymore"])

        params.add("non_existent_param", "something")
        params.fetch_all("non_existent_param").should eq(["something"])
      end
    end

    describe "#set_all(name, values)" do
      it "sets values for provided param name" do
        params = Params.parse("foo=bar&foo=baz&baz=qux")

        params.set_all("baz", ["hello", "world"])
        params.fetch_all("baz").should eq(["hello", "world"])

        params.set_all("foo", ["something"])
        params.fetch_all("foo").should eq(["something"])

        params.set_all("non_existent_param", ["something", "else"])
        params.fetch_all("non_existent_param").should eq(["something", "else"])
      end
    end

    describe "#dup" do
      it "gives a whole new set of params" do
        params = Params{"foo" => "bar"}
        duped = params.dup

        duped["foo"] = "baz"

        params["foo"].should eq "bar"
      end
    end

    describe "#each" do
      it "calls provided proc for each name, value pair, including multiple values per one param name" do
        received = [] of {String, String}

        params = Params.parse("foo=bar&foo=baz&baz=qux")
        params.each do |name, value|
          received << {name, value}
        end

        received.should eq([
          {"foo", "bar"},
          {"foo", "baz"},
          {"baz", "qux"},
        ])
      end
    end

    describe "#delete" do
      it "deletes first value for provided param name and returns it" do
        params = Params.parse("foo=bar&foo=baz&baz=qux")

        params.delete("foo").should eq("bar")
        params.fetch_all("foo").should eq(["baz"])

        params.delete("baz").should eq("qux")
        expect_raises KeyError do
          params["baz"]
        end
      end
    end

    describe "#delete_all" do
      it "deletes all values for provided param name and returns them" do
        params = Params.parse("foo=bar&foo=baz&baz=qux")

        params.delete_all("foo").should eq(["bar", "baz"])
        expect_raises KeyError do
          params["foo"]
        end
      end
    end

    describe "#empty?" do
      it "test empty?" do
        Params.parse("foo=bar&foo=baz&baz=qux").empty?.should be_false
        Params.parse("").empty?.should be_true
        Params.new.empty?.should be_true
      end
    end

    describe "#==" do
      it "compares other" do
        a = Params.parse("a=foo&b=bar")
        b = Params.parse("a=bar&b=foo")
        (a == a).should be_true
        (b == b).should be_true
        (a == b).should be_false
      end

      it "compares other types" do
        a = Params.parse("a=foo&b=bar")
        b = "other type"
        (a == b).should be_false
      end
    end
=======
describe "HTTP::Params" do
  it "is alias for URI::Params" do
    HTTP::Params.should eq URI::Params
>>>>>>> 17fc2904
  end
end<|MERGE_RESOLUTION|>--- conflicted
+++ resolved
@@ -1,290 +1,8 @@
 require "uri/params"
 require "spec"
 
-<<<<<<< HEAD
-module HTTP
-  describe Params do
-    describe ".new" do
-      Params.new.should eq(Params.parse(""))
-    end
-
-    describe ".parse" do
-      {
-        {"", {} of String => Array(String)},
-        {"&&", {} of String => Array(String)},
-        {"   ", {"   " => [""]}},
-        {"foo=bar", {"foo" => ["bar"]}},
-        {"foo=bar&foo=baz", {"foo" => ["bar", "baz"]}},
-        {"foo=bar&baz=qux", {"foo" => ["bar"], "baz" => ["qux"]}},
-        {"foo=bar;baz=qux", {"foo" => ["bar"], "baz" => ["qux"]}},
-        {"foo=hello%2Bworld", {"foo" => ["hello+world"]}},
-        {"foo=hello+world", {"foo" => ["hello world"]}},
-        {"foo=", {"foo" => [""]}},
-        {"foo", {"foo" => [""]}},
-        {"foo=&bar", {"foo" => [""], "bar" => [""]}},
-        {"bar&foo", {"bar" => [""], "foo" => [""]}},
-        {"foo=bar=qux", {"foo" => ["bar=qux"]}},
-      }.each do |(from, to)|
-        it "parses #{from}" do
-          Params.parse(from).should eq(Params.new(to))
-        end
-      end
-    end
-
-    describe ".build" do
-      {
-        {"foo=bar", {"foo" => ["bar"]}},
-        {"foo=bar&foo=baz", {"foo" => ["bar", "baz"]}},
-        {"foo=bar&baz=qux", {"foo" => ["bar"], "baz" => ["qux"]}},
-        {"foo=hello%2Bworld", {"foo" => ["hello+world"]}},
-        {"foo=hello+world", {"foo" => ["hello world"]}},
-        {"foo=", {"foo" => [""]}},
-        {"foo=&bar=", {"foo" => [""], "bar" => [""]}},
-        {"bar=&foo=", {"bar" => [""], "foo" => [""]}},
-      }.each do |(to, from)|
-        it "builds form from #{from}" do
-          encoded = Params.build do |form|
-            from.each do |key, values|
-              values.each do |value|
-                form.add(key, value)
-              end
-            end
-          end
-
-          encoded.should eq(to)
-        end
-      end
-    end
-
-    describe ".encode" do
-      it "builds from hash" do
-        encoded = Params.encode({"foo" => "bar", "baz" => ["quux", "quuz"]})
-        encoded.should eq("foo=bar&baz=quux&baz=quuz")
-      end
-
-      it "builds from named tuple" do
-        encoded = Params.encode({foo: "bar", baz: ["quux", "quuz"]})
-        encoded.should eq("foo=bar&baz=quux&baz=quuz")
-      end
-    end
-
-    describe "#to_s" do
-      it "serializes params to http form" do
-        params = Params.parse("foo=bar&foo=baz&baz=qux")
-        params.to_s.should eq("foo=bar&foo=baz&baz=qux")
-      end
-    end
-
-    describe "#[](name)" do
-      it "returns first value for provided param name" do
-        params = Params.parse("foo=bar&foo=baz&baz=qux")
-        params["foo"].should eq("bar")
-        params["baz"].should eq("qux")
-      end
-
-      it "raises KeyError when there is no such param" do
-        params = Params.parse("foo=bar&foo=baz&baz=qux")
-        expect_raises KeyError do
-          params["non_existent_param"]
-        end
-      end
-    end
-
-    describe "#[]?(name)" do
-      it "returns first value for provided param name" do
-        params = Params.parse("foo=bar&foo=baz&baz=qux")
-        params["foo"]?.should eq("bar")
-        params["baz"]?.should eq("qux")
-      end
-
-      it "return nil when there is no such param" do
-        params = Params.parse("foo=bar&foo=baz&baz=qux")
-        params["non_existent_param"]?.should eq(nil)
-      end
-    end
-
-    describe "#has_key?(name)" do
-      it "returns true if param with provided name exists" do
-        params = Params.parse("foo=bar&foo=baz&baz=qux")
-        params.has_key?("foo").should eq(true)
-        params.has_key?("baz").should eq(true)
-      end
-
-      it "return false if param with provided name does not exist" do
-        params = Params.parse("foo=bar&foo=baz&baz=qux")
-        params.has_key?("non_existent_param").should eq(false)
-      end
-    end
-
-    describe "#[]=(name, value)" do
-      it "sets value for provided param name" do
-        params = Params.parse("foo=bar&foo=baz&baz=qux")
-        params["foo"] = "notfoo"
-        params.fetch_all("foo").should eq(["notfoo"])
-      end
-
-      it "adds new name => value pair if there is no such param" do
-        params = Params.parse("foo=bar&foo=baz&baz=qux")
-        params["non_existent_param"] = "test"
-        params.fetch_all("non_existent_param").should eq(["test"])
-      end
-
-      it "sets value for provided param name (array)" do
-        params = Params.parse("foo=bar&foo=baz&baz=qux")
-        params["non_existent_param"] = ["test", "something"]
-        params.fetch_all("non_existent_param").should eq(["test", "something"])
-      end
-    end
-
-    describe "#fetch(name, default)" do
-      it "returns first value for provided param name" do
-        params = Params.parse("foo=bar&foo=baz&baz=qux")
-        params.fetch("foo", "aDefault").should eq("bar")
-        params.fetch("baz", "aDefault").should eq("qux")
-      end
-
-      it "return default value when there is no such param" do
-        params = Params.parse("foo=bar&foo=baz&baz=qux")
-        params.fetch("non_existent_param", "aDefault").should eq("aDefault")
-      end
-    end
-
-    describe "#fetch(name, &block)" do
-      it "returns first value for provided param name" do
-        params = Params.parse("foo=bar&foo=baz&baz=qux")
-        params.fetch("foo") { "fromBlock" }.should eq("bar")
-        params.fetch("baz") { "fromBlock" }.should eq("qux")
-      end
-
-      it "return default value when there is no such param" do
-        params = Params.parse("foo=bar&foo=baz&baz=qux")
-        params.fetch("non_existent_param") { "fromBlock" }.should eq("fromBlock")
-      end
-    end
-
-    describe "#fetch_all(name)" do
-      it "fetches list of all values for provided param name" do
-        params = Params.parse("foo=bar&foo=baz&baz=qux&iamempty")
-        params.fetch_all("foo").should eq(["bar", "baz"])
-        params.fetch_all("baz").should eq(["qux"])
-        params.fetch_all("iamempty").should eq([""])
-        params.fetch_all("non_existent_param").should eq([] of String)
-      end
-    end
-
-    describe "#add(name, value)" do
-      it "appends new value for provided param name" do
-        params = Params.parse("foo=bar&foo=baz&baz=qux&iamempty")
-
-        params.add("foo", "zeit")
-        params.fetch_all("foo").should eq(["bar", "baz", "zeit"])
-
-        params.add("baz", "exit")
-        params.fetch_all("baz").should eq(["qux", "exit"])
-
-        params.add("iamempty", "not_empty_anymore")
-        params.fetch_all("iamempty").should eq(["not_empty_anymore"])
-
-        params.add("non_existent_param", "something")
-        params.fetch_all("non_existent_param").should eq(["something"])
-      end
-    end
-
-    describe "#set_all(name, values)" do
-      it "sets values for provided param name" do
-        params = Params.parse("foo=bar&foo=baz&baz=qux")
-
-        params.set_all("baz", ["hello", "world"])
-        params.fetch_all("baz").should eq(["hello", "world"])
-
-        params.set_all("foo", ["something"])
-        params.fetch_all("foo").should eq(["something"])
-
-        params.set_all("non_existent_param", ["something", "else"])
-        params.fetch_all("non_existent_param").should eq(["something", "else"])
-      end
-    end
-
-    describe "#dup" do
-      it "gives a whole new set of params" do
-        params = Params{"foo" => "bar"}
-        duped = params.dup
-
-        duped["foo"] = "baz"
-
-        params["foo"].should eq "bar"
-      end
-    end
-
-    describe "#each" do
-      it "calls provided proc for each name, value pair, including multiple values per one param name" do
-        received = [] of {String, String}
-
-        params = Params.parse("foo=bar&foo=baz&baz=qux")
-        params.each do |name, value|
-          received << {name, value}
-        end
-
-        received.should eq([
-          {"foo", "bar"},
-          {"foo", "baz"},
-          {"baz", "qux"},
-        ])
-      end
-    end
-
-    describe "#delete" do
-      it "deletes first value for provided param name and returns it" do
-        params = Params.parse("foo=bar&foo=baz&baz=qux")
-
-        params.delete("foo").should eq("bar")
-        params.fetch_all("foo").should eq(["baz"])
-
-        params.delete("baz").should eq("qux")
-        expect_raises KeyError do
-          params["baz"]
-        end
-      end
-    end
-
-    describe "#delete_all" do
-      it "deletes all values for provided param name and returns them" do
-        params = Params.parse("foo=bar&foo=baz&baz=qux")
-
-        params.delete_all("foo").should eq(["bar", "baz"])
-        expect_raises KeyError do
-          params["foo"]
-        end
-      end
-    end
-
-    describe "#empty?" do
-      it "test empty?" do
-        Params.parse("foo=bar&foo=baz&baz=qux").empty?.should be_false
-        Params.parse("").empty?.should be_true
-        Params.new.empty?.should be_true
-      end
-    end
-
-    describe "#==" do
-      it "compares other" do
-        a = Params.parse("a=foo&b=bar")
-        b = Params.parse("a=bar&b=foo")
-        (a == a).should be_true
-        (b == b).should be_true
-        (a == b).should be_false
-      end
-
-      it "compares other types" do
-        a = Params.parse("a=foo&b=bar")
-        b = "other type"
-        (a == b).should be_false
-      end
-    end
-=======
 describe "HTTP::Params" do
   it "is alias for URI::Params" do
     HTTP::Params.should eq URI::Params
->>>>>>> 17fc2904
   end
 end