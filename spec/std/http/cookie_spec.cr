--- conflicted
+++ resolved
@@ -109,24 +109,20 @@
         HTTP::Cookie.new("x", "samesite-none", samesite: :none).to_set_cookie_header.should eq "x=samesite-none; SameSite=None"
       end
 
-<<<<<<< HEAD
-      it { HTTP::Cookie.new("empty-value", "").to_set_cookie_header.should eq "empty-value=; path=/" }
+      it { HTTP::Cookie.new("empty-value", "").to_set_cookie_header.should eq "empty-value=" }
 
       # The "special" cookies have values containing commas or spaces which
       # are disallowed by RFC 6265 but are common in the wild.
       it "quotes value" do
-        HTTP::Cookie.new("x", "a z").to_set_cookie_header.should eq %(x="a z"; path=/)
-        HTTP::Cookie.new("x", " z").to_set_cookie_header.should eq %(x=" z"; path=/)
-        HTTP::Cookie.new("x", "a ").to_set_cookie_header.should eq %(x="a "; path=/)
-        HTTP::Cookie.new("x", " ").to_set_cookie_header.should eq %(x=" "; path=/)
-        HTTP::Cookie.new("x", "a,z").to_set_cookie_header.should eq %(x="a,z"; path=/)
-        HTTP::Cookie.new("x", ",z").to_set_cookie_header.should eq %(x=",z"; path=/)
-        HTTP::Cookie.new("x", "a,").to_set_cookie_header.should eq %(x="a,"; path=/)
-        HTTP::Cookie.new("x", ",").to_set_cookie_header.should eq %(x=","; path=/)
-      end
-=======
-      it { HTTP::Cookie.new("empty-value", "").to_set_cookie_header.should eq "empty-value=" }
->>>>>>> e572b567
+        HTTP::Cookie.new("x", "a z").to_set_cookie_header.should eq %(x="a z")
+        HTTP::Cookie.new("x", " z").to_set_cookie_header.should eq %(x=" z")
+        HTTP::Cookie.new("x", "a ").to_set_cookie_header.should eq %(x="a ")
+        HTTP::Cookie.new("x", " ").to_set_cookie_header.should eq %(x=" ")
+        HTTP::Cookie.new("x", "a,z").to_set_cookie_header.should eq %(x="a,z")
+        HTTP::Cookie.new("x", ",z").to_set_cookie_header.should eq %(x=",z")
+        HTTP::Cookie.new("x", "a,").to_set_cookie_header.should eq %(x="a,")
+        HTTP::Cookie.new("x", ",").to_set_cookie_header.should eq %(x=",")
+      end
     end
   end
 
