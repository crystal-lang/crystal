require "spec"
require "http/cookie"
require "http/headers"

private def parse_first_cookie(header)
  cookies = HTTP::Cookie::Parser.parse_cookies(header)
  cookies.size.should eq(1)
  cookies.first
end

private def parse_set_cookie(header)
  cookie = HTTP::Cookie::Parser.parse_set_cookie(header)
  cookie.should_not be_nil
  cookie.not_nil!
end

module HTTP
  describe Cookie::Parser do
    describe "parse_cookies" do
      it "parses key=value" do
        cookie = parse_first_cookie("key=value")
        cookie.name.should eq("key")
        cookie.value.should eq("value")
        cookie.to_set_cookie_header.should eq("key=value; path=/")
      end

      it "parse_set_cookie with space" do
        cookie = parse_set_cookie("key=value; path=/test")
        parse_set_cookie("key=value;path=/test").should eq cookie
        parse_set_cookie("key=value;  \t\npath=/test").should eq cookie
      end

      it "parses key=" do
        cookie = parse_first_cookie("key=")
        cookie.name.should eq("key")
        cookie.value.should eq("")
        cookie.to_set_cookie_header.should eq("key=; path=/")
      end

      it "parses key=key=value" do
        cookie = parse_first_cookie("key=key=value")
        cookie.name.should eq("key")
        cookie.value.should eq("key=value")
        cookie.to_set_cookie_header.should eq("key=key%3Dvalue; path=/")
      end

      it "parses key=key%3Dvalue" do
        cookie = parse_first_cookie("key=key%3Dvalue")
        cookie.name.should eq("key")
        cookie.value.should eq("key=value")
        cookie.to_set_cookie_header.should eq("key=key%3Dvalue; path=/")
      end

      it "parses key%3Dvalue=value" do
        cookie = parse_first_cookie("key%3Dvalue=value")
        cookie.name.should eq("key=value")
        cookie.value.should eq("value")
        cookie.to_set_cookie_header.should eq("key%3Dvalue=value; path=/")
      end

      it "parses multiple cookies" do
        cookies = Cookie::Parser.parse_cookies("foo=bar; foobar=baz")
        cookies.size.should eq(2)
        first, second = cookies
        first.name.should eq("foo")
        second.name.should eq("foobar")
        first.value.should eq("bar")
        second.value.should eq("baz")
      end
    end

    describe "parse_set_cookie" do
      it "parses path" do
        cookie = parse_set_cookie("key=value; path=/test")
        cookie.name.should eq("key")
        cookie.value.should eq("value")
        cookie.path.should eq("/test")
        cookie.to_set_cookie_header.should eq("key=value; path=/test")
      end

      it "parses Secure" do
        cookie = parse_set_cookie("key=value; Secure")
        cookie.name.should eq("key")
        cookie.value.should eq("value")
        cookie.secure.should be_true
        cookie.to_set_cookie_header.should eq("key=value; path=/; Secure")
      end

      it "parses HttpOnly" do
        cookie = parse_set_cookie("key=value; HttpOnly")
        cookie.name.should eq("key")
        cookie.value.should eq("value")
        cookie.http_only.should be_true
        cookie.to_set_cookie_header.should eq("key=value; path=/; HttpOnly")
      end

      describe "SameSite" do
        context "Lax" do
          it "parses samesite" do
            cookie = parse_set_cookie("key=value; SameSite=Lax")
            cookie.name.should eq "key"
            cookie.value.should eq "value"
            cookie.samesite.should eq HTTP::Cookie::SameSite::Lax
            cookie.to_set_cookie_header.should eq "key=value; path=/; SameSite=Lax"
          end
        end

        context "Strict" do
          it "parses samesite" do
            cookie = parse_set_cookie("key=value; SameSite=Strict")
            cookie.name.should eq "key"
            cookie.value.should eq "value"
            cookie.samesite.should eq HTTP::Cookie::SameSite::Strict
            cookie.to_set_cookie_header.should eq "key=value; path=/; SameSite=Strict"
          end
        end

        context "Invalid" do
          it "parses samesite" do
            cookie = parse_set_cookie("key=value; SameSite=Foo")
            cookie.name.should eq "key"
            cookie.value.should eq "value"
            cookie.samesite.should be_nil
            cookie.to_set_cookie_header.should eq "key=value; path=/"
          end
        end
      end

      it "parses domain" do
        cookie = parse_set_cookie("key=value; domain=www.example.com")
        cookie.name.should eq("key")
        cookie.value.should eq("value")
        cookie.domain.should eq("www.example.com")
        cookie.to_set_cookie_header.should eq("key=value; domain=www.example.com; path=/")
      end

      it "parses expires iis" do
        cookie = parse_set_cookie("key=value; expires=Sun, 06-Nov-1994 08:49:37 GMT")
        time = Time.utc(1994, 11, 6, 8, 49, 37)

        cookie.name.should eq("key")
        cookie.value.should eq("value")
        cookie.expires.should eq(time)
      end

      it "parses expires rfc1123" do
        cookie = parse_set_cookie("key=value; expires=Sun, 06 Nov 1994 08:49:37 GMT")
        time = Time.utc(1994, 11, 6, 8, 49, 37)

        cookie.name.should eq("key")
        cookie.value.should eq("value")
        cookie.expires.should eq(time)
      end

      it "parses expires rfc1036" do
        cookie = parse_set_cookie("key=value; expires=Sunday, 06-Nov-94 08:49:37 GMT")
        time = Time.utc(1994, 11, 6, 8, 49, 37)

        cookie.name.should eq("key")
        cookie.value.should eq("value")
        cookie.expires.should eq(time)
      end

      it "parses expires ansi c" do
        cookie = parse_set_cookie("key=value; expires=Sun Nov  6 08:49:37 1994")
        time = Time.utc(1994, 11, 6, 8, 49, 37)

        cookie.name.should eq("key")
        cookie.value.should eq("value")
        cookie.expires.should eq(time)
      end

      it "parses expires ansi c, variant with zone" do
        cookie = parse_set_cookie("bla=; expires=Thu, 01 Jan 1970 00:00:00 -0000")
        cookie.expires.should eq(Time.utc(1970, 1, 1, 0, 0, 0))
      end

      it "parses full" do
        cookie = parse_set_cookie("key=value; path=/test; domain=www.example.com; HttpOnly; Secure; expires=Sun, 06 Nov 1994 08:49:37 GMT; SameSite=Strict")
        time = Time.utc(1994, 11, 6, 8, 49, 37)

        cookie.name.should eq "key"
        cookie.value.should eq "value"
        cookie.path.should eq "/test"
        cookie.domain.should eq "www.example.com"
        cookie.http_only.should be_true
        cookie.secure.should be_true
        cookie.expires.should eq time
        cookie.samesite.should eq HTTP::Cookie::SameSite::Strict
      end

      it "parse domain as IP" do
        parse_set_cookie("a=1; domain=127.0.0.1; path=/; HttpOnly").domain.should eq "127.0.0.1"
      end

      it "parse max-age as Time::Span" do
        cookie = parse_set_cookie("a=1; max-age=10")
<<<<<<< HEAD
        cookie.max_age.should eq 10.seconds

        cookie = parse_set_cookie("a=1; max-age=0")
        cookie.max_age.should eq 0.seconds
      end
    end

    describe "expiration_time" do
      it "sets expiration_time to be current when max-age=0" do
        cookie = parse_set_cookie("bla=1; max-age=0")
        (Time.now - cookie.expiration_time.not_nil!).should be <= 1.seconds
      end

      it "sets expiration_time with old date" do
        cookie = parse_set_cookie("bla=1; expires=Thu, 01 Jan 1970 00:00:00 -0000")
        cookie.expiration_time.should eq Time.utc(1970, 1, 1, 0, 0, 0)
      end

      it "sets future expiration_time with max-age" do
        cookie = parse_set_cookie("bla=1; max-age=1")
        (cookie.expiration_time.not_nil!).should be > Time.now
      end

      it "sets future expiration_time with max-age and future cookie creation time" do
        cookie = parse_set_cookie("bla=1; max-age=1")
        cookie_expiration = cookie.expiration_time(time_reference: Time.now + 20.seconds).not_nil!
        (Time.now + 20.seconds).should be < cookie_expiration
        (Time.now + 21.seconds).should be >= cookie_expiration
      end

      it "sets future expiration_time with expires" do
        cookie = parse_set_cookie("bla=1; expires=Thu, 01 Jan 2020 00:00:00 -0000")
        (cookie.expiration_time.not_nil! >= Time.utc(2020, 1, 1, 0, 0, 0)).should be_true
      end

      it "returns nil expiration_time when expires and max-age are not set" do
        cookie = parse_set_cookie("bla=1")
        cookie.expiration_time.should be_nil
=======
        delta = cookie.expires.not_nil! - Time.utc
        delta.should be_close(10.seconds, 1.second)

        cookie = parse_set_cookie("a=1; max-age=0")
        delta = Time.utc - cookie.expires.not_nil!
        delta.should be_close(0.seconds, 1.second)
      end

      it "parses large max-age (#8744)" do
        cookie = parse_set_cookie("a=1; max-age=3153600000")
        delta = cookie.expires.not_nil! - Time.utc
        delta.should be_close(3153600000.seconds, 1.second)
>>>>>>> d21c0371
      end
    end

    describe "expired?" do
      it "expired when max-age=0" do
        cookie = parse_set_cookie("bla=1; max-age=0")
        cookie.expired?.should be_true
      end

      it "expired with old expires date" do
        cookie = parse_set_cookie("bla=1; expires=Thu, 01 Jan 1970 00:00:00 -0000")
        cookie.expired?.should be_true
      end

      it "not expired with future max-age" do
        cookie = parse_set_cookie("bla=1; max-age=1")
        cookie.expired?.should be_false
      end

      it "not expired with future expires" do
        cookie = parse_set_cookie("bla=1; expires=Thu, 01 Jan 2020 00:00:00 -0000")
        cookie.expired?.should be_false
      end

<<<<<<< HEAD
      it "sets past expiration_time with max-age and future time reference" do
        cookie = parse_set_cookie("bla=1; max-age=1")
        cookie_expiration = cookie.expiration_time(time_reference: Time.now - 20.seconds).not_nil!
        (Time.now - 20.seconds).should be < cookie_expiration
        (Time.now - 18.seconds).should be > cookie_expiration
        cookie_expired = cookie.expired?(time_reference: Time.now - 20.seconds)
        cookie_expired.should be_true
=======
      it "not expired" do
        parse_set_cookie("bla=1; expires=Thu, 01 Jan #{Time.utc.year + 2} 00:00:00 -0000").expired?.should eq false
>>>>>>> d21c0371
      end

      it "not expired when max-age and expires are not provided" do
        cookie = parse_set_cookie("bla=1")
        cookie.expired?.should be_false
      end
    end
  end

  describe Cookies do
    it "allows adding cookies and retrieving" do
      cookies = Cookies.new
      cookies << Cookie.new("a", "b")
      cookies["c"] = Cookie.new("c", "d")
      cookies["d"] = "e"

      cookies["a"].value.should eq "b"
      cookies["c"].value.should eq "d"
      cookies["d"].value.should eq "e"
      cookies["a"]?.should_not be_nil
      cookies["e"]?.should be_nil
      cookies.has_key?("a").should be_true
    end

    it "allows adding and retrieving cookies with reserved chars" do
      cookies = Cookies.new
      cookies << Cookie.new("a[0]", "b+c%20")
      cookies["d"] = "e+f"

      cookies["a[0]"].value.should eq "b+c%20"
      cookies["d"].value.should eq "e+f"
    end

    it "allows retrieving the size of the cookies collection" do
      cookies = Cookies.new
      cookies.size.should eq 0
      cookies << Cookie.new("1", "2")
      cookies.size.should eq 1
      cookies << Cookie.new("3", "4")
      cookies.size.should eq 2
    end

    it "allows clearing the cookies collection" do
      cookies = Cookies.new
      cookies << Cookie.new("test_key", "test_value")
      cookies << Cookie.new("a", "b")
      cookies << Cookie.new("c", "d")
      cookies.clear
      cookies.should be_empty
    end

    it "allows deleting a particular cookie by key" do
      cookies = Cookies.new
      cookies << Cookie.new("the_key", "the_value")
      cookies << Cookie.new("not_the_key", "not_the_value")
      cookies << Cookie.new("a", "b")
      cookies.has_key?("the_key").should be_true
      cookies.delete("the_key").not_nil!.value.should eq "the_value"
      cookies.has_key?("the_key").should be_false
      cookies.size.should eq 2
    end

    describe "adding request headers" do
      it "overwrites a pre-existing Cookie header" do
        headers = Headers.new
        headers["Cookie"] = "some_key=some_value"

        cookies = Cookies.new
        cookies << Cookie.new("a", "b")

        headers["Cookie"].should eq "some_key=some_value"

        cookies.add_request_headers(headers)

        headers["Cookie"].should eq "a=b"
      end

      it "use encode_www_form to write the cookie's value" do
        headers = Headers.new
        cookies = Cookies.new
        cookies << Cookie.new("a[0]", "b+c")
        cookies.add_request_headers(headers)
        headers["Cookie"].should eq "a%5B0%5D=b%2Bc"
      end

      it "merges multiple cookies into one Cookie header" do
        headers = Headers.new
        cookies = Cookies.new
        cookies << Cookie.new("a", "b")
        cookies << Cookie.new("c", "d")

        cookies.add_request_headers(headers)

        headers["Cookie"].should eq "a=b; c=d"
      end

      describe "when no cookies are set" do
        it "does not set a Cookie header" do
          headers = Headers.new
          headers["Cookie"] = "a=b"
          cookies = Cookies.new

          headers["Cookie"]?.should_not be_nil
          cookies.add_request_headers(headers)
          headers["Cookie"]?.should be_nil
        end
      end
    end

    describe "adding response headers" do
      it "overwrites all pre-existing Set-Cookie headers" do
        headers = Headers.new
        headers.add("Set-Cookie", "a=b; path=/")
        headers.add("Set-Cookie", "c=d; path=/")

        cookies = Cookies.new
        cookies << Cookie.new("x", "y")

        headers.get("Set-Cookie").size.should eq 2
        headers.get("Set-Cookie").includes?("a=b; path=/").should be_true
        headers.get("Set-Cookie").includes?("c=d; path=/").should be_true

        cookies.add_response_headers(headers)

        headers.get("Set-Cookie").size.should eq 1
        headers.get("Set-Cookie")[0].should eq "x=y; path=/"
      end

      it "sets one Set-Cookie header per cookie" do
        headers = Headers.new
        cookies = Cookies.new
        cookies << Cookie.new("a", "b")
        cookies << Cookie.new("c", "d")

        headers.get?("Set-Cookie").should be_nil
        cookies.add_response_headers(headers)
        headers.get?("Set-Cookie").should_not be_nil

        headers.get("Set-Cookie").includes?("a=b; path=/").should be_true
        headers.get("Set-Cookie").includes?("c=d; path=/").should be_true
      end

      it "uses encode_www_form on Set-Cookie" do
        headers = Headers.new
        cookies = Cookies.new
        cookies << Cookie.new("a[0]", "b+c")
        cookies.add_response_headers(headers)
        headers.get("Set-Cookie").includes?("a%5B0%5D=b%2Bc; path=/").should be_true
      end

      describe "when no cookies are set" do
        it "does not set a Set-Cookie header" do
          headers = Headers.new
          headers.add("Set-Cookie", "a=b; path=/")
          cookies = Cookies.new

          headers.get?("Set-Cookie").should_not be_nil
          cookies.add_response_headers(headers)
          headers.get?("Set-Cookie").should be_nil
        end
      end
    end

    it "disallows adding inconsistent state" do
      cookies = Cookies.new

      expect_raises ArgumentError do
        cookies["a"] = Cookie.new("b", "c")
      end
    end

    it "allows to iterate over the cookies" do
      cookies = Cookies.new
      cookies["a"] = "b"
      cookies.each do |cookie|
        cookie.name.should eq "a"
        cookie.value.should eq "b"
      end

      cookie = cookies.each.next
      cookie.should eq Cookie.new("a", "b")
    end

    it "allows transform to hash" do
      cookies = Cookies.new
      cookies << Cookie.new("a", "b")
      cookies["c"] = Cookie.new("c", "d")
      cookies["d"] = "e"
      cookies_hash = cookies.to_h
      compare_hash = {"a" => Cookie.new("a", "b"), "c" => Cookie.new("c", "d"), "d" => Cookie.new("d", "e")}
      cookies_hash.should eq(compare_hash)
      cookies["x"] = "y"
      cookies.to_h.should_not eq(cookies_hash)
    end
  end
end<|MERGE_RESOLUTION|>--- conflicted
+++ resolved
@@ -195,7 +195,6 @@
 
       it "parse max-age as Time::Span" do
         cookie = parse_set_cookie("a=1; max-age=10")
-<<<<<<< HEAD
         cookie.max_age.should eq 10.seconds
 
         cookie = parse_set_cookie("a=1; max-age=0")
@@ -206,7 +205,7 @@
     describe "expiration_time" do
       it "sets expiration_time to be current when max-age=0" do
         cookie = parse_set_cookie("bla=1; max-age=0")
-        (Time.now - cookie.expiration_time.not_nil!).should be <= 1.seconds
+        (Time.utc - cookie.expiration_time.not_nil!).should be <= 1.seconds
       end
 
       it "sets expiration_time with old date" do
@@ -216,14 +215,14 @@
 
       it "sets future expiration_time with max-age" do
         cookie = parse_set_cookie("bla=1; max-age=1")
-        (cookie.expiration_time.not_nil!).should be > Time.now
+        (cookie.expiration_time.not_nil!).should be > Time.utc
       end
 
       it "sets future expiration_time with max-age and future cookie creation time" do
         cookie = parse_set_cookie("bla=1; max-age=1")
-        cookie_expiration = cookie.expiration_time(time_reference: Time.now + 20.seconds).not_nil!
-        (Time.now + 20.seconds).should be < cookie_expiration
-        (Time.now + 21.seconds).should be >= cookie_expiration
+        cookie_expiration = cookie.expiration_time(time_reference: Time.utc + 20.seconds).not_nil!
+        (Time.utc + 20.seconds).should be < cookie_expiration
+        (Time.utc + 21.seconds).should be >= cookie_expiration
       end
 
       it "sets future expiration_time with expires" do
@@ -234,20 +233,6 @@
       it "returns nil expiration_time when expires and max-age are not set" do
         cookie = parse_set_cookie("bla=1")
         cookie.expiration_time.should be_nil
-=======
-        delta = cookie.expires.not_nil! - Time.utc
-        delta.should be_close(10.seconds, 1.second)
-
-        cookie = parse_set_cookie("a=1; max-age=0")
-        delta = Time.utc - cookie.expires.not_nil!
-        delta.should be_close(0.seconds, 1.second)
-      end
-
-      it "parses large max-age (#8744)" do
-        cookie = parse_set_cookie("a=1; max-age=3153600000")
-        delta = cookie.expires.not_nil! - Time.utc
-        delta.should be_close(3153600000.seconds, 1.second)
->>>>>>> d21c0371
       end
     end
 
@@ -268,22 +253,21 @@
       end
 
       it "not expired with future expires" do
-        cookie = parse_set_cookie("bla=1; expires=Thu, 01 Jan 2020 00:00:00 -0000")
+        cookie = parse_set_cookie("bla=1; expires=Thu, 01 Jan #{Time.utc.year + 1} 00:00:00 -0000")
         cookie.expired?.should be_false
       end
 
-<<<<<<< HEAD
       it "sets past expiration_time with max-age and future time reference" do
         cookie = parse_set_cookie("bla=1; max-age=1")
-        cookie_expiration = cookie.expiration_time(time_reference: Time.now - 20.seconds).not_nil!
-        (Time.now - 20.seconds).should be < cookie_expiration
-        (Time.now - 18.seconds).should be > cookie_expiration
-        cookie_expired = cookie.expired?(time_reference: Time.now - 20.seconds)
+        cookie_expiration = cookie.expiration_time(time_reference: Time.utc - 20.seconds).not_nil!
+        (Time.utc - 20.seconds).should be < cookie_expiration
+        (Time.utc - 18.seconds).should be > cookie_expiration
+        cookie_expired = cookie.expired?(time_reference: Time.utc - 20.seconds)
         cookie_expired.should be_true
-=======
+      end
+
       it "not expired" do
         parse_set_cookie("bla=1; expires=Thu, 01 Jan #{Time.utc.year + 2} 00:00:00 -0000").expired?.should eq false
->>>>>>> d21c0371
       end
 
       it "not expired when max-age and expires are not provided" do
