--- conflicted
+++ resolved
@@ -16,7 +16,6 @@
 
 module HTTP
   describe Cookie do
-<<<<<<< HEAD
     it "#==" do
       cookie = Cookie.new("a", "b", path: "/path", expires: Time.utc, domain: "domain", secure: true, http_only: true, samesite: :strict, extension: "foo=bar")
       cookie.should eq(cookie.dup)
@@ -29,7 +28,8 @@
       cookie.should_not eq(cookie.dup.tap { |c| c.http_only = false })
       cookie.should_not eq(cookie.dup.tap { |c| c.samesite = :lax })
       cookie.should_not eq(cookie.dup.tap { |c| c.extension = nil })
-=======
+    end
+
     describe ".new" do
       it "raises on invalid name" do
         expect_raises IO::Error, "Invalid cookie name" do
@@ -113,7 +113,6 @@
       end
 
       it { HTTP::Cookie.new("empty-value", "").to_set_cookie_header.should eq "empty-value=; path=/" }
->>>>>>> 9a3d0c4b
     end
   end
 
