--- conflicted
+++ resolved
@@ -253,29 +253,19 @@
       end
     end
 
-<<<<<<< HEAD
-    it "raises if channel was closed" do
-      ch = Channel(String).new
-
-      spawn_and_check(-> { ch.close }) do |w|
-        begin
-          select
-          when m = ch.receive
-=======
     {% if flag?(:win32) && flag?(:aarch64) %}
       pending "raises if channel was closed"
     {% else %}
       it "raises if channel was closed" do
         ch = Channel(String).new
 
-        spawn_and_check(->{ ch.close }) do |w|
+        spawn_and_check(-> { ch.close }) do |w|
           begin
             select
             when m = ch.receive
             end
           rescue Channel::ClosedError
             w.check
->>>>>>> cdd9ccf4
           end
         end
       end
@@ -315,14 +305,7 @@
       it "raises if channel was closed" do
         ch = Channel(String).new
 
-<<<<<<< HEAD
-      spawn_and_check(-> { ch.close }) do |w|
-        begin
-          select
-          when m = ch.receive
-          else
-=======
-        spawn_and_check(->{ ch.close }) do |w|
+        spawn_and_check(-> { ch.close }) do |w|
           begin
             select
             when m = ch.receive
@@ -330,7 +313,6 @@
             end
           rescue Channel::ClosedError
             w.check
->>>>>>> cdd9ccf4
           end
         end
       end
@@ -375,14 +357,7 @@
         ch = Channel(String).new
         ch2 = Channel(Bool).new
 
-<<<<<<< HEAD
-      spawn_and_check(-> { ch.close }) do |w|
-        begin
-          select
-          when m = ch.receive
-          when m = ch2.receive
-=======
-        spawn_and_check(->{ ch.close }) do |w|
+        spawn_and_check(-> { ch.close }) do |w|
           begin
             select
             when m = ch.receive
@@ -390,7 +365,6 @@
             end
           rescue Channel::ClosedError
             w.check
->>>>>>> cdd9ccf4
           end
         end
       end
@@ -399,14 +373,7 @@
         ch = Channel(String).new
         ch2 = Channel(Bool).new
 
-<<<<<<< HEAD
-      spawn_and_check(-> { ch2.close }) do |w|
-        begin
-          select
-          when m = ch.receive
-          when m = ch2.receive
-=======
-        spawn_and_check(->{ ch2.close }) do |w|
+        spawn_and_check(-> { ch2.close }) do |w|
           begin
             select
             when m = ch.receive
@@ -414,7 +381,6 @@
             end
           rescue Channel::ClosedError
             w.check
->>>>>>> cdd9ccf4
           end
         end
       end
@@ -475,15 +441,7 @@
         ch = Channel(String).new
         ch2 = Channel(Bool).new
 
-<<<<<<< HEAD
-      spawn_and_check(-> { ch.close }) do |w|
-        begin
-          select
-          when m = ch.receive
-          when m = ch2.receive
-          else
-=======
-        spawn_and_check(->{ ch.close }) do |w|
+        spawn_and_check(-> { ch.close }) do |w|
           begin
             select
             when m = ch.receive
@@ -492,7 +450,6 @@
             end
           rescue Channel::ClosedError
             w.check
->>>>>>> cdd9ccf4
           end
         end
       end
@@ -501,15 +458,7 @@
         ch = Channel(String).new
         ch2 = Channel(Bool).new
 
-<<<<<<< HEAD
-      spawn_and_check(-> { ch2.close }) do |w|
-        begin
-          select
-          when m = ch.receive
-          when m = ch2.receive
-          else
-=======
-        spawn_and_check(->{ ch2.close }) do |w|
+        spawn_and_check(-> { ch2.close }) do |w|
           begin
             select
             when m = ch.receive
@@ -518,7 +467,6 @@
             end
           rescue Channel::ClosedError
             w.check
->>>>>>> cdd9ccf4
           end
         end
       end
