require "spec"

private alias RecursiveHash = Hash(RecursiveHash, RecursiveHash)

private class HashBreaker
  getter x : Int32

  def initialize(@x)
  end
end

private class NeverInstantiated
end

private alias RecursiveType = String | Int32 | Array(RecursiveType) | Hash(Symbol, RecursiveType)

private class HashWrapper(K, V)
  include Enumerable({K, V})

  @hash = {} of K => V

  delegate each, to: @hash
end

private class HashSubclass(K, V) < Hash(K, V)
end

describe "Hash" do
  describe "empty" do
    it "size should be zero" do
      h = {} of Int32 => Int32
      h.size.should eq(0)
      h.empty?.should be_true
    end
  end

  it "sets and gets" do
    a = {} of Int32 => Int32
    a[1] = 2
    a[1].should eq(2)
  end

  it "gets from literal" do
    a = {1 => 2}
    a[1].should eq(2)
  end

  it "gets from union" do
    a = {1 => 2, :foo => 1.1}
    a[1].should eq(2)
  end

  it "gets nilable" do
    a = {1 => 2}
    a[1]?.should eq(2)
    a[2]?.should be_nil
  end

  it "gets array of keys" do
    a = {} of Symbol => Int32
    a.keys.should eq([] of Symbol)
    a[:foo] = 1
    a[:bar] = 2
    a.keys.should eq([:foo, :bar])
  end

  it "gets array of values" do
    a = {} of Symbol => Int32
    a.values.should eq([] of Int32)
    a[:foo] = 1
    a[:bar] = 2
    a.values.should eq([1, 2])
  end

  describe "==" do
    it do
      a = {1 => 2, 3 => 4}
      b = {3 => 4, 1 => 2}
      c = {2 => 3}
      d = {5 => 6, 7 => 8}
      a.should eq(a)
      a.should eq(b)
      b.should eq(a)
      a.should_not eq(c)
      c.should_not eq(a)
      d.should_not eq(a)
    end

    it do
      a = {1 => nil}
      b = {3 => 4}
      a.should_not eq(b)
    end

    it "compares hash of nested hash" do
      a = { {1 => 2} => 3 }
      b = { {1 => 2} => 3 }
      a.should eq(b)
    end
  end

  describe "[]" do
    it "gets" do
      a = {1 => 2}
      a[1].should eq(2)
      # a[2].should raise_exception
      a.should eq({1 => 2})
    end
  end

  describe "[]=" do
    it "overrides value" do
      a = {1 => 2}
      a[1] = 3
      a[1].should eq(3)
    end
  end

  describe "put" do
    it "puts in a small hash" do
      a = {} of Int32 => Int32
      a.put(1, 2) { nil }.should eq(nil)
      a.put(1, 3) { nil }.should eq(2)
    end

    it "puts in a big hash" do
      a = {} of Int32 => Int32
      100.times do |i|
        a[i] = i
      end
      a.put(100, 2) { nil }.should eq(nil)
      a.put(100, 3) { nil }.should eq(2)
    end

    it "yields key" do
      a = {} of Int32 => Int32
      a.put(1, 2, &.to_s).should eq("1")
    end
  end

  describe "dig?" do
    it "gets the value at given path given splat" do
      ary = [1, 2, 3]
      h = {"a" => {"b" => {"c" => [10, 20]}}, ary => {"a" => "b"}}

      h.dig?("a", "b", "c").should eq([10, 20])
      h.dig?(ary, "a").should eq("b")
    end

    it "returns nil if not found" do
      ary = [1, 2, 3]
      h = {"a" => {"b" => {"c" => 300}}, ary => {"a" => "b"}}

      h.dig?("a", "b", "c", "d", "e").should be_nil
      h.dig?("z").should be_nil
      h.dig?("").should be_nil
    end
  end

  describe "dig" do
    it "gets the value at given path given splat" do
      ary = [1, 2, 3]
      h = {"a" => {"b" => {"c" => [10, 20]}}, ary => {"a" => "b", "c" => nil}}

      h.dig("a", "b", "c").should eq([10, 20])
      h.dig(ary, "a").should eq("b")
      h.dig(ary, "c").should eq(nil)
    end

    it "raises KeyError if not found" do
      ary = [1, 2, 3]
      h = {"a" => {"b" => {"c" => 300}}, ary => {"a" => "b"}}

      expect_raises KeyError, %(Hash value not diggable for key: "c") do
        h.dig("a", "b", "c", "d", "e")
      end
      expect_raises KeyError, %(Missing hash key: "z") do
        h.dig("z")
      end
      expect_raises KeyError, %(Missing hash key: "") do
        h.dig("")
      end
    end
  end

  describe "fetch" do
    it "fetches with default value" do
      a = {1 => 2}
      a.fetch(1, 3).should eq(2)
      a.fetch(2, 3).should eq(3)
      a.should eq({1 => 2})
    end

    it "fetches with block" do
      a = {1 => 2}
      a.fetch(1) { |k| k * 3 }.should eq(2)
      a.fetch(2) { |k| k * 3 }.should eq(6)
      a.should eq({1 => 2})
    end
  end

  describe "values_at" do
    it "returns the given keys" do
      {"a" => 1, "b" => 2, "c" => 3, "d" => 4}.values_at("b", "a", "c").should eq({2, 1, 3})
    end

    it "raises when passed an invalid key" do
      expect_raises KeyError do
        {"a" => 1}.values_at("b")
      end
    end

    it "works with mixed types" do
      {1 => :a, "a" => 1, 2.0 => "a", :a => 1.0}.values_at(1, "a", 2.0, :a).should eq({:a, 1, "a", 1.0})
    end
  end

  describe "key_for" do
    it "returns the first key with the given value" do
      hash = {"foo" => "bar", "baz" => "qux"}
      hash.key_for("bar").should eq("foo")
      hash.key_for("qux").should eq("baz")
    end

    it "raises when no key pairs with the given value" do
      expect_raises KeyError do
        {"foo" => "bar"}.key_for("qux")
      end
    end

    describe "if block is given," do
      it "returns the first key with the given value" do
        hash = {"foo" => "bar", "baz" => "bar"}
        hash.key_for("bar") { |value| value.upcase }.should eq("foo")
      end

      it "yields the argument if no hash key pairs with the value" do
        hash = {"foo" => "bar"}
        hash.key_for("qux") { |value| value.upcase }.should eq("QUX")
      end
    end
  end

  describe "key_for?" do
    it "returns the first key with the given value" do
      hash = {"foo" => "bar", "baz" => "qux"}
      hash.key_for?("bar").should eq("foo")
      hash.key_for?("qux").should eq("baz")
    end

    it "returns nil if no key pairs with the given value" do
      hash = {"foo" => "bar", "baz" => "qux"}
      hash.key_for?("foobar").should eq nil
      hash.key_for?("bazqux").should eq nil
    end
  end

  describe "has_key?" do
    it "doesn't have key" do
      a = {1 => 2}
      a.has_key?(2).should be_false
    end

    it "has key" do
      a = {1 => 2}
      a.has_key?(1).should be_true
    end
  end

  describe "has_value?" do
    it "returns true if contains the value" do
      a = {1 => 2, 3 => 4, 5 => 6}
      a.has_value?(4).should be_true
    end

    it "returns false if does not contain the value" do
      a = {1 => 2, 3 => 4, 5 => 6}
      a.has_value?(3).should be_false
    end
  end

  describe "delete" do
    it "deletes key in the beginning" do
      a = {1 => 2, 3 => 4, 5 => 6}
      a.delete(1).should eq(2)
      a.has_key?(1).should be_false
      a.has_key?(3).should be_true
      a.has_key?(5).should be_true
      a.size.should eq(2)
      a.should eq({3 => 4, 5 => 6})
    end

    it "deletes key in the middle" do
      a = {1 => 2, 3 => 4, 5 => 6}
      a.delete(3).should eq(4)
      a.has_key?(1).should be_true
      a.has_key?(3).should be_false
      a.has_key?(5).should be_true
      a.size.should eq(2)
      a.should eq({1 => 2, 5 => 6})
    end

    it "deletes key in the end" do
      a = {1 => 2, 3 => 4, 5 => 6}
      a.delete(5).should eq(6)
      a.has_key?(1).should be_true
      a.has_key?(3).should be_true
      a.has_key?(5).should be_false
      a.size.should eq(2)
      a.should eq({1 => 2, 3 => 4})
    end

    it "deletes only remaining entry" do
      a = {1 => 2}
      a.delete(1).should eq(2)
      a.has_key?(1).should be_false
      a.size.should eq(0)
      a.should eq({} of Int32 => Int32)
    end

    it "deletes not found" do
      a = {1 => 2}
      a.delete(2).should be_nil
    end

    it "deletes many in the beginning and then will need a resize" do
      h = {} of Int32 => Int32
      8.times do |i|
        h[i] = i
      end
      5.times do |i|
        h.delete(i)
      end
      (9..12).each do |i|
        h[i] = i
      end
      h.should eq({5 => 5, 6 => 6, 7 => 7, 9 => 9, 10 => 10, 11 => 11, 12 => 12})
    end

    describe "with block" do
      it "returns the value if a key is found" do
        a = {1 => 2}
        a.delete(1) { 5 }.should eq(2)
      end

      it "returns the value of the block if key is not found" do
        a = {1 => 2}
        a.delete(3) { |key| key }.should eq(3)
      end

      it "returns nil if key is found and value is nil" do
        {3 => nil}.delete(3) { 7 }.should be_nil
      end
    end
  end

  describe "size" do
    it "is the same as size" do
      a = {} of Int32 => Int32
      a.size.should eq(a.size)

      a = {1 => 2}
      a.size.should eq(a.size)

      a = {1 => 2, 3 => 4, 5 => 6, 7 => 8}
      a.size.should eq(a.size)
    end
  end

  it "maps" do
    hash = {1 => 2, 3 => 4}
    array = hash.map { |k, v| k + v }
    array.should eq([3, 7])
  end

  describe "to_s" do
    it { {1 => 2, 3 => 4}.to_s.should eq("{1 => 2, 3 => 4}") }

    it do
      h = {} of RecursiveHash => RecursiveHash
      h[h] = h
      h.to_s.should eq("{{...} => {...}}")
    end
  end

  it "does to_h" do
    h = {:a => 1}
    h.to_h.should be(h)
  end

  describe "clone" do
    it "clones with size = 1" do
      h1 = {1 => 2}
      h2 = h1.clone
      h1.should_not be(h2)
      h1.should eq(h2)
    end

    it "clones empty hash" do
      h1 = {} of Int32 => Int32
      h2 = h1.clone
      h2.empty?.should be_true
    end

    it "clones small hash" do
      h1 = {} of Int32 => Array(Int32)
      4.times do |i|
        h1[i] = [i]
      end
      h2 = h1.clone
      h1.should_not be(h2)
      h1.should eq(h2)

      4.times do |i|
        h1[i].should_not be(h2[i])
      end

      h1.delete(0)
      h2[0].should eq([0])
    end

    it "clones big hash" do
      h1 = {} of Int32 => Array(Int32)
      1_000.times do |i|
        h1[i] = [i]
      end
      h2 = h1.clone
      h1.should_not be(h2)
      h1.should eq(h2)

      1_000.times do |i|
        h1[i].should_not be(h2[i])
      end

      h1.delete(0)
      h2[0].should eq([0])
    end

    it "clones recursive hash" do
      h = {} of RecursiveHash => RecursiveHash
      h[h] = h
      clone = h.clone
      clone.should be(clone.first[1])
    end

    it "clones subclass" do
      h1 = HashSubclass(Int32, Array(Int32)).new
      h1[0] = [0]
      h2 = h1.clone
      h1.should_not be(h2)
      h1.should eq(h2)
      typeof(h2).should eq(HashSubclass(Int32, Array(Int32)))

      h1[0].should_not be(h2[0])

      h1.delete(0)
      h2[0].should eq([0])
    end
  end

  describe "dup" do
    it "dups empty hash" do
      h1 = {} of Int32 => Int32
      h2 = h1.dup
      h2.empty?.should be_true
    end

    it "dups small hash" do
      h1 = {} of Int32 => Array(Int32)
      4.times do |i|
        h1[i] = [i]
      end
      h2 = h1.dup
      h1.should_not be(h2)
      h1.should eq(h2)

      4.times do |i|
        h1[i].should be(h2[i])
      end

      h1.delete(0)
      h2[0].should eq([0])
    end

    it "dups big hash" do
      h1 = {} of Int32 => Array(Int32)
      1_000.times do |i|
        h1[i] = [i]
      end
      h2 = h1.dup
      h1.should_not be(h2)
      h1.should eq(h2)

      1_000.times do |i|
        h1[i].should be(h2[i])
      end

      h1.delete(0)
      h2[0].should eq([0])
    end

    it "dups subclass" do
      h1 = HashSubclass(Int32, Array(Int32)).new
      h1[0] = [0]
      h2 = h1.dup
      h1.should_not be(h2)
      h1.should eq(h2)
      typeof(h2).should eq(HashSubclass(Int32, Array(Int32)))

      h1[0].should be(h2[0])

      h1.delete(0)
      h2[0].should eq([0])
    end
  end

  it "initializes with block" do
    h1 = Hash(String, Array(Int32)).new { |h, k| h[k] = [] of Int32 }
    h1["foo"].should eq([] of Int32)
    h1["bar"].push 2
    h1["bar"].should eq([2])
  end

  it "initializes with default value" do
    h = Hash(Int32, Int32).new(10)
    h[0].should eq(10)
    h.has_key?(0).should be_false
    h[1] += 2
    h[1].should eq(12)
    h.has_key?(1).should be_true
  end

  it "merges" do
    h1 = {1 => 2, 3 => 4}
    h2 = {1 => 5, 2 => 3}
    h3 = {"1" => "5", "2" => "3"}

    h4 = h1.merge(h2)
    h4.should_not be(h1)
    h4.should eq({1 => 5, 3 => 4, 2 => 3})

    h5 = h1.merge(h3)
    h5.should_not be(h1)
    h5.should eq({1 => 2, 3 => 4, "1" => "5", "2" => "3"})
  end

  it "merges with block" do
    h1 = {1 => 5, 2 => 3}
    h2 = {1 => 5, 3 => 4, 2 => 3}

    h3 = h2.merge(h1) { |k, v1, v2| k + v1 + v2 }
    h3.should_not be(h2)
    h3.should eq({1 => 11, 3 => 4, 2 => 8})
  end

  it "merges recursive type (#1693)" do
    hash = {:foo => "bar"} of Symbol => RecursiveType
    result = hash.merge({:foobar => "foo"})
    result.should eq({:foo => "bar", :foobar => "foo"})
  end

  it "merges other type with block" do
    h1 = {1 => "foo"}
    h2 = {1 => "bar", "fizz" => "buzz"}

    h3 = h1.merge(h2) { |k, v1, v2| v1 + v2 }
    h3.should eq({1 => "foobar", "fizz" => "buzz"})
  end

  it "merges!" do
    h1 = {1 => 2, 3 => 4}
    h2 = {1 => 5, 2 => 3}

    h3 = h1.merge!(h2)
    h3.should be(h1)
    h3.should eq({1 => 5, 3 => 4, 2 => 3})
  end

  it "merges! with block" do
    h1 = {1 => 5, 2 => 3}
    h2 = {1 => 5, 3 => 4, 2 => 3}

    h3 = h2.merge!(h1) { |k, v1, v2| k + v1 + v2 }
    h3.should be(h2)
    h3.should eq({1 => 11, 3 => 4, 2 => 8})
  end

  it "merges! with block and nilable keys" do
    h1 = {1 => nil, 2 => 4, 3 => "x"}
    h2 = {1 => 2, 2 => nil, 3 => "y"}

    h3 = h1.merge!(h2) { |k, v1, v2| (v1 || v2).to_s }
    h3.should be(h1)
    h3.should eq({1 => "2", 2 => "4", 3 => "x"})
  end

  it "selects" do
    h1 = {:a => 1, :b => 2, :c => 3}

    h2 = h1.select { |k, v| k == :b }
    h2.should eq({:b => 2})
    h2.should_not be(h1)
  end

  it "selects!" do
    h1 = {:a => 1, :b => 2, :c => 3}

    h2 = h1.select! { |k, v| k == :b }
    h2.should be_a(Hash(Symbol, Int32))
    h2.should eq({:b => 2})
    h2.should be(h1)
  end

  it "rejects" do
    h1 = {:a => 1, :b => 2, :c => 3}

    h2 = h1.reject { |k, v| k == :b }
    h2.should eq({:a => 1, :c => 3})
    h2.should_not be(h1)
  end

  it "rejects!" do
    h1 = {:a => 1, :b => 2, :c => 3}

    h2 = h1.reject! { |k, v| k == :b }
    h2.should be_a(Hash(Symbol, Int32))
    h2.should eq({:a => 1, :c => 3})
    h2.should be(h1)
  end

  it "compacts" do
    h1 = {:a => 1, :b => 2, :c => nil}

    h2 = h1.compact
    h2.should be_a(Hash(Symbol, Int32))
    h2.should eq({:a => 1, :b => 2})
  end

  it "compacts!" do
    h1 = {:a => 1, :b => 2, :c => nil}

    h2 = h1.compact!
    h2.should be_a(Hash(Symbol, Int32 | Nil))
    h2.should eq({:a => 1, :b => 2})
    h2.should be(h1)
  end

  it "transforms keys" do
    h1 = {1 => :a, 2 => :b, 3 => :c}

    h2 = h1.transform_keys { |x| x + 1 }
    h2.should eq({2 => :a, 3 => :b, 4 => :c})
  end

  it "transforms keys with type casting" do
    h1 = {:a => 1, :b => 2, :c => 3}

    h2 = h1.transform_keys { |x| x.to_s.upcase }
    h2.should be_a(Hash(String, Int32))
    h2.should eq({"A" => 1, "B" => 2, "C" => 3})
  end

  it "returns empty hash when transforming keys of an empty hash" do
    h1 = {} of Int32 => Symbol

    h2 = h1.transform_keys { |x| x + 1 }
    h2.should be_a(Hash(Int32, Symbol))
    h2.empty?.should be_true
  end

  it "transforms values" do
    h1 = {:a => 1, :b => 2, :c => 3}

    h2 = h1.transform_values { |x| x + 1 }
    h2.should eq({:a => 2, :b => 3, :c => 4})
  end

  it "transforms values with type casting values" do
    h1 = {:a => 1, :b => 2, :c => 3}

    h2 = h1.transform_values { |x| x.to_s }
    h2.should be_a(Hash(Symbol, String))
    h2.should eq({:a => "1", :b => "2", :c => "3"})
  end

  it "returns empty hash when transforming values of an empty hash" do
    h1 = {} of Symbol => Int32

    h2 = h1.transform_values { |x| x + 1 }
    h2.should be_a(Hash(Symbol, Int32))
    h2.empty?.should be_true
  end

  it "transform values in place" do
    h = {:a => 1, :b => 2, :c => 3}

    h.transform_values!(&.+(1))
    h.should eq({:a => 2, :b => 3, :c => 4})
  end

  it "zips" do
    ary1 = [1, 2, 3]
    ary2 = ['a', 'b', 'c']
    hash = Hash.zip(ary1, ary2)
    hash.should eq({1 => 'a', 2 => 'b', 3 => 'c'})
  end

  it "gets first" do
    h = {1 => 2, 3 => 4}
    h.first.should eq({1, 2})
  end

  describe "first_key" do
    it "gets first key" do
      h = {1 => 2, 3 => 4}
      h.first_key.should eq(1)
    end

    it "raises on first key (nilable key)" do
      h = {} of Int32? => Int32
      expect_raises(Exception, "Can't get first key of empty Hash") do
        h.first_key
      end
    end

    it "doesn't raise on first key (nilable key)" do
      h = {nil => 1} of Int32? => Int32
      h.first_key.should be_nil
    end
  end

  describe "first_value" do
    it "gets first value" do
      h = {1 => 2, 3 => 4}
      h.first_value.should eq(2)
    end

    it "raises on first value (nilable value)" do
      h = {} of Int32 => Int32?
      expect_raises(Exception, "Can't get first value of empty Hash") do
        h.first_value
      end
    end

    it "doesn't raise on first value (nilable value)" do
      h = {1 => nil} of Int32 => Int32?
      h.first_value.should be_nil
    end
  end

  describe "last_key" do
    it "gets last key" do
      h = {1 => 2, 3 => 4}
      h.last_key.should eq(3)
    end

    it "raises on last key (nilable key)" do
      h = {} of Int32? => Int32
      expect_raises(Exception, "Can't get last key of empty Hash") do
        h.last_key
      end
    end

    it "doesn't raise on last key (nilable key)" do
      h = {nil => 1} of Int32? => Int32
      h.last_key.should be_nil
    end
  end

  describe "last_value" do
    it "gets last value" do
      h = {1 => 2, 3 => 4}
      h.last_value.should eq(4)
    end

    it "raises on last value (nilable value)" do
      h = {} of Int32 => Int32?
      expect_raises(Exception, "Can't get last value of empty Hash") do
        h.last_value
      end
    end

    it "doesn't raise on last value (nilable value)" do
      h = {1 => nil} of Int32 => Int32?
      h.last_value.should be_nil
    end
  end

  it "shifts" do
    h = {1 => 2, 3 => 4}

    h.shift.should eq({1, 2})
    h.should eq({3 => 4})
    h.first_key.should eq(3)
    h.first_value.should eq(4)
    h[1]?.should be_nil
    h[3].should eq(4)

    h.each.to_a.should eq([{3, 4}])
    h.each_key.to_a.should eq([3])
    h.each_value.to_a.should eq([4])

    h.shift.should eq({3, 4})
    h.empty?.should be_true

    expect_raises(IndexError) do
      h.shift
    end

    20.times do |i|
      h[i] = i
    end
    h.size.should eq(20)

    20.times do |i|
      h.shift.should eq({i, i})
    end
    h.empty?.should be_true
  end

  it "shifts: delete elements in the middle position and then in the first position" do
    h = {1 => 'a', 2 => 'b', 3 => 'c', 4 => 'd'}
    h.delete(2)
    h.delete(3)
    h.delete(1)
    h.size.should eq(1)
    h.should eq({4 => 'd'})
    h.first.should eq({4, 'd'})
  end

  it "shifts?" do
    h = {1 => 2}
    h.shift?.should eq({1, 2})
    h.empty?.should be_true
    h.shift?.should be_nil
  end

  it "inserts many" do
    times = 1000
    h = {} of Int32 => Int32
    times.times do |i|
      h[i] = i
      h.size.should eq(i + 1)
    end
    times.times do |i|
      h[i].should eq(i)
    end
    h.first_key.should eq(0)
    h.first_value.should eq(0)
    times.times do |i|
      h.delete(i).should eq(i)
      h.has_key?(i).should be_false
      h.size.should eq(times - i - 1)
    end
  end

  it "inserts in one bucket and deletes from the same one" do
    h = {11 => 1}
    h.delete(0).should be_nil
    h.has_key?(11).should be_true
    h.size.should eq(1)
  end

  it "does to_a" do
    h = {1 => "hello", 2 => "bye"}
    h.to_a.should eq([{1, "hello"}, {2, "bye"}])
  end

  it "does to_a after shift" do
    h = {1 => 'a', 2 => 'b', 3 => 'c'}
    h.shift
    h.to_a.should eq([{2, 'b'}, {3, 'c'}])
  end

  it "does to_a after delete" do
    h = {1 => 'a', 2 => 'b', 3 => 'c'}
    h.delete(2)
    h.to_a.should eq([{1, 'a'}, {3, 'c'}])
  end

  it "clears" do
    h = {1 => 2, 3 => 4}
    h.clear
    h.empty?.should be_true
    h.to_a.size.should eq(0)
  end

  it "clears after shift" do
    h = {1 => 2, 3 => 4}
    h.shift
    h.clear
    h.empty?.should be_true
    h.to_a.size.should eq(0)
    h[5] = 6
    h.empty?.should be_false
    h[5].should eq(6)
    h.should eq({5 => 6})
  end

  it "computes hash" do
    h1 = { {1 => 2} => {3 => 4} }
    h2 = { {1 => 2} => {3 => 4} }
    h1.hash.should eq(h2.hash)

    h3 = {1 => 2, 3 => 4}
    h4 = {3 => 4, 1 => 2}

    h3.hash.should eq(h4.hash)
  end

  it "fetches from empty hash with default value" do
    x = {} of Int32 => HashBreaker
    breaker = x.fetch(10) { HashBreaker.new(1) }
    breaker.x.should eq(1)
  end

  it "does to to_s with instance that was never instantiated" do
    x = {} of Int32 => NeverInstantiated
    x.to_s.should eq("{}")
  end

  it "inverts" do
    h1 = {"one" => 1, "two" => 2, "three" => 3}
    h2 = {"a" => 1, "b" => 2, "c" => 1}

    h1.invert.should eq({1 => "one", 2 => "two", 3 => "three"})

    h3 = h2.invert
    h3.size.should eq(2)
    %w(a c).should contain h3[1]
  end

  it "does each" do
    hash = {"foo" => 1, "bar" => 2}
    ks = [] of String
    vs = [] of Int32
    hash.each do |k, v|
      ks << k
      vs << v
    end.should be_nil
    ks.should eq(["foo", "bar"])
    vs.should eq([1, 2])
  end

  it "does each_key" do
    hash = {"foo" => 1, "bar" => 2}
    ks = [] of String
    hash.each_key do |k|
      ks << k
    end.should be_nil
    ks.should eq(["foo", "bar"])
  end

  it "does each_value" do
    hash = {"foo" => 1, "bar" => 2}
    vs = [] of Int32
    hash.each_value do |v|
      vs << v
    end.should be_nil
    vs.should eq([1, 2])
  end

  it_iterates "#each", [{:a, 1}, {:b, 2}], {:a => 1, :b => 2}.each
  it_iterates "#each_key", [:a, :b], {:a => 1, :b => 2}.each_key
  it_iterates "#each_value", [1, 2], {:a => 1, :b => 2}.each_value

  it_iterates "#each_with_index", [{ {:a, 1}, 0 }, { {:b, 2}, 1 }], {:a => 1, :b => 2}.each_with_index, tuple: true
  it_iterates "#each_with_index(offset)", [{ {:a, 1}, 2 }, { {:b, 2}, 3 }], {:a => 1, :b => 2}.each_with_index(2), tuple: true

<<<<<<< HEAD
  describe "#each_with_object" do
    it_iterates "passes memo, key and value into block", [{ {:a, 1}, :memo }, { {:b, 2}, :memo }], {:a => 1, :b => 2}.each_with_object(:memo), tuple: true
=======
  describe "each_with_object" do
    it "passes memo, key and value into block" do
      hash = {:a => 'b'}
      hash.each_with_object(:memo) do |(k, v), memo|
        memo.should eq(:memo)
        k.should eq(:a)
        v.should eq('b')
      end.should eq(:memo)
    end
>>>>>>> 17fc2904

    it "reduces the hash to the accumulated value of memo" do
      hash = {:a => 'b', :c => 'd', :e => 'f'}
      result = {} of Char => Symbol
      hash.each_with_object(result) do |(k, v), memo|
        memo[v] = k
      end.should be(result)
      result.should eq({'b' => :a, 'd' => :c, 'f' => :e})
    end
  end

  describe "all?" do
    it "passes key and value into block" do
      hash = {:a => 'b'}
      hash.all? do |k, v|
        k.should eq(:a)
        v.should eq('b')
      end
    end

    it "returns true if the block evaluates truthy for every kv pair" do
      hash = {:a => 'b', :c => 'd'}
      result = hash.all? { |k, v| v < 'e' ? "truthy" : nil }
      result.should be_true
      hash[:d] = 'e'
      result = hash.all? { |k, v| v < 'e' ? "truthy" : nil }
      result.should be_false
    end

    it "evaluates the block for only for as many kv pairs as necessary" do
      hash = {:a => 'b', :c => 'd'}
      hash.all? do |k, v|
        raise Exception.new("continued iterating") if v == 'd'
        v == 'a' # this is false for the first kv pair
      end
    end
  end

  describe "any?" do
    it "passes key and value into block" do
      hash = {:a => 'b'}
      hash.any? do |k, v|
        k.should eq(:a)
        v.should eq('b')
      end
    end

    it "returns true if the block evaluates truthy for at least one kv pair" do
      hash = {:a => 'b', :c => 'd'}
      result = hash.any? { |k, v| v > 'b' ? "truthy" : nil }
      result.should be_true
      hash[:d] = 'e'
      result = hash.any? { |k, v| v > 'e' ? "truthy" : nil }
      result.should be_false
    end

    it "evaluates the block for only for as many kv pairs as necessary" do
      hash = {:a => 'b', :c => 'd'}
      hash.any? do |k, v|
        raise Exception.new("continued iterating") if v == 'd'
        v == 'b' # this is true for the first kv pair
      end
    end

    it "returns true if the hash contains at least one kv pair and no block is given" do
      hash = {:a => 'b'}
      result = hash.any?
      result.should be_true

      hash = {} of Symbol => Char
      result = hash.any?
      result.should be_false
    end
  end

  describe "reduce" do
    it "passes memo, key and value into block" do
      hash = {:a => 'b'}
      hash.reduce(:memo) do |memo, (k, v)|
        memo.should eq(:memo)
        k.should eq(:a)
        v.should eq('b')
      end
    end

    it "reduces the hash to the accumulated value of memo" do
      hash = {:a => 'b', :c => 'd', :e => 'f'}
      result = hash.reduce("") do |memo, (k, v)|
        memo + v
      end
      result.should eq("bdf")
    end
  end

  describe "reject" do
    it { {:a => 2, :b => 3}.reject(:b, :d).should eq({:a => 2}) }
    it { {:a => 2, :b => 3}.reject(:b, :a).should eq({} of Symbol => Int32) }
    it { {:a => 2, :b => 3}.reject([:b, :a]).should eq({} of Symbol => Int32) }
    it "does not change current hash" do
      h = {:a => 3, :b => 6, :c => 9}
      h2 = h.reject(:b, :c)
      h.should eq({:a => 3, :b => 6, :c => 9})
    end
  end

  describe "reject!" do
    it { {:a => 2, :b => 3}.reject!(:b, :d).should eq({:a => 2}) }
    it { {:a => 2, :b => 3}.reject!(:b, :a).should eq({} of Symbol => Int32) }
    it { {:a => 2, :b => 3}.reject!([:b, :a]).should eq({} of Symbol => Int32) }
    it "changes current hash" do
      h = {:a => 3, :b => 6, :c => 9}
      h.reject!(:b, :c)
      h.should eq({:a => 3})
    end
  end

  describe "select" do
    it { {:a => 2, :b => 3}.select(:b, :d).should eq({:b => 3}) }
    it { {:a => 2, :b => 3}.select.should eq({} of Symbol => Int32) }
    it { {:a => 2, :b => 3}.select(:b, :a).should eq({:a => 2, :b => 3}) }
    it { {:a => 2, :b => 3}.select([:b, :a]).should eq({:a => 2, :b => 3}) }
    it "does not change current hash" do
      h = {:a => 3, :b => 6, :c => 9}
      h2 = h.select(:b, :c)
      h.should eq({:a => 3, :b => 6, :c => 9})
    end
  end

  describe "select!" do
    it { {:a => 2, :b => 3}.select!(:b, :d).should eq({:b => 3}) }
    it { {:a => 2, :b => 3}.select!.should eq({} of Symbol => Int32) }
    it { {:a => 2, :b => 3}.select!(:b, :a).should eq({:a => 2, :b => 3}) }
    it { {:a => 2, :b => 3}.select!([:b, :a]).should eq({:a => 2, :b => 3}) }
    it "does change current hash" do
      h = {:a => 3, :b => 6, :c => 9}
      h.select!(:b, :c)
      h.should eq({:b => 6, :c => 9})
    end
  end

  it "doesn't generate a negative index for the bucket index (#2321)" do
    items = (0..100000).map { rand(100000).to_i16! }
    items.uniq.size
  end

  it "creates with initial capacity" do
    hash = Hash(Int32, Int32).new(initial_capacity: 1234)
    hash.@indices_size_pow2.should eq(12)
  end

  it "creates with initial capacity and default value" do
    hash = Hash(Int32, Int32).new(default_value: 3, initial_capacity: 1234)
    hash[1].should eq(3)
    hash.@indices_size_pow2.should eq(12)
  end

  it "creates with initial capacity and block" do
    hash = Hash(Int32, Int32).new(initial_capacity: 1234) { |h, k| h[k] = 3 }
    hash[1].should eq(3)
    hash.@indices_size_pow2.should eq(12)
  end

  it "rehashes" do
    a = [1]
    h = {a => 0}
    (10..100).each do |i|
      h[[i]] = i
    end
    a << 2
    h[a]?.should be_nil
    h.rehash
    h[a].should eq(0)
  end

  describe "some edge cases while changing the implementation to open addressing" do
    it "edge case 1" do
      h = {1 => 10}
      h[1]?.should eq(10)
      h.size.should eq(1)

      h.delete(1)
      h[1]?.should be_nil
      h.size.should eq(0)

      h[2] = 10
      h[2]?.should eq(10)
      h.size.should eq(1)

      h[2] = 10
      h[2]?.should eq(10)
      h.size.should eq(1)
    end

    it "edge case 2" do
      hash = Hash(Int32, Int32).new(initial_capacity: 0)
      hash.@indices_size_pow2.should eq(0)
      hash[1] = 2
      hash[1].should eq(2)
    end

    it "edge case 3" do
      h = {} of Int32 => Int32
      (1 << 17).times do |i|
        h[i] = i
        h[i].should eq(i)
      end
    end
  end

  describe "compare_by_identity" do
    it "small hash" do
      string = "foo"
      h = {string => 1}
      h.compare_by_identity?.should be_false
      h.compare_by_identity
      h.compare_by_identity?.should be_true
      h[string]?.should eq(1)
      h["fo" + "o"]?.should be_nil
    end

    it "big hash" do
      h = {} of String => Int32
      nums = (100..116).to_a
      strings = nums.map(&.to_s)
      strings.zip(nums) do |string, num|
        h[string] = num
      end
      h.compare_by_identity
      nums.each do |num|
        h[num.to_s]?.should be_nil
      end
      strings.zip(nums) do |string, num|
        h[string]?.should eq(num)
      end
    end

    it "retains compare_by_identity on dup" do
      h = ({} of String => Int32).compare_by_identity
      h.dup.compare_by_identity?.should be_true
    end

    it "retains compare_by_identity on clone" do
      h = ({} of String => Int32).compare_by_identity
      h.clone.compare_by_identity?.should be_true
    end
  end

  it "can be wrapped" do
    HashWrapper(Int32, Int32).new.to_a.should be_empty
  end
end<|MERGE_RESOLUTION|>--- conflicted
+++ resolved
@@ -967,20 +967,8 @@
   it_iterates "#each_with_index", [{ {:a, 1}, 0 }, { {:b, 2}, 1 }], {:a => 1, :b => 2}.each_with_index, tuple: true
   it_iterates "#each_with_index(offset)", [{ {:a, 1}, 2 }, { {:b, 2}, 3 }], {:a => 1, :b => 2}.each_with_index(2), tuple: true
 
-<<<<<<< HEAD
   describe "#each_with_object" do
     it_iterates "passes memo, key and value into block", [{ {:a, 1}, :memo }, { {:b, 2}, :memo }], {:a => 1, :b => 2}.each_with_object(:memo), tuple: true
-=======
-  describe "each_with_object" do
-    it "passes memo, key and value into block" do
-      hash = {:a => 'b'}
-      hash.each_with_object(:memo) do |(k, v), memo|
-        memo.should eq(:memo)
-        k.should eq(:a)
-        v.should eq('b')
-      end.should eq(:memo)
-    end
->>>>>>> 17fc2904
 
     it "reduces the hash to the accumulated value of memo" do
       hash = {:a => 'b', :c => 'd', :e => 'f'}
