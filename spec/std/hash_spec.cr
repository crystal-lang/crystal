--- conflicted
+++ resolved
@@ -436,13 +436,13 @@
       h2[0].should eq([0])
     end
 
-<<<<<<< HEAD
     it "clones recursive hash" do
       h = {} of RecursiveHash => RecursiveHash
       h[h] = h
       clone = h.clone
       clone.should be(clone.first[1])
-=======
+    end
+
     it "clones subclass" do
       h1 = HashSubclass(Int32, Array(Int32)).new
       h1[0] = [0]
@@ -455,7 +455,6 @@
 
       h1.delete(0)
       h2[0].should eq([0])
->>>>>>> 7c8feb1c
     end
   end
 
