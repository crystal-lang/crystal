require "spec"
require "option_parser"

private def expect_capture_option(args, option, value)
  flag = nil
  OptionParser.parse(args) do |opts|
    opts.on(option, "some flag") do |flag_value|
      flag = flag_value
    end
  end
  flag.should eq(value)
  args.size.should eq(0)
end

private def expect_doesnt_capture_option(args, option)
  flag = false
  OptionParser.parse(args) do |opts|
    opts.on(option, "some flag") do
      flag = true
    end
  end
  flag.should be_false
end

private def expect_missing_option(option)
  expect_raises OptionParser::MissingOption do
    OptionParser.parse([] of String) do |opts|
      opts.on(option, "some flag") do |flag_value|
      end
    end
  end
end

private def expect_missing_option(args, option, flag)
  expect_raises OptionParser::MissingOption, "Missing option: #{flag}" do
    OptionParser.parse(args) do |opts|
      opts.on(option, "some flag") do |flag_value|
      end
    end
  end
end

describe "OptionParser" do
  it "has flag" do
    expect_capture_option ["-f"], "-f", ""
  end

  it "has flag with many letters" do
    expect_capture_option ["-ll"], "-ll", "l"
  end

  it "doesn't have flag" do
    expect_doesnt_capture_option [] of String, "-f"
  end

  it "has flag with double dash" do
    expect_capture_option ["--flag"], "--flag", ""
  end

  it "doesn't have flag with double dash" do
    expect_doesnt_capture_option [] of String, "--flag"
  end

  it "has required option next to flag" do
    expect_capture_option ["-f123"], "-fFLAG", "123"
  end

  it "has required option next to flag but given separated" do
    expect_capture_option ["-f", "123"], "-fFLAG", "123"
  end

  it "raises if missing option next to flag" do
    expect_missing_option ["-f"], "-fFLAG", "-f"
  end

  it "has required option separated from flag" do
    expect_capture_option ["-f", "123"], "-f FLAG", "123"
  end

  it "has required option separated from flag but given together" do
    expect_capture_option ["-f123"], "-f FLAG", "123"
  end

  it "gets short option with value that looks like flag" do
    expect_capture_option ["-f", "-g -h"], "-f FLAG", "-g -h"
  end

  describe "Consumption of flags following an ungiven optional argument" do
    context "Given a short option with an optional value" do
      it "doesn't eat a following short option" do
        flag = nil
        not_eaten = [] of String
        args = ["-f", "-g", "-i"]
        OptionParser.parse(args) do |opts|
          opts.on("-f [FLAG]", "some flag") do |flag_value|
            flag = flag_value
          end
          opts.on("-g", "shouldn't be eaten") do
            not_eaten << "-g"
          end
          opts.on("-i", "shouldn't be eaten") do
            not_eaten << "-i"
          end
        end
        flag.should eq("")
        not_eaten.should eq(["-g", "-i"])
        args.size.should eq(0)
      end

      it "doesn't eat a following long option" do
        flag = nil
        not_eaten = [] of String
        args = ["-f", "--g-long", "-i"]
        OptionParser.parse(args) do |opts|
          opts.on("-f [FLAG]", "some flag") do |flag_value|
            flag = flag_value
          end
          opts.on("-g", "--g-long", "shouldn't be eaten") do
            not_eaten << "--g-long"
          end
          opts.on("-i", "shouldn't be eaten") do
            not_eaten << "-i"
          end
        end
        flag.should eq("")
        not_eaten.should eq(["--g-long", "-i"])
        args.size.should eq(0)
      end

      it "does eat a value that looks like an option" do
        flag = nil
        not_eaten = [] of String
        args = ["-f", "--not-an-option--", "-i"]
        OptionParser.parse(args) do |opts|
          opts.on("-f [FLAG]", "some flag") do |flag_value|
            flag = flag_value
          end
          opts.on("-i", "shouldn't be eaten") do
            not_eaten << "-i"
          end
        end
        flag.should eq("--not-an-option--")
        not_eaten.should eq(["-i"])
        args.size.should eq(0)
      end
    end

    context "Given a long option with an optional value" do
      it "doesn't eat further short options" do
        flag = nil
        not_eaten = [] of String
        args = ["--long-flag", "-g", "-i"]
        OptionParser.parse(args) do |opts|
          opts.on("--long-flag [FLAG]", "some flag") do |flag_value|
            flag = flag_value
          end
          opts.on("-g", "shouldn't be eaten") do
            not_eaten << "-g"
          end
          opts.on("-i", "shouldn't be eaten") do
            not_eaten << "-i"
          end
        end
        flag.should eq("")
        not_eaten.should eq(["-g", "-i"])
        args.size.should eq(0)
      end

      it "doesn't eat further long options" do
        flag = nil
        not_eaten = [] of String
        args = ["--long-flag", "--g-long", "-i"]
        OptionParser.parse(args) do |opts|
          opts.on("--long-flag [FLAG]", "some flag") do |flag_value|
            flag = flag_value
          end
          opts.on("--g-long", "shouldn't be eaten") do
            not_eaten << "--g-long"
          end
          opts.on("-i", "shouldn't be eaten") do
            not_eaten << "-i"
          end
        end
        flag.should eq("")
        not_eaten.should eq(["--g-long", "-i"])
        args.size.should eq(0)
      end
    end
  end

  it "raises if missing required option with space" do
    expect_missing_option ["-f"], "-f FLAG", "-f"
  end

  it "has required option separated from long flag" do
    expect_capture_option ["--flag", "123"], "--flag FLAG", "123"
  end

  it "has required option with =" do
    expect_capture_option ["--flag=123"], "--flag FLAG", "123"
  end

  it "has required option with = (2)" do
    expect_capture_option ["--flag=123"], "--flag=FLAG", "123"
  end

  it "has required option with = (3) handles empty" do
    expect_capture_option ["--flag="], "--flag=FLAG", ""
  end

  it "raises if missing required argument separated from long flag" do
    expect_missing_option ["--flag"], "--flag FLAG", "--flag"
  end

  it "has required option with space" do
    expect_capture_option ["-f", "123"], "-f ", "123"
  end

  it "has required option with long flag space" do
    expect_capture_option ["--flag", "123"], "--flag ", "123"
  end

  it "gets short option with value -- (#8937)" do
    expect_capture_option ["-f", "--"], "-f ARG", "--"
  end

  it "gets long option with value -- (#8937)" do
    expect_capture_option ["--flag", "--"], "--flag [ARG]", "--"
  end

  it "doesn't raise if required option is not specified" do
    expect_doesnt_capture_option [] of String, "-f "
  end

  it "doesn't raise if optional option is not specified with short flag" do
    expect_doesnt_capture_option [] of String, "-f[FLAG]"
  end

  it "doesn't raise if optional option is not specified with long flag" do
    expect_doesnt_capture_option [] of String, "--flag [FLAG]"
  end

  it "doesn't raise if optional option is not specified with separated short flag" do
    expect_doesnt_capture_option [] of String, "-f [FLAG]"
  end

  it "doesn't raise if required option is not specified with separated short flag" do
    expect_doesnt_capture_option [] of String, "-f FLAG"
  end

  describe "gnu_optional_args" do
    it "doesn't get optional argument for short flag after space" do
      flag = nil
      args = %w(-f 123)
      OptionParser.parse(args, gnu_optional_args: true) do |opts|
        opts.on("-f [FLAG]", "some flag") do |flag_value|
          flag = flag_value
        end
      end
      flag.should eq("")
      args.should eq(%w(123))
    end

    it "doesn't get optional argument for long flag after space" do
      flag = nil
      args = %w(--f 123)
      OptionParser.parse(args, gnu_optional_args: true) do |opts|
        opts.on("--f [FLAG]", "some flag") do |flag_value|
          flag = flag_value
        end
      end
      flag.should eq("")
      args.should eq(%w(123))
    end
  end

  it "parses argument when only referenced in long flag" do
    captured = ""
    parser = OptionParser.parse([] of String) do |opts|
      opts.on("-f", "--flag X", "some flag") { |x| captured = x }
    end
    parser.parse(["-f", "12"])
    captured.should eq "12"
    parser.to_s.should contain "   -f, --flag X"
  end

  it "parses argument when referenced in long and short flag" do
    captured = ""
    parser = OptionParser.parse([] of String) do |opts|
      opts.on("-f X", "--flag X", "some flag") { |x| captured = x }
    end
    parser.parse(["-f", "12"])
    captured.should eq "12"
    parser.to_s.should contain "   -f X, --flag X"
  end

  it "does to_s with banner" do
    parser = OptionParser.parse([] of String) do |opts|
      opts.banner = "Usage: foo"
      opts.on("-f", "--flag", "some flag") do
      end
      opts.on("-g[FLAG]", "some other flag") do
      end
    end
    parser.to_s.should eq <<-USAGE
      Usage: foo
          -f, --flag                       some flag
          -g[FLAG]                         some other flag
      USAGE
  end

  it "does to_s with separators" do
    parser = OptionParser.parse([] of String) do |opts|
      opts.banner = "Usage: foo"
      opts.separator
      opts.separator "Type F flags:"
      opts.on("-f", "--flag", "some flag") do
      end
      opts.separator
      opts.separator "Type G flags:"
      opts.on("-g[FLAG]", "some other flag") do
      end
    end
    parser.to_s.should eq <<-USAGE
      Usage: foo

      Type F flags:
          -f, --flag                       some flag

      Type G flags:
          -g[FLAG]                         some other flag
      USAGE
  end

  it "does to_s with very long flag (#3305)" do
    parser = OptionParser.parse([] of String) do |opts|
      opts.banner = "Usage: foo"
      opts.on("--very_long_option_kills=formatter", "long") do
      end
      opts.on("-f", "--flag", "some flag") do
      end
      opts.on("-g[FLAG]", "some other flag") do
      end
    end
    parser.to_s.should eq <<-USAGE
      Usage: foo
          --very_long_option_kills=formatter
                                           long
          -f, --flag                       some flag
          -g[FLAG]                         some other flag
      USAGE
  end

  it "does to_s with multi line description (#5832)" do
    parser = OptionParser.parse([] of String) do |opts|
      opts.banner = "Usage: foo"
      opts.on("--very_long_option_kills=formatter", "long flag with\nmultiline description") do
      end
      opts.on("-f", "--flag", "some flag with\nmultiline description") do
      end
      opts.on("-g[FLAG]", "some other flag") do
      end
    end
    parser.to_s.should eq <<-USAGE
      Usage: foo
          --very_long_option_kills=formatter
                                           long flag with
                                           multiline description
          -f, --flag                       some flag with
                                           multiline description
          -g[FLAG]                         some other flag
      USAGE
  end

  it "raises on invalid option" do
    expect_raises OptionParser::InvalidOption, "Invalid option: -j" do
      OptionParser.parse(["-f", "-j"]) do |opts|
        opts.on("-f", "some flag") { }
      end
    end
  end

  it "raises on invalid option if value is given to none value handler (short flag, #9553) " do
    expect_raises OptionParser::InvalidOption, "Invalid option: -foo" do
      OptionParser.parse(["-foo"]) do |opts|
        opts.on("-f", "some flag") { }
      end
    end
  end

  it "raises on invalid option if value is given to none value handler (long flag, #9553)" do
    expect_raises OptionParser::InvalidOption, "Invalid option: --foo=bar" do
      OptionParser.parse(["--foo=bar"]) do |opts|
        opts.on("-foo", "some flag") { }
      end
    end
  end

  it "calls the handler for invalid options" do
    called = false
    OptionParser.parse(["-f", "-j"]) do |opts|
      opts.on("-f", "some flag") { }
      opts.invalid_option do |flag|
        flag.should eq("-j")
        called = true
      end
    end

    called.should be_true
  end

  it "calls the handler for missing options" do
    called = false
    OptionParser.parse(["-f"]) do |opts|
      opts.on("-f FOO", "some flag") { }
      opts.missing_option do |flag|
        flag.should eq("-f")
        called = true
      end
    end

    called.should be_true
  end

  describe "multiple times" do
    it "gets an existence flag multiple times" do
      args = %w(-f -f -f)
      count = 0
      OptionParser.parse(args) do |opts|
        opts.on("-f", "some flag") do
          count += 1
        end
      end
      count.should eq(3)
    end

    it "gets a single flag option multiple times" do
      args = %w(-f 1 -f 2)
      values = [] of String
      OptionParser.parse(args) do |opts|
        opts.on("-f VALUE", "some flag") do |value|
          values << value
        end
      end
      values.should eq(%w(1 2))
    end

    it "gets a double flag option multiple times" do
      args = %w(--f 1 --f 2)
      values = [] of String
      OptionParser.parse(args) do |opts|
        opts.on("--f VALUE", "some flag") do |value|
          values << value
        end
      end
      values.should eq(%w(1 2))
    end
  end

  describe "--" do
    it "ignores everything after -- with bool flag" do
      args = ["-f", "bar", "--", "baz", "qux", "-g"]
      f = false
      g = false
      OptionParser.parse(args) do |opts|
        opts.on("-f", "some flag") do
          f = true
        end
        opts.on("-g", "some flag") do
          g = true
        end
      end
      f.should be_true
      g.should be_false
      args.should eq(["bar", "baz", "qux", "-g"])
    end

    it "ignores everything after -- with single flag)" do
      args = ["-f", "bar", "x", "--", "baz", "qux", "-g", "lala"]
      f = nil
      g = nil
      OptionParser.parse(args) do |opts|
        opts.on("-f FLAG", "some flag") do |v|
          f = v
        end
        opts.on("-g FLAG", "some flag") do |v|
          g = v
        end
      end
      f.should eq("bar")
      g.should be_nil
      args.should eq(["x", "baz", "qux", "-g", "lala"])
    end

    it "ignores everything after -- with double flag" do
      args = ["--f", "bar", "x", "--", "baz", "qux", "--g", "lala"]
      f = nil
      g = nil
      OptionParser.parse(args) do |opts|
        opts.on("--f FLAG", "some flag") do |v|
          f = v
        end
        opts.on("--g FLAG", "some flag") do |v|
          g = v
        end
      end
      f.should eq("bar")
      g.should be_nil
      args.should eq(["x", "baz", "qux", "--g", "lala"])
    end

    it "returns a pair with things coming before and after --" do
      args = %w(--f bar baz -- qux)
      f = nil
      unknown_args = nil
      OptionParser.parse(args) do |opts|
        opts.on("--f FLAG", "some flag") do |v|
          f = v
        end
        opts.unknown_args do |before_dash, after_dash|
          unknown_args = {before_dash, after_dash}
        end
      end
      f.should eq("bar")
      args.should eq(["baz", "qux"])
      unknown_args.should eq({["baz"], ["qux"]})
    end

    it "returns a pair with things coming before and after --, without --" do
      args = %w(--f bar baz)
      f = nil
      unknown_args = nil
      OptionParser.parse(args) do |opts|
        opts.on("--f FLAG", "some flag") do |v|
          f = v
        end
        opts.unknown_args do |before_dash, after_dash|
          unknown_args = {before_dash, after_dash}
        end
      end
      f.should eq("bar")
      args.should eq(["baz"])
      unknown_args.should eq({["baz"], [] of String})
    end

    it "initializes without block and does parse!" do
      old_argv = ARGV.dup
      begin
        ARGV.clear
        ARGV.concat %w(--f hi)
        f = nil
        OptionParser.new do |opts|
          opts.on("--f FLAG", "some flag") do |v|
            f = v
          end
        end.parse
        f.should eq("hi")
      ensure
        ARGV.clear
        ARGV.concat old_argv
      end
    end

    it "gets `-` as argument" do
      args = %w(-)
      OptionParser.parse(args) do |opts|
      end
      args.should eq(%w(-))
    end
  end

  describe "forward-match" do
    it "distinguishes between '--lamb VALUE' and '--lambda VALUE'" do
      args = %w(--lamb value1 --lambda value2)
      value1 = nil
      value2 = nil
      OptionParser.parse(args) do |opts|
        opts.on("--lamb VALUE", "") { |v| value1 = v }
        opts.on("--lambda VALUE", "") { |v| value2 = v }
      end
      value1.should eq("value1")
      value2.should eq("value2")
    end

    it "distinguishes between '--lamb=VALUE' and '--lambda=VALUE'" do
      args = %w(--lamb=value1 --lambda=value2)
      value1 = nil
      value2 = nil
      OptionParser.parse(args) do |opts|
        opts.on("--lamb=VALUE", "") { |v| value1 = v }
        opts.on("--lambda=VALUE", "") { |v| value2 = v }
      end
      value1.should eq("value1")
      value2.should eq("value2")
    end
  end

  it "raises if flag pair doesn't start with dash (#4001)" do
    OptionParser.parse([] of String) do |opts|
      expect_raises ArgumentError, %(Argument 'short_flag' ("foo") must start with a dash) do
        opts.on("foo", "bar", "baz") { }
      end

      expect_raises ArgumentError, %(Argument 'long_flag' ("bar") must start with a dash) do
        opts.on("-foo", "bar", "baz") { }
      end

      opts.on("", "-bar", "baz") { }
    end
  end

  it "handles subcommands" do
    args = %w(--verbose subcommand --foo 1 --bar sub2 -z)
    verbose = false
    subcommand = false
    foo = nil
    bar = false
    sub2 = false
    z = false
    OptionParser.parse(args) do |opts|
      opts.on("subcommand", "") do
        subcommand = true
        opts.on("--foo arg", "") { |v| foo = v }
        opts.on("--bar", "") { bar = true }
        opts.on("sub2", "") { sub2 = true }
      end
      opts.on("--verbose", "") { verbose = true }
      opts.on("-z", "--baz", "") { z = true }
    end

    verbose.should be_true
    subcommand.should be_true
    foo.should be("1")
    bar.should be_true
    sub2.should be_true
    z.should be_true
  end

  it "parses with subcommands twice" do
    args = %w(--verbose subcommand --foo 1 --bar sub2 -z)
    verbose = false
    subcommand = false
    foo = nil
    bar = false
    sub2 = false
    z = false

    parser = OptionParser.new do |opts|
      opts.on("subcommand", "") do
        subcommand = true
        opts.on("--foo arg", "") { |v| foo = v }
        opts.on("--bar", "") { bar = true }
        opts.on("sub2", "") { sub2 = true }
      end
      opts.on("--verbose", "") { verbose = true }
      opts.on("-z", "--baz", "") { z = true }
    end

    parser.parse args

    verbose.should be_true
    subcommand.should be_true
    foo.should be("1")
    bar.should be_true
    sub2.should be_true
    z.should be_true

    args = %w(--verbose subcommand --foo 1 --bar sub2 -z)
    verbose = false
    subcommand = false
    foo = nil
    bar = false
    sub2 = false
    z = false

    parser.parse args

    verbose.should be_true
    subcommand.should be_true
    foo.should be("1")
    bar.should be_true
    sub2.should be_true
    z.should be_true
  end

  it "unregisters subcommands on call" do
    foo = false
    bar = false
    baz = false
    OptionParser.parse(%w(foo baz)) do |opts|
      opts.on("foo", "") do
        foo = true
        opts.on("bar", "") { bar = true }
      end
      opts.on("baz", "") { baz = true }
    end
    foo.should be_true
    bar.should be_false
    baz.should be_false
  end

  it "handles subcommand --help well (top level)" do
    help = nil
    OptionParser.parse(%w(--help)) do |opts|
      opts.banner = "Usage: foo"
      opts.on("subcommand", "Subcommand Description") do
        opts.on("-f", "--foo", "Foo") { }
      end
      opts.on("--verbose", "Verbose mode") { }
      opts.on("--help", "Help") { help = opts.to_s }
    end

    help.should eq <<-USAGE
      Usage: foo
          subcommand                       Subcommand Description
          --verbose                        Verbose mode
          --help                           Help
      USAGE
  end

  it "handles subcommand --help well (subcommand)" do
    help = nil
    OptionParser.parse(%w(subcommand --help)) do |opts|
      opts.banner = "Usage: foo"
      opts.on("subcommand", "Subcommand Description") do
        opts.banner = "Usage: foo subcommand"
        opts.on("-f", "--foo", "Foo") { }
      end
      opts.on("--verbose", "Verbose mode") { }
      opts.on("--help", "Help") { help = opts.to_s }
    end

    help.should eq <<-USAGE
      Usage: foo subcommand
          --verbose                        Verbose mode
          --help                           Help
          -f, --foo                        Foo
      USAGE
  end

  it "handles subcommands with hyphen" do
    subcommand = false
    OptionParser.parse(%w(sub-command)) do |opts|
      opts.banner = "Usage: foo"
      opts.on("sub-command", "Subcommand description") { subcommand = true }
    end

    subcommand.should be_true
  end

  it "stops when asked" do
    args = %w(--foo --stop --bar)
    foo = false
    bar = false
    OptionParser.parse(args) do |opts|
      opts.on("--foo", "") { foo = true }
      opts.on("--bar", "") { bar = true }
      opts.on("--stop", "") { opts.stop }
      opts.unknown_args do |before, after|
        before.should eq(%w())
        after.should eq(%w(--bar))
      end
    end
    foo.should be_true
    bar.should be_false
    args.should eq(%w(--bar))
  end

  it "can run a callback on every argument" do
    args = %w(--foo file --bar)
    foo = false
    bar = false
    OptionParser.parse(args) do |opts|
      opts.on("--foo", "") { foo = true }
      opts.on("--bar", "") { bar = true }
      opts.before_each do |arg|
        if arg == "file"
          opts.stop
        end
      end
      opts.unknown_args do |before, after|
        before.should eq(%w(file))
        after.should eq(%w(--bar))
      end
    end

    foo.should be_true
    bar.should be_false
    args.should eq(%w(file --bar))
  end
<<<<<<< HEAD
end

describe "OptionParser with summary_width and summary_indent" do
  it "formats flags and descriptions with default summary_width and summary_indent" do
    parser = OptionParser.new

    parser.on("-f", "--flag", "A short description") { }
    parser.on("-l", "--long-flag", "A long description for testing purposes") { }

    output = parser.to_s

    expected_output = <<-USAGE
        -f, --flag                       A short description
        -l, --long-flag                  A long description for testing purposes
    USAGE

    output.should eq(expected_output)
  end

  it "formats flags and descriptions with custom summary_width and summary_indent" do
    parser = OptionParser.new
    parser.summary_width = 40
    parser.summary_indent = "|" * 6

    parser.on("-f", "--flag", "A short description") { }
    parser.on("-l", "--long-flag", "A long description for testing purposes") { }

    output = parser.to_s

    expected_output = <<-USAGE
    ||||||-f, --flag                               A short description
    ||||||-l, --long-flag                          A long description for testing purposes
    USAGE

    output.should eq(expected_output)
  end

  it "handles multiline descriptions correctly with summary_width" do
    parser = OptionParser.new
    parser.summary_width = 20
    parser.summary_indent = " " * 4

    parser.on("--complex-option", "This is a detailed description\nspanning multiple lines for testing") { }

    output = parser.to_s

    expected_output = <<-USAGE
        --complex-option     This is a detailed description
                             spanning multiple lines for testing
    USAGE

    output.should eq(expected_output)
  end

  it "adjusts formatting when flag length exceeds summary_width" do
    parser = OptionParser.new
    parser.summary_width = 20
    parser.summary_indent = " " * 4

    parser.on("--very-very-long-option", "Description that follows a very\nlong flag") { }

    output = parser.to_s

    expected_output = <<-USAGE
        --very-very-long-option
                             Description that follows a very
                             long flag
    USAGE

    output.should eq(expected_output)
  end

  it "handles extreme summary_width values (e.g., 0)" do
    parser = OptionParser.new
    parser.summary_width = 0
    parser.summary_indent = " " * 4

    parser.on("--short", "No space for flags!") { }

    output = parser.to_s

    expected_output = <<-USAGE
        --short
         No space for flags!
    USAGE

    output.should eq(expected_output)
  end

  it "handles extreme summary_indent values (e.g., empty string)" do
    parser = OptionParser.new
    parser.summary_width = 20
    parser.summary_indent = ""

    parser.on("--test", "Indentation removed") { }

    output = parser.to_s

    expected_output = <<-USAGE
    --test               Indentation removed
    USAGE

    output.should eq(expected_output)
  end

  it "raises if summary_width is negative" do
    parser = OptionParser.new
    expect_raises(ArgumentError, "Negative summary width: -10") do
      parser.summary_width = -10
=======

  describe "boolean args" do
    describe "only-negative options" do
      context "when chosen" do
        it "should accept a negative option as a value of 'false'" do
          flag = true
          args = %w(--no-verbose)
          OptionParser.parse(args) do |opts|
            opts.on("--no-verbose", "Turn off verbose") do
              flag = false
            end
          end
          flag.should eq(false)
        end
      end
      context "when not chosen" do
        it "should produce a value of 'true' (the default)" do
          flag = true
          args = [] of String
          OptionParser.parse(args) do |opts|
            opts.on("--no-verbose", "Turn off verbose") do
              flag = false
            end
          end
          flag.should eq(true)
        end
      end
    end
    describe "both-forms boolean" do
      it "should be true when chosen" do
        flag = nil
        args = %w(--verbose)
        OptionParser.parse(args) do |opts|
          opts.bool("--[no-]verbose", "Run verbosely") do |v|
            flag = v
          end
        end
        flag.should eq(true)
      end
      it "should be true when chosen" do
        flag = nil
        args = %w(--no-verbose)
        OptionParser.parse(args) do |opts|
          opts.bool("--[no-]verbose", "Run verbosely") do |v|
            flag = v
          end
        end
        flag.should eq(false)
      end
>>>>>>> 7b18e163
    end
  end
end<|MERGE_RESOLUTION|>--- conflicted
+++ resolved
@@ -788,117 +788,6 @@
     bar.should be_false
     args.should eq(%w(file --bar))
   end
-<<<<<<< HEAD
-end
-
-describe "OptionParser with summary_width and summary_indent" do
-  it "formats flags and descriptions with default summary_width and summary_indent" do
-    parser = OptionParser.new
-
-    parser.on("-f", "--flag", "A short description") { }
-    parser.on("-l", "--long-flag", "A long description for testing purposes") { }
-
-    output = parser.to_s
-
-    expected_output = <<-USAGE
-        -f, --flag                       A short description
-        -l, --long-flag                  A long description for testing purposes
-    USAGE
-
-    output.should eq(expected_output)
-  end
-
-  it "formats flags and descriptions with custom summary_width and summary_indent" do
-    parser = OptionParser.new
-    parser.summary_width = 40
-    parser.summary_indent = "|" * 6
-
-    parser.on("-f", "--flag", "A short description") { }
-    parser.on("-l", "--long-flag", "A long description for testing purposes") { }
-
-    output = parser.to_s
-
-    expected_output = <<-USAGE
-    ||||||-f, --flag                               A short description
-    ||||||-l, --long-flag                          A long description for testing purposes
-    USAGE
-
-    output.should eq(expected_output)
-  end
-
-  it "handles multiline descriptions correctly with summary_width" do
-    parser = OptionParser.new
-    parser.summary_width = 20
-    parser.summary_indent = " " * 4
-
-    parser.on("--complex-option", "This is a detailed description\nspanning multiple lines for testing") { }
-
-    output = parser.to_s
-
-    expected_output = <<-USAGE
-        --complex-option     This is a detailed description
-                             spanning multiple lines for testing
-    USAGE
-
-    output.should eq(expected_output)
-  end
-
-  it "adjusts formatting when flag length exceeds summary_width" do
-    parser = OptionParser.new
-    parser.summary_width = 20
-    parser.summary_indent = " " * 4
-
-    parser.on("--very-very-long-option", "Description that follows a very\nlong flag") { }
-
-    output = parser.to_s
-
-    expected_output = <<-USAGE
-        --very-very-long-option
-                             Description that follows a very
-                             long flag
-    USAGE
-
-    output.should eq(expected_output)
-  end
-
-  it "handles extreme summary_width values (e.g., 0)" do
-    parser = OptionParser.new
-    parser.summary_width = 0
-    parser.summary_indent = " " * 4
-
-    parser.on("--short", "No space for flags!") { }
-
-    output = parser.to_s
-
-    expected_output = <<-USAGE
-        --short
-         No space for flags!
-    USAGE
-
-    output.should eq(expected_output)
-  end
-
-  it "handles extreme summary_indent values (e.g., empty string)" do
-    parser = OptionParser.new
-    parser.summary_width = 20
-    parser.summary_indent = ""
-
-    parser.on("--test", "Indentation removed") { }
-
-    output = parser.to_s
-
-    expected_output = <<-USAGE
-    --test               Indentation removed
-    USAGE
-
-    output.should eq(expected_output)
-  end
-
-  it "raises if summary_width is negative" do
-    parser = OptionParser.new
-    expect_raises(ArgumentError, "Negative summary width: -10") do
-      parser.summary_width = -10
-=======
 
   describe "boolean args" do
     describe "only-negative options" do
@@ -948,7 +837,117 @@
         end
         flag.should eq(false)
       end
->>>>>>> 7b18e163
+    end
+  end
+end
+
+describe "OptionParser with summary_width and summary_indent" do
+  it "formats flags and descriptions with default summary_width and summary_indent" do
+    parser = OptionParser.new
+
+    parser.on("-f", "--flag", "A short description") { }
+    parser.on("-l", "--long-flag", "A long description for testing purposes") { }
+
+    output = parser.to_s
+
+    expected_output = <<-USAGE
+        -f, --flag                       A short description
+        -l, --long-flag                  A long description for testing purposes
+    USAGE
+
+    output.should eq(expected_output)
+  end
+
+  it "formats flags and descriptions with custom summary_width and summary_indent" do
+    parser = OptionParser.new
+    parser.summary_width = 40
+    parser.summary_indent = "|" * 6
+
+    parser.on("-f", "--flag", "A short description") { }
+    parser.on("-l", "--long-flag", "A long description for testing purposes") { }
+
+    output = parser.to_s
+
+    expected_output = <<-USAGE
+    ||||||-f, --flag                               A short description
+    ||||||-l, --long-flag                          A long description for testing purposes
+    USAGE
+
+    output.should eq(expected_output)
+  end
+
+  it "handles multiline descriptions correctly with summary_width" do
+    parser = OptionParser.new
+    parser.summary_width = 20
+    parser.summary_indent = " " * 4
+
+    parser.on("--complex-option", "This is a detailed description\nspanning multiple lines for testing") { }
+
+    output = parser.to_s
+
+    expected_output = <<-USAGE
+        --complex-option     This is a detailed description
+                             spanning multiple lines for testing
+    USAGE
+
+    output.should eq(expected_output)
+  end
+
+  it "adjusts formatting when flag length exceeds summary_width" do
+    parser = OptionParser.new
+    parser.summary_width = 20
+    parser.summary_indent = " " * 4
+
+    parser.on("--very-very-long-option", "Description that follows a very\nlong flag") { }
+
+    output = parser.to_s
+
+    expected_output = <<-USAGE
+        --very-very-long-option
+                             Description that follows a very
+                             long flag
+    USAGE
+
+    output.should eq(expected_output)
+  end
+
+  it "handles extreme summary_width values (e.g., 0)" do
+    parser = OptionParser.new
+    parser.summary_width = 0
+    parser.summary_indent = " " * 4
+
+    parser.on("--short", "No space for flags!") { }
+
+    output = parser.to_s
+
+    expected_output = <<-USAGE
+        --short
+         No space for flags!
+    USAGE
+
+    output.should eq(expected_output)
+  end
+
+  it "handles extreme summary_indent values (e.g., empty string)" do
+    parser = OptionParser.new
+    parser.summary_width = 20
+    parser.summary_indent = ""
+
+    parser.on("--test", "Indentation removed") { }
+
+    output = parser.to_s
+
+    expected_output = <<-USAGE
+    --test               Indentation removed
+    USAGE
+
+    output.should eq(expected_output)
+  end
+
+  it "raises if summary_width is negative" do
+    parser = OptionParser.new
+    expect_raises(ArgumentError, "Negative summary width: -10") do
+      parser.summary_width = -10
     end
   end
 end