--- conflicted
+++ resolved
@@ -2042,7 +2042,6 @@
     end
   end
 
-<<<<<<< HEAD
   describe "#ensure_capacity" do
     it "does nothing if fits" do
       ary = [1, 2, 3]
@@ -2093,7 +2092,9 @@
       a.shift
       a.trim_to_size.should eq([2, 3])
       a.remaining_capacity.should eq(2)
-=======
+    end
+  end
+
   describe "capacity re-sizing" do
     it "initializes an array capacity to INITIAL_CAPACITY" do
       a = [] of Int32
@@ -2117,7 +2118,6 @@
       b.push(1)
       # ~30% larger, starts converging toward 25%
       b.@capacity.should eq(5312)
->>>>>>> 1e73e9ce
     end
   end
 end