require "spec"

private class SafeIndexable
  include Indexable(Int32)

  property size

  def initialize(@size : Int32, @offset = 0_i32)
  end

  def unsafe_fetch(i)
    raise IndexError.new unless 0 <= i < size
    i + @offset
  end
end

private class SafeNestedIndexable
  include Indexable(Indexable(Int32))

  property size

  def initialize(@size : Int32, @inner_size : Int32)
  end

  def unsafe_fetch(i)
    raise IndexError.new unless 0 <= i < size
    SafeIndexable.new(@inner_size)
  end
end

private class SafeStringIndexable
  include Indexable(String)

  property size

  def initialize(@size : Int32)
  end

  def unsafe_fetch(i)
    raise IndexError.new unless 0 <= i < size
    i.to_s
  end
end

private class SafeMixedIndexable
  include Indexable(String | Int32)

  property size

  def initialize(@size : Int32)
  end

  def unsafe_fetch(i)
    raise IndexError.new unless 0 <= i < size
    i.to_s
  end
end

private class SafeRecursiveIndexable
  include Indexable(SafeRecursiveIndexable | Int32)

  property size

  def initialize(@size : Int32)
  end

  def unsafe_fetch(i)
    raise IndexError.new unless 0 <= i < size
    if (i % 2) == 0
      SafeRecursiveIndexable.new(i)
    else
      i
    end
  end
end

describe Indexable do
  it "does index with big negative offset" do
    indexable = SafeIndexable.new(3)
    indexable.index(0, -100).should be_nil
  end

  it "does index with big offset" do
    indexable = SafeIndexable.new(3)
    indexable.index(0, 100).should be_nil
  end

  it "does rindex with big negative offset" do
    indexable = SafeIndexable.new(3)
    indexable.rindex(0, -100).should be_nil
  end

  it "does rindex with big offset" do
    indexable = SafeIndexable.new(3)
    indexable.rindex(0, 100).should be_nil
  end

  it "does each" do
    indexable = SafeIndexable.new(3)
    is = [] of Int32
    indexable.each do |i|
      is << i
    end.should be_nil
    is.should eq([0, 1, 2])
  end

  it "does each_index" do
    indexable = SafeIndexable.new(3)
    is = [] of Int32
    indexable.each_index do |i|
      is << i
    end.should be_nil
    is.should eq([0, 1, 2])
  end

  it "iterates through a subset of its elements (#3386)" do
    indexable = SafeIndexable.new(5)
    elems = [] of Int32

    return_value = indexable.each(start: 2, count: 3) do |elem|
      elems << elem
    end

    elems.should eq([2, 3, 4])
    return_value.should eq(indexable)
  end

  it "iterates until its size (#3386)" do
    indexable = SafeIndexable.new(5)
    elems = [] of Int32

    indexable.each(start: 3, count: 999) do |elem|
      elems << elem
    end

    elems.should eq([3, 4])
  end

  it "iterates until its size, having mutated (#3386)" do
    indexable = SafeIndexable.new(10)
    elems = [] of Int32

    indexable.each(start: 3, count: 999) do |elem|
      # size is incremented 3 times
      indexable.size += 1 if elem <= 5
      elems << elem
    end

    # last was 9, but now is 12.
    elems.should eq([3, 4, 5, 6, 7, 8, 9, 10, 11, 12])
  end

  it "iterates until its size, having mutated (#3386)" do
    indexable = SafeIndexable.new(10)
    elems = [] of Int32

    indexable.each(start: 3, count: 5) do |elem|
      indexable.size += 1
      elems << elem
    end

    # last element iterated is still 7.
    elems.should eq([3, 4, 5, 6, 7])
  end

  it "iterates within a range of indices (#3386)" do
    indexable = SafeIndexable.new(5)
    elems = [] of Int32

    return_value = indexable.each(within: 2..3) do |elem|
      elems << elem
    end

    elems.should eq([2, 3])
    return_value.should eq(indexable)
  end

  it "iterates within a range of indices, no end" do
    indexable = SafeIndexable.new(5)
    elems = [] of Int32

    return_value = indexable.each(within: 2..nil) do |elem|
      elems << elem
    end

    elems.should eq([2, 3, 4])
    return_value.should eq(indexable)
  end

  it "iterates within a range of indices, no beginning" do
    indexable = SafeIndexable.new(5)

    elems = [] of Int32
    return_value = indexable.each(within: nil..2) do |elem|
      elems << elem
    end

    elems.should eq([0, 1, 2])
    return_value.should eq(indexable)
  end

  describe "#join" do
    it "joins strings (empty case)" do
      indexable = SafeStringIndexable.new(0)
      indexable.join.should eq("")
      indexable.join(", ").should eq("")
    end

    it "joins strings (non-empty case)" do
      indexable = SafeStringIndexable.new(12)
      indexable.join(", ").should eq("0, 1, 2, 3, 4, 5, 6, 7, 8, 9, 10, 11")
      indexable.join(98).should eq("098198298398498598698798898998109811")
    end

    it "joins non-strings" do
      indexable = SafeIndexable.new(12)
      indexable.join(", ").should eq("0, 1, 2, 3, 4, 5, 6, 7, 8, 9, 10, 11")
      indexable.join(98).should eq("098198298398498598698798898998109811")
    end

    it "joins when T has String" do
      indexable = SafeMixedIndexable.new(12)
      indexable.join(", ").should eq("0, 1, 2, 3, 4, 5, 6, 7, 8, 9, 10, 11")
      indexable.join(98).should eq("098198298398498598698798898998109811")
    end

    it "with IO" do
      String.build do |io|
        indexable = SafeStringIndexable.new(12)
        indexable.join(io)
      end.should eq "01234567891011"
    end
  end

  describe "dig?" do
    it "gets the value at given path given splat" do
      indexable = SafeRecursiveIndexable.new(30)
      indexable.dig?(20, 10, 4, 3).should eq(3)
    end

    it "returns nil if not found" do
      indexable = SafeRecursiveIndexable.new(30)
      indexable.dig?(2, 4).should be_nil
      indexable.dig?(3, 7).should be_nil
    end
  end

  describe "dig" do
    it "gets the value at given path given splat" do
      indexable = SafeRecursiveIndexable.new(30)
      indexable.dig(20, 10, 4, 3).should eq(3)
    end

    it "raises IndexError if not found" do
      indexable = SafeRecursiveIndexable.new(30)
      expect_raises IndexError, %(Index out of bounds) do
        indexable.dig(2, 4)
      end
      expect_raises IndexError, %(Indexable value not diggable for index: 3) do
        indexable.dig(3, 7)
      end
    end
  end

  describe "fetch" do
    it "fetches with default value" do
      indexable = SafeIndexable.new(3)
      a = indexable.to_a

      indexable.fetch(2, 4).should eq(2)
      indexable.fetch(3, 4).should eq(4)
      a.should eq([0, 1, 2])
    end

    it "fetches with block" do
      indexable = SafeIndexable.new(3)
      a = indexable.to_a

      indexable.fetch(2) { |k| k * 3 }.should eq(2)
      indexable.fetch(3) { |k| k * 3 }.should eq(9)
      a.should eq([0, 1, 2])
    end
  end

<<<<<<< HEAD
  describe "#cartesian_product" do
    it "does with 1 other Indexable" do
      elems = SafeIndexable.new(2).cartesian_product(SafeIndexable.new(3))
      elems.should eq([{0, 0}, {0, 1}, {0, 2}, {1, 0}, {1, 1}, {1, 2}])

      elems = SafeIndexable.new(2).cartesian_product(SafeIndexable.new(0))
      elems.empty?.should be_true

      elems = SafeIndexable.new(0).cartesian_product(SafeIndexable.new(3))
      elems.empty?.should be_true
    end

    it "does with >1 other Indexables" do
      elems = SafeIndexable.new(2).cartesian_product(SafeStringIndexable.new(2), SafeIndexable.new(2))
      elems.should eq([
        {0, "0", 0}, {0, "0", 1}, {0, "1", 0}, {0, "1", 1},
        {1, "0", 0}, {1, "0", 1}, {1, "1", 0}, {1, "1", 1},
      ])
    end
  end

  describe ".cartesian_product" do
    it "does with an Indexable of Indexables" do
      elems = Indexable.cartesian_product(SafeNestedIndexable.new(2, 3))
      elems.should eq([[0, 0], [0, 1], [0, 2], [1, 0], [1, 1], [1, 2], [2, 0], [2, 1], [2, 2]])

      elems = Indexable.cartesian_product(SafeNestedIndexable.new(2, 0))
      elems.empty?.should be_true

      elems = Indexable.cartesian_product(SafeNestedIndexable.new(0, 3))
      elems.should eq([[] of Int32])

      elems = Indexable.cartesian_product(SafeNestedIndexable.new(0, 0))
      elems.should eq([[] of Int32])
    end
  end

  describe "#each_cartesian" do
    it "does with 1 other Indexable, with block" do
      r = [] of Int32 | String
      indexable = SafeIndexable.new(3)
      indexable.each_cartesian(SafeStringIndexable.new(2)) { |a, b| r << a; r << b }
      r.should eq([0, "0", 0, "1", 1, "0", 1, "1", 2, "0", 2, "1"])

      r = [] of Int32 | String
      indexable = SafeIndexable.new(3)
      indexable.each_cartesian(SafeStringIndexable.new(0)) { |a, b| r << a; r << b }
      r.empty?.should be_true

      r = [] of Int32 | String
      indexable = SafeIndexable.new(0)
      indexable.each_cartesian(SafeStringIndexable.new(2)) { |a, b| r << a; r << b }
      r.empty?.should be_true
    end

    it "does with 1 other Indexable, without block" do
      iter = SafeIndexable.new(3).each_cartesian(SafeStringIndexable.new(2))
      iter.next.should eq({0, "0"})
      iter.next.should eq({0, "1"})
      iter.next.should eq({1, "0"})
      iter.next.should eq({1, "1"})
      iter.next.should eq({2, "0"})
      iter.next.should eq({2, "1"})
      iter.next.should be_a(Iterator::Stop)
    end

    it "does with >1 other Indexables, with block" do
      r = [] of Int32 | String
      i1 = SafeIndexable.new(2)
      i2 = SafeIndexable.new(3)
      i3 = SafeIndexable.new(4)
      i1.each_cartesian(i2, i3) { |a, b, c| r << a + b + c }
      r.should eq([0, 1, 2, 3, 1, 2, 3, 4, 2, 3, 4, 5, 1, 2, 3, 4, 2, 3, 4, 5, 3, 4, 5, 6])
    end

    it "does with >1 other Indexables, without block" do
      i1 = SafeStringIndexable.new(2)
      i2 = SafeStringIndexable.new(2)
      i3 = SafeIndexable.new(2)
      iter = i1.each_cartesian(i2, i3)
      iter.next.should eq({"0", "0", 0})
      iter.next.should eq({"0", "0", 1})
      iter.next.should eq({"0", "1", 0})
      iter.next.should eq({"0", "1", 1})
      iter.next.should eq({"1", "0", 0})
      iter.next.should eq({"1", "0", 1})
      iter.next.should eq({"1", "1", 0})
      iter.next.should eq({"1", "1", 1})
      iter.next.should be_a(Iterator::Stop)
    end
  end

  describe ".each_cartesian" do
    it "does with an Indexable of Indexables, with block" do
      r = [] of Int32
      Indexable.each_cartesian(SafeNestedIndexable.new(3, 2)) { |v| r.concat(v) }
      r.should eq([0, 0, 0, 0, 0, 1, 0, 1, 0, 0, 1, 1, 1, 0, 0, 1, 0, 1, 1, 1, 0, 1, 1, 1])

      r = [] of Int32
      Indexable.each_cartesian(SafeNestedIndexable.new(3, 0)) { |v| r.concat(v) }
      r.empty?.should be_true

      r = [] of Int32
      Indexable.each_cartesian(SafeNestedIndexable.new(0, 2)) { |v| r.concat(v) }
      r.empty?.should be_true

      r = [] of Int32
      Indexable.each_cartesian(SafeNestedIndexable.new(0, 0)) { |v| r.concat(v) }
      r.empty?.should be_true
    end

    it "does with reuse = true, with block" do
      r = [] of Int32
      object_ids = Set(UInt64).new
      indexables = SafeNestedIndexable.new(3, 2)

      Indexable.each_cartesian(indexables, reuse: true) do |v|
        object_ids << v.object_id
        r.concat(v)
      end

      r.should eq([0, 0, 0, 0, 0, 1, 0, 1, 0, 0, 1, 1, 1, 0, 0, 1, 0, 1, 1, 1, 0, 1, 1, 1])
      object_ids.size.should eq(1)
    end

    it "does with reuse = array, with block" do
      r = [] of Int32
      buf = [] of Int32
      indexables = SafeNestedIndexable.new(3, 2)

      Indexable.each_cartesian(indexables, reuse: buf) do |v|
        v.should be(buf)
        r.concat(v)
      end

      r.should eq([0, 0, 0, 0, 0, 1, 0, 1, 0, 0, 1, 1, 1, 0, 0, 1, 0, 1, 1, 1, 0, 1, 1, 1])
    end

    it "does with an Indexable of Indexables, without block" do
      iter = Indexable.each_cartesian(SafeNestedIndexable.new(2, 3))
      iter.next.should eq([0, 0])
      iter.next.should eq([0, 1])
      iter.next.should eq([0, 2])
      iter.next.should eq([1, 0])
      iter.next.should eq([1, 1])
      iter.next.should eq([1, 2])
      iter.next.should eq([2, 0])
      iter.next.should eq([2, 1])
      iter.next.should eq([2, 2])
      iter.next.should be_a(Iterator::Stop)

      iter = Indexable.each_cartesian(SafeNestedIndexable.new(0, 3))
      iter.next.should eq([] of Int32)
      iter.next.should be_a(Iterator::Stop)
    end

    it "does with reuse = true, without block" do
      iter = Indexable.each_cartesian(SafeNestedIndexable.new(2, 2), reuse: true)
      buf = iter.next
      buf.should eq([0, 0])
      iter.next.should be(buf)
      buf.should eq([0, 1])
      iter.next.should be(buf)
      buf.should eq([1, 0])
      iter.next.should be(buf)
      buf.should eq([1, 1])
      iter.next.should be_a(Iterator::Stop)
    end

    it "does with reuse = array, without block" do
      buf = [] of Int32
      iter = Indexable.each_cartesian(SafeNestedIndexable.new(2, 2), reuse: buf)
      iter.next.should be(buf)
      buf.should eq([0, 0])
      iter.next.should be(buf)
      buf.should eq([0, 1])
      iter.next.should be(buf)
      buf.should eq([1, 0])
      iter.next.should be(buf)
      buf.should eq([1, 1])
=======
  describe "permutations" do
    it { [1, 2, 2].permutations.should eq([[1, 2, 2], [1, 2, 2], [2, 1, 2], [2, 2, 1], [2, 1, 2], [2, 2, 1]]) }
    it { SafeIndexable.new(3, 1).permutations.should eq([[1, 2, 3], [1, 3, 2], [2, 1, 3], [2, 3, 1], [3, 1, 2], [3, 2, 1]]) }
    it { SafeIndexable.new(3, 1).permutations(1).should eq([[1], [2], [3]]) }
    it { SafeIndexable.new(3, 1).permutations(2).should eq([[1, 2], [1, 3], [2, 1], [2, 3], [3, 1], [3, 2]]) }
    it { SafeIndexable.new(3, 1).permutations(3).should eq([[1, 2, 3], [1, 3, 2], [2, 1, 3], [2, 3, 1], [3, 1, 2], [3, 2, 1]]) }
    it { SafeIndexable.new(3, 1).permutations(0).should eq([[] of Int32]) }
    it { SafeIndexable.new(3, 1).permutations(4).should eq([] of Array(Int32)) }
    it { expect_raises(ArgumentError, "Size must be positive") { [1].permutations(-1) } }

    it "accepts a block" do
      sums = [] of Int32
      SafeIndexable.new(3, 1).each_permutation(2) do |perm|
        sums << perm.sum
      end.should be_nil
      sums.should eq([3, 4, 3, 5, 4, 5])
    end

    it "yielding dup of arrays" do
      sums = [] of Int32
      SafeIndexable.new(3, 1).each_permutation(3) do |perm|
        perm.map! &.+(1)
        sums << perm.sum
      end.should be_nil
      sums.should eq([9, 9, 9, 9, 9, 9])
    end

    it "yields with reuse = true" do
      sums = [] of Int32
      object_ids = Set(UInt64).new
      SafeIndexable.new(3, 1).each_permutation(3, reuse: true) do |perm|
        object_ids << perm.object_id
        perm.map! &.+(1)
        sums << perm.sum
      end.should be_nil
      sums.should eq([9, 9, 9, 9, 9, 9])
      object_ids.size.should eq(1)
    end

    it { expect_raises(ArgumentError, "Size must be positive") { [1].each_permutation(-1) { } } }

    it "returns iterator" do
      a = SafeIndexable.new(3, 1)
      perms = a.permutations
      iter = a.each_permutation
      perms.each do |perm|
        iter.next.should eq(perm)
      end
      iter.next.should be_a(Iterator::Stop)
    end

    it "returns iterator with given size" do
      a = SafeIndexable.new(3, 1)
      perms = a.permutations(2)
      iter = a.each_permutation(2)
      perms.each do |perm|
        iter.next.should eq(perm)
      end
      iter.next.should be_a(Iterator::Stop)
    end

    it "returns iterator with reuse = true" do
      a = SafeIndexable.new(3, 1)
      object_ids = Set(UInt64).new
      perms = a.permutations
      iter = a.each_permutation(reuse: true)
      perms.each do |perm|
        b = iter.next.as(Array)
        object_ids << b.object_id
        b.should eq(perm)
      end
      iter.next.should be_a(Iterator::Stop)
      object_ids.size.should eq(1)
    end
  end

  describe "combinations" do
    it { [1, 2, 2].combinations.should eq([[1, 2, 2]]) }
    it { SafeIndexable.new(3, 1).combinations.should eq([[1, 2, 3]]) }
    it { SafeIndexable.new(3, 1).combinations(1).should eq([[1], [2], [3]]) }
    it { SafeIndexable.new(3, 1).combinations(2).should eq([[1, 2], [1, 3], [2, 3]]) }
    it { SafeIndexable.new(3, 1).combinations(3).should eq([[1, 2, 3]]) }
    it { SafeIndexable.new(3, 1).combinations(0).should eq([[] of Int32]) }
    it { SafeIndexable.new(3, 1).combinations(4).should eq([] of Array(Int32)) }
    it { SafeIndexable.new(4, 1).combinations(3).should eq([[1, 2, 3], [1, 2, 4], [1, 3, 4], [2, 3, 4]]) }
    it { SafeIndexable.new(4, 1).combinations(2).should eq([[1, 2], [1, 3], [1, 4], [2, 3], [2, 4], [3, 4]]) }
    it { expect_raises(ArgumentError, "Size must be positive") { [1].combinations(-1) } }

    it "accepts a block" do
      sums = [] of Int32
      SafeIndexable.new(3, 1).each_combination(2) do |comb|
        sums << comb.sum
      end.should be_nil
      sums.should eq([3, 4, 5])
    end

    it "yielding dup of arrays" do
      sums = [] of Int32
      SafeIndexable.new(3, 1).each_combination(3) do |comb|
        comb.map! &.+(1)
        sums << comb.sum
      end.should be_nil
      sums.should eq([9])
    end

    it "does with reuse = true" do
      sums = [] of Int32
      object_ids = Set(UInt64).new
      SafeIndexable.new(3, 1).each_combination(2, reuse: true) do |comb|
        sums << comb.sum
        object_ids << comb.object_id
      end.should be_nil
      sums.should eq([3, 4, 5])
      object_ids.size.should eq(1)
    end

    it "does with reuse = array" do
      sums = [] of Int32
      reuse = [] of Int32
      SafeIndexable.new(3, 1).each_combination(2, reuse: reuse) do |comb|
        sums << comb.sum
        comb.should be(reuse)
      end.should be_nil
      sums.should eq([3, 4, 5])
    end

    it { expect_raises(ArgumentError, "Size must be positive") { [1].each_combination(-1) { } } }

    it "returns iterator" do
      a = [1, 2, 3, 4]
      combs = a.combinations(2)
      iter = a.each_combination(2)
      combs.each do |comb|
        iter.next.should eq(comb)
      end
      iter.next.should be_a(Iterator::Stop)
    end

    it "returns iterator with reuse = true" do
      a = [1, 2, 3, 4]
      combs = a.combinations(2)
      object_ids = Set(UInt64).new
      iter = a.each_combination(2, reuse: true)
      combs.each do |comb|
        b = iter.next
        object_ids << b.object_id
        b.should eq(comb)
      end
      iter.next.should be_a(Iterator::Stop)
      object_ids.size.should eq(1)
    end

    it "returns iterator with reuse = array" do
      a = [1, 2, 3, 4]
      reuse = [] of Int32
      combs = a.combinations(2)
      iter = a.each_combination(2, reuse: reuse)
      combs.each do |comb|
        b = iter.next
        b.should be(reuse)
        b.should eq(comb)
      end
      iter.next.should be_a(Iterator::Stop)
    end
  end

  describe "repeated_combinations" do
    it { [1, 2, 2].repeated_combinations.should eq([[1, 1, 1], [1, 1, 2], [1, 1, 2], [1, 2, 2], [1, 2, 2], [1, 2, 2], [2, 2, 2], [2, 2, 2], [2, 2, 2], [2, 2, 2]]) }
    it { SafeIndexable.new(3, 1).repeated_combinations.should eq([[1, 1, 1], [1, 1, 2], [1, 1, 3], [1, 2, 2], [1, 2, 3], [1, 3, 3], [2, 2, 2], [2, 2, 3], [2, 3, 3], [3, 3, 3]]) }
    it { SafeIndexable.new(3, 1).repeated_combinations(1).should eq([[1], [2], [3]]) }
    it { SafeIndexable.new(3, 1).repeated_combinations(2).should eq([[1, 1], [1, 2], [1, 3], [2, 2], [2, 3], [3, 3]]) }
    it { SafeIndexable.new(3, 1).repeated_combinations(3).should eq([[1, 1, 1], [1, 1, 2], [1, 1, 3], [1, 2, 2], [1, 2, 3], [1, 3, 3], [2, 2, 2], [2, 2, 3], [2, 3, 3], [3, 3, 3]]) }
    it { SafeIndexable.new(3, 1).repeated_combinations(0).should eq([[] of Int32]) }
    it { SafeIndexable.new(3, 1).repeated_combinations(4).should eq([[1, 1, 1, 1], [1, 1, 1, 2], [1, 1, 1, 3], [1, 1, 2, 2], [1, 1, 2, 3], [1, 1, 3, 3], [1, 2, 2, 2], [1, 2, 2, 3], [1, 2, 3, 3], [1, 3, 3, 3], [2, 2, 2, 2], [2, 2, 2, 3], [2, 2, 3, 3], [2, 3, 3, 3], [3, 3, 3, 3]]) }
    it { expect_raises(ArgumentError, "Size must be positive") { [1].repeated_combinations(-1) } }

    it "accepts a block" do
      sums = [] of Int32
      SafeIndexable.new(3, 1).each_repeated_combination(2) do |comb|
        sums << comb.sum
      end.should be_nil
      sums.should eq([2, 3, 4, 4, 5, 6])
    end

    it "yielding dup of arrays" do
      sums = [] of Int32
      SafeIndexable.new(3, 1).each_repeated_combination(3) do |comb|
        comb.map! &.+(1)
        sums << comb.sum
      end.should be_nil
      sums.should eq([6, 7, 8, 8, 9, 10, 9, 10, 11, 12])
    end

    it { expect_raises(ArgumentError, "Size must be positive") { [1].each_repeated_combination(-1) { } } }

    it "yields with reuse = true" do
      sums = [] of Int32
      object_ids = Set(UInt64).new
      SafeIndexable.new(3, 1).each_repeated_combination(3, reuse: true) do |comb|
        object_ids << comb.object_id
        comb.map! &.+(1)
        sums << comb.sum
      end.should be_nil
      sums.should eq([6, 7, 8, 8, 9, 10, 9, 10, 11, 12])
      object_ids.size.should eq(1)
    end

    it "yields with reuse = array" do
      sums = [] of Int32
      reuse = [] of Int32
      SafeIndexable.new(3, 1).each_repeated_combination(3, reuse: reuse) do |comb|
        comb.should be(reuse)
        comb.map! &.+(1)
        sums << comb.sum
      end.should be_nil
      sums.should eq([6, 7, 8, 8, 9, 10, 9, 10, 11, 12])
    end

    it "returns iterator" do
      a = [1, 2, 3, 4]
      combs = a.repeated_combinations(2)
      iter = a.each_repeated_combination(2)
      combs.each do |comb|
        iter.next.should eq(comb)
      end
      iter.next.should be_a(Iterator::Stop)
    end

    it "returns iterator with reuse = true" do
      a = [1, 2, 3, 4]
      object_ids = Set(UInt64).new
      combs = a.repeated_combinations(2)
      iter = a.each_repeated_combination(2, reuse: true)
      combs.each do |comb|
        b = iter.next
        object_ids << b.object_id
        b.should eq(comb)
      end
      iter.next.should be_a(Iterator::Stop)
      object_ids.size.should eq(1)
    end

    it "returns iterator with reuse = array" do
      a = [1, 2, 3, 4]
      reuse = [] of Int32
      combs = a.repeated_combinations(2)
      iter = a.each_repeated_combination(2, reuse: reuse)
      combs.each do |comb|
        b = iter.next
        b.should be(reuse)
        b.should eq(comb)
      end
>>>>>>> 17fc2904
      iter.next.should be_a(Iterator::Stop)
    end
  end
end<|MERGE_RESOLUTION|>--- conflicted
+++ resolved
@@ -282,7 +282,6 @@
     end
   end
 
-<<<<<<< HEAD
   describe "#cartesian_product" do
     it "does with 1 other Indexable" do
       elems = SafeIndexable.new(2).cartesian_product(SafeIndexable.new(3))
@@ -463,7 +462,9 @@
       buf.should eq([1, 0])
       iter.next.should be(buf)
       buf.should eq([1, 1])
-=======
+    end
+  end
+
   describe "permutations" do
     it { [1, 2, 2].permutations.should eq([[1, 2, 2], [1, 2, 2], [2, 1, 2], [2, 2, 1], [2, 1, 2], [2, 2, 1]]) }
     it { SafeIndexable.new(3, 1).permutations.should eq([[1, 2, 3], [1, 3, 2], [2, 1, 3], [2, 3, 1], [3, 1, 2], [3, 2, 1]]) }
@@ -716,7 +717,6 @@
         b.should be(reuse)
         b.should eq(comb)
       end
->>>>>>> 17fc2904
       iter.next.should be_a(Iterator::Stop)
     end
   end
