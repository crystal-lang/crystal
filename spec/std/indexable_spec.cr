require "spec"

private class SafeIndexable
  include Indexable(Int32)

  property size

  def initialize(@size : Int32, @offset = 0_i32)
  end

  def unsafe_fetch(i)
    raise IndexError.new unless 0 <= i < size
    i + @offset
  end
end

private class SafeStringIndexable
  include Indexable(String)

  property size

  def initialize(@size : Int32, @offset = 0)
  end

  def unsafe_fetch(i)
    raise IndexError.new unless 0 <= i < size
    (i + @offset).to_s
  end
end

private class SafeMixedIndexable
  include Indexable(String | Int32)

  property size

  def initialize(@size : Int32)
  end

  def unsafe_fetch(i)
    raise IndexError.new unless 0 <= i < size
    i.to_s
  end
end

private class SafeRecursiveIndexable
  include Indexable(SafeRecursiveIndexable | Int32)

  property size

  def initialize(@size : Int32)
  end

  def unsafe_fetch(i)
    raise IndexError.new unless 0 <= i < size
    if (i % 2) == 0
      SafeRecursiveIndexable.new(i)
    else
      i
    end
  end
end

describe Indexable do
  it "does index with big negative offset" do
    indexable = SafeIndexable.new(3)
    indexable.index(0, -100).should be_nil
  end

  it "does index with big offset" do
    indexable = SafeIndexable.new(3)
    indexable.index(0, 100).should be_nil
  end

  it "does rindex with big negative offset" do
    indexable = SafeIndexable.new(3)
    indexable.rindex(0, -100).should be_nil
  end

  it "does rindex with big offset" do
    indexable = SafeIndexable.new(3)
    indexable.rindex(0, 100).should be_nil
  end

  it "does each" do
    indexable = SafeIndexable.new(3)
    is = [] of Int32
    indexable.each do |i|
      is << i
    end.should be_nil
    is.should eq([0, 1, 2])
  end

  it "does each_index" do
    indexable = SafeIndexable.new(3)
    is = [] of Int32
    indexable.each_index do |i|
      is << i
    end.should be_nil
    is.should eq([0, 1, 2])
  end

  it "iterates through a subset of its elements (#3386)" do
    indexable = SafeIndexable.new(5)
    elems = [] of Int32

    return_value = indexable.each(start: 2, count: 3) do |elem|
      elems << elem
    end

    elems.should eq([2, 3, 4])
    return_value.should eq(indexable)
  end

  it "iterates until its size (#3386)" do
    indexable = SafeIndexable.new(5)
    elems = [] of Int32

    indexable.each(start: 3, count: 999) do |elem|
      elems << elem
    end

    elems.should eq([3, 4])
  end

  it "iterates until its size, having mutated (#3386)" do
    indexable = SafeIndexable.new(10)
    elems = [] of Int32

    indexable.each(start: 3, count: 999) do |elem|
      # size is incremented 3 times
      indexable.size += 1 if elem <= 5
      elems << elem
    end

    # last was 9, but now is 12.
    elems.should eq([3, 4, 5, 6, 7, 8, 9, 10, 11, 12])
  end

  it "iterates until its size, having mutated (#3386)" do
    indexable = SafeIndexable.new(10)
    elems = [] of Int32

    indexable.each(start: 3, count: 5) do |elem|
      indexable.size += 1
      elems << elem
    end

    # last element iterated is still 7.
    elems.should eq([3, 4, 5, 6, 7])
  end

  it "iterates within a range of indices (#3386)" do
    indexable = SafeIndexable.new(5)
    elems = [] of Int32

    return_value = indexable.each(within: 2..3) do |elem|
      elems << elem
    end

    elems.should eq([2, 3])
    return_value.should eq(indexable)
  end

  it "iterates within a range of indices, no end" do
    indexable = SafeIndexable.new(5)
    elems = [] of Int32

    return_value = indexable.each(within: 2..nil) do |elem|
      elems << elem
    end

    elems.should eq([2, 3, 4])
    return_value.should eq(indexable)
  end

  it "iterates within a range of indices, no beginning" do
    indexable = SafeIndexable.new(5)

    elems = [] of Int32
    return_value = indexable.each(within: nil..2) do |elem|
      elems << elem
    end

    elems.should eq([0, 1, 2])
    return_value.should eq(indexable)
  end

  describe "#join" do
    it "joins strings (empty case)" do
      indexable = SafeStringIndexable.new(0)
      indexable.join.should eq("")
      indexable.join(", ").should eq("")
    end

    it "joins strings (non-empty case)" do
      indexable = SafeStringIndexable.new(12)
      indexable.join(", ").should eq("0, 1, 2, 3, 4, 5, 6, 7, 8, 9, 10, 11")
      indexable.join(98).should eq("098198298398498598698798898998109811")
    end

    it "joins non-strings" do
      indexable = SafeIndexable.new(12)
      indexable.join(", ").should eq("0, 1, 2, 3, 4, 5, 6, 7, 8, 9, 10, 11")
      indexable.join(98).should eq("098198298398498598698798898998109811")
    end

    it "joins when T has String" do
      indexable = SafeMixedIndexable.new(12)
      indexable.join(", ").should eq("0, 1, 2, 3, 4, 5, 6, 7, 8, 9, 10, 11")
      indexable.join(98).should eq("098198298398498598698798898998109811")
    end

    it "with IO" do
      String.build do |io|
        indexable = SafeStringIndexable.new(12)
        indexable.join(io)
      end.should eq "01234567891011"
    end
  end

  describe "dig?" do
    it "gets the value at given path given splat" do
      indexable = SafeRecursiveIndexable.new(30)
      indexable.dig?(20, 10, 4, 3).should eq(3)
    end

    it "returns nil if not found" do
      indexable = SafeRecursiveIndexable.new(30)
      indexable.dig?(2, 4).should be_nil
      indexable.dig?(3, 7).should be_nil
    end
  end

  describe "dig" do
    it "gets the value at given path given splat" do
      indexable = SafeRecursiveIndexable.new(30)
      indexable.dig(20, 10, 4, 3).should eq(3)
    end

    it "raises IndexError if not found" do
      indexable = SafeRecursiveIndexable.new(30)
      expect_raises IndexError, %(Index out of bounds) do
        indexable.dig(2, 4)
      end
      expect_raises IndexError, %(Indexable value not diggable for index: 3) do
        indexable.dig(3, 7)
      end
    end
  end

  describe "fetch" do
    it "fetches with default value" do
      indexable = SafeIndexable.new(3)
      a = indexable.to_a

      indexable.fetch(2, 4).should eq(2)
      indexable.fetch(3, 4).should eq(4)
      a.should eq([0, 1, 2])
    end

    it "fetches with block" do
      indexable = SafeIndexable.new(3)
      a = indexable.to_a

      indexable.fetch(2) { |k| k * 3 }.should eq(2)
      indexable.fetch(3) { |k| k * 3 }.should eq(9)
      a.should eq([0, 1, 2])
    end
  end

<<<<<<< HEAD
  describe "#==" do
    it "equal" do
      a = SafeStringIndexable.new(3)
      b = SafeMixedIndexable.new(3)
      c = SafeMixedIndexable.new(4)

      a.should eq b
      b.should eq a

      a.should_not eq c
      c.should_not eq a
    end
  end

  describe "#hash" do
    a = SafeStringIndexable.new(3)
    b = SafeMixedIndexable.new(3)
    c = SafeMixedIndexable.new(4)

    a.hash.should eq b.hash
    b.hash.should eq a.hash

    a.hash.should_not eq c.hash
    c.hash.should_not eq a.hash
  end

  describe "#<=>" do
    it "equal" do
      a = SafeStringIndexable.new(3)
      b = SafeMixedIndexable.new(3)

      (a <=> b).should eq 0
      (b <=> a).should eq 0
    end

    it "different elements" do
      a = SafeStringIndexable.new(3, 1)
      b = SafeMixedIndexable.new(3)

      (a <=> b).should eq 1
      (b <=> a).should eq -1
    end

    it "different size" do
      a = SafeStringIndexable.new(3)
      b = SafeMixedIndexable.new(4)

      (a <=> b).should eq -1
      (b <=> a).should eq 1
=======
  describe "permutations" do
    it { [1, 2, 2].permutations.should eq([[1, 2, 2], [1, 2, 2], [2, 1, 2], [2, 2, 1], [2, 1, 2], [2, 2, 1]]) }
    it { SafeIndexable.new(3, 1).permutations.should eq([[1, 2, 3], [1, 3, 2], [2, 1, 3], [2, 3, 1], [3, 1, 2], [3, 2, 1]]) }
    it { SafeIndexable.new(3, 1).permutations(1).should eq([[1], [2], [3]]) }
    it { SafeIndexable.new(3, 1).permutations(2).should eq([[1, 2], [1, 3], [2, 1], [2, 3], [3, 1], [3, 2]]) }
    it { SafeIndexable.new(3, 1).permutations(3).should eq([[1, 2, 3], [1, 3, 2], [2, 1, 3], [2, 3, 1], [3, 1, 2], [3, 2, 1]]) }
    it { SafeIndexable.new(3, 1).permutations(0).should eq([[] of Int32]) }
    it { SafeIndexable.new(3, 1).permutations(4).should eq([] of Array(Int32)) }
    it { expect_raises(ArgumentError, "Size must be positive") { [1].permutations(-1) } }

    it "accepts a block" do
      sums = [] of Int32
      SafeIndexable.new(3, 1).each_permutation(2) do |perm|
        sums << perm.sum
      end.should be_nil
      sums.should eq([3, 4, 3, 5, 4, 5])
    end

    it "yielding dup of arrays" do
      sums = [] of Int32
      SafeIndexable.new(3, 1).each_permutation(3) do |perm|
        perm.map! &.+(1)
        sums << perm.sum
      end.should be_nil
      sums.should eq([9, 9, 9, 9, 9, 9])
    end

    it "yields with reuse = true" do
      sums = [] of Int32
      object_ids = Set(UInt64).new
      SafeIndexable.new(3, 1).each_permutation(3, reuse: true) do |perm|
        object_ids << perm.object_id
        perm.map! &.+(1)
        sums << perm.sum
      end.should be_nil
      sums.should eq([9, 9, 9, 9, 9, 9])
      object_ids.size.should eq(1)
    end

    it { expect_raises(ArgumentError, "Size must be positive") { [1].each_permutation(-1) { } } }

    it "returns iterator" do
      a = SafeIndexable.new(3, 1)
      perms = a.permutations
      iter = a.each_permutation
      perms.each do |perm|
        iter.next.should eq(perm)
      end
      iter.next.should be_a(Iterator::Stop)
    end

    it "returns iterator with given size" do
      a = SafeIndexable.new(3, 1)
      perms = a.permutations(2)
      iter = a.each_permutation(2)
      perms.each do |perm|
        iter.next.should eq(perm)
      end
      iter.next.should be_a(Iterator::Stop)
    end

    it "returns iterator with reuse = true" do
      a = SafeIndexable.new(3, 1)
      object_ids = Set(UInt64).new
      perms = a.permutations
      iter = a.each_permutation(reuse: true)
      perms.each do |perm|
        b = iter.next.as(Array)
        object_ids << b.object_id
        b.should eq(perm)
      end
      iter.next.should be_a(Iterator::Stop)
      object_ids.size.should eq(1)
    end
  end

  describe "combinations" do
    it { [1, 2, 2].combinations.should eq([[1, 2, 2]]) }
    it { SafeIndexable.new(3, 1).combinations.should eq([[1, 2, 3]]) }
    it { SafeIndexable.new(3, 1).combinations(1).should eq([[1], [2], [3]]) }
    it { SafeIndexable.new(3, 1).combinations(2).should eq([[1, 2], [1, 3], [2, 3]]) }
    it { SafeIndexable.new(3, 1).combinations(3).should eq([[1, 2, 3]]) }
    it { SafeIndexable.new(3, 1).combinations(0).should eq([[] of Int32]) }
    it { SafeIndexable.new(3, 1).combinations(4).should eq([] of Array(Int32)) }
    it { SafeIndexable.new(4, 1).combinations(3).should eq([[1, 2, 3], [1, 2, 4], [1, 3, 4], [2, 3, 4]]) }
    it { SafeIndexable.new(4, 1).combinations(2).should eq([[1, 2], [1, 3], [1, 4], [2, 3], [2, 4], [3, 4]]) }
    it { expect_raises(ArgumentError, "Size must be positive") { [1].combinations(-1) } }

    it "accepts a block" do
      sums = [] of Int32
      SafeIndexable.new(3, 1).each_combination(2) do |comb|
        sums << comb.sum
      end.should be_nil
      sums.should eq([3, 4, 5])
    end

    it "yielding dup of arrays" do
      sums = [] of Int32
      SafeIndexable.new(3, 1).each_combination(3) do |comb|
        comb.map! &.+(1)
        sums << comb.sum
      end.should be_nil
      sums.should eq([9])
    end

    it "does with reuse = true" do
      sums = [] of Int32
      object_ids = Set(UInt64).new
      SafeIndexable.new(3, 1).each_combination(2, reuse: true) do |comb|
        sums << comb.sum
        object_ids << comb.object_id
      end.should be_nil
      sums.should eq([3, 4, 5])
      object_ids.size.should eq(1)
    end

    it "does with reuse = array" do
      sums = [] of Int32
      reuse = [] of Int32
      SafeIndexable.new(3, 1).each_combination(2, reuse: reuse) do |comb|
        sums << comb.sum
        comb.should be(reuse)
      end.should be_nil
      sums.should eq([3, 4, 5])
    end

    it { expect_raises(ArgumentError, "Size must be positive") { [1].each_combination(-1) { } } }

    it "returns iterator" do
      a = [1, 2, 3, 4]
      combs = a.combinations(2)
      iter = a.each_combination(2)
      combs.each do |comb|
        iter.next.should eq(comb)
      end
      iter.next.should be_a(Iterator::Stop)
    end

    it "returns iterator with reuse = true" do
      a = [1, 2, 3, 4]
      combs = a.combinations(2)
      object_ids = Set(UInt64).new
      iter = a.each_combination(2, reuse: true)
      combs.each do |comb|
        b = iter.next
        object_ids << b.object_id
        b.should eq(comb)
      end
      iter.next.should be_a(Iterator::Stop)
      object_ids.size.should eq(1)
    end

    it "returns iterator with reuse = array" do
      a = [1, 2, 3, 4]
      reuse = [] of Int32
      combs = a.combinations(2)
      iter = a.each_combination(2, reuse: reuse)
      combs.each do |comb|
        b = iter.next
        b.should be(reuse)
        b.should eq(comb)
      end
      iter.next.should be_a(Iterator::Stop)
    end
  end

  describe "repeated_combinations" do
    it { [1, 2, 2].repeated_combinations.should eq([[1, 1, 1], [1, 1, 2], [1, 1, 2], [1, 2, 2], [1, 2, 2], [1, 2, 2], [2, 2, 2], [2, 2, 2], [2, 2, 2], [2, 2, 2]]) }
    it { SafeIndexable.new(3, 1).repeated_combinations.should eq([[1, 1, 1], [1, 1, 2], [1, 1, 3], [1, 2, 2], [1, 2, 3], [1, 3, 3], [2, 2, 2], [2, 2, 3], [2, 3, 3], [3, 3, 3]]) }
    it { SafeIndexable.new(3, 1).repeated_combinations(1).should eq([[1], [2], [3]]) }
    it { SafeIndexable.new(3, 1).repeated_combinations(2).should eq([[1, 1], [1, 2], [1, 3], [2, 2], [2, 3], [3, 3]]) }
    it { SafeIndexable.new(3, 1).repeated_combinations(3).should eq([[1, 1, 1], [1, 1, 2], [1, 1, 3], [1, 2, 2], [1, 2, 3], [1, 3, 3], [2, 2, 2], [2, 2, 3], [2, 3, 3], [3, 3, 3]]) }
    it { SafeIndexable.new(3, 1).repeated_combinations(0).should eq([[] of Int32]) }
    it { SafeIndexable.new(3, 1).repeated_combinations(4).should eq([[1, 1, 1, 1], [1, 1, 1, 2], [1, 1, 1, 3], [1, 1, 2, 2], [1, 1, 2, 3], [1, 1, 3, 3], [1, 2, 2, 2], [1, 2, 2, 3], [1, 2, 3, 3], [1, 3, 3, 3], [2, 2, 2, 2], [2, 2, 2, 3], [2, 2, 3, 3], [2, 3, 3, 3], [3, 3, 3, 3]]) }
    it { expect_raises(ArgumentError, "Size must be positive") { [1].repeated_combinations(-1) } }

    it "accepts a block" do
      sums = [] of Int32
      SafeIndexable.new(3, 1).each_repeated_combination(2) do |comb|
        sums << comb.sum
      end.should be_nil
      sums.should eq([2, 3, 4, 4, 5, 6])
    end

    it "yielding dup of arrays" do
      sums = [] of Int32
      SafeIndexable.new(3, 1).each_repeated_combination(3) do |comb|
        comb.map! &.+(1)
        sums << comb.sum
      end.should be_nil
      sums.should eq([6, 7, 8, 8, 9, 10, 9, 10, 11, 12])
    end

    it { expect_raises(ArgumentError, "Size must be positive") { [1].each_repeated_combination(-1) { } } }

    it "yields with reuse = true" do
      sums = [] of Int32
      object_ids = Set(UInt64).new
      SafeIndexable.new(3, 1).each_repeated_combination(3, reuse: true) do |comb|
        object_ids << comb.object_id
        comb.map! &.+(1)
        sums << comb.sum
      end.should be_nil
      sums.should eq([6, 7, 8, 8, 9, 10, 9, 10, 11, 12])
      object_ids.size.should eq(1)
    end

    it "yields with reuse = array" do
      sums = [] of Int32
      reuse = [] of Int32
      SafeIndexable.new(3, 1).each_repeated_combination(3, reuse: reuse) do |comb|
        comb.should be(reuse)
        comb.map! &.+(1)
        sums << comb.sum
      end.should be_nil
      sums.should eq([6, 7, 8, 8, 9, 10, 9, 10, 11, 12])
    end

    it "returns iterator" do
      a = [1, 2, 3, 4]
      combs = a.repeated_combinations(2)
      iter = a.each_repeated_combination(2)
      combs.each do |comb|
        iter.next.should eq(comb)
      end
      iter.next.should be_a(Iterator::Stop)
    end

    it "returns iterator with reuse = true" do
      a = [1, 2, 3, 4]
      object_ids = Set(UInt64).new
      combs = a.repeated_combinations(2)
      iter = a.each_repeated_combination(2, reuse: true)
      combs.each do |comb|
        b = iter.next
        object_ids << b.object_id
        b.should eq(comb)
      end
      iter.next.should be_a(Iterator::Stop)
      object_ids.size.should eq(1)
    end

    it "returns iterator with reuse = array" do
      a = [1, 2, 3, 4]
      reuse = [] of Int32
      combs = a.repeated_combinations(2)
      iter = a.each_repeated_combination(2, reuse: reuse)
      combs.each do |comb|
        b = iter.next
        b.should be(reuse)
        b.should eq(comb)
      end
      iter.next.should be_a(Iterator::Stop)
>>>>>>> 17fc2904
    end
  end
end<|MERGE_RESOLUTION|>--- conflicted
+++ resolved
@@ -268,7 +268,6 @@
     end
   end
 
-<<<<<<< HEAD
   describe "#==" do
     it "equal" do
       a = SafeStringIndexable.new(3)
@@ -318,7 +317,9 @@
 
       (a <=> b).should eq -1
       (b <=> a).should eq 1
-=======
+    end
+  end
+
   describe "permutations" do
     it { [1, 2, 2].permutations.should eq([[1, 2, 2], [1, 2, 2], [2, 1, 2], [2, 2, 1], [2, 1, 2], [2, 2, 1]]) }
     it { SafeIndexable.new(3, 1).permutations.should eq([[1, 2, 3], [1, 3, 2], [2, 1, 3], [2, 3, 1], [3, 1, 2], [3, 2, 1]]) }
@@ -572,7 +573,6 @@
         b.should eq(comb)
       end
       iter.next.should be_a(Iterator::Stop)
->>>>>>> 17fc2904
     end
   end
 end