--- conflicted
+++ resolved
@@ -171,13 +171,8 @@
 
   it "gets the pgid of a process id" do
     process = Process.new("yes")
-<<<<<<< HEAD
-    Process.pgid(process.pid).should be_a(Int32)
+    Process.pgid(process.pid).should be_a(Int64)
     process.signal(Signal::KILL)
-=======
-    Process.pgid(process.pid).should be_a(Int64)
-    process.kill(Signal::KILL)
->>>>>>> 19cc4c58
     Process.pgid.should eq(Process.pgid(Process.pid))
   end
 
