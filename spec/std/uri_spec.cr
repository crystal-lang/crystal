require "spec"
require "uri"
<<<<<<< HEAD
require "uri/json"
require "uri/yaml"
=======
require "../support/string"
>>>>>>> 93e97e67

private def assert_uri(string, file = __FILE__, line = __LINE__, **args)
  it "`#{string}`", file, line do
    URI.parse(string).should eq URI.new(**args)
    URI.parse(string).to_s.should eq string
  end
end

# rearrange parameters for `assert_prints`
{% for method in %w(encode encode_www_form decode decode_www_form) %}
  private def uri_{{ method.id }}(string, **options)
    URI.{{ method.id }}(string, **options)
  end

  private def uri_{{ method.id }}(io : IO, string, **options)
    URI.{{ method.id }}(string, io, **options)
  end

  private def it_{{ method.gsub(/code/, "codes").id }}(string, expected_result, file = __FILE__, line = __LINE__, **options)
    it "{{ method[0...6].id }}s #{string.inspect}", file: file, line: line do
      assert_prints uri_{{ method.id }}(string, **options), expected_result, file: file, line: line
    end
  end
{% end %}

# This helper method is used in the specs for #relativize and also ensures the
# reversibility of #relativize and #resolve.
private def assert_relativize(base, uri, relative)
  base = URI.parse(base)
  relative = URI.parse(relative)
  base.relativize(uri).should eq relative

  # Reversibility is only guaranteed on normalized URIs
  uri = URI.parse(uri).normalize
  base.normalize!
  relative.normalize!
  base.relativize(base.resolve(relative)).should eq relative
  base.resolve(base.relativize(uri)).should eq uri
end

describe "URI" do
  describe ".parse" do
    # scheme
    assert_uri("http:", scheme: "http")
    it { URI.parse("HttP:").should eq(URI.new(scheme: "http")) }

    # host
    assert_uri("http://www.example.com", scheme: "http", host: "www.example.com")
    assert_uri("http://www.foo-bar.example.com", scheme: "http", host: "www.foo-bar.example.com")
    assert_uri("http://www.example.com:81", scheme: "http", host: "www.example.com", port: 81)
    assert_uri("http://[::1]:81", scheme: "http", host: "[::1]", port: 81)
    assert_uri("http://192.0.2.16:81", scheme: "http", host: "192.0.2.16", port: 81)
    it { URI.parse("http://[fe80::1%en0]:8080/").should eq(URI.new(scheme: "http", host: "[fe80::1%en0]", port: 8080, path: "/")) }
    assert_uri("http://[fe80::1%25en0]:8080/", scheme: "http", host: "[fe80::1%en0]", port: 8080, path: "/")
    assert_uri("mysql://a,b,c/bar", scheme: "mysql", host: "a,b,c", path: "/bar")
    assert_uri("scheme://!$&'()*+,;=hello!:12/path", scheme: "scheme", host: "!$&'()*+,;=hello!", port: 12, path: "/path")
    it { URI.parse("http://hello.世界.com").should eq(URI.new(scheme: "http", host: "hello.世界.com")) }
    assert_uri("tcp://[2020::2020:20:2020:2020%25Windows%20Loves%20Spaces]:2020", scheme: "tcp", host: "[2020::2020:20:2020:2020%Windows Loves Spaces]", port: 2020)

    # host with trailing slash
    assert_uri("http://www.example.com/", scheme: "http", host: "www.example.com", path: "/")
    assert_uri("http://www.example.com:81/", scheme: "http", host: "www.example.com", port: 81, path: "/")
    assert_uri("http://[::1]:81/", scheme: "http", host: "[::1]", port: 81, path: "/")
    assert_uri("http://192.0.2.16:81/", scheme: "http", host: "192.0.2.16", port: 81, path: "/")

    # port
    it { URI.parse("http://192.168.0.2:/foo").should eq URI.new(scheme: "http", host: "192.168.0.2", path: "/foo") }

    # path
    assert_uri("http://www.example.com/foo", scheme: "http", host: "www.example.com", path: "/foo")
    assert_uri("http:.", scheme: "http", path: ".")
    assert_uri("http:..", scheme: "http", path: "..")
    assert_uri("http://host/!$&'()*+,;=:@[hello]", scheme: "http", host: "host", path: "/!$&'()*+,;=:@[hello]")
    assert_uri("http://example.com//foo", scheme: "http", host: "example.com", path: "//foo")
    assert_uri("///foo", host: "", path: "/foo")

    # query
    assert_uri("http://www.example.com/foo?q=1", scheme: "http", host: "www.example.com", path: "/foo", query: "q=1")
    assert_uri("http://www.example.com/foo?", scheme: "http", host: "www.example.com", path: "/foo", query: "")
    assert_uri("?q=1", query: "q=1")
    assert_uri("?q=1?", query: "q=1?")
    assert_uri("?a+b=c%2Bd", query: "a+b=c%2Bd")
    assert_uri("?query=http://example.com", query: "query=http://example.com")

    # userinfo
    assert_uri("https://alice:pa55w0rd@www.example.com", scheme: "https", host: "www.example.com", user: "alice", password: "pa55w0rd")
    assert_uri("https://alice@www.example.com", scheme: "https", host: "www.example.com", user: "alice", password: nil)
    assert_uri("https://alice:@www.example.com", scheme: "https", host: "www.example.com", user: "alice", password: "")
    assert_uri("https://%3AD:%40_%40@www.example.com", scheme: "https", host: "www.example.com", user: ":D", password: "@_@")

    pending "unescaped @ in user/password should not confuse host" do
      assert_uri("http://j@ne:password@example.com", scheme: "http", host: "example.com", user: "j@ne", password: "password")
      assert_uri("http://jane:p@ssword@example.com", scheme: "http", host: "example.com", user: "jane", password: "p@ssword")
    end

    # fragment
    assert_uri("https://www.example.com/#top", scheme: "https", host: "www.example.com", path: "/", fragment: "top")

    # relative URL
    assert_uri("/foo", path: "/foo")
    assert_uri("/foo?q=1", path: "/foo", query: "q=1")
    assert_uri("//foo", host: "foo")
    assert_uri("//user@foo/path?q=b", host: "foo", user: "user", path: "/path", query: "q=b")

    # various schemes
    assert_uri("mailto:foo@example.org", scheme: "mailto", path: "foo@example.org")
    assert_uri("news:comp.infosystems.www.servers.unix", scheme: "news", path: "comp.infosystems.www.servers.unix")
    assert_uri("tel:+1-816-555-1212", scheme: "tel", path: "+1-816-555-1212")
    assert_uri("urn:oasis:names:specification:docbook:dtd:xml:4.1.2", scheme: "urn", path: "oasis:names:specification:docbook:dtd:xml:4.1.2")
    assert_uri("telnet://192.0.2.16:80/", scheme: "telnet", host: "192.0.2.16", port: 80, path: "/")
    assert_uri("ldap://[2001:db8::7]/c=GB?objectClass?one", scheme: "ldap", host: "[2001:db8::7]", path: "/c=GB", query: "objectClass?one")
    assert_uri("magnet:?xt=urn:btih:c12fe1c06bba254a9dc9f519b335aa7c1367a88a&dn", scheme: "magnet", query: "xt=urn:btih:c12fe1c06bba254a9dc9f519b335aa7c1367a88a&dn")

    # opaque
    assert_uri("http:example.com/?q=foo", scheme: "http", path: "example.com/", query: "q=foo")

    # no hierarchical part
    assert_uri("http:", scheme: "http")
    assert_uri("http:?", scheme: "http", query: "")
    assert_uri("http:?#", scheme: "http", query: "", fragment: "")
    assert_uri("http:#", scheme: "http", fragment: "")
    assert_uri("http://", scheme: "http", host: "")
    assert_uri("http://?", scheme: "http", host: "", query: "")
    assert_uri("http://?#", scheme: "http", host: "", query: "", fragment: "")
    assert_uri("http://#", scheme: "http", host: "", fragment: "")

    # empty host, but port
    assert_uri("http://:8000", scheme: "http", host: "", port: 8000)
    assert_uri("http://:8000/foo", scheme: "http", host: "", port: 8000, path: "/foo")

    # empty host, but user
    assert_uri("http://user@", scheme: "http", host: "", user: "user")
    assert_uri("http://user@/foo", scheme: "http", host: "", user: "user", path: "/foo")

    # path with illegal characters
    assert_uri("foo/another@url/[]and{}", path: "foo/another@url/[]and{}")

    # complex examples
    assert_uri("http://user:pass@bitfission.com:8080/path?a=b#frag",
      scheme: "http", user: "user", password: "pass", host: "bitfission.com", port: 8080, path: "/path", query: "a=b", fragment: "frag")
    assert_uri("//user:pass@bitfission.com:8080/path?a=b#frag",
      user: "user", password: "pass", host: "bitfission.com", port: 8080, path: "/path", query: "a=b", fragment: "frag")
    assert_uri("/path?a=b#frag", path: "/path", query: "a=b", fragment: "frag")
    assert_uri("file://localhost/etc/fstab", scheme: "file", host: "localhost", path: "/etc/fstab")
    assert_uri("file:///etc/fstab", scheme: "file", host: "", path: "/etc/fstab")
    assert_uri("file:///C:/FooBar/Baz.txt", scheme: "file", host: "", path: "/C:/FooBar/Baz.txt")
    assert_uri("test:/test", scheme: "test", path: "/test")

    context "bad urls" do
      it { expect_raises(URI::Error) { URI.parse("http://some.com:8f80/path") } }
    end
  end

  describe ".new" do
    it "with query params" do
      URI.new(query: URI::Params.parse("foo=bar&foo=baz")).should eq URI.parse("?foo=bar&foo=baz")
    end
  end

  describe "#hostname" do
    it { URI.new("http", "www.example.com", path: "/foo").hostname.should eq("www.example.com") }
    it { URI.new("http", "[::1]", path: "foo").hostname.should eq("::1") }
    it { URI.new(path: "/foo").hostname.should be_nil }
  end

  describe "#authority" do
    it { URI.new.authority.should be_nil }
    it { URI.new(scheme: "scheme").authority.should be_nil }
    it { URI.new(scheme: "scheme", host: "example.com").authority.should eq "example.com" }
    it { URI.new(scheme: "scheme", host: "example.com", port: 123).authority.should eq "example.com:123" }
    it { URI.new(scheme: "scheme", user: "user", host: "example.com").authority.should eq "user@example.com" }
    it { URI.new(scheme: "scheme", user: "user").authority.should eq "user@" }
    it { URI.new(scheme: "scheme", port: 123).authority.should eq ":123" }
    it { URI.new(scheme: "scheme", user: "user", port: 123).authority.should eq "user@:123" }
    it { URI.new(scheme: "scheme", user: "user", password: "pass", host: "example.com").authority.should eq "user:pass@example.com" }
    it { URI.new(scheme: "scheme", user: "user", password: "pass", host: "example.com", port: 123).authority.should eq "user:pass@example.com:123" }
    it { URI.new(scheme: "scheme", password: "pass", host: "example.com").authority.should eq "example.com" }
    it { URI.new(scheme: "scheme", path: "opaque").authority.should be_nil }
    it { URI.new(scheme: "scheme", path: "/path").authority.should be_nil }
  end

  describe "#request_target" do
    it { URI.new(path: "/foo").request_target.should eq("/foo") }
    it { URI.new.request_target.should eq("/") }
    it { URI.new(scheme: "https", host: "example.com").request_target.should eq("/") }
    it { URI.new(scheme: "https", host: "example.com", path: "/%2F/%2F/").request_target.should eq("/%2F/%2F/") }
    it { URI.new(scheme: "scheme", path: "opaque").request_target.should eq "opaque" }
    it { URI.new(scheme: "scheme", query: "foo=bar&foo=baz").request_target.should eq "?foo=bar&foo=baz" }

    it { URI.new(path: "//foo").request_target.should eq("//foo") }
    it { URI.new(path: "/foo", query: "q=1").request_target.should eq("/foo?q=1") }
    it { URI.new(path: "/", query: "q=1").request_target.should eq("/?q=1") }
    it { URI.new(query: "q=1").request_target.should eq("/?q=1") }
    it { URI.new(path: "/a%3Ab").request_target.should eq("/a%3Ab") }
    it { URI.new("scheme").request_target.should eq "" }

    it "does not add '?' to the end if the query params are empty" do
      uri = URI.parse("http://www.example.com/foo")
      uri.query = ""
      uri.request_target.should eq("/foo")
    end
  end

  describe "#absolute?" do
    it { URI.parse("http://www.example.com/foo").absolute?.should be_true }
    it { URI.parse("http://www.example.com").absolute?.should be_true }
    it { URI.parse("http://127.0.0.1").absolute?.should be_true }
    it { URI.parse("http://[::1]/").absolute?.should be_true }
    it { URI.parse("/foo").absolute?.should be_false }
    it { URI.parse("foo").absolute?.should be_false }
  end

  describe "#relative?" do
    it { URI.parse("/foo").relative?.should be_true }
  end

  describe "#normalize" do
    it "doesn't modify instance" do
      uri = URI.parse("HTTP://example.COM:80/./foo/../bar/")
      uri.normalize.should eq URI.parse("http://example.com/bar/")
      uri.should eq URI.parse("HTTP://example.COM:80/./foo/../bar/")
    end

    it "normalizes scheme" do
      URI.parse("HtTp://").normalize.should eq URI.parse("http://")
    end

    it "normalizes host" do
      URI.parse("http://FoO.cOm/").normalize.should eq URI.parse("http://foo.com/")
    end

    it "removes default port" do
      URI.new("http", "www.example.com", 80).normalize.to_s.should eq("http://www.example.com")
      URI.new("https", "www.example.com", 443).normalize.to_s.should eq("https://www.example.com")
      URI.new("ftp", "www.example.com", 21).normalize.to_s.should eq("ftp://www.example.com")
      URI.new("sftp", "www.example.com", 22).normalize.to_s.should eq("sftp://www.example.com")
      URI.new("ldap", "www.example.com", 389).normalize.to_s.should eq("ldap://www.example.com")
      URI.new("ldaps", "www.example.com", 636).normalize.to_s.should eq("ldaps://www.example.com")
    end

    it "removes dot notation from path" do
      URI.new(path: "../bar").normalize.path.should eq "bar"
      URI.new(path: "./bar").normalize.path.should eq "bar"
      URI.new(path: ".././bar").normalize.path.should eq "bar"
      URI.new(path: "/foo/./bar").normalize.path.should eq "/foo/bar"
      URI.new(path: "/bar/./").normalize.path.should eq "/bar/"
      URI.new(path: "/.").normalize.path.should eq "/"
      URI.new(path: "/bar/.").normalize.path.should eq "/bar/"
      URI.new(path: "/foo/../bar").normalize.path.should eq "/bar"
      URI.new(path: "/bar/../").normalize.path.should eq "/"
      URI.new(path: "/..").normalize.path.should eq "/"
      URI.new(path: "/bar/..").normalize.path.should eq "/"
      URI.new(path: "/foo/bar/..").normalize.path.should eq "/foo/"
      URI.new(path: ".").normalize.path.should eq ""
      URI.new(path: "..").normalize.path.should eq ""
    end

    it "prefixes relative path with colon with `./`" do
      URI.parse("./a:b").normalize.should eq URI.parse("./a:b")
      URI.parse("http:a:b").normalize.should eq URI.parse("http:./a:b")
    end
  end

  describe "#normalize!" do
    it "modifies the instance" do
      uri = URI.parse("HTTP://example.COM:80/./foo/../bar/")
      uri.normalize!
      uri.should eq URI.parse("http://example.com/bar/")
    end
  end

  describe "#opaque?" do
    it { URI.new.opaque?.should be_false }
    it { URI.new("foo").opaque?.should be_true }
    it { URI.new("foo", "example.com").opaque?.should be_false }
    it { URI.new("foo", "").opaque?.should be_false }
    it { URI.new("foo", path: "foo").opaque?.should be_true }
    it { URI.new("foo", path: "/foo").opaque?.should be_false }
  end

  describe "#userinfo" do
    it { URI.parse("http://www.example.com").userinfo.should be_nil }
    it { URI.parse("http://foo@www.example.com").userinfo.should eq("foo") }
    it { URI.parse("http://foo:bar@www.example.com").userinfo.should eq("foo:bar") }
    it { URI.new(user: "ä /", password: "ö :").userinfo.should eq("%C3%A4+%2F:%C3%B6+%3A") }
  end

  describe "#to_s" do
    it { assert_prints URI.new("http", "www.example.com").to_s, "http://www.example.com" }
    it { assert_prints URI.new("http", "www.example.com", 80).to_s, "http://www.example.com:80" }
    it { assert_prints URI.new("http", "www.example.com", user: "alice").to_s, "http://alice@www.example.com" }
    it { assert_prints URI.new("http", "www.example.com", user: "alice", password: "s3cr3t").to_s, "http://alice:s3cr3t@www.example.com" }
    it { assert_prints URI.new("http", "www.example.com", user: ":D").to_s, "http://%3AD@www.example.com" }
    it { assert_prints URI.new("http", "www.example.com", user: ":D", password: "@_@").to_s, "http://%3AD:%40_%40@www.example.com" }
    it { assert_prints URI.new("http", "www.example.com", user: "@al:ce", password: "s/cr3t").to_s, "http://%40al%3Ace:s%2Fcr3t@www.example.com" }
    it { assert_prints URI.new("http", "www.example.com", fragment: "top").to_s, "http://www.example.com#top" }
    it { assert_prints URI.new("http", "www.example.com", 80, "/hello").to_s, "http://www.example.com:80/hello" }
    it { assert_prints URI.new("http", "www.example.com", 80, "/hello", "a=1").to_s, "http://www.example.com:80/hello?a=1" }
    it { assert_prints URI.new("mailto", path: "foo@example.com").to_s, "mailto:foo@example.com" }
    it { assert_prints URI.new("file", path: "/foo.html").to_s, "file:/foo.html" }
    it { assert_prints URI.new("file", path: "foo.html").to_s, "file:foo.html" }
    it { assert_prints URI.new("file", host: "host", path: "foo.html").to_s, "file://host/foo.html" }
    it { assert_prints URI.new(path: "//foo").to_s, "/.//foo" }
    it { assert_prints URI.new(host: "host", path: "//foo").to_s, "//host//foo" }

    it "preserves non-default port" do
      assert_prints URI.new("http", "www.example.com", 1234).to_s, "http://www.example.com:1234"
      assert_prints URI.new("https", "www.example.com", 1234).to_s, "https://www.example.com:1234"
      assert_prints URI.new("ftp", "www.example.com", 1234).to_s, "ftp://www.example.com:1234"
      assert_prints URI.new("sftp", "www.example.com", 1234).to_s, "sftp://www.example.com:1234"
      assert_prints URI.new("ldap", "www.example.com", 1234).to_s, "ldap://www.example.com:1234"
      assert_prints URI.new("ldaps", "www.example.com", 1234).to_s, "ldaps://www.example.com:1234"
    end

    it "preserves port for unknown scheme" do
      assert_prints URI.new("xyz", "www.example.com").to_s, "xyz://www.example.com"
      assert_prints URI.new("xyz", "www.example.com", 1234).to_s, "xyz://www.example.com:1234"
    end

    it "preserves port for nil scheme" do
      assert_prints URI.new(nil, "www.example.com", 1234).to_s, "//www.example.com:1234"
    end
  end

  describe "#query_params" do
    context "when there is no query parameters" do
      it "returns an empty instance of URI::Params" do
        uri = URI.parse("http://foo.com")
        uri.query_params.should be_a(URI::Params)
        uri.query_params.should eq(URI::Params.new)
      end
    end

    it "returns a URI::Params instance based on the query parameters" do
      expected_params = URI::Params{"id" => "30", "limit" => "5"}

      uri = URI.parse("http://foo.com?id=30&limit=5#time=1305298413")
      uri.query_params.should eq(expected_params)

      uri = URI.parse("?id=30&limit=5#time=1305298413")
      uri.query_params.should eq(expected_params)
    end
  end

  describe "#query_params=" do
    it "empty" do
      uri = URI.new
      params = URI::Params.new
      uri.query_params = params
      uri.query_params.should eq params
      uri.query.should eq ""
    end

    it "params with values" do
      uri = URI.new
      params = URI::Params.parse("foo=bar&foo=baz")
      uri.query_params = params
      uri.query_params.should eq params
      uri.query.should eq "foo=bar&foo=baz"
    end
  end

  describe "#==" do
    it { URI.parse("http://example.com").should eq(URI.parse("http://example.com")) }
  end

  describe "#hash" do
    it { URI.parse("http://example.com").hash.should eq(URI.parse("http://example.com").hash) }
  end

  describe ".default_port" do
    it "returns default port for well known schemes" do
      URI.default_port("http").should eq(80)
      URI.default_port("https").should eq(443)
    end

    it "returns nil for unknown schemes" do
      URI.default_port("xyz").should eq(nil)
    end

    it "treats scheme case insensitively" do
      URI.default_port("Http").should eq(80)
      URI.default_port("HTTP").should eq(80)
    end
  end

  describe ".set_default_port" do
    it "registers port for scheme" do
      URI.set_default_port("ponzi", 9999)
      URI.default_port("ponzi").should eq(9999)
    end

    it "unregisters port for scheme" do
      URI.set_default_port("ftp", nil)
      URI.default_port("ftp").should eq(nil)
    end

    it "treats scheme case insensitively" do
      URI.set_default_port("UNKNOWN", 1234)
      URI.default_port("unknown").should eq(1234)
    end
  end

  describe ".decode" do
    it_decodes("hello", "hello")
    it_decodes("hello%20world", "hello world")
    it_decodes("hello+world", "hello+world")
    it_decodes("hello%", "hello%")
    it_decodes("hello%2", "hello%2")
    it_decodes("hello%2B", "hello+")
    it_decodes("hello%2Bworld", "hello+world")
    it_decodes("hello%2%2Bworld", "hello%2+world")
    it_decodes("%E3%81%AA%E3%81%AA", "なな")
    it_decodes("%e3%81%aa%e3%81%aa", "なな")
    it_decodes("%27Stop%21%27+said+Fred", "'Stop!'+said+Fred")
    it_decodes("hello+world", "hello world", plus_to_space: true)
    it_decodes("+%2B %20", "++  ")

    it "does not decode string when block returns true" do
      String.build do |io|
        URI.decode("hello%26world", io) { |byte| URI.reserved? byte }
      end.should eq("hello%26world")
    end
  end

  describe ".encode" do
    it_encodes("hello", "hello")
    it_encodes("hello world", "hello%20world")
    it_encodes("hello%", "hello%25")
    it_encodes("hello%2", "hello%252")
    it_encodes("hello+", "hello+")
    it_encodes("hello+world", "hello+world")
    it_encodes("hello%2+world", "hello%252+world")
    it_encodes("なな", "%E3%81%AA%E3%81%AA")
    it_encodes("'Stop!' said Fred", "'Stop!'%20said%20Fred")
    it_encodes("\n", "%0A")
    it_encodes("https://en.wikipedia.org/wiki/Crystal (programming language)", "https://en.wikipedia.org/wiki/Crystal%20(programming%20language)")
    it_encodes("\xFF", "%FF") # encodes invalid UTF-8 character
    it_encodes("hello world", "hello+world", space_to_plus: true)
    it_encodes("'Stop!' said Fred", "'Stop!'+said+Fred", space_to_plus: true)

    it "does not encode character when block returns true" do
      String.build do |io|
        URI.decode("hello&world", io) { |byte| URI.reserved? byte }
      end.should eq("hello&world")
    end
  end

  describe ".encode_www_form" do
    it_encodes_www_form("", "")
    it_encodes_www_form("abc", "abc")
    it_encodes_www_form("1%41", "1%2541")
    it_encodes_www_form("a b+", "a+b%2B")
    it_encodes_www_form("a b+", "a%20b%2B", space_to_plus: false)
    it_encodes_www_form("10%", "10%25")
    it_encodes_www_form(" ?&=#+%!<>#\"{}|\\^[]`☺\t:/@$'()*,;", "+%3F%26%3D%23%2B%25%21%3C%3E%23%22%7B%7D%7C%5C%5E%5B%5D%60%E2%98%BA%09%3A%2F%40%24%27%28%29%2A%2C%3B")
    it_encodes_www_form("* foo=bar baz&hello/", "%2A+foo%3Dbar+baz%26hello%2F")
  end

  describe ".decode_www_form" do
    it_decodes_www_form("", "")
    it_decodes_www_form("abc", "abc")
    it_decodes_www_form("1%41", "1A")
    it_decodes_www_form("1%41%42%43", "1ABC")
    it_decodes_www_form("%4a", "J")
    it_encodes_www_form("hello+", "hello%2B")
    it_encodes_www_form("hello+world", "hello%2Bworld")
    it_encodes_www_form("hello%2+world", "hello%252%2Bworld")
    it_encodes_www_form("'Stop!' said Fred", "%27Stop%21%27+said+Fred")
    it_decodes_www_form("a+b", "a b")
    it_decodes_www_form("a%20b", "a b")
    it_decodes_www_form("%20%3F%26%3D%23%2B%25%21%3C%3E%23%22%7B%7D%7C%5C%5E%5B%5D%60%E2%98%BA%09%3A%2F%40%24%27%28%29%2A%2C%3B", " ?&=#+%!<>#\"{}|\\^[]`☺\t:/@$'()*,;")
    it_decodes_www_form("+%2B %20", " +  ")

    it_decodes_www_form("%", "%")
    it_decodes_www_form("%1", "%1")
    it_decodes_www_form("123%45%6", "123E%6")
    it_decodes_www_form("%zzzzz", "%zzzzz")
  end

  it ".reserved?" do
    reserved_chars = Set{':', '/', '?', '#', '[', ']', '@', '!', '$', '&', '\'', '(', ')', '*', '+', ',', ';', '='}

    ('\u{00}'..'\u{7F}').each do |char|
      URI.reserved?(char.ord.to_u8).should eq(reserved_chars.includes?(char))
    end
  end

  it ".unreserved?" do
    unreserved_chars = ('a'..'z').to_a + ('A'..'Z').to_a + ('0'..'9').to_a + ['_', '.', '-', '~']

    ('\u{00}'..'\u{7F}').each do |char|
      URI.unreserved?(char.ord.to_u8).should eq(unreserved_chars.includes?(char))
    end
  end

  describe "#resolve" do
    it "absolute URI references" do
      URI.parse("http://foo.com?a=b").resolve("https://bar.com/").should eq URI.parse("https://bar.com/")
      URI.parse("http://foo.com/").resolve("https://bar.com/?a=b").should eq URI.parse("https://bar.com/?a=b")
      URI.parse("http://foo.com/").resolve("https://bar.com/?").should eq URI.parse("https://bar.com/?")
      URI.parse("http://foo.com/bar").resolve("mailto:urbi@orbi.va").should eq URI.parse("mailto:urbi@orbi.va")
    end

    it "path-absolute URI references" do
      URI.parse("http://foo.com/bar").resolve("/baz").should eq URI.parse("http://foo.com/baz")
      URI.parse("http://foo.com/bar?a=b#f").resolve("/baz").should eq URI.parse("http://foo.com/baz")
      URI.parse("http://foo.com/bar?a=b").resolve("/baz?").should eq URI.parse("http://foo.com/baz?")
      URI.parse("http://foo.com/bar?a=b").resolve("/baz?c=d").should eq URI.parse("http://foo.com/baz?c=d")
    end

    it "multiple slashes" do
      URI.parse("http://foo.com/bar").resolve("http://foo.com//baz").should eq URI.parse("http://foo.com//baz")
      URI.parse("http://foo.com/bar").resolve("http://foo.com///baz/quux").should eq URI.parse("http://foo.com///baz/quux")
    end

    it "scheme-relative" do
      URI.parse("https://foo.com/bar?a=b").resolve("//bar.com/quux").should eq URI.parse("https://bar.com/quux")
    end

    it "path relative references" do
      # same depth
      URI.parse("http://foo.com").resolve(".").should eq URI.parse("http://foo.com/")
      URI.parse("http://foo.com/bar").resolve(".").should eq URI.parse("http://foo.com/")
      URI.parse("http://foo.com/bar/").resolve(".").should eq URI.parse("http://foo.com/bar/")

      # deeper
      URI.parse("http://foo.com").resolve("bar").should eq URI.parse("http://foo.com/bar")
      URI.parse("http://foo.com/").resolve("bar").should eq URI.parse("http://foo.com/bar")
      URI.parse("http://foo.com/bar/baz").resolve("quux").should eq URI.parse("http://foo.com/bar/quux")

      # higher
      URI.parse("http://foo.com/bar/baz").resolve("../quux").should eq URI.parse("http://foo.com/quux")
      URI.parse("http://foo.com/bar/baz").resolve("../../../../../quux").should eq URI.parse("http://foo.com/quux")
      URI.parse("http://foo.com/bar").resolve("..").should eq URI.parse("http://foo.com/")
      URI.parse("http://foo.com/bar/baz").resolve("./..").should eq URI.parse("http://foo.com/")

      # ".." in the middle
      URI.parse("http://foo.com/bar/baz").resolve("quux/dotdot/../tail").should eq URI.parse("http://foo.com/bar/quux/tail")
      URI.parse("http://foo.com/bar/baz").resolve("quux/./dotdot/../tail").should eq URI.parse("http://foo.com/bar/quux/tail")
      URI.parse("http://foo.com/bar/baz").resolve("quux/./dotdot/.././tail").should eq URI.parse("http://foo.com/bar/quux/tail")
      URI.parse("http://foo.com/bar/baz").resolve("quux/./dotdot/./../tail").should eq URI.parse("http://foo.com/bar/quux/tail")
      URI.parse("http://foo.com/bar/baz").resolve("quux/./dotdot/dotdot/././../../tail").should eq URI.parse("http://foo.com/bar/quux/tail")
      URI.parse("http://foo.com/bar/baz").resolve("quux/./dotdot/dotdot/./.././../tail").should eq URI.parse("http://foo.com/bar/quux/tail")
      URI.parse("http://foo.com/bar/baz").resolve("quux/./dotdot/dotdot/dotdot/./../../.././././tail").should eq URI.parse("http://foo.com/bar/quux/tail")
      URI.parse("http://foo.com/bar/baz").resolve("quux/./dotdot/../dotdot/../dot/./tail/..").should eq URI.parse("http://foo.com/bar/quux/dot/")
    end

    it "removes dot-segments" do
      # http://tools.ietf.org/html/rfc3986#section-5.2.4
      URI.parse("http://foo.com/dot/./dotdot/../foo/bar").resolve("../baz").should eq URI.parse("http://foo.com/dot/baz")
    end

    it "..." do
      URI.parse("http://foo.com/bar").resolve("...").should eq URI.parse("http://foo.com/...")
    end

    it "fragment" do
      URI.parse("http://foo.com/bar").resolve(".#frag").should eq URI.parse("http://foo.com/#frag")
      URI.parse("http://example.org/bar").resolve("#!$&%27()*+,;=").should eq URI.parse("http://example.org/bar#!$&%27()*+,;=")
    end

    it "encoded characters" do
      URI.parse("http://foo.com/foo%2fbar/").resolve("../baz").should eq URI.parse("http://foo.com/baz")
      URI.parse("http://foo.com/1/2%2f/3%2f4/5").resolve("../../a/b/c").should eq URI.parse("http://foo.com/1/a/b/c")
      URI.parse("http://foo.com/1/2/3").resolve("./a%2f../../b/..%2fc").should eq URI.parse("http://foo.com/1/2/b/..%2fc")
      URI.parse("http://foo.com/1/2%2f/3%2f4/5").resolve("./a%2f../b/../c").should eq URI.parse("http://foo.com/1/2%2f/3%2f4/a%2f../c")
      URI.parse("http://foo.com/foo%20bar/").resolve("../baz").should eq URI.parse("http://foo.com/baz")
      URI.parse("http://foo.com/foo").resolve("../bar%2fbaz").should eq URI.parse("http://foo.com/bar%2fbaz")
      URI.parse("http://foo.com/foo%2dbar/").resolve("./baz-quux").should eq URI.parse("http://foo.com/foo%2dbar/baz-quux")
    end

    it "RFC 3986: 5.4.1. Normal Examples" do
      # http://tools.ietf.org/html/rfc3986#section-5.4.1
      URI.parse("http://a/b/c/d;p?q").resolve("g:h").should eq URI.parse("g:h")
      URI.parse("http://a/b/c/d;p?q").resolve("g").should eq URI.parse("http://a/b/c/g")
      URI.parse("http://a/b/c/d;p?q").resolve("./g").should eq URI.parse("http://a/b/c/g")
      URI.parse("http://a/b/c/d;p?q").resolve("g/").should eq URI.parse("http://a/b/c/g/")
      URI.parse("http://a/b/c/d;p?q").resolve("/g").should eq URI.parse("http://a/g")
      URI.parse("http://a/b/c/d;p?q").resolve("//g").should eq URI.parse("http://g")
      URI.parse("http://a/b/c/d;p?q").resolve("?y").should eq URI.parse("http://a/b/c/d;p?y")
      URI.parse("http://a/b/c/d;p?q").resolve("g?y").should eq URI.parse("http://a/b/c/g?y")
      URI.parse("http://a/b/c/d;p?q").resolve("#s").should eq URI.parse("http://a/b/c/d;p?q#s")
      URI.parse("http://a/b/c/d;p?q").resolve("g#s").should eq URI.parse("http://a/b/c/g#s")
      URI.parse("http://a/b/c/d;p?q").resolve("g?y#s").should eq URI.parse("http://a/b/c/g?y#s")
      URI.parse("http://a/b/c/d;p?q").resolve(";x").should eq URI.parse("http://a/b/c/;x")
      URI.parse("http://a/b/c/d;p?q").resolve("g;x").should eq URI.parse("http://a/b/c/g;x")
      URI.parse("http://a/b/c/d;p?q").resolve("g;x?y#s").should eq URI.parse("http://a/b/c/g;x?y#s")
      URI.parse("http://a/b/c/d;p?q").resolve("").should eq URI.parse("http://a/b/c/d;p?q")
      URI.parse("http://a/b/c/d;p?q").resolve(".").should eq URI.parse("http://a/b/c/")
      URI.parse("http://a/b/c/d;p?q").resolve("./").should eq URI.parse("http://a/b/c/")
      URI.parse("http://a/b/c/d;p?q").resolve("..").should eq URI.parse("http://a/b/")
      URI.parse("http://a/b/c/d;p?q").resolve("../").should eq URI.parse("http://a/b/")
      URI.parse("http://a/b/c/d;p?q").resolve("../g").should eq URI.parse("http://a/b/g")
      URI.parse("http://a/b/c/d;p?q").resolve("../..").should eq URI.parse("http://a/")
      URI.parse("http://a/b/c/d;p?q").resolve("../../").should eq URI.parse("http://a/")
      URI.parse("http://a/b/c/d;p?q").resolve("../../g").should eq URI.parse("http://a/g")
    end

    it "RFC 3986: 5.4.2. Abnormal Examples" do
      # http://tools.ietf.org/html/rfc3986#section-5.4.2
      URI.parse("http://a/b/c/d;p?q").resolve("../../../g").should eq URI.parse("http://a/g")
      URI.parse("http://a/b/c/d;p?q").resolve("../../../../g").should eq URI.parse("http://a/g")
      URI.parse("http://a/b/c/d;p?q").resolve("/./g").should eq URI.parse("http://a/g")
      URI.parse("http://a/b/c/d;p?q").resolve("/../g").should eq URI.parse("http://a/g")
      URI.parse("http://a/b/c/d;p?q").resolve("g.").should eq URI.parse("http://a/b/c/g.")
      URI.parse("http://a/b/c/d;p?q").resolve(".g").should eq URI.parse("http://a/b/c/.g")
      URI.parse("http://a/b/c/d;p?q").resolve("g..").should eq URI.parse("http://a/b/c/g..")
      URI.parse("http://a/b/c/d;p?q").resolve("..g").should eq URI.parse("http://a/b/c/..g")
      URI.parse("http://a/b/c/d;p?q").resolve("./../g").should eq URI.parse("http://a/b/g")
      URI.parse("http://a/b/c/d;p?q").resolve("./g/.").should eq URI.parse("http://a/b/c/g/")
      URI.parse("http://a/b/c/d;p?q").resolve("g/./h").should eq URI.parse("http://a/b/c/g/h")
      URI.parse("http://a/b/c/d;p?q").resolve("g/../h").should eq URI.parse("http://a/b/c/h")
      URI.parse("http://a/b/c/d;p?q").resolve("g;x=1/./y").should eq URI.parse("http://a/b/c/g;x=1/y")
      URI.parse("http://a/b/c/d;p?q").resolve("g;x=1/../y").should eq URI.parse("http://a/b/c/y")
      URI.parse("http://a/b/c/d;p?q").resolve("g?y/./x").should eq URI.parse("http://a/b/c/g?y/./x")
      URI.parse("http://a/b/c/d;p?q").resolve("g?y/../x").should eq URI.parse("http://a/b/c/g?y/../x")
      URI.parse("http://a/b/c/d;p?q").resolve("g#s/./x").should eq URI.parse("http://a/b/c/g#s/./x")
      URI.parse("http://a/b/c/d;p?q").resolve("g#s/../x").should eq URI.parse("http://a/b/c/g#s/../x")
    end

    it "Extras" do
      URI.parse("https://a/b/c/d;p?q").resolve("//g?q").should eq URI.parse("https://g?q")
      URI.parse("https://a/b/c/d;p?q").resolve("//g#s").should eq URI.parse("https://g#s")
      URI.parse("https://a/b/c/d;p?q").resolve("//g/d/e/f?y#s").should eq URI.parse("https://g/d/e/f?y#s")
      URI.parse("https://a/b/c/d;p#s").resolve("?y").should eq URI.parse("https://a/b/c/d;p?y")
      URI.parse("https://a/b/c/d;p?q#s").resolve("?y").should eq URI.parse("https://a/b/c/d;p?y")
    end

    it "relative base" do
      URI.parse("a/b/c").resolve("bar/baz").should eq URI.parse("a/b/bar/baz")
    end

    it "opaque URIs" do
      URI.parse("mailto:urbi@orbi.va").resolve("bar/baz").should eq URI.parse("bar/baz")
      URI.parse("bar/baz").resolve("mailto:urbi@orbi.va").should eq URI.parse("mailto:urbi@orbi.va")
    end
  end

  describe "#relativize" do
    it "absolute URI references" do
      assert_relativize("http://foo.com?a=b", "https://bar.com/", "https://bar.com/")
      assert_relativize("http://foo.com/", "https://bar.com/?a=b", "https://bar.com/?a=b")
      assert_relativize("http://foo.com/", "https://bar.com/?", "https://bar.com/?")
      assert_relativize("http://foo.com/bar", "mailto:urbi@orbi.va", "mailto:urbi@orbi.va")
    end

    it "path relative references" do
      # same depth
      assert_relativize("http://foo.com", "http://foo.com/", "./")
      assert_relativize("http://foo.com/bar", "http://foo.com/", "./")
      assert_relativize("http://foo.com/bar", "http://foo.com/bar/", "bar/")
      assert_relativize("http://foo.com/bar", "http://foo.com/baz", "baz")
      assert_relativize("http://foo.com/bar?a=b#f", "http://foo.com/baz", "baz")
      assert_relativize("http://foo.com/bar?a=b", "http://foo.com/baz?", "baz?")
      assert_relativize("http://foo.com/bar?a=b", "http://foo.com/baz?c=d", "baz?c=d")

      # deeper
      assert_relativize("http://foo.com", "http://foo.com/bar", "bar")
      assert_relativize("http://foo.com/", "http://foo.com/bar", "bar")
      assert_relativize("http://foo.com/bar/baz", "http://foo.com/bar/quux", "quux")

      # higher
      assert_relativize("http://foo.com/bar/baz", "http://foo.com/quux", "../quux")
      assert_relativize("http://foo.com/bar/baz/", "http://foo.com/quux", "../../quux")
      assert_relativize("http://foo.com/bar", "http://foo.com/", "./")
      assert_relativize("http://foo.com/bar/baz", "http://foo.com/", "../")
      assert_relativize("http://foo.com/bar/", "http://foo.com/qux/", "../qux/")
      assert_relativize("http://a/b/c/d;p?q", "http://a/b/", "../")
      assert_relativize("http://a/b/c/d;p?q", "http://a/b/g", "../g")
      assert_relativize("http://a/b/c/d;p?q", "http://a/", "../../")
      assert_relativize("http://a/b/c/d;p?q", "http://a/g", "../../g")
    end

    it "identical" do
      assert_relativize("http://foo.com/a", "http://foo.com/a", "")
      assert_relativize("http://foo.com/a", "http://FOO.com/a", "")
    end

    it "ignore base path with dot-segments" do
      # These specs don't use assert_relativize because they explicitly not reversible as thy perform on non-normalized paths
      URI.parse("http://foo.com/dot/./dotdot/../foo/bar").relativize("http://foo.com/dot/baz").should eq URI.parse("/dot/baz")
      URI.parse("http://foo.com/dot/./dotdot/../foo/bar").relativize("dot/baz").should eq URI.parse("dot/baz")
    end

    it "..." do
      assert_relativize("http://foo.com/bar", "http://foo.com/.../", ".../")
    end

    it "fragment" do
      assert_relativize("http://foo.com/bar", "http://foo.com/#frag", "./#frag")
      assert_relativize("http://example.org/bar", "http://example.org/bar#!$&%27()*+,;=", "#!$&%27()*+,;=")
    end

    it "encoded characters" do
      assert_relativize("http://foo.com/foo%2fbar/", "http://foo.com/baz", "../baz")
      assert_relativize("http://foo.com/1/2%2f/3%2f4/5", "http://foo.com/1/a/b/c", "../../a/b/c")
      assert_relativize("http://foo.com/1/2/3", "http://foo.com/1/2/b/..%2fc", "b/..%2fc")
      assert_relativize("http://foo.com/1/2%2f/3%2f4/5", "http://foo.com/1/2%2f/3%2f4/a%2f../c", "a%2f../c")
      assert_relativize("http://foo.com/foo%20bar/", "http://foo.com/baz", "../baz")
      assert_relativize("http://foo.com/foo", "http://foo.com/bar%2fbaz", "bar%2fbaz")
      assert_relativize("http://foo.com/foo%2dbar/", "http://foo.com/foo%2dbar/baz-quux", "baz-quux")
    end

    it "RFC 3986: 5.4.1. Normal Examples" do
      # http://tools.ietf.org/html/rfc3986#section-5.4.1
      assert_relativize("http://a/b/c/d;p?q", "g:h", "g:h")
      assert_relativize("http://a/b/c/d;p?q", "http://a/b/c/g", "g")
      assert_relativize("http://a/b/c/d;p?q", "http://a/b/c/g/", "g/")
      assert_relativize("http://a/b/c/d;p?q", "http://a/b/c/d;p?y", "?y")
      assert_relativize("http://a/b/c/d;p?q", "http://a/b/c/g?y", "g?y")
      assert_relativize("http://a/b/c/d;p?q", "http://a/b/c/d;p?q#s", "#s")
      assert_relativize("http://a/b/c/d;p?q", "http://a/b/c/g#s", "g#s")
      assert_relativize("http://a/b/c/d;p?q", "http://a/b/c/g?y#s", "g?y#s")
      assert_relativize("http://a/b/c/d;p?q", "http://a/b/c/;x", ";x")
      assert_relativize("http://a/b/c/d;p?q", "http://a/b/c/g;x", "g;x")
      assert_relativize("http://a/b/c/d;p?q", "http://a/b/c/g;x?y#s", "g;x?y#s")
      assert_relativize("http://a/b/c/d;p?q", "http://a/b/c/d;p?q", "")
      assert_relativize("http://a/b/c/d;p?q", "http://a/b/c/", "./")
    end

    it "RFC 3986: 5.4.2. Abnormal Examples" do
      # http://tools.ietf.org/html/rfc3986#section-5.4.2
      assert_relativize("http://a/b/c/d;p?q", "http://a/b/c/g.", "g.")
      assert_relativize("http://a/b/c/d;p?q", "http://a/b/c/.g", ".g")
      assert_relativize("http://a/b/c/d;p?q", "http://a/b/c/g..", "g..")
      assert_relativize("http://a/b/c/d;p?q", "http://a/b/c/..g", "..g")
      assert_relativize("http://a/b/c/d;p?q", "http://a/b/c/g;x=1/y", "g;x=1/y")
      assert_relativize("http://a/b/c/d;p?q", "http://a/b/c/g?y/./x", "g?y/./x")
      assert_relativize("http://a/b/c/d;p?q", "http://a/b/c/g?y/../x", "g?y/../x")
      assert_relativize("http://a/b/c/d;p?q", "http://a/b/c/g#s/./x", "g#s/./x")
      assert_relativize("http://a/b/c/d;p?q", "http://a/b/c/g#s/../x", "g#s/../x")
      assert_relativize("https://a/b/c/d;p#s", "https://a/b/c/d;p?y", "?y")
      assert_relativize("https://a/b/c/d;p?q#s", "https://a/b/c/d;p?y", "?y")
    end

    it "relative base" do
      assert_relativize("a/b/c", "a/b/bar/baz", "bar/baz")
      assert_relativize("foo/", "foo/a:b", "./a:b")
    end

    it "opaque base" do
      assert_relativize("mailto:urbi@orbi.va", "bar/baz", "bar/baz")
      assert_relativize("mailto:urbi@orbi.va", "mailto:urbi@orbi.va#bar", "mailto:urbi@orbi.va#bar")
      assert_relativize("mailto:urbi@orbi.va#bar", "mailto:urbi@orbi.va", "mailto:urbi@orbi.va")
    end
  end

  it ".unwrap_ipv6" do
    URI.unwrap_ipv6("[::1]").should eq("::1")
    URI.unwrap_ipv6("127.0.0.1").should eq("127.0.0.1")
    URI.unwrap_ipv6("example.com").should eq("example.com")
    URI.unwrap_ipv6("[1234:5678::1]").should eq "1234:5678::1"
  end

  it ".from_json" do
    URI.from_json(%("https://example.com")).should eq URI.new(scheme: "https", host: "example.com")
  end

  it "#to_json" do
    URI.new(scheme: "https", host: "example.com").to_json.should eq %("https://example.com")
  end

  it ".from_yaml" do
    URI.from_yaml(%("https://example.com")).should eq URI.new(scheme: "https", host: "example.com")
  end

  it "#to_yaml" do
    URI.new(scheme: "https", host: "example.com").to_yaml.rchop("...\n").should eq %(--- https://example.com\n)
  end
end<|MERGE_RESOLUTION|>--- conflicted
+++ resolved
@@ -1,11 +1,8 @@
 require "spec"
 require "uri"
-<<<<<<< HEAD
 require "uri/json"
 require "uri/yaml"
-=======
 require "../support/string"
->>>>>>> 93e97e67
 
 private def assert_uri(string, file = __FILE__, line = __LINE__, **args)
   it "`#{string}`", file, line do
