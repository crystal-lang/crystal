--- conflicted
+++ resolved
@@ -110,11 +110,7 @@
 
       it "raises if channel is closed while waiting" do
         ch = Channel(String).new
-<<<<<<< HEAD
-        spawn_and_wait(-> { sleep 0.2; ch.close }) do
-=======
-        spawn_and_wait(->{ sleep 0.2.seconds; ch.close }) do
->>>>>>> cdd9ccf4
+        spawn_and_wait(-> { sleep 0.2.seconds; ch.close }) do
           expect_raises Channel::ClosedError do
             Channel.select(ch.receive_select_action)
           end
@@ -133,11 +129,7 @@
           end
         }
 
-<<<<<<< HEAD
-        spawn_and_wait(-> { sleep 0.2; ch.close }) do
-=======
-        spawn_and_wait(->{ sleep 0.2.seconds; ch.close }) do
->>>>>>> cdd9ccf4
+        spawn_and_wait(-> { sleep 0.2.seconds; ch.close }) do
           r = parallel p.call, p.call, p.call, p.call
           r.should eq({1, 1, 1, 1})
         end
@@ -186,11 +178,7 @@
 
       it "returns nil channel is closed while waiting" do
         ch = Channel(String).new
-<<<<<<< HEAD
-        spawn_and_wait(-> { sleep 0.2; ch.close }) do
-=======
-        spawn_and_wait(->{ sleep 0.2.seconds; ch.close }) do
->>>>>>> cdd9ccf4
+        spawn_and_wait(-> { sleep 0.2.seconds; ch.close }) do
           i, m = Channel.select(ch.receive_select_action?)
           m.should be_nil
         end
@@ -203,11 +191,7 @@
           Channel.select(ch.receive_select_action?)
         }
 
-<<<<<<< HEAD
-        spawn_and_wait(-> { sleep 0.2; ch.close }) do
-=======
-        spawn_and_wait(->{ sleep 0.2.seconds; ch.close }) do
->>>>>>> cdd9ccf4
+        spawn_and_wait(-> { sleep 0.2.seconds; ch.close }) do
           r = parallel p.call, p.call, p.call, p.call
           r.should eq({ {0, nil}, {0, nil}, {0, nil}, {0, nil} })
         end
@@ -289,11 +273,7 @@
 
       it "raises if channel is closed while waiting" do
         ch = Channel(String).new
-<<<<<<< HEAD
-        spawn_and_wait(-> { sleep 0.2; ch.close }) do
-=======
-        spawn_and_wait(->{ sleep 0.2.seconds; ch.close }) do
->>>>>>> cdd9ccf4
+        spawn_and_wait(-> { sleep 0.2.seconds; ch.close }) do
           expect_raises Channel::ClosedError do
             Channel.select(ch.send_select_action("foo"))
           end
@@ -312,11 +292,7 @@
           end
         }
 
-<<<<<<< HEAD
-        spawn_and_wait(-> { sleep 0.2; ch.close }) do
-=======
-        spawn_and_wait(->{ sleep 0.2.seconds; ch.close }) do
->>>>>>> cdd9ccf4
+        spawn_and_wait(-> { sleep 0.2.seconds; ch.close }) do
           r = parallel p.call, p.call, p.call, p.call
           r.should eq({1, 1, 1, 1})
         end
