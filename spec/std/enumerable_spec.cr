--- conflicted
+++ resolved
@@ -131,7 +131,6 @@
     end
   end
 
-<<<<<<< HEAD
   describe "to_a" do
     context "with a block" do
       SpecEnumerable.new.to_a { |e| e*2 }.should eq [2, 4, 6]
@@ -139,7 +138,9 @@
 
     context "without a block" do
       SpecEnumerable.new.to_a.should eq [1, 2, 3]
-=======
+    end
+  end
+  
   describe "#to_set" do
     context "without block" do
       it "creates a Set from the unique elements of the collection" do
@@ -151,7 +152,6 @@
       it "creates a Set from running the block against the collection's elements" do
         {1, 2, 3, 4, 5}.to_set { |i| i // 2 }.should eq Set{0, 1, 2}
       end
->>>>>>> 3ecdf161
     end
   end
 
