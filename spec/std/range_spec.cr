require "./spec_helper"
require "../support/iterate"
{% unless flag?(:win32) %}
  require "big"
{% end %}

struct RangeSpecIntWrapper
  include Comparable(self)

  getter value : Int32

  def initialize(@value)
  end

  def succ
    RangeSpecIntWrapper.new(@value + 1)
  end

  def <=>(other)
    value <=> other.value
  end

  def self.zero
    RangeSpecIntWrapper.new(0)
  end

  def +(other : RangeSpecIntWrapper)
    RangeSpecIntWrapper.new(value + other.value)
  end
end

private def range_endless_each
  (2..).each do |x|
    return x
  end
end

private def range_beginless_reverse_each
  (..2).reverse_each do |x|
    return x
  end
end

describe "Range" do
  it "initialized with new method" do
    Range.new(1, 10).should eq(1..10)
    Range.new(1, 10, false).should eq(1..10)
    Range.new(1, 10, true).should eq(1...10)
  end

  it "gets basic properties" do
    r = 1..5
    r.begin.should eq(1)
    r.end.should eq(5)
    r.excludes_end?.should be_false

    r = 1...5
    r.begin.should eq(1)
    r.end.should eq(5)
    r.excludes_end?.should be_true
  end

  it "includes?" do
    (1..5).includes?(1).should be_true
    (1..5).includes?(5).should be_true

    (1...5).includes?(1).should be_true
    (1...5).includes?(5).should be_false
  end

  it "does to_s" do
    (1...5).to_s.should eq("1...5")
    (1..5).to_s.should eq("1..5")
    (1..nil).to_s.should eq("1..")
    (nil..3).to_s.should eq("..3")
    (nil..nil).to_s.should eq("..")
  end

  it "does inspect" do
    (1...5).inspect.should eq("1...5")
  end

  it "is empty with .. and begin > end" do
    (1..0).to_a.empty?.should be_true
  end

  it "is empty with ... and begin > end" do
    (1...0).to_a.empty?.should be_true
  end

  it "is not empty with .. and begin == end" do
    (1..1).to_a.should eq([1])
  end

  it "is not empty with ... and begin.succ == end" do
    (1...2).to_a.should eq([1])
  end

  describe "sum" do
    it "called with no block is specialized for performance" do
      (1..3).sum.should eq 6
      (1...3).sum.should eq 3
      (1..3).sum(4).should eq 10
      (3..1).sum(4).should eq 4
      (1..11).step(2).sum.should eq 36
      (1...11).step(2).sum.should eq 25
    end

    pending_win32 "called with no block is specialized for performance (BigInt)" do
      (BigInt.new("1")..BigInt.new("1 000 000 000")).sum.should eq BigInt.new("500 000 000 500 000 000")
      (BigInt.new("1")..BigInt.new("1 000 000 000")).step(2).sum.should eq BigInt.new("250 000 000 000 000 000")
    end

    it "is equivalent to Enumerable#sum" do
      (1..3).sum { |x| x * 2 }.should eq 12
      (1..3).step(2).sum { |x| x * 2 }.should eq 8
      (RangeSpecIntWrapper.new(1)..RangeSpecIntWrapper.new(3)).sum.should eq RangeSpecIntWrapper.new(6)
      (RangeSpecIntWrapper.new(1)..RangeSpecIntWrapper.new(3)).step(2).sum.should eq RangeSpecIntWrapper.new(4)
    end
  end

  describe "bsearch" do
    it "Int" do
      ary = [3, 4, 7, 9, 12]
      (0...ary.size).bsearch { |i| ary[i] >= 2 }.should eq 0
      (0...ary.size).bsearch { |i| ary[i] >= 4 }.should eq 1
      (0...ary.size).bsearch { |i| ary[i] >= 6 }.should eq 2
      (0...ary.size).bsearch { |i| ary[i] >= 8 }.should eq 3
      (0...ary.size).bsearch { |i| ary[i] >= 10 }.should eq 4
      (0...ary.size).bsearch { |i| ary[i] >= 100 }.should eq nil
      (0...ary.size).bsearch { |i| true }.should eq 0
      (0...ary.size).bsearch { |i| false }.should eq nil

      ary = [0, 100, 100, 100, 200]
      (0...ary.size).bsearch { |i| ary[i] >= 100 }.should eq 1

      (0_i8..10_i8).bsearch { |x| x >= 10 }.should eq 10_i8
      (0_i8...10_i8).bsearch { |x| x >= 10 }.should eq nil
      (-10_i8...10_i8).bsearch { |x| x >= -5 }.should eq -5_i8

      (0_u8..10_u8).bsearch { |x| x >= 10 }.should eq 10_u8
      (0_u8...10_u8).bsearch { |x| x >= 10 }.should eq nil
      (0_u32..10_u32).bsearch { |x| x >= 10 }.should eq 10_u32
      (0_u32...10_u32).bsearch { |x| x >= 10 }.should eq nil
    end

    pending_win32 "BigInt" do
      (BigInt.new("-10")...BigInt.new("10")).bsearch { |x| x >= -5 }.should eq BigInt.new("-5")
    end

    it "Float" do
      inf = Float64::INFINITY
      (0.0...100.0).bsearch { |x| x > 0 && Math.log(x / 10) >= 0 }.not_nil!.should be_close(10.0, 0.0001)
      (0.0...inf).bsearch { |x| x > 0 && Math.log(x / 10) >= 0 }.not_nil!.should be_close(10.0, 0.0001)
      (-inf..100.0).bsearch { |x| x >= 0 || Math.log(-x / 10) < 0 }.not_nil!.should be_close(-10.0, 0.0001)
      (-inf..inf).bsearch { |x| x > 0 && Math.log(x / 10) >= 0 }.not_nil!.should be_close(10.0, 0.0001)
      (-inf..5).bsearch { |x| x > 0 && Math.log(x / 10) >= 0 }.should be_nil

      (-inf..10).bsearch { |x| x > 0 && Math.log(x / 10) >= 0 }.not_nil!.should be_close(10.0, 0.0001)
      (inf...10).bsearch { |x| x > 0 && Math.log(x / 10) >= 0 }.should be_nil

      (-inf..inf).bsearch { false }.should be_nil
      (-inf..inf).bsearch { true }.should eq -inf

      (0..inf).bsearch { |x| x == inf }.should eq inf
      (0...inf).bsearch { |x| x == inf }.should be_nil

      v = (0.0..1.0).bsearch { |x| x > 0 }.not_nil!
      v.should be_close(0, 0.0001)
      (0 < v).should be_true

      (-1.0..0.0).bsearch { |x| x >= 0 }.should eq 0.0
      (-1.0...0.0).bsearch { |x| x >= 0 }.should be_nil

      (0.0..inf).bsearch { |x| Math.log(x) >= 0 }.not_nil!.should be_close(1.0, 0.0001)

      (0.0..10).bsearch { |x| x >= 3.5 }.not_nil!.should be_close(3.5, 0.0001)
      (0..10.0).bsearch { |x| x >= 3.5 }.not_nil!.should be_close(3.5, 0.0001)

      (0_f32..5_f32).bsearch { |x| x >= 5_f32 }.not_nil!.should be_close(5_f32, 0.0001_f32)
      (0_f32...5_f32).bsearch { |x| x >= 5_f32 }.should be_nil
      (0_f32..5.0).bsearch { |x| x >= 5.0 }.not_nil!.should be_close(5.0, 0.0001)
      (0..5.0_f32).bsearch { |x| x >= 5.0 }.not_nil!.should be_close(5.0, 0.0001)

      inf32 = Float32::INFINITY
      (0..inf32).bsearch { |x| x == inf32 }.should eq inf32
      (0_f32..inf).bsearch { |x| x == inf }.should eq inf
      (0.0..inf32).bsearch { |x| x == inf32 }.should eq inf32
      (0_f32...5_f32).bsearch { |x| x >= 5_f32 }.should be_nil
    end
  end

  describe "each" do
    it "gives correct values with inclusive range" do
      range = -1..3
      arr = [] of Int32
      range.each { |x| arr << x }
      arr.should eq([-1, 0, 1, 2, 3])
    end

    it "gives correct values with exclusive range" do
      range = 'a'...'c'
      arr = [] of Char
      range.each { |x| arr << x }
      arr.should eq(['a', 'b'])
    end

    it "is empty with empty inclusive range" do
      range = 0..-1
      any = false
      range.each { any = true }
      any.should eq(false)
    end

    it "endless" do
      range = (3..nil)
      ary = [] of Int32
      range.each do |x|
        ary << x
        break if ary.size == 5
      end
      ary.should eq([3, 4, 5, 6, 7])
    end

    it "raises on beginless" do
      range = (true ? nil : 1)..4
      expect_raises(ArgumentError, "Can't each beginless range") do
        range.each { }
      end
    end

    it "doesn't have Nil as a type for endless each" do
      typeof(range_endless_each).should eq(Int32)
    end

    it "doesn't have Nil as a type for beginless each" do
      typeof(range_beginless_reverse_each).should eq(Int32)
    end
  end

  describe "reverse_each" do
    it "gives correct values with inclusive range" do
      range = 'a'..'c'
      arr = [] of Char
      range.reverse_each { |x| arr << x }
      arr.should eq(['c', 'b', 'a'])
    end

    it "gives correct values with exclusive range" do
      range = -1...3
      arr = [] of Int32
      range.reverse_each { |x| arr << x }
      arr.should eq([2, 1, 0, -1])
    end

    it "is empty with empty inclusive range" do
      range = 0..-1
      any = false
      range.reverse_each { any = true }
      any.should eq(false)
    end

    it "raises on endless range" do
      range = (3..(true ? nil : 1))
      expect_raises(ArgumentError, "Can't reverse_each endless range") do
        range.reverse_each { }
      end
    end

    it "iterators on beginless range" do
      range = nil..2
      arr = [] of Int32
      range.reverse_each do |x|
        arr << x
        break if arr.size == 5
      end
      arr.should eq([2, 1, 0, -1, -2])
    end
  end

  describe "each iterator" do
    it "does next with inclusive range" do
      a = 1..3
      iter = a.each
      iter.next.should eq(1)
      iter.next.should eq(2)
      iter.next.should eq(3)
      iter.next.should be_a(Iterator::Stop)
    end

    it "does next with exclusive range" do
      r = 1...3
      iter = r.each
      iter.next.should eq(1)
      iter.next.should eq(2)
      iter.next.should be_a(Iterator::Stop)
    end

    it "does with endless range" do
      r = (3..nil)
      iter = r.each
      iter.next.should eq(3)
      iter.next.should eq(4)
    end

    it "raises on beginless range" do
      r = (true ? nil : 1)..3
      expect_raises(ArgumentError, "Can't each beginless range") do
        r.each
      end
    end

    it "cycles" do
      (1..3).cycle.first(8).join.should eq("12312312")
    end

    it "is empty with .. and begin > end" do
      (1..0).each.to_a.empty?.should be_true
    end

    it "is empty with ... and begin > end" do
      (1...0).each.to_a.empty?.should be_true
    end

    it "is not empty with .. and begin == end" do
      (1..1).each.to_a.should eq([1])
    end

    it "is not empty with ... and begin.succ == end" do
      (1...2).each.to_a.should eq([1])
    end
  end

  describe "reverse_each iterator" do
    it "does next with inclusive range" do
      a = 1..3
      iter = a.reverse_each
      iter.next.should eq(3)
      iter.next.should eq(2)
      iter.next.should eq(1)
      iter.next.should be_a(Iterator::Stop)
    end

    it "does next with exclusive range" do
      r = 1...3
      iter = r.reverse_each
      iter.next.should eq(2)
      iter.next.should eq(1)
      iter.next.should be_a(Iterator::Stop)
    end

    it "does next with beginless range" do
      r = nil...3
      iter = r.reverse_each
      iter.next.should eq(2)
      iter.next.should eq(1)
      iter.next.should eq(0)
      iter.next.should eq(-1)
    end

    it "reverse cycles" do
      (1..3).reverse_each.cycle.first(8).join.should eq("32132132")
    end

    it "is empty with .. and begin > end" do
      (1..0).reverse_each.to_a.empty?.should be_true
    end

    it "is empty with ... and begin > end" do
      (1...0).reverse_each.to_a.empty?.should be_true
    end

    it "is not empty with .. and begin == end" do
      (1..1).reverse_each.to_a.should eq([1])
    end

    it "is not empty with ... and begin.succ == end" do
      (1...2).reverse_each.to_a.should eq([1])
    end

    it "raises on endless range" do
      expect_raises(ArgumentError, "Can't reverse_each endless range") do
        (1..(true ? nil : 1)).reverse_each
      end
    end
  end

<<<<<<< HEAD
  describe "sample" do
    it "raises on open range" do
      expect_raises(ArgumentError, "Can't sample an open range") do
        (1..(true ? nil : 1)).sample
      end
      expect_raises(ArgumentError, "Can't sample an open range") do
        ((true ? nil : 1)..1).sample
      end
      expect_raises(ArgumentError, "Can't sample an open range") do
        ((true ? nil : 1)..(true ? nil : 1)).sample
      end
    end

    it "samples a float range as a distribution" do
      (1.2..3.4).should contain((1.2..3.4).sample)
      (1.2..3.4).sample(Random.new(1)).should be_close(2.9317256017544837, 1e-12)
    end

    it "samples a range with nilable types" do
      r = ((true ? 1 : nil)..(true ? 4 : nil))
      r.should contain(r.sample)

      ((true ? 1 : nil)...(true ? 2 : nil)).sample.should eq(1)

      r = ((true ? 1.2 : nil)..(true ? 3.4 : nil))
      r.should contain(r.sample)
    end
  end

  describe "step" do
    it "does with inclusive range" do
      a = 1..5
      elems = [] of Int32
      iter = a.step(2) do |x|
        elems << x
      end
      elems.should eq([1, 3, 5])
    end
=======
  describe "#step" do
    it_iterates "inclusive default", [1, 2, 3, 4, 5], (1..5).step
    it_iterates "inclusive step", [1, 3, 5], (1..5).step(2)
    it_iterates "inclusive step over", [1, 3, 5], (1..6).step(2)
>>>>>>> ba1fd45f

    it_iterates "exclusive default", [1, 2, 3, 4], (1...5).step
    it_iterates "exclusive step", [1, 3], (1...5).step(2)
    it_iterates "exclusive step over", [1, 3, 5], (1...6).step(2)

    it_iterates "endless range", [1, 3, 5, 7, 9], (1...nil).step(2), infinite: true

    it "raises on beginless range" do
      expect_raises(ArgumentError, "Can't step beginless range") do
        (nil..3).step(2) { }
      end
    end

    it_iterates "begin > end inclusive", [] of Int32, (1..0).step(1)
    it_iterates "begin > end exclusive", [] of Int32, (1...0).step(1)

    it_iterates "begin == end inclusive", [1], (1..1).step(1)
    it_iterates "begin == end exclusive", [] of Int32, (1...1).step(1)
    it_iterates "begin.succ == end inclusive", [1, 2] of Int32, (1..2).step(1)
    it_iterates "begin.succ == end exclusive", [1] of Int32, (1...2).step(1)

    describe "with #succ type" do
      range_basic = RangeSpecIntWrapper.new(1)..RangeSpecIntWrapper.new(5)
      it_iterates "basic", [1, 2, 3, 4, 5].map(&->RangeSpecIntWrapper.new(Int32)), range_basic.step
      it_iterates "basic by", [1, 3, 5].map(&->RangeSpecIntWrapper.new(Int32)), range_basic.step(by: 2)
      it_iterates "missing end by", [1, 4].map(&->RangeSpecIntWrapper.new(Int32)), range_basic.step(by: 3)

      it_iterates "at definition range",
        [Int32::MAX - 2, Int32::MAX - 1, Int32::MAX].map(&->RangeSpecIntWrapper.new(Int32)),
        (RangeSpecIntWrapper.new(Int32::MAX - 2)..RangeSpecIntWrapper.new(Int32::MAX)).step
      it_iterates "at definition range by",
        [RangeSpecIntWrapper.new(Int32::MAX - 2), RangeSpecIntWrapper.new(Int32::MAX)],
        (RangeSpecIntWrapper.new(Int32::MAX - 2)..RangeSpecIntWrapper.new(Int32::MAX)).step(by: 2)
      it_iterates "at definition range missing by",
        [RangeSpecIntWrapper.new(Int32::MAX - 1)],
        (RangeSpecIntWrapper.new(Int32::MAX - 1)..RangeSpecIntWrapper.new(Int32::MAX)).step(by: 2)
      it_iterates "at definition range by",
        [RangeSpecIntWrapper.new(Int32::MAX - 3), RangeSpecIntWrapper.new(Int32::MAX - 1)],
        (RangeSpecIntWrapper.new(Int32::MAX - 3)..RangeSpecIntWrapper.new(Int32::MAX - 1)).step(by: 2)
      it_iterates "at definition range missing by",
        [RangeSpecIntWrapper.new(Int32::MAX - 2)],
        (RangeSpecIntWrapper.new(Int32::MAX - 2)..RangeSpecIntWrapper.new(Int32::MAX - 1)).step(by: 2)
    end
  end

  describe "map" do
    it "optimizes for int range" do
      (5..12).map(&.itself).should eq([5, 6, 7, 8, 9, 10, 11, 12])
      (5...12).map(&.itself).should eq([5, 6, 7, 8, 9, 10, 11])
      (5..4).map(&.itself).size.should eq(0)
    end

    it "works for other types" do
      ('a'..'c').map(&.itself).should eq(['a', 'b', 'c'])
    end
  end

  describe "size" do
    it "optimizes for int range" do
      (5..12).size.should eq(8)
      (5...12).size.should eq(7)
      (5..4).size.should eq(0)
    end

    it "works for other types" do
      ('a'..'c').size.should eq(3)
    end

    it "raises on beginless range" do
      expect_raises(ArgumentError, "Can't calculate size of an open range") do
        ((true ? nil : 1)..3).size
      end
    end

    it "raises on endless range" do
      expect_raises(ArgumentError, "Can't calculate size of an open range") do
        (3..(true ? nil : 1)).size
      end
    end
  end

  it "clones" do
    range = [1]..[2]
    clone = range.clone
    clone.should eq(range)
    clone.begin.should_not be(range.begin)
    clone.end.should_not be(range.end)
  end

  describe "===" do
    it "inclusive" do
      ((1..2) === 0).should be_false
      ((1..2) === 1).should be_true
      ((1..2) === 2).should be_true
      ((1..2) === 3).should be_false
    end

    it "exclusive" do
      ((1...2) === 0).should be_false
      ((1...2) === 1).should be_true
      ((1...2) === 2).should be_false
    end

    it "endless" do
      ((1...nil) === 0).should be_false
      ((1...nil) === 1).should be_true
      ((1...nil) === 2).should be_true
      ((1..nil) === 2).should be_true
    end

    it "beginless" do
      ((nil..3) === -1).should be_true
      ((nil..3) === 3).should be_true
      ((nil..3) === 4).should be_false
      ((nil...3) === 2).should be_true
      ((nil...3) === 3).should be_false
    end

    it "no limits" do
      ((nil..nil) === 1).should be_true
    end
  end
end<|MERGE_RESOLUTION|>--- conflicted
+++ resolved
@@ -385,7 +385,6 @@
     end
   end
 
-<<<<<<< HEAD
   describe "sample" do
     it "raises on open range" do
       expect_raises(ArgumentError, "Can't sample an open range") do
@@ -415,21 +414,10 @@
     end
   end
 
-  describe "step" do
-    it "does with inclusive range" do
-      a = 1..5
-      elems = [] of Int32
-      iter = a.step(2) do |x|
-        elems << x
-      end
-      elems.should eq([1, 3, 5])
-    end
-=======
   describe "#step" do
     it_iterates "inclusive default", [1, 2, 3, 4, 5], (1..5).step
     it_iterates "inclusive step", [1, 3, 5], (1..5).step(2)
     it_iterates "inclusive step over", [1, 3, 5], (1..6).step(2)
->>>>>>> ba1fd45f
 
     it_iterates "exclusive default", [1, 2, 3, 4], (1...5).step
     it_iterates "exclusive step", [1, 3], (1...5).step(2)
