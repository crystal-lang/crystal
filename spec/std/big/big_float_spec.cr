require "spec"
require "big"

private def it_converts_to_s(value : BigFloat, str, *, file = __FILE__, line = __LINE__)
  it "converts to #{str}", file: file, line: line do
    value.to_s.should eq(str), file: file, line: line
    str.to_big_f.should eq(value), file: file, line: line
  end
end

private def with_precision(precision)
  old_precision = BigFloat.default_precision
  BigFloat.default_precision = precision

  begin
    yield
  ensure
    BigFloat.default_precision = old_precision
  end
end

describe "BigFloat" do
  describe ".new" do
    string_of_integer_value = "123456789012345678901"
    string_of_integer_value_as_float = "1.23456789012345678901e+20"
    bigfloat_of_integer_value = BigFloat.new(string_of_integer_value)
    string_of_float_value = "1234567890.12345678901"
    bigfloat_of_float_value = BigFloat.new(string_of_float_value)

    it "new(String)" do
      bigfloat_of_integer_value.to_s.should eq(string_of_integer_value_as_float)
      bigfloat_of_float_value.to_s.should eq(string_of_float_value)
      BigFloat.new("+#{string_of_integer_value}").to_s.should eq(string_of_integer_value_as_float)
      BigFloat.new("-#{string_of_integer_value}").to_s.should eq("-#{string_of_integer_value_as_float}")
      BigFloat.new("123_456_789.123_456_789").to_s.should eq("123456789.123456789")
    end

    it "raises an ArgumentError unless string denotes valid float" do
      expect_raises(ArgumentError) { BigFloat.new("abc") }
      expect_raises(ArgumentError) { BigFloat.new("+") }
      expect_raises(ArgumentError) { BigFloat.new("") }
    end

    it "new(BigInt)" do
      bigfloat_on_bigint_value = BigFloat.new(BigInt.new(string_of_integer_value))
      bigfloat_on_bigint_value.should eq(bigfloat_of_integer_value)
      bigfloat_on_bigint_value.to_s.should eq(string_of_integer_value_as_float)
    end

    it "new(BigRational)" do
      bigfloat_on_bigrational_value = BigFloat.new(BigRational.new(1, 3))
      bigfloat_on_bigrational_value.should eq(BigFloat.new(1) / BigFloat.new(3))
    end

    it "new(BigFloat)" do
      BigFloat.new(bigfloat_of_integer_value).should eq(bigfloat_of_integer_value)
      BigFloat.new(bigfloat_of_float_value).should eq(bigfloat_of_float_value)
    end

    it "new(Int)" do
      BigFloat.new(1_u8).to_s.should eq("1.0")
      BigFloat.new(1_u16).to_s.should eq("1.0")
      BigFloat.new(1_u32).to_s.should eq("1.0")
      BigFloat.new(1_u64).to_s.should eq("1.0")
      BigFloat.new(1_i8).to_s.should eq("1.0")
      BigFloat.new(1_i16).to_s.should eq("1.0")
      BigFloat.new(1_i32).to_s.should eq("1.0")
      BigFloat.new(1_i64).to_s.should eq("1.0")
      BigFloat.new(-1_i8).to_s.should eq("-1.0")
      BigFloat.new(-1_i16).to_s.should eq("-1.0")
      BigFloat.new(-1_i32).to_s.should eq("-1.0")
      BigFloat.new(-1_i64).to_s.should eq("-1.0")

      BigFloat.new(255_u8).to_s.should eq("255.0")
      BigFloat.new(65535_u16).to_s.should eq("65535.0")
      BigFloat.new(4294967295_u32).to_s.should eq("4294967295.0")
      BigFloat.new(18446744073709551615_u64).to_s.should eq("1.8446744073709551615e+19")
      BigFloat.new(127_i8).to_s.should eq("127.0")
      BigFloat.new(32767_i16).to_s.should eq("32767.0")
      BigFloat.new(2147483647_i32).to_s.should eq("2147483647.0")
      BigFloat.new(9223372036854775807_i64).to_s.should eq("9.223372036854775807e+18")
      BigFloat.new(-128_i8).to_s.should eq("-128.0")
      BigFloat.new(-32768_i16).to_s.should eq("-32768.0")
      BigFloat.new(-2147483648_i32).to_s.should eq("-2147483648.0")
      BigFloat.new(-9223372036854775808_i64).to_s.should eq("-9.223372036854775808e+18")
    end
  end

  describe "unary #-" do
    it do
      bf = "0.12345".to_big_f
      (-bf).to_s.should eq("-0.12345")
    end

    it do
      bf = "61397953.0005354".to_big_f
      (-bf).to_s.should eq("-61397953.0005354")
    end

    it do
      bf = "395.009631567315769036".to_big_f
      (-bf).to_s.should eq("-395.009631567315769036")
    end
  end

  describe "#+" do
    it { ("1.0".to_big_f + "2.0".to_big_f).to_s.should eq("3.0") }
    it { ("0.04".to_big_f + "89.0001".to_big_f).to_s.should eq("89.0401") }
    it { ("-5.5".to_big_f + "5.5".to_big_f).to_s.should eq("0.0") }
    it { ("5.5".to_big_f + "-5.5".to_big_f).to_s.should eq("0.0") }
  end

  describe "#-" do
    it { ("1.0".to_big_f - "2.0".to_big_f).to_s.should eq("-1.0") }
    it { ("0.04".to_big_f - "89.0001".to_big_f).to_s.should eq("-88.9601") }
    it { ("-5.5".to_big_f - "5.5".to_big_f).to_s.should eq("-11.0") }
    it { ("5.5".to_big_f - "-5.5".to_big_f).to_s.should eq("11.0") }
  end

  describe "#*" do
    it { ("1.0".to_big_f * "2.0".to_big_f).to_s.should eq("2.0") }
    it { ("0.04".to_big_f * "89.0001".to_big_f).to_s.should eq("3.560004") }
    it { ("-5.5".to_big_f * "5.5".to_big_f).to_s.should eq("-30.25") }
    it { ("5.5".to_big_f * "-5.5".to_big_f).to_s.should eq("-30.25") }
  end

  describe "#/" do
    it { ("1.0".to_big_f / "2.0".to_big_f).to_s.should eq("0.5") }
    it { ("0.04".to_big_f / "89.0001".to_big_f).to_s.should eq("0.000449437697261014313467") }
    it { ("-5.5".to_big_f / "5.5".to_big_f).to_s.should eq("-1.0") }
    it { ("5.5".to_big_f / "-5.5".to_big_f).to_s.should eq("-1.0") }
    expect_raises(DivisionByZeroError) { 0.1.to_big_f / 0 }
    it { ("5.5".to_big_f / 16_u64).to_s.should eq("0.34375") }
    it { ("5.5".to_big_f / 16_u8).to_s.should eq("0.34375") }
  end

  describe "#//" do
    it { ("1.0".to_big_f // "2.0".to_big_f).to_s.should eq("0.0") }
    it { ("0.04".to_big_f // "89.0001".to_big_f).to_s.should eq("0.0") }
    it { ("-5.5".to_big_f // "5.5".to_big_f).to_s.should eq("-1.0") }
    it { ("5.5".to_big_f // "-5.5".to_big_f).to_s.should eq("-1.0") }
    expect_raises(DivisionByZeroError) { 0.1.to_big_f // 0 }
    it { ("5.5".to_big_f // 16_u64).to_s.should eq("0.0") }
    it { ("5.5".to_big_f // 16_u8).to_s.should eq("0.0") }

    it { ("-1".to_big_f // 2_u8).to_s.should eq("-1.0") }
  end

  describe "#**" do
    # TODO: investigate why in travis this gives ""1.79559999999999999991"
    # it { ("1.34".to_big_f ** 2).to_s.should eq("1.79559999999999999994") }
    it { ("-0.05".to_big_f ** 10).to_s.should eq("9.765625e-14") }
    it { (0.1234567890.to_big_f ** 3).to_s.should eq("0.00188167637178915473909") }
  end

  describe "#abs" do
    it { -5.to_big_f.abs.should eq(5) }
    it { 5.to_big_f.abs.should eq(5) }
    it { "-0.00001".to_big_f.abs.to_s.should eq("1.0e-5") }
    it { "0.00000000001".to_big_f.abs.to_s.should eq("1.0e-11") }
  end

  describe "#ceil" do
    it { 2.0.to_big_f.ceil.should eq(2) }
    it { 2.1.to_big_f.ceil.should eq(3) }
    it { 2.9.to_big_f.ceil.should eq(3) }
  end

  describe "#floor" do
    it { 2.1.to_big_f.floor.should eq(2) }
    it { 2.9.to_big_f.floor.should eq(2) }
    it { -2.9.to_big_f.floor.should eq(-3) }
  end

  describe "#trunc" do
    it { 2.1.to_big_f.trunc.should eq(2) }
    it { 2.9.to_big_f.trunc.should eq(2) }
    it { -2.9.to_big_f.trunc.should eq(-2) }
  end

  describe "#to_f" do
    it { 1.34.to_big_f.to_f.should eq(1.34) }
    it { 0.0001304.to_big_f.to_f.should eq(0.0001304) }
    it { 1.234567.to_big_f.to_f32.should eq(1.234567_f32) }
  end

  describe "#to_f!" do
    it { 1.34.to_big_f.to_f!.should eq(1.34) }
    it { 0.0001304.to_big_f.to_f!.should eq(0.0001304) }
    it { 1.234567.to_big_f.to_f32!.should eq(1.234567_f32) }
  end

  describe "#to_i" do
    it { 1.34.to_big_f.to_i.should eq(1) }
    it { 123.to_big_f.to_i.should eq(123) }
    it { -4321.to_big_f.to_i.should eq(-4321) }
  end

  describe "#to_i!" do
    it { 1.34.to_big_f.to_i!.should eq(1) }
    it { 123.to_big_f.to_i!.should eq(123) }
    it { -4321.to_big_f.to_i!.should eq(-4321) }
  end

  describe "#to_i64" do
    it { expect_raises(OverflowError) { (2.0 ** 63).to_big_f.to_i64 } }
    it { expect_raises(OverflowError) { (BigFloat.new(2.0 ** 63, precision: 128) - 0.9999).to_i64 } }
    it { expect_raises(OverflowError) { (-9.223372036854778e+18).to_big_f.to_i64 } } # (-(2.0 ** 63)).prev_float
  end

  describe "#to_i64!" do
    it "doesn't raise on overflow" do
      (2.0 ** 63).to_big_f.to_i64!
      (BigFloat.new(2.0 ** 63, precision: 128) - 0.9999).to_i64!
      (-9.223372036854778e+18).to_big_f.to_i64! # (-(2.0 ** 63)).prev_float
    end
  end

  describe "#to_u" do
    it { 1.34.to_big_f.to_u.should eq(1) }
    it { 123.to_big_f.to_u.should eq(123) }
    it { 4321.to_big_f.to_u.should eq(4321) }
    it do
      expect_raises(OverflowError) { -123.34.to_big_f.to_u }
    end
  end

  describe "#to_u!" do
    it { 1.34.to_big_f.to_u!.should eq(1) }
    it { 123.to_big_f.to_u!.should eq(123) }
    it { 4321.to_big_f.to_u!.should eq(4321) }
  end

<<<<<<< HEAD
  describe "to_s" do
    it_converts_to_s "0".to_big_f, "0.0"
    it_converts_to_s "-0".to_big_f, "0.0"
    it_converts_to_s "0.000001".to_big_f, "1.0e-6"
    it_converts_to_s "48600000".to_big_f, "48600000.0"
    it_converts_to_s "12345678.87654".to_big_f, "12345678.87654"
    it_converts_to_s "12345678.87654321".to_big_f, "12345678.87654321"
    it_converts_to_s "9.000000000000987".to_big_f, "9.000000000000987"
    it_converts_to_s "12345678901234567".to_big_f, "1.2345678901234567e+16"
    it_converts_to_s "1234567890123456789".to_big_f, "1.234567890123456789e+18"

    it_converts_to_s ".01".to_big_f, "0.01"
    it_converts_to_s "-.01".to_big_f, "-0.01"
    it_converts_to_s ".1".to_big_f, "0.1"
    it_converts_to_s "-.1".to_big_f, "-0.1"
    it_converts_to_s "1".to_big_f, "1.0"
    it_converts_to_s "-1".to_big_f, "-1.0"
    it_converts_to_s "10".to_big_f, "10.0"
    it_converts_to_s "100".to_big_f, "100.0"
    it_converts_to_s "150".to_big_f, "150.0"

    it_converts_to_s (3.0).to_big_f, "3.0"
    it_converts_to_s 3.to_big_f, "3.0"
    it_converts_to_s -3.to_big_f, "-3.0"

    it_converts_to_s "1.23e45".to_big_f, "1.23e+45"
    it_converts_to_s "1e-234".to_big_f, "1.0e-234"

    it_converts_to_s Float64::MAX.to_s.to_big_f, "1.7976931348623157e+308"
    it_converts_to_s Float64::MIN_POSITIVE.to_s.to_big_f, "2.2250738585072014e-308"

    # since Float64-to-BigFloat conversion is always exact, but rounding isn't
    # fully specified in GMP (both when converting to and from strings), we
    # cannot assume the round-trip property for Float64 fractions that cannot be
    # represented exactly
    it { (0.1).to_big_f.to_s.should eq("0.100000000000000005551") }
    it { Float64::MAX.to_big_f.to_s.should eq("1.79769313486231570815e+308") }
    it { Float64::MIN_POSITIVE.to_big_f.to_s.should eq("2.22507385850720138309e-308") }
=======
  describe "#to_u64" do
    it { expect_raises(OverflowError) { (2.0 ** 64).to_big_f.to_u64 } }
    it { expect_raises(OverflowError) { (-1).to_big_f.to_u64 } }
    it { expect_raises(OverflowError) { (-0.0001).to_big_f.to_u64 } }
  end

  describe "#to_u64!" do
    it "doesn't raise on overflow" do
      (2.0 ** 64).to_big_f.to_u64!
      (-1).to_big_f.to_u64!
      (-0.0001).to_big_f.to_u64!
    end
  end

  describe "#to_s" do
    it { "0".to_big_f.to_s.should eq("0.0") }
    it { "0.000001".to_big_f.to_s.should eq("0.000001") }
    it { "48600000".to_big_f.to_s.should eq("48600000.0") }
    it { "12345678.87654321".to_big_f.to_s.should eq("12345678.87654321") }
    it { "9.000000000000987".to_big_f.to_s.should eq("9.000000000000987") }
    it { "12345678901234567".to_big_f.to_s.should eq("12345678901234567.0") }
    it { "1234567890123456789".to_big_f.to_s.should eq("1234567890123456789.0") }

    it { ".01".to_big_f.to_s.should eq("0.01") }
    it { "-.01".to_big_f.to_s.should eq("-0.01") }
    it { ".1".to_big_f.to_s.should eq("0.1") }
    it { "-.1".to_big_f.to_s.should eq("-0.1") }
    it { "1".to_big_f.to_s.should eq("1.0") }
    it { "-1".to_big_f.to_s.should eq("-1.0") }
    it { "10".to_big_f.to_s.should eq("10.0") }
    it { "100".to_big_f.to_s.should eq("100.0") }
    it { "150".to_big_f.to_s.should eq("150.0") }

    it { (3.0).to_big_f.to_s.should eq("3.0") }
    it { 3.to_big_f.to_s.should eq("3.0") }
    it { -3.to_big_f.to_s.should eq("-3.0") }
>>>>>>> 13dd77ef
  end

  describe "#inspect" do
    it { "2.3".to_big_f.inspect.should eq("2.3") }
  end

  describe "#round" do
    describe "rounding modes" do
      it "to_zero" do
        -1.5.to_big_f.round(:to_zero).should eq -1.0.to_big_f
        -1.0.to_big_f.round(:to_zero).should eq -1.0.to_big_f
        -0.9.to_big_f.round(:to_zero).should eq 0.0.to_big_f
        -0.5.to_big_f.round(:to_zero).should eq 0.0.to_big_f
        -0.1.to_big_f.round(:to_zero).should eq 0.0.to_big_f
        0.0.to_big_f.round(:to_zero).should eq 0.0.to_big_f
        0.1.to_big_f.round(:to_zero).should eq 0.0.to_big_f
        0.5.to_big_f.round(:to_zero).should eq 0.0.to_big_f
        0.9.to_big_f.round(:to_zero).should eq 0.0.to_big_f
        1.0.to_big_f.round(:to_zero).should eq 1.0.to_big_f
        1.5.to_big_f.round(:to_zero).should eq 1.0.to_big_f

        with_precision(256) do
          "123456789123456789123.0".to_big_f.round(:to_zero).should eq "123456789123456789123.0".to_big_f
          "123456789123456789123.1".to_big_f.round(:to_zero).should eq "123456789123456789123.0".to_big_f
          "123456789123456789123.5".to_big_f.round(:to_zero).should eq "123456789123456789123.0".to_big_f
          "123456789123456789123.9".to_big_f.round(:to_zero).should eq "123456789123456789123.0".to_big_f
          "123456789123456789124.0".to_big_f.round(:to_zero).should eq "123456789123456789124.0".to_big_f
          "-123456789123456789123.0".to_big_f.round(:to_zero).should eq "-123456789123456789123.0".to_big_f
          "-123456789123456789123.1".to_big_f.round(:to_zero).should eq "-123456789123456789123.0".to_big_f
          "-123456789123456789123.5".to_big_f.round(:to_zero).should eq "-123456789123456789123.0".to_big_f
          "-123456789123456789123.9".to_big_f.round(:to_zero).should eq "-123456789123456789123.0".to_big_f
          "-123456789123456789124.0".to_big_f.round(:to_zero).should eq "-123456789123456789124.0".to_big_f
        end
      end

      it "to_positive" do
        -1.5.to_big_f.round(:to_positive).should eq -1.0.to_big_f
        -1.0.to_big_f.round(:to_positive).should eq -1.0.to_big_f
        -0.9.to_big_f.round(:to_positive).should eq 0.0.to_big_f
        -0.5.to_big_f.round(:to_positive).should eq 0.0.to_big_f
        -0.1.to_big_f.round(:to_positive).should eq 0.0.to_big_f
        0.0.to_big_f.round(:to_positive).should eq 0.0.to_big_f
        0.1.to_big_f.round(:to_positive).should eq 1.0.to_big_f
        0.5.to_big_f.round(:to_positive).should eq 1.0.to_big_f
        0.9.to_big_f.round(:to_positive).should eq 1.0.to_big_f
        1.0.to_big_f.round(:to_positive).should eq 1.0.to_big_f
        1.5.to_big_f.round(:to_positive).should eq 2.0.to_big_f

        with_precision(256) do
          "123456789123456789123.0".to_big_f.round(:to_positive).should eq "123456789123456789123.0".to_big_f
          "123456789123456789123.1".to_big_f.round(:to_positive).should eq "123456789123456789124.0".to_big_f
          "123456789123456789123.5".to_big_f.round(:to_positive).should eq "123456789123456789124.0".to_big_f
          "123456789123456789123.9".to_big_f.round(:to_positive).should eq "123456789123456789124.0".to_big_f
          "123456789123456789124.0".to_big_f.round(:to_positive).should eq "123456789123456789124.0".to_big_f
          "-123456789123456789123.0".to_big_f.round(:to_positive).should eq "-123456789123456789123.0".to_big_f
          "-123456789123456789123.1".to_big_f.round(:to_positive).should eq "-123456789123456789123.0".to_big_f
          "-123456789123456789123.5".to_big_f.round(:to_positive).should eq "-123456789123456789123.0".to_big_f
          "-123456789123456789123.9".to_big_f.round(:to_positive).should eq "-123456789123456789123.0".to_big_f
          "-123456789123456789124.0".to_big_f.round(:to_positive).should eq "-123456789123456789124.0".to_big_f
        end
      end

      it "to_negative" do
        -1.5.to_big_f.round(:to_negative).should eq -2.0.to_big_f
        -1.0.to_big_f.round(:to_negative).should eq -1.0.to_big_f
        -0.9.to_big_f.round(:to_negative).should eq -1.0.to_big_f
        -0.5.to_big_f.round(:to_negative).should eq -1.0.to_big_f
        -0.1.to_big_f.round(:to_negative).should eq -1.0.to_big_f
        0.0.to_big_f.round(:to_negative).should eq 0.0.to_big_f
        0.1.to_big_f.round(:to_negative).should eq 0.0.to_big_f
        0.5.to_big_f.round(:to_negative).should eq 0.0.to_big_f
        0.9.to_big_f.round(:to_negative).should eq 0.0.to_big_f
        1.0.to_big_f.round(:to_negative).should eq 1.0.to_big_f
        1.5.to_big_f.round(:to_negative).should eq 1.0.to_big_f

        with_precision(256) do
          "123456789123456789123.0".to_big_f.round(:to_negative).should eq "123456789123456789123.0".to_big_f
          "123456789123456789123.1".to_big_f.round(:to_negative).should eq "123456789123456789123.0".to_big_f
          "123456789123456789123.5".to_big_f.round(:to_negative).should eq "123456789123456789123.0".to_big_f
          "123456789123456789123.9".to_big_f.round(:to_negative).should eq "123456789123456789123.0".to_big_f
          "123456789123456789124.0".to_big_f.round(:to_negative).should eq "123456789123456789124.0".to_big_f
          "-123456789123456789123.0".to_big_f.round(:to_negative).should eq "-123456789123456789123.0".to_big_f
          "-123456789123456789123.1".to_big_f.round(:to_negative).should eq "-123456789123456789124.0".to_big_f
          "-123456789123456789123.5".to_big_f.round(:to_negative).should eq "-123456789123456789124.0".to_big_f
          "-123456789123456789123.9".to_big_f.round(:to_negative).should eq "-123456789123456789124.0".to_big_f
          "-123456789123456789124.0".to_big_f.round(:to_negative).should eq "-123456789123456789124.0".to_big_f
        end
      end

      it "ties_even" do
        -2.5.to_big_f.round(:ties_even).should eq -2.0.to_big_f
        -1.5.to_big_f.round(:ties_even).should eq -2.0.to_big_f
        -1.0.to_big_f.round(:ties_even).should eq -1.0.to_big_f
        -0.9.to_big_f.round(:ties_even).should eq -1.0.to_big_f
        -0.5.to_big_f.round(:ties_even).should eq 0.0.to_big_f
        -0.1.to_big_f.round(:ties_even).should eq 0.0.to_big_f
        0.0.to_big_f.round(:ties_even).should eq 0.0.to_big_f
        0.1.to_big_f.round(:ties_even).should eq 0.0.to_big_f
        0.5.to_big_f.round(:ties_even).should eq 0.0.to_big_f
        0.9.to_big_f.round(:ties_even).should eq 1.0.to_big_f
        1.0.to_big_f.round(:ties_even).should eq 1.0.to_big_f
        1.5.to_big_f.round(:ties_even).should eq 2.0.to_big_f
        2.5.to_big_f.round(:ties_even).should eq 2.0.to_big_f

        with_precision(256) do
          "123456789123456789123.0".to_big_f.round(:ties_even).should eq "123456789123456789123.0".to_big_f
          "123456789123456789123.1".to_big_f.round(:ties_even).should eq "123456789123456789123.0".to_big_f
          "123456789123456789123.5".to_big_f.round(:ties_even).should eq "123456789123456789124.0".to_big_f
          "123456789123456789123.9".to_big_f.round(:ties_even).should eq "123456789123456789124.0".to_big_f
          "123456789123456789124.0".to_big_f.round(:ties_even).should eq "123456789123456789124.0".to_big_f
          "123456789123456789124.5".to_big_f.round(:ties_even).should eq "123456789123456789124.0".to_big_f
          "-123456789123456789123.0".to_big_f.round(:ties_even).should eq "-123456789123456789123.0".to_big_f
          "-123456789123456789123.1".to_big_f.round(:ties_even).should eq "-123456789123456789123.0".to_big_f
          "-123456789123456789123.5".to_big_f.round(:ties_even).should eq "-123456789123456789124.0".to_big_f
          "-123456789123456789123.9".to_big_f.round(:ties_even).should eq "-123456789123456789124.0".to_big_f
          "-123456789123456789124.0".to_big_f.round(:ties_even).should eq "-123456789123456789124.0".to_big_f
          "-123456789123456789124.5".to_big_f.round(:ties_even).should eq "-123456789123456789124.0".to_big_f
        end
      end

      it "ties_away" do
        -2.5.to_big_f.round(:ties_away).should eq -3.0.to_big_f
        -1.5.to_big_f.round(:ties_away).should eq -2.0.to_big_f
        -1.0.to_big_f.round(:ties_away).should eq -1.0.to_big_f
        -0.9.to_big_f.round(:ties_away).should eq -1.0.to_big_f
        -0.5.to_big_f.round(:ties_away).should eq -1.0.to_big_f
        -0.1.to_big_f.round(:ties_away).should eq 0.0.to_big_f
        0.0.to_big_f.round(:ties_away).should eq 0.0.to_big_f
        0.1.to_big_f.round(:ties_away).should eq 0.0.to_big_f
        0.5.to_big_f.round(:ties_away).should eq 1.0.to_big_f
        0.9.to_big_f.round(:ties_away).should eq 1.0.to_big_f
        1.0.to_big_f.round(:ties_away).should eq 1.0.to_big_f
        1.5.to_big_f.round(:ties_away).should eq 2.0.to_big_f
        2.5.to_big_f.round(:ties_away).should eq 3.0.to_big_f

        with_precision(256) do
          "123456789123456789123.0".to_big_f.round(:ties_away).should eq "123456789123456789123.0".to_big_f
          "123456789123456789123.1".to_big_f.round(:ties_away).should eq "123456789123456789123.0".to_big_f
          "123456789123456789123.5".to_big_f.round(:ties_away).should eq "123456789123456789124.0".to_big_f
          "123456789123456789123.9".to_big_f.round(:ties_away).should eq "123456789123456789124.0".to_big_f
          "123456789123456789124.0".to_big_f.round(:ties_away).should eq "123456789123456789124.0".to_big_f
          "123456789123456789124.5".to_big_f.round(:ties_away).should eq "123456789123456789125.0".to_big_f
          "-123456789123456789123.0".to_big_f.round(:ties_away).should eq "-123456789123456789123.0".to_big_f
          "-123456789123456789123.1".to_big_f.round(:ties_away).should eq "-123456789123456789123.0".to_big_f
          "-123456789123456789123.5".to_big_f.round(:ties_away).should eq "-123456789123456789124.0".to_big_f
          "-123456789123456789123.9".to_big_f.round(:ties_away).should eq "-123456789123456789124.0".to_big_f
          "-123456789123456789124.0".to_big_f.round(:ties_away).should eq "-123456789123456789124.0".to_big_f
          "-123456789123456789124.5".to_big_f.round(:ties_away).should eq "-123456789123456789125.0".to_big_f
        end
      end

      it "default (=ties_even)" do
        -2.5.to_big_f.round.should eq -2.0.to_big_f
        -1.5.to_big_f.round.should eq -2.0.to_big_f
        -1.0.to_big_f.round.should eq -1.0.to_big_f
        -0.9.to_big_f.round.should eq -1.0.to_big_f
        -0.5.to_big_f.round.should eq 0.0.to_big_f
        -0.1.to_big_f.round.should eq 0.0.to_big_f
        0.0.to_big_f.round.should eq 0.0.to_big_f
        0.1.to_big_f.round.should eq 0.0.to_big_f
        0.5.to_big_f.round.should eq 0.0.to_big_f
        0.9.to_big_f.round.should eq 1.0.to_big_f
        1.0.to_big_f.round.should eq 1.0.to_big_f
        1.5.to_big_f.round.should eq 2.0.to_big_f
        2.5.to_big_f.round.should eq 2.0.to_big_f

        with_precision(256) do
          "123456789123456789123.0".to_big_f.round.should eq "123456789123456789123.0".to_big_f
          "123456789123456789123.1".to_big_f.round.should eq "123456789123456789123.0".to_big_f
          "123456789123456789123.5".to_big_f.round.should eq "123456789123456789124.0".to_big_f
          "123456789123456789123.9".to_big_f.round.should eq "123456789123456789124.0".to_big_f
          "123456789123456789124.0".to_big_f.round.should eq "123456789123456789124.0".to_big_f
          "123456789123456789124.5".to_big_f.round.should eq "123456789123456789124.0".to_big_f
          "-123456789123456789123.0".to_big_f.round.should eq "-123456789123456789123.0".to_big_f
          "-123456789123456789123.1".to_big_f.round.should eq "-123456789123456789123.0".to_big_f
          "-123456789123456789123.5".to_big_f.round.should eq "-123456789123456789124.0".to_big_f
          "-123456789123456789123.9".to_big_f.round.should eq "-123456789123456789124.0".to_big_f
          "-123456789123456789124.0".to_big_f.round.should eq "-123456789123456789124.0".to_big_f
          "-123456789123456789124.5".to_big_f.round.should eq "-123456789123456789124.0".to_big_f
        end
      end
    end
  end

  it "#hash" do
    b = 123.to_big_f
    b.hash.should eq(b.to_f64.hash)
  end

  it "clones" do
    x = 1.to_big_f
    x.clone.should eq(x)
  end
end

describe "BigFloat Math" do
  it ".frexp" do
    Math.frexp(0.2.to_big_f).should eq({0.8, -2})
  end

  it ".sqrt" do
    Math.sqrt(BigFloat.new("1" + "0"*48)).should eq(BigFloat.new("1" + "0"*24))
  end
end<|MERGE_RESOLUTION|>--- conflicted
+++ resolved
@@ -231,7 +231,20 @@
     it { 4321.to_big_f.to_u!.should eq(4321) }
   end
 
-<<<<<<< HEAD
+  describe "#to_u64" do
+    it { expect_raises(OverflowError) { (2.0 ** 64).to_big_f.to_u64 } }
+    it { expect_raises(OverflowError) { (-1).to_big_f.to_u64 } }
+    it { expect_raises(OverflowError) { (-0.0001).to_big_f.to_u64 } }
+  end
+
+  describe "#to_u64!" do
+    it "doesn't raise on overflow" do
+      (2.0 ** 64).to_big_f.to_u64!
+      (-1).to_big_f.to_u64!
+      (-0.0001).to_big_f.to_u64!
+    end
+  end
+
   describe "to_s" do
     it_converts_to_s "0".to_big_f, "0.0"
     it_converts_to_s "-0".to_big_f, "0.0"
@@ -263,51 +276,12 @@
     it_converts_to_s Float64::MAX.to_s.to_big_f, "1.7976931348623157e+308"
     it_converts_to_s Float64::MIN_POSITIVE.to_s.to_big_f, "2.2250738585072014e-308"
 
-    # since Float64-to-BigFloat conversion is always exact, but rounding isn't
-    # fully specified in GMP (both when converting to and from strings), we
-    # cannot assume the round-trip property for Float64 fractions that cannot be
-    # represented exactly
+    # since Float64-to-BigFloat conversion is always exact, but GMP floats have
+    # a *minimum* precision equal to the machine word size, we cannot assume the
+    # shortest round-trip property for Float64s converted this way
     it { (0.1).to_big_f.to_s.should eq("0.100000000000000005551") }
     it { Float64::MAX.to_big_f.to_s.should eq("1.79769313486231570815e+308") }
     it { Float64::MIN_POSITIVE.to_big_f.to_s.should eq("2.22507385850720138309e-308") }
-=======
-  describe "#to_u64" do
-    it { expect_raises(OverflowError) { (2.0 ** 64).to_big_f.to_u64 } }
-    it { expect_raises(OverflowError) { (-1).to_big_f.to_u64 } }
-    it { expect_raises(OverflowError) { (-0.0001).to_big_f.to_u64 } }
-  end
-
-  describe "#to_u64!" do
-    it "doesn't raise on overflow" do
-      (2.0 ** 64).to_big_f.to_u64!
-      (-1).to_big_f.to_u64!
-      (-0.0001).to_big_f.to_u64!
-    end
-  end
-
-  describe "#to_s" do
-    it { "0".to_big_f.to_s.should eq("0.0") }
-    it { "0.000001".to_big_f.to_s.should eq("0.000001") }
-    it { "48600000".to_big_f.to_s.should eq("48600000.0") }
-    it { "12345678.87654321".to_big_f.to_s.should eq("12345678.87654321") }
-    it { "9.000000000000987".to_big_f.to_s.should eq("9.000000000000987") }
-    it { "12345678901234567".to_big_f.to_s.should eq("12345678901234567.0") }
-    it { "1234567890123456789".to_big_f.to_s.should eq("1234567890123456789.0") }
-
-    it { ".01".to_big_f.to_s.should eq("0.01") }
-    it { "-.01".to_big_f.to_s.should eq("-0.01") }
-    it { ".1".to_big_f.to_s.should eq("0.1") }
-    it { "-.1".to_big_f.to_s.should eq("-0.1") }
-    it { "1".to_big_f.to_s.should eq("1.0") }
-    it { "-1".to_big_f.to_s.should eq("-1.0") }
-    it { "10".to_big_f.to_s.should eq("10.0") }
-    it { "100".to_big_f.to_s.should eq("100.0") }
-    it { "150".to_big_f.to_s.should eq("150.0") }
-
-    it { (3.0).to_big_f.to_s.should eq("3.0") }
-    it { 3.to_big_f.to_s.should eq("3.0") }
-    it { -3.to_big_f.to_s.should eq("-3.0") }
->>>>>>> 13dd77ef
   end
 
   describe "#inspect" do
