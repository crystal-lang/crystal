--- conflicted
+++ resolved
@@ -314,18 +314,11 @@
   end
 
   it "converts to string" do
-<<<<<<< HEAD
     BigDecimal.new.to_s.should eq "0.0"
     BigDecimal.new(0).to_s.should eq "0.0"
     BigDecimal.new(1).to_s.should eq "1.0"
     BigDecimal.new(-1).to_s.should eq "-1.0"
-=======
-    BigDecimal.new.to_s.should eq "0"
-    BigDecimal.new(0).to_s.should eq "0"
-    BigDecimal.new(1).to_s.should eq "1"
-    BigDecimal.new(-1).to_s.should eq "-1"
     BigDecimal.new("8.5").to_s.should eq "8.5"
->>>>>>> 57afad57
     BigDecimal.new("-0.35").to_s.should eq "-0.35"
     BigDecimal.new("-.35").to_s.should eq "-0.35"
     BigDecimal.new("0.01").to_s.should eq "0.01"
