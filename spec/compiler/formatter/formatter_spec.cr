--- conflicted
+++ resolved
@@ -342,14 +342,11 @@
     assert_format "#{keyword}  1", "#{keyword} 1"
     assert_format "#{keyword}( 1 , 2 )", "#{keyword}(1, 2)"
     assert_format "#{keyword}  1 ,  2", "#{keyword} 1, 2"
-<<<<<<< HEAD
-    assert_format "#{keyword} { 1 ,  2 }", "#{keyword} {1, 2}" unless keyword == "yield"
     assert_format "#{keyword}  *1", "#{keyword} *1"
     assert_format "#{keyword}  1  , *2", "#{keyword} 1, *2"
     assert_format "#{keyword}  *1  ,2", "#{keyword} *1, 2"
     assert_format "#{keyword}  *1  , *2", "#{keyword} *1, *2"
     assert_format "#{keyword}( *1  , *2 )", "#{keyword}(*1, *2)"
-=======
 
     unless keyword == "yield"
       assert_format "#{keyword} { 1 ,  2 }", "#{keyword} {1, 2}"
@@ -359,7 +356,6 @@
       assert_format "#{keyword} { {1, 2}, {3, 4} }"
       assert_format "#{keyword} { {1, 2}, {3, 4} }, 5"
     end
->>>>>>> 43486b32
   end
 
   assert_format "yield 1\n2", "yield 1\n2"
