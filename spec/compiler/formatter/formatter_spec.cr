--- conflicted
+++ resolved
@@ -1339,16 +1339,14 @@
   assert_format "foo(\n  <<-HERE,\n  hello\n  HERE\n  foo: 1,\n)"
   assert_format "foo(\n  <<-HERE,\n  hello\n  HERE\n  # foo\n  foo: 1,\n)"
 
-<<<<<<< HEAD
   # #7614
   assert_format "@[ Foo ]\ndef foo\nend", "@[Foo]\ndef foo\nend"
   assert_format "@[ Foo(foo: 1) ]\ndef foo\nend", "@[Foo(foo: 1)]\ndef foo\nend"
   assert_format "@[Foo(\n  foo: 1\n)]\ndef foo\nend"
   assert_format "@[Foo(\n  foo: 1,\n)]\ndef foo\nend"
-=======
+
   # #7550
   assert_format "foo\n  .bar(\n    1\n  )"
   assert_format "foo\n  .bar\n  .baz(\n    1\n  )"
   assert_format "foo.bar\n  .baz(\n    1\n  )"
->>>>>>> 23f1d6f9
 end