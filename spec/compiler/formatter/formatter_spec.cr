require "spec"
require "../../../src/compiler/crystal/formatter"

private def assert_format(input, output = input, strict = false, file = __FILE__, line = __LINE__)
  it "formats #{input.inspect}", file, line do
    output = "#{output}\n" unless strict
    result = Crystal.format(input)
    unless result == output
      message = <<-ERROR
        Expected

        ~~~
        #{input}
        ~~~

        to format to:

        ~~~
        #{output}
        ~~~

        but got:

        ~~~
        #{result}
        ~~~

          assert_format #{input.inspect}, #{result.chomp.inspect}
        ERROR

      fail message, file: file, line: line
    end

    # Check idempotency
    result2 = Crystal.format(result)
    unless result == result2
      fail "Idempotency failed:\nBefore: #{result.inspect}\nAfter:  #{result2.inspect}", file: file, line: line
    end
  end
end

describe Crystal::Formatter do
  assert_format "", "", strict: true

  assert_format "nil"

  assert_format "true"
  assert_format "false"

  assert_format "'\\n'"
  assert_format "'a'"
  assert_format "'\\u{0123}'"

  assert_format ":foo"
  assert_format ":\"foo\""

  assert_format "()"
  assert_format "(())"

  assert_format "1"
  assert_format "1   ;    2", "1; 2"
  assert_format "1   ;\n    2", "1\n2"
  assert_format "1\n\n2", "1\n\n2"
  assert_format "1\n\n\n2", "1\n\n2"
  assert_format "1_234", "1_234"
  assert_format "0x1234_u32", "0x1234_u32"
  assert_format "0_u64", "0_u64"
  assert_format "0u64", "0u64"
  assert_format "0i64", "0i64"

  assert_format "   1", "1"
  assert_format "\n\n1", "1"
  assert_format "\n# hello\n1", "# hello\n1"
  assert_format "\n# hello\n\n1", "# hello\n\n1"
  assert_format "\n# hello\n\n\n1", "# hello\n\n1"
  assert_format "\n   # hello\n\n1", "# hello\n\n1"

  assert_format %("hello")
  assert_format %(%(hello))
  assert_format %(%<hello>)
  assert_format %(%[hello])
  assert_format %(%{hello})
  assert_format %("hel\\nlo")
  assert_format %("hel\nlo")

  assert_format "[] of Foo"
  assert_format "[\n]   of   \n   Foo  ", "[] of Foo"
  assert_format "[1, 2, 3]"
  assert_format "[1, 2, 3] of Foo"
  assert_format "  [   1  ,    2  ,    3  ]  ", "[1, 2, 3]"
  assert_format "[1, 2, 3,  ]", "[1, 2, 3]"
  assert_format "[1,\n2,\n3]", "[1,\n 2,\n 3]"
  assert_format "[1,\n2,\n3\n]", "[1,\n 2,\n 3,\n]"
  assert_format "[\n1,\n2,\n3]", "[\n  1,\n  2,\n  3,\n]"
  assert_format "[\n  [\n    1,\n  ], [\n    2,\n  ], [\n    3,\n  ],\n]"
  assert_format "[\n  {\n    1 => 2,\n  }, {\n    3 => 4,\n  }, {\n    5 => 6,\n  },\n]"
  assert_format "if 1\n[   1  ,    2  ,    3  ]\nend", "if 1\n  [1, 2, 3]\nend"
  assert_format "    [   1,   \n   2   ,   \n   3   ]   ", "[1,\n 2,\n 3]"
  assert_format "Set { 1 , 2 }", "Set{1, 2}"
  assert_format "[\n1,\n\n2]", "[\n  1,\n\n  2,\n]"
  assert_format "[ # foo\n  1,\n]"
  assert_format "Set{ # foo\n  1,\n}"
  assert_format "begin\n  array[\n    0 # Zero\n  ]\nend"
  assert_format "begin\n  array[\n    0, # Zero\n  ]\nend"

  assert_format "{1, 2, 3}"
  assert_format "{ {1, 2, 3} }"
  assert_format "{ {1 => 2} }"
  assert_format "{ {1, 2, 3} => 4 }"
  assert_format "{ {foo: 2} }"
  assert_format "{ # foo\n  1,\n}"

  assert_format "{ * 1 * 2,\n*\n3, 4 }", "{*1 * 2,\n *3, 4}"
  assert_format "[ * [ * [ 1 ] ], *    \n[ 2] ]", "[*[*[1]], *[2]]"

  assert_format "{  } of  A   =>   B", "{} of A => B"
  assert_format "{ 1   =>   2 }", "{1 => 2}"
  assert_format "{ 1   =>   2 ,   3  =>  4 }", "{1 => 2, 3 => 4}"
  assert_format "{ 1   =>   2 ,\n   3  =>  4 }", "{1 => 2,\n 3 => 4}"
  assert_format "{\n1   =>   2 ,\n   3  =>  4 }", "{\n  1 => 2,\n  3 => 4,\n}"
  assert_format "{ foo:  1 }", "{foo: 1}"
  assert_format "{ \"foo\":  1 }", "{\"foo\": 1}"
  assert_format "{ \"foo\" =>  1 }", "{\"foo\" => 1}"
  assert_format "{ 1   =>   2 ,\n\n   3  =>  4 }", "{1 => 2,\n\n 3 => 4}"
  assert_format "foo({\nbar: 1,\n})", "foo({\n  bar: 1,\n})"
  assert_format "{ # foo\n  1 => 2,\n}"

  assert_format "Foo"
  assert_format "Foo:: Bar", "Foo::Bar"
  assert_format "Foo:: Bar", "Foo::Bar"
  assert_format "::Foo:: Bar", "::Foo::Bar"
  assert_format "Foo( A , 1 )", "Foo(A, 1)"
  assert_format "Foo( x:  Int32  )", "Foo(x: Int32)"
  assert_format "Foo( x:  Int32  ,  y: Float64 )", "Foo(x: Int32, y: Float64)"
  assert_format "Foo(  * T, { * A  ,*\n  B } )", "Foo(*T, {*A, *B})"

  assert_format "NamedTuple(a: Int32,)", "NamedTuple(a: Int32)"
  assert_format "NamedTuple(\n  a: Int32,\n)"
  assert_format "NamedTuple(\n  a: Int32,)", "NamedTuple(\n  a: Int32,\n)"
  assert_format "class Foo\n  NamedTuple(\n    a: Int32,\n  )\nend"

  assert_format "::Tuple(T)"
  assert_format "::NamedTuple(T)"
  assert_format "::Pointer(T)"
  assert_format "::StaticArray(T)"

  %w(if unless).each do |keyword|
    assert_format "#{keyword} a\n2\nend", "#{keyword} a\n  2\nend"
    assert_format "#{keyword} a\n2\n3\nend", "#{keyword} a\n  2\n  3\nend"
    assert_format "#{keyword} a\n2\nelse\nend", "#{keyword} a\n  2\nelse\nend"
    assert_format "#{keyword} a\nelse\n2\nend", "#{keyword} a\nelse\n  2\nend"
    assert_format "#{keyword} a\n2\nelse\n3\nend", "#{keyword} a\n  2\nelse\n  3\nend"
    assert_format "#{keyword} a\n2\n3\nelse\n4\n5\nend", "#{keyword} a\n  2\n  3\nelse\n  4\n  5\nend"
    assert_format "#{keyword} a\n#{keyword} b\n3\nelse\n4\nend\nend", "#{keyword} a\n  #{keyword} b\n    3\n  else\n    4\n  end\nend"
    assert_format "#{keyword} a\n#{keyword} b\nelse\n4\nend\nend", "#{keyword} a\n  #{keyword} b\n  else\n    4\n  end\nend"
    assert_format "#{keyword} a\n    # hello\n 2\nend", "#{keyword} a\n  # hello\n  2\nend"
    assert_format "#{keyword} a\n2; 3\nelse\n3\nend", "#{keyword} a\n  2; 3\nelse\n  3\nend"
  end

  assert_format "if 1\n2\nelsif\n3\n4\nend", "if 1\n  2\nelsif 3\n  4\nend"
  assert_format "if 1\n2\nelsif\n3\n4\nelsif 5\n6\nend", "if 1\n  2\nelsif 3\n  4\nelsif 5\n  6\nend"
  assert_format "if 1\n2\nelsif\n3\n4\nelse\n6\nend", "if 1\n  2\nelsif 3\n  4\nelse\n  6\nend"

  assert_format "{% if 1 %}\n  2\n{% end %}\ndef foo\nend"

  assert_format "if 1\n2\nend\nif 3\nend", "if 1\n  2\nend\nif 3\nend"
  assert_format "if 1\nelse\n2\nend\n3", "if 1\nelse\n  2\nend\n3"

  assert_format "1 ? 2 : 3"
  assert_format "1 ?\n  2    :   \n 3", "1 ? 2 : 3"

  assert_format "1   if   2", "1 if 2"
  assert_format "1   unless   2", "1 unless 2"

  assert_format "[] of Int32\n1"

  assert_format "(1)"
  assert_format "  (  1;  2;   3  )  ", "(1; 2; 3)"
  assert_format "(\n  a = 1\n  a\n)"
  assert_format "begin; 1; end", "begin\n  1\nend"
  assert_format "begin\n1\n2\n3\nend", "begin\n  1\n  2\n  3\nend"
  assert_format "begin\n1 ? 2 : 3\nend", "begin\n  1 ? 2 : 3\nend"
  assert_format "begin\n  begin\n\n  end\nend"
  assert_format "begin\n  ()\nend"

  assert_format "def   foo  \n  end", "def foo\nend"
  assert_format "def foo\n1\nend", "def foo\n  1\nend"
  assert_format "def foo\n\n1\n\nend", "def foo\n  1\nend"
  assert_format "def foo()\n1\nend", "def foo\n  1\nend"
  assert_format "def foo   (   )   \n1\nend", "def foo\n  1\nend"
  assert_format "def self . foo\nend", "def self.foo\nend"
  assert_format "def   foo (  x )  \n  end", "def foo(x)\nend"
  assert_format "def   foo (  x , y )  \n  end", "def foo(x, y)\nend"
  assert_format "def   foo (  x , y , )  \n  end", "def foo(x, y)\nend"
  assert_format "def   foo (  x , y ,\n)  \n  end", "def foo(x, y)\nend"
  assert_format "def   foo (  x ,\n y )  \n  end", "def foo(x,\n        y)\nend"
  assert_format "def   foo (\nx ,\n y )  \n  end", "def foo(\n  x,\n  y\n)\nend"
  assert_format "class Foo\ndef   foo (\nx ,\n y )  \n  end\nend", "class Foo\n  def foo(\n    x,\n    y\n  )\n  end\nend"
  assert_format "def   foo (  @x)  \n  end", "def foo(@x)\nend"
  assert_format "def   foo (  @x, @y)  \n  end", "def foo(@x, @y)\nend"
  assert_format "def   foo (  @@x)  \n  end", "def foo(@@x)\nend"
  assert_format "def   foo (  &@block)  \n  end", "def foo(&@block)\nend"
  assert_format "def   foo (  @select)  \n  end", "def foo(@select)\nend"
  assert_format "def   foo (  @@select)  \n  end", "def foo(@@select)\nend"
  assert_format "def foo(a, &@b)\nend"
  assert_format "def   foo (  x  =   1 )  \n  end", "def foo(x = 1)\nend"
  assert_format "def   foo (  x  :  Int32 )  \n  end", "def foo(x : Int32)\nend"
  assert_format "def   foo (  x  :  self )  \n  end", "def foo(x : self)\nend"
  assert_format "def   foo (  x  :  Foo.class )  \n  end", "def foo(x : Foo.class)\nend"
  assert_format "def   foo (  x  :   Int32  =  1 )  \n  end", "def foo(x : Int32 = 1)\nend"
  assert_format "abstract  def   foo  \n  1", "abstract def foo\n\n1"
  assert_format "def foo( & block )\nend", "def foo(&block)\nend"
  assert_format "def foo( & )\nend", "def foo(&)\nend"
  assert_format "def foo( & \n )\nend", "def foo(&)\nend"
  assert_format "def foo( x , & block )\nend", "def foo(x, &block)\nend"
  assert_format "def foo( x , & block  : Int32 )\nend", "def foo(x, &block : Int32)\nend"
  assert_format "def foo( x , & block  : Int32 ->)\nend", "def foo(x, &block : Int32 ->)\nend"
  assert_format "def foo( x , & block  : Int32->Float64)\nend", "def foo(x, &block : Int32 -> Float64)\nend"
  assert_format "def foo( x , & block  :   ->)\nend", "def foo(x, &block : ->)\nend"
  assert_format "def foo( x , & : Int32 )\nend", "def foo(x, & : Int32)\nend"
  assert_format "def foo( x , * y )\nend", "def foo(x, *y)\nend"
  assert_format "class Bar\nprotected def foo(x)\na=b(c)\nend\nend", "class Bar\n  protected def foo(x)\n    a = b(c)\n  end\nend"
  assert_format "def foo=(x)\nend"
  assert_format "def +(x)\nend"
  assert_format "def   foo  :  Int32 \n  end", "def foo : Int32\nend"
  assert_format "def   foo ( x )  :  Int32 \n  end", "def foo(x) : Int32\nend"
  assert_format "def %(x)\n  1\nend"
  assert_format "def //(x)\n  1\nend"
  assert_format "def `(x)\n  1\nend"
  assert_format "def /(x)\n  1\nend"
  assert_format "def foo(x : X)  forall   X ,   Y; end", "def foo(x : X) forall X, Y; end"
  assert_format "def foo(x)\n  self // x\nend"
  assert_format "def foo(x)\n  case self // x\n  when 2\n    3\n  end\nend"
  assert_format "def foo(x)\n  case 1\n  when self // 2\n    3\n  end\nend"
  assert_format "def foo(x)\n  case //\n  when //\n    3\n  end\nend"
  assert_format "foo self // 1"
  assert_format "foo(self // 1)"
  assert_format "foo x, self // 1"
  assert_format "{x => self // 1}"
  assert_format "foo(//, //)"
  assert_format "foo(a: 1 // 2)"
  assert_format "foo(a: //)"
  assert_format "foo(a: //, b: //)"

  assert_format "def foo(a : T) forall T \n  #\nend", "def foo(a : T) forall T\n  #\nend"
  assert_format "def foo(a : T, b : U) forall T, U\n  #\nend", "def foo(a : T, b : U) forall T, U\n  #\nend"
  assert_format "def foo(a : T, b : U) forall T, U         #\n  #\nend", "def foo(a : T, b : U) forall T, U #\n  #\nend"
  assert_format "def foo(a : T) forall T\n  #\n\nend", "def foo(a : T) forall T\n  #\nend"
  assert_format "def foo(a : T) forall T\n  #\n\n\nend", "def foo(a : T) forall T\n  #\nend"
  assert_format "def foo\n  1\n  #\nrescue\nend"
  assert_format "def foo\n  1 #\nrescue\nend"
  assert_format "def foo\n  1 #\nrescue\nend"
  assert_format "def foo\n  1\n  #\n\n\nrescue\nend", "def foo\n  1\n  #\nrescue\nend"

  assert_format "loop do\n  1\nrescue\n  2\nend"
  assert_format "loop do\n  1\n  loop do\n    2\n  rescue\n    3\n  end\n  4\nend"

  assert_format "foo"
  assert_format "foo()"
  assert_format "foo(  )", "foo()"
  assert_format "foo  1", "foo 1"
  assert_format "foo  1  ,   2", "foo 1, 2"
  assert_format "foo(  1  ,   2 )", "foo(1, 2)"

  assert_format "foo . bar", "foo.bar"
  assert_format "foo . bar()", "foo.bar"
  assert_format "foo . bar( x , y )", "foo.bar(x, y)"
  assert_format "foo do  \n x \n end", "foo do\n  x\nend"
  assert_format "foo do  | x | \n x \n end", "foo do |x|\n  x\nend"
  assert_format "foo do  | x , y | \n x \n end", "foo do |x, y|\n  x\nend"
  assert_format "if 1\nfoo do  | x , y | \n x \n end\nend", "if 1\n  foo do |x, y|\n    x\n  end\nend"
  assert_format "foo do   # hello\nend", "foo do # hello\nend"
  assert_format "foo{}", "foo { }"
  assert_format "foo{|x| x}", "foo { |x| x }"
  assert_format "foo{|x|\n x}", "foo { |x|\n  x\n}"
  assert_format "foo   &.bar", "foo &.bar"
  assert_format "foo   &.bar( 1 , 2 )", "foo &.bar(1, 2)"
  assert_format "foo.bar  &.baz( 1 , 2 )", "foo.bar &.baz(1, 2)"
  assert_format "foo   &.bar", "foo &.bar"
  assert_format "foo   &.==(2)", "foo &.==(2)"
  assert_format "foo   &.>=(2)", "foo &.>=(2)"
  assert_format "join io, &.inspect"
  assert_format "foo . bar  =  1", "foo.bar = 1"
  assert_format "foo  x:  1", "foo x: 1"
  assert_format "foo  x:  1,  y:  2", "foo x: 1, y: 2"
  assert_format "foo a , b ,  x:  1", "foo a, b, x: 1"
  assert_format "foo a , *b", "foo a, *b"
  assert_format "foo a , **b", "foo a, **b"
  assert_format "foo   &bar", "foo &bar"
  assert_format "foo 1 ,  &bar", "foo 1, &bar"
  assert_format "foo(&.bar)"
  assert_format "foo.bar(&.baz)"
  assert_format "foo(1, &.bar)"
  assert_format "foo(1,\n  &.bar)"
  assert_format "foo(1, # foo\n  &.bar)"
  assert_format "::foo(1, 2)"
  assert_format "args.any? &.name.baz"
  assert_format "foo(\n  1, 2)", "foo(\n  1, 2)"
  assert_format "foo(\n1,\n 2  \n)", "foo(\n  1,\n  2\n)"
  assert_format "foo(\n1,\n\n 2  \n)", "foo(\n  1,\n\n  2\n)"
  assert_format "foo(\n  1,\n  # 2,\n  3,\n)"
  assert_format "foo(\n  1,\n  # 2,\n  # 3,\n)"
  assert_format "foo 1,\n2", "foo 1,\n  2"
  assert_format "foo 1, a: 1,\nb: 2,\nc: 3", "foo 1, a: 1,\n  b: 2,\n  c: 3"
  assert_format "foo 1,\na: 1,\nb: 2,\nc: 3", "foo 1,\n  a: 1,\n  b: 2,\n  c: 3"
  assert_format "foo bar:baz, qux:other", "foo bar: baz, qux: other"
  assert_format "foo(\n  1, 2, &block)", "foo(\n  1, 2, &block)"
  assert_format "foo(\n  1, 2,\n&block)", "foo(\n  1, 2,\n  &block)"
  assert_format "foo(\n  1,\n  2\n) do\n  1\nend"
  assert_format "foo 1, a: 1,\nb: 2,\nc: 3,\n&block", "foo 1, a: 1,\n  b: 2,\n  c: 3,\n  &block"
  assert_format "foo 1, do\n2\nend", "foo 1 do\n  2\nend"
  assert_format "a.b &.[c]?\n1"
  assert_format "a.b &.[c]\n1"
  assert_format "foo(1, 2,)", "foo(1, 2)"
  assert_format "foo(1, 2,\n)", "foo(1, 2)"
  assert_format "foo(1,\n2,\n)", "foo(1,\n  2,\n)"
  assert_format "foo(out x)", "foo(out x)"
  assert_format "foo(\n  1,\n  a: 1,\n  b: 2,\n)"
  assert_format "foo(1, ) { }", "foo(1) { }"
  assert_format "foo(1, ) do\nend", "foo(1) do\nend"
  assert_format "foo {;1}", "foo { 1 }"
  assert_format "foo {;;1}", "foo { 1 }"
  assert_format "foo.%(bar)"
  assert_format "foo.% bar"
  assert_format "foo.bar(&.%(baz))"
  assert_format "foo.bar(&.% baz)"

  assert_format "foo.bar\n.baz", "foo.bar\n  .baz"
  assert_format "foo.bar.baz\n.qux", "foo.bar.baz\n  .qux"
  assert_format "foo\n.bar\n.baz", "foo\n  .bar\n  .baz"

  assert_format "foo.\nbar", "foo\n  .bar"

  assert_format "foo   &.is_a?(T)", "foo &.is_a?(T)"
  assert_format "foo   &.responds_to?(:foo)", "foo &.responds_to?(:foo)"

  assert_format "foo(\n  1,\n  &.foo\n)"

  %w(return break next yield).each do |keyword|
    assert_format keyword
    assert_format "#{keyword}( 1 )", "#{keyword}(1)"
    assert_format "#{keyword}  1", "#{keyword} 1"
    assert_format "#{keyword}( 1 , 2 )", "#{keyword}(1, 2)"
    assert_format "#{keyword}  1 ,  2", "#{keyword} 1, 2"
    assert_format "#{keyword}  *1", "#{keyword} *1"
    assert_format "#{keyword}  1  , *2", "#{keyword} 1, *2"
    assert_format "#{keyword}  *1  ,2", "#{keyword} *1, 2"
    assert_format "#{keyword}  *1  , *2", "#{keyword} *1, *2"
    assert_format "#{keyword}( *1  , *2 )", "#{keyword}(*1, *2)"

    unless keyword == "yield"
      assert_format "#{keyword} { 1 ,  2 }", "#{keyword} {1, 2}"
      assert_format "#{keyword} {1, 2}, 3"
      assert_format "#{keyword} 1, {2, 3}"
      assert_format "#{keyword} {1, 2}, {3, 4}"
      assert_format "#{keyword} { {1, 2}, {3, 4} }"
      assert_format "#{keyword} { {1, 2}, {3, 4} }, 5"
    end
  end

  assert_format "yield 1\n2", "yield 1\n2"
  assert_format "yield 1 , \n2", "yield 1,\n  2"
  assert_format "yield(1 , \n2)", "yield(1,\n  2)"
  assert_format "yield(\n1 , \n2)", "yield(\n  1,\n  2)"

  assert_format "with foo yield bar"

  assert_format "1   +   2", "1 + 2"
  assert_format "1   &+   2", "1 &+ 2"
  assert_format "1   >   2", "1 > 2"
  assert_format "1   *   2", "1 * 2"
  assert_format "1*2", "1*2"
  assert_format "1/2", "1/2"
  assert_format "1 / 2", "1 / 2"
  assert_format "10/a", "10/a"
  assert_format "10 / a", "10 / a"
  assert_format "1 // 2", "1 // 2"
  assert_format "10//a", "10//a"
  assert_format "10 // a", "10 // a"
  assert_format "10**a", "10**a"
  assert_format "10 ** a", "10 ** a"
  assert_format %(" " * 2)
  assert_format "foo.bar / 2\n", "foo.bar / 2"

  assert_format "! 1", "!1"
  assert_format "- 1", "-1"
  assert_format "~ 1", "~1"
  assert_format "+ 1", "+1"
  assert_format "&- 1", "&-1"
  assert_format "&+ 1", "&+1"
  assert_format "a-1", "a - 1"
  assert_format "a+1", "a + 1"
  assert_format "a&-1", "a &- 1"
  assert_format "a&+1", "a &+ 1"
  assert_format "1 + \n2", "1 +\n  2"
  assert_format "1 +  # foo\n2", "1 + # foo\n  2"
  assert_format "a = 1 +  #    foo\n2", "a = 1 + #    foo\n    2"
  assert_format "1+2*3", "1 + 2*3"
  assert_format "1&+2&*3", "1 &+ 2 &* 3"

  assert_format "foo(1 + \n2)", "foo(1 +\n    2)"
  assert_format "foo(1 &+ \n2)", "foo(1 &+\n    2)"

  assert_format "foo(1 &- 2)"

  assert_format "foo[]", "foo[]"
  assert_format "foo[ 1 , 2 ]", "foo[1, 2]"
  assert_format "foo[ 1,  2 ]?", "foo[1, 2]?"
  assert_format "foo[] =1", "foo[] = 1"
  assert_format "foo[ 1 , 2 ]   =3", "foo[1, 2] = 3"

  assert_format "1  ||  2", "1 || 2"
  assert_format "a  ||  b", "a || b"
  assert_format "1  &&  2", "1 && 2"
  assert_format "1 &&\n2", "1 &&\n  2"
  assert_format "1 &&\n2 &&\n3", "1 &&\n  2 &&\n  3"
  assert_format "1 && # foo\n  2 &&\n  3"
  assert_format "if 0\n1 &&\n2 &&\n3\nend", "if 0\n  1 &&\n    2 &&\n    3\nend"
  assert_format "if 1 &&\n2 &&\n3\n4\nend", "if 1 &&\n   2 &&\n   3\n  4\nend"
  assert_format "if 1 &&\n   (2 || 3)\n  1\nelse\n  2\nend"
  assert_format "while 1 &&\n2 &&\n3\n4\nend", "while 1 &&\n      2 &&\n      3\n  4\nend"

  assert_format "def foo(x =  __FILE__ )\nend", "def foo(x = __FILE__)\nend"

  assert_format "a=1", "a = 1"

  assert_format "while 1\n2\nend", "while 1\n  2\nend"
  assert_format "until 1\n2\nend", "until 1\n  2\nend"

  assert_format "a = begin\n1\n2\nend", "a = begin\n  1\n  2\nend"
  assert_format "a = if 1\n2\n3\nend", "a = if 1\n      2\n      3\n    end"
  assert_format "a = if 1\n2\nelse\n3\nend", "a = if 1\n      2\n    else\n      3\n    end"
  assert_format "a = if 1\n2\nelsif 3\n4\nend", "a = if 1\n      2\n    elsif 3\n      4\n    end"
  assert_format "a = [\n1,\n2]", "a = [\n  1,\n  2,\n]"
  assert_format "a = while 1\n2\nend", "a = while 1\n  2\nend"
  assert_format "a = case 1\nwhen 2\n3\nend", "a = case 1\n    when 2\n      3\n    end"
  assert_format "a = case 1\nwhen 2\n3\nelse\n4\nend", "a = case 1\n    when 2\n      3\n    else\n      4\n    end"
  assert_format "a = \nif 1\n2\nend", "a =\n  if 1\n    2\n  end"
  assert_format "a, b = \nif 1\n2\nend", "a, b =\n  if 1\n    2\n  end"
  assert_format "a = b = 1\na, b =\n  b, a"

  assert_format %(require   "foo"), %(require "foo")

  assert_format "private   getter   foo", "private getter foo"

  assert_format %("foo \#{ 1  +  2 }"), %("foo \#{1 + 2}")
  assert_format %("foo \#{ 1 } \#{ __DIR__ }"), %("foo \#{1} \#{__DIR__}")
  assert_format %("foo \#{ __DIR__ }"), %("foo \#{__DIR__}")
  assert_format "__FILE__", "__FILE__"
  assert_format "__DIR__", "__DIR__"
  assert_format "__LINE__", "__LINE__"

  assert_format %q("\\\"\#\a\b\n\r\t\v\f\e")
  assert_format %q("\a\c\b\d"), %q("\ac\bd")
  assert_format %q("\\\"\#\a\b\n\r\t#{foo}\v\f\e")
  assert_format %q("\a\c#{foo}\b\d"), %q("\ac#{foo}\bd")

  assert_format %("\#{foo = 1\n}"), %("\#{foo = 1}")
  assert_format %("\#{\n  foo = 1\n}")
  assert_format %("\#{\n  foo = 1}"), %("\#{\n  foo = 1\n}")
  assert_format %("\#{ # foo\n  foo = 1\n}")
  assert_format %("\#{"foo"}")
  assert_format %("\#{"\#{foo}"}")
  assert_format %("foo\#{"bar"} Baz \#{"qux"} ")
  assert_format %("1\#{"4\#{"\#{"2"}"}3"}3\#{__DIR__}4\#{5}6")
  assert_format %("1\#{"\#{"2"}"}3\#{"4"}5")

  assert_format "%w(one   two  three)", "%w(one two three)"
  assert_format "%i(one   two  three)", "%i(one two three)"
  assert_format "%w{one(   two(  three)}", "%w{one( two( three)}"
  assert_format "%i{one(   two(  three)}", "%i{one( two( three)}"

  assert_format "/foo/"
  assert_format "/foo/imx"
  assert_format "/foo \#{ bar }/", "/foo \#{bar}/"
  assert_format "%r(foo \#{ bar })", "%r(foo \#{bar})"
  assert_format "foo(/ /)"
  assert_format "foo(1, / /)"
  assert_format "/ /"
  assert_format "begin\n  / /\nend"
  assert_format "a = / /"
  assert_format "1 == / /"
  assert_format "if / /\nend"
  assert_format "while / /\nend"
  assert_format "[/ /, / /]"
  assert_format "{/ / => / /, / / => / /}"
  assert_format "case / /\nwhen / /, /x/\n  / /\nend"
  assert_format "case / /\nwhen /x/, / /\n  / /\nend"
  assert_format "/\#{1}/imx"

  assert_format "`foo`"
  assert_format "`foo \#{ bar }`", "`foo \#{bar}`"
  assert_format "%x(foo \#{ bar })", "%x(foo \#{bar})"

  assert_format "module   Moo \n\n 1  \n\nend", "module Moo\n  1\nend"
  assert_format "class   Foo \n\n 1  \n\nend", "class Foo\n  1\nend"
  assert_format "struct   Foo \n\n 1  \n\nend", "struct Foo\n  1\nend"
  assert_format "class   Foo  < \n  Bar \n\n 1  \n\nend", "class Foo < Bar\n  1\nend"
  assert_format "module Moo ( T )\nend", "module Moo(T)\nend"
  assert_format "class Foo ( T )\nend", "class Foo(T)\nend"
  assert_format "class Foo ( *T, U )\nend", "class Foo(*T, U)\nend"
  assert_format "abstract  class Foo\nend", "abstract class Foo\nend"
  assert_format "class Foo;end", "class Foo; end"
  assert_format "class Foo; 1; end", "class Foo\n  1\nend"
  assert_format "module Foo;end", "module Foo; end"
  assert_format "module Foo; 1; end", "module Foo\n  1\nend"
  assert_format "module Foo ( U, *T ); 1; end", "module Foo(U, *T)\n  1\nend"
  assert_format "enum Foo;end", "enum Foo; end"
  assert_format "enum Foo; A = 1; end", "enum Foo\n  A = 1\nend"

  assert_format "@a", "@a"
  assert_format "@@a", "@@a"
  assert_format "$~", "$~"
  assert_format "$~.bar", "$~.bar"
  assert_format "$~ = 1", "$~ = 1"
  assert_format "$?", "$?"
  assert_format "$?.bar", "$?.bar"
  assert_format "$? = 1", "$? = 1"
  assert_format "$1", "$1"
  assert_format "$1.bar", "$1.bar"
  assert_format "$0", "$0"
  assert_format "$0.bar", "$0.bar"
  assert_format "$1?"

  assert_format "foo . is_a? ( Bar )", "foo.is_a?(Bar)"
  assert_format "foo . responds_to?( :bar )", "foo.responds_to?(:bar)"
  assert_format "foo . is_a? Bar", "foo.is_a? Bar"
  assert_format "foo . responds_to? :bar", "foo.responds_to? :bar"
  assert_format "foo.responds_to? :bar\n1"

  assert_format "include  Foo", "include Foo"
  assert_format "extend  Foo", "extend Foo"

  assert_format "x  :   Int32", "x : Int32"
  assert_format "x  :   Int32*", "x : Int32*"
  assert_format "x  :   Int32**", "x : Int32**"
  assert_format "x  :   A  |  B", "x : A | B"
  assert_format "x  :   A?", "x : A?"
  assert_format "x  :   Int32[ 8 ]", "x : Int32[8]"
  assert_format "x  :   (A | B)", "x : (A | B)"
  assert_format "x  :   (A -> B)", "x : (A -> B)"
  assert_format "x  :   (A -> )", "x : (A ->)"
  assert_format "x  :   (A -> B)?", "x : (A -> B)?"
  assert_format "x  :   {A, B}", "x : {A, B}"
  assert_format "x : { {A, B}, {C, D} }"
  assert_format "x : {A, B, }", "x : {A, B}"
  assert_format "class Foo\n@x  : Int32\nend", "class Foo\n  @x : Int32\nend"
  assert_format "class Foo\n@x  :  Int32\nend", "class Foo\n  @x : Int32\nend"
  assert_format "class Foo\nx = 1\nend", "class Foo\n  x = 1\nend"
  assert_format "x  =   uninitialized   Int32", "x = uninitialized Int32"
  assert_format "x  :   Int32  =   1", "x : Int32 = 1"

  assert_format "def foo\n@x  :  Int32\nend", "def foo\n  @x : Int32\nend"
  assert_format "def foo\n@x   =  uninitialized   Int32\nend", "def foo\n  @x = uninitialized Int32\nend"

  assert_format "x = 1\nx    +=   1", "x = 1\nx += 1"
  assert_format "x[ y ] += 1", "x[y] += 1"
  assert_format "@x   ||=   1", "@x ||= 1"
  assert_format "@x   &&=   1", "@x &&= 1"
  assert_format "@x[ 1 ]   ||=   2", "@x[1] ||= 2"
  assert_format "@x[ 1 ]   &&=   2", "@x[1] &&= 2"
  assert_format "@x[ 1 ]   +=   2", "@x[1] += 2"
  assert_format "foo.bar   +=   2", "foo.bar += 2"
  assert_format "a[b] ||= c"

  assert_format "case  1 \n when 2 \n 3 \n end", "case 1\nwhen 2\n  3\nend"
  assert_format "case  1 \n when 2 \n 3 \n else \n 4 \n end", "case 1\nwhen 2\n  3\nelse\n  4\nend"
  assert_format "case  1 \n when 2 , 3 \n 4 \n end", "case 1\nwhen 2, 3\n  4\nend"
  assert_format "case  1 \n when 2 ,\n 3 \n 4 \n end", "case 1\nwhen 2,\n     3\n  4\nend"
  assert_format "case  1 \n when 2 ; 3 \n end", "case 1\nwhen 2; 3\nend"
  assert_format "case  1 \n when 2 ;\n 3 \n end", "case 1\nwhen 2\n  3\nend"
  assert_format "case  1 \n when 2 ; 3 \n when 4 ; 5\nend", "case 1\nwhen 2; 3\nwhen 4; 5\nend"
  assert_format "case  1 \n when 2 then 3 \n end", "case 1\nwhen 2 then 3\nend"
  assert_format "case  1 \n when 2 then \n 3 \n end", "case 1\nwhen 2\n  3\nend"
  assert_format "case  1 \n when 2 \n 3 \n when 4 \n 5 \n end", "case 1\nwhen 2\n  3\nwhen 4\n  5\nend"
  assert_format "if 1\ncase 1\nwhen 2\n3\nend\nend", "if 1\n  case 1\n  when 2\n    3\n  end\nend"
  assert_format "case  1 \n when  .foo? \n 3 \n end", "case 1\nwhen .foo?\n  3\nend"
  assert_format "case 1\nwhen 1 then\n2\nwhen 3\n4\nend", "case 1\nwhen 1\n  2\nwhen 3\n  4\nend"
  assert_format "case  1 \n when 2 \n 3 \n else 4 \n end", "case 1\nwhen 2\n  3\nelse 4\nend"
  assert_format "case 1\nwhen 1, # 1\n     2, # 2\n     3  # 3\n  1\nend"
  assert_format "a = case 1\n    when 1, # 1\n         2, # 2\n         3  # 3\n      1\n    end"
  assert_format "a = 1\ncase\nwhen 2\nelse\n  a /= 3\nend"
  assert_format "case 1\nend"
  assert_format "case 1\nelse\n  2\nend"
  assert_format "case\nend"
  assert_format "case 1\nend"
  assert_format "case\nend"
  assert_format "case\nelse\n  1\nend"

  assert_format "case  1 \n in Int32 \n 3 \n end", "case 1\nin Int32\n  3\nend"

  assert_format <<-CODE
    case 0
    when 0 then 1; 2
    # Comments
    end
    CODE

  assert_format "select   \n when  foo \n 2 \n end", "select\nwhen foo\n  2\nend"
  assert_format "select   \n when  foo \n 2 \n when bar \n 3 \n end", "select\nwhen foo\n  2\nwhen bar\n  3\nend"
  assert_format "select   \n when  foo  then  2 \n end", "select\nwhen foo then 2\nend"
  assert_format "select   \n when  foo  ;  2 \n end", "select\nwhen foo; 2\nend"
  assert_format "select   \n when  foo \n 2 \n else \n 3 \n end", "select\nwhen foo\n  2\nelse\n  3\nend"
  assert_format "def foo\nselect   \n when  foo \n 2 \n else \n 3 \nend\nend", "def foo\n  select\n  when foo\n    2\n  else\n    3\n  end\nend"
  assert_format "select\nwhen foo\n  # foo\n  # bar\nelse\n  # foo\n  # bar\nend"
  assert_format "select\nwhen foo # foo\n  # bar\nelse # foo\n  # bar\nend"
  assert_format "begin\n  select\n  when foo\n    # foo\n    # bar\n  else\n    # foo\n    # bar\n  end\nend"

  assert_format "foo.@bar"

  assert_format "@[Foo]"
  assert_format "@[Foo()]", "@[Foo]"
  assert_format "@[Foo( 1, 2 )]", "@[Foo(1, 2)]"
  assert_format "@[Foo( 1, 2, foo: 3 )]", "@[Foo(1, 2, foo: 3)]"
  assert_format "@[Foo]\ndef foo\nend"
  assert_format "@[Foo(\n  1,\n)]"
  assert_format "@[Foo::Bar]"
  assert_format "@[::Foo::Bar]"

  assert_format "1.as   Int32", "1.as Int32"
  assert_format "foo.bar. as   Int32", "foo.bar.as Int32"
  assert_format "1\n.as(Int32)", "1\n  .as(Int32)"

  assert_format "1.as?   Int32", "1.as? Int32"
  assert_format "foo.bar. as?   Int32", "foo.bar.as? Int32"
  assert_format "1\n.as?(Int32)", "1\n  .as?(Int32)"

  assert_format "1 .. 2", "1..2"
  assert_format "1 ... 2", "1...2"
  assert_format "(1 .. )", "(1..)"
  assert_format " .. 2", "..2"

  assert_format "1..\n2"
  assert_format "1\n.."
  assert_format "1\n..2"
  assert_format "...\n2"
  assert_format "1\n..\n2"

  assert_format "typeof( 1, 2, 3 )", "typeof(1, 2, 3)"
  assert_format "sizeof( Int32 )", "sizeof(Int32)"
  assert_format "instance_sizeof( Int32 )", "instance_sizeof(Int32)"
  assert_format "offsetof( String, @length )", "offsetof(String, @length)"
  assert_format "pointerof( @a )", "pointerof(@a)"

  assert_format "_ = 1"
  assert_format "あ.い = 1"

  assert_format "a , b  = 1  ,  2", "a, b = 1, 2"
  assert_format "a[1] , b[2] = 1  ,  2", "a[1], b[2] = 1, 2"
  assert_format " * a = 1 ", "*a = 1"
  assert_format " _ , *_ ,\na.foo  ,a.bar  =  1  ,  2,3", "_, *_, a.foo, a.bar = 1, 2, 3"
  assert_format "あ.い, う.え.お = 1, 2"

  assert_format "begin\n1\nensure\n2\nend", "begin\n  1\nensure\n  2\nend"
  assert_format "begin\n1\nrescue\n3\nensure\n2\nend", "begin\n  1\nrescue\n  3\nensure\n  2\nend"
  assert_format "begin\n1\nrescue   ex\n3\nend", "begin\n  1\nrescue ex\n  3\nend"
  assert_format "begin\n1\nrescue   ex   :   Int32 \n3\nend", "begin\n  1\nrescue ex : Int32\n  3\nend"
  assert_format "begin\n1\nrescue   ex   :   Int32  |  Float64  \n3\nend", "begin\n  1\nrescue ex : Int32 | Float64\n  3\nend"
  assert_format "begin\n1\nrescue   ex\n3\nelse\n4\nend", "begin\n  1\nrescue ex\n  3\nelse\n  4\nend"
  assert_format "begin\n1\nrescue   Int32 \n3\nend", "begin\n  1\nrescue Int32\n  3\nend"
  assert_format "if 1\nbegin\n2\nensure\n3\nend\nend", "if 1\n  begin\n    2\n  ensure\n    3\n  end\nend"
  assert_format "1 rescue 2"
  assert_format "1 ensure 2"
  assert_format "begin\n  call\n  # comment\nrescue\n  call\n  # comment\nelse\n  call\n  # comment\nensure\n  call\n  # comment\nend"

  assert_format "def foo\n1\nrescue\n2\nend", "def foo\n  1\nrescue\n  2\nend"
  assert_format "def foo\n1\nensure\n2\nend", "def foo\n  1\nensure\n  2\nend"
  assert_format "class Foo\ndef foo\n1\nensure\n2\nend\nend", "class Foo\n  def foo\n    1\n  ensure\n    2\n  end\nend"
  assert_format "def run\n\nrescue\n  2\n  3\nend"

  assert_format "def foo(@x)\n\nrescue\nend"

  assert_format "macro foo\nend"
  assert_format "macro foo=(x)\nend"
  assert_format "macro []=(x, y)\nend"
  assert_format "macro foo()\nend", "macro foo\nend"
  assert_format "macro foo( x , y )\nend", "macro foo(x, y)\nend"
  assert_format "macro foo( x  =   1, y  =  2,  &block)\nend", "macro foo(x = 1, y = 2, &block)\nend"
  assert_format "macro foo\n  1 + 2\nend"
  assert_format "macro foo\n  if 1\n 1 + 2\n end\nend"
  assert_format "macro foo\n  {{1 + 2}}\nend", "macro foo\n  {{1 + 2}}\nend"
  assert_format "macro foo\n  {{ 1 + 2 }}\nend", "macro foo\n  {{ 1 + 2 }}\nend"
  assert_format "macro foo\n  {% 1 + 2 %}\nend", "macro foo\n  {% 1 + 2 %}\nend"
  assert_format "macro foo\n  {{ 1 + 2 }}\\\nend", "macro foo\n  {{ 1 + 2 }}\\\nend"
  assert_format "macro foo\n  {{ 1 + 2 }}\\\n 1\n end", "macro foo\n  {{ 1 + 2 }}\\\n 1\n end"
  assert_format "macro foo\n  {%1 + 2%}\\\nend", "macro foo\n  {% 1 + 2 %}\\\nend"
  assert_format "macro foo\n  {% if 1 %} 2 {% end %}\nend"
  assert_format "macro foo\n  {% unless 1 %} 2 {% end %}\nend"
  assert_format "macro foo\n  {% if 1 %} 2 {% else %} 3 {% end %}\nend"
  assert_format "macro foo\n  {% if 1 %}\\ 2 {% else %}\\ 3 {% end %}\\\nend"
  assert_format "macro foo\n  {% for x in y %} 2 {% end %}\nend"
  assert_format "macro foo\n  {% for x in y %}\\ 2 {% end %}\\\nend"
  assert_format "macro foo\n  %foo\nend"
  assert_format "macro foo\n  %foo{x.id+2}\nend", "macro foo\n  %foo{x.id + 2}\nend"
  assert_format "macro foo\n  %foo{x,y}\nend", "macro foo\n  %foo{x, y}\nend"
  assert_format "def foo : Int32\n  1\nend"
  assert_format "class Foo\n  macro foo\n    1\n  end\nend"
  assert_format "   {{ 1 + 2 }}", "{{ 1 + 2 }}"
  assert_format "  {% for x in y %} 2 {% end %}", "{% for x in y %} 2 {% end %}"
  assert_format "  {% if 1 %} 2 {% end %}", "{% if 1 %} 2 {% end %}"
  assert_format "  {% if 1 %} {% if 2 %} 2 {% end %} {% end %}", "{% if 1 %} {% if 2 %} 2 {% end %} {% end %}"
  assert_format "if 1\n  {% if 2 %} {% end %}\nend"
  assert_format "if 1\n  {% for x in y %} {% end %}\nend"
  assert_format "if 1\n  {{1 + 2}}\nend"
  assert_format "def foo : self | Nil\n  nil\nend"
  assert_format "macro foo(x)\n  {% if 1 %} 2 {% end %}\nend"
  assert_format "macro foo()\n  {% if 1 %} 2 {% end %}\nend", "macro foo\n  {% if 1 %} 2 {% end %}\nend"
  assert_format "macro flags\n  {% if 1 %}\\\n  {% end %}\\\nend"
  assert_format "macro flags\n  {% if 1 %}\\\n 1 {% else %}\\\n {% end %}\\\nend"
  assert_format "macro flags\n  {% if 1 %}{{1}}a{{2}}{% end %}\\\nend"
  assert_format "  {% begin %} 2 {% end %}", "{% begin %} 2 {% end %}"
  assert_format "macro foo\n  \\{\nend"
  assert_format "macro foo\n  {% if 1 %} 2 {% elsif 3 %} 4 {% else %} 5 {% end %}\nend"
  assert_format "macro [](x)\nend"
  assert_format "macro foo\n  {% if true %}if true{% end %}\n  {% if true %}end{% end %}\nend"

  assert_format "def foo\na = bar do\n1\nend\nend", "def foo\n  a = bar do\n    1\n  end\nend"
  assert_format "def foo\nend\ndef bar\nend", "def foo\nend\n\ndef bar\nend"
  assert_format "private def foo\nend\nprivate def bar\nend", "private def foo\nend\n\nprivate def bar\nend"
  assert_format "a = 1\ndef bar\nend", "a = 1\n\ndef bar\nend"
  assert_format "def foo\nend\n\n\n\ndef bar\nend", "def foo\nend\n\ndef bar\nend"
  assert_format "def foo\nend;def bar\nend", "def foo\nend\n\ndef bar\nend"
  assert_format "class Foo\nend\nclass Bar\nend", "class Foo\nend\n\nclass Bar\nend"

  assert_format "alias  Foo  =   Bar", "alias Foo = Bar"
  assert_format "alias  Foo::Bar  =   Baz", "alias Foo::Bar = Baz"
  assert_format "alias A = (B)"
  assert_format "alias A = (B) -> C"

  assert_format "lib Foo\nend"
  assert_format "lib Foo\ntype  Foo  =   Bar\nend", "lib Foo\n  type Foo = Bar\nend"
  assert_format "lib Foo\nfun foo\nend", "lib Foo\n  fun foo\nend"
  assert_format "lib Foo\n  fun Bar\nend"
  assert_format "lib Foo\n  fun bar = Bar\nend"
  assert_format "lib Foo\n  fun Foo = Bar\nend"
  assert_format "lib Foo\nfun foo  :  Int32\nend", "lib Foo\n  fun foo : Int32\nend"
  assert_format "lib Foo\nfun foo()  :  Int32\nend", "lib Foo\n  fun foo : Int32\nend"
  assert_format "lib Foo\nfun foo ()  :  Int32\nend", "lib Foo\n  fun foo : Int32\nend"
  assert_format "lib Foo\nfun foo(x   :   Int32, y   :   Float64)  :  Int32\nend", "lib Foo\n  fun foo(x : Int32, y : Float64) : Int32\nend"
  assert_format "lib Foo\nfun foo(x : Int32,\ny : Float64) : Int32\nend", "lib Foo\n  fun foo(x : Int32,\n          y : Float64) : Int32\nend"
  assert_format "lib Foo\nfun foo( ... )  :  Int32\nend", "lib Foo\n  fun foo(...) : Int32\nend"
  assert_format "lib Foo\nfun foo(x : Int32, ... )  :  Int32\nend", "lib Foo\n  fun foo(x : Int32, ...) : Int32\nend"
  assert_format "lib Foo\n  fun foo(Int32) : Int32\nend"
  assert_format "fun foo(x : Int32) : Int32\n  1\nend"
  assert_format "fun foo(\n  x : Int32,\n  ...\n) : Int32\n  1\nend"
  assert_format "lib Foo\n  fun foo = bar(Int32) : Int32\nend"
  assert_format "lib Foo\n  fun foo = \"bar\"(Int32) : Int32\nend"
  assert_format "lib Foo\n  $foo  :  Int32 \nend", "lib Foo\n  $foo : Int32\nend"
  assert_format "lib Foo\n  $foo = hello  :  Int32 \nend", "lib Foo\n  $foo = hello : Int32\nend"
  assert_format "lib Foo\nalias  Foo  =  Bar -> \n$a : Int32\nend", "lib Foo\n  alias Foo = Bar ->\n  $a : Int32\nend"
  assert_format "lib Foo\nstruct Foo\nend\nend", "lib Foo\n  struct Foo\n  end\nend"
  assert_format "lib Foo\nstruct Foo\nx  :  Int32\nend\nend", "lib Foo\n  struct Foo\n    x : Int32\n  end\nend"
  assert_format "lib Foo\nstruct Foo\nx  :  Int32\ny : Float64\nend\nend", "lib Foo\n  struct Foo\n    x : Int32\n    y : Float64\n  end\nend"
  assert_format "lib Foo\nstruct Foo\nx  ,  y  :  Int32\nend\nend", "lib Foo\n  struct Foo\n    x, y : Int32\n  end\nend"
  assert_format "lib Foo\nstruct Foo\nx  ,  y  , z :  Int32\nend\nend", "lib Foo\n  struct Foo\n    x, y, z : Int32\n  end\nend"
  assert_format "lib Foo\nunion Foo\nend\nend", "lib Foo\n  union Foo\n  end\nend"

  assert_format "SomeLib.UppercasedFunCall"
  assert_format "SomeLib.UppercasedFunCall 1, 2"

  assert_format "enum Foo\nend"
  assert_format "enum Foo\nA  \nend", "enum Foo\n  A\nend"
  assert_format "enum Foo\nA = 1\nend", "enum Foo\n  A = 1\nend"
  assert_format "enum Foo : Int32\nA = 1\nend", "enum Foo : Int32\n  A = 1\nend"
  assert_format "enum Foo : Int32\nA = 1\ndef foo\n1\nend\nend", "enum Foo : Int32\n  A = 1\n\n  def foo\n    1\n  end\nend"
  assert_format "lib Bar\n  enum Foo\n  end\nend"
  assert_format "lib Bar\n  enum Foo\n    A\n  end\nend"
  assert_format "lib Bar\n  enum Foo\n    A = 1\n  end\nend"

  %w(foo foo= foo? foo!).each do |method|
    assert_format "->#{method}"
    assert_format "foo = 1\n->foo.#{method}"
    assert_format "->Foo.#{method}"
    assert_format "->@foo.#{method}"
    assert_format "->@@foo.#{method}"
  end

  assert_format "foo = 1\n->foo.bar(Int32)"
  assert_format "foo = 1\n->foo.bar(Int32*)"
  assert_format "foo = 1\n->foo.bar=(Int32)"
  assert_format "foo = 1\n->foo.[](Int32)"
  assert_format "foo = 1\n->foo.[]=(Int32)"

  assert_format "->{ x }"
  assert_format "->{\nx\n}", "->{\n  x\n}"
  assert_format "->do\nx\nend", "->do\n  x\nend"
  assert_format "->( ){ x }", "->{ x }"
  assert_format "->() do x end", "->do x end"
  assert_format "->( x , y )   { x }", "->(x, y) { x }"
  assert_format "->( x : Int32 , y )   { x }", "->(x : Int32, y) { x }"
  assert_format "->{}"

  assert_format "-> : Int32 {}"
  assert_format "->\n:\nInt32\n{\n}", "-> : Int32 {\n}"
  assert_format "->( x )\n:\nInt32 { }", "->(x) : Int32 {}"
  assert_format "->: Int32 do\nx\nend", "-> : Int32 do\n  x\nend"

  {:+, :-, :*, :/, :^, :>>, :<<, :|, :&, :&+, :&-, :&*, :&**}.each do |sym|
    assert_format ":#{sym}"
  end

  assert_format ":\"foo bar\""

  assert_format %("foo" \\\n "bar"), %("foo" \\\n"bar")
  assert_format %("foo" \\\n "bar" \\\n "baz"), %("foo" \\\n"bar" \\\n"baz")
  assert_format %("foo \#{bar}" \\\n "baz"), %("foo \#{bar}" \\\n"baz")

  assert_format %(asm("nop"))
  assert_format %(asm(\n"nop"\n)), %(asm(\n  "nop"\n))
  assert_format %(asm("nop" : : )), %(asm("nop"))
  assert_format %(asm("nop" :: )), %(asm("nop"))
  assert_format %(asm("nop" :: "r"(0))), %(asm("nop" :: "r"(0)))
  assert_format %(asm("nop" : "a"(0) )), %(asm("nop" : "a"(0)))
  assert_format %(asm("nop" : "a"(0), "b"(1) )), %(asm("nop" : "a"(0), "b"(1)))
  assert_format %(asm("nop" : "a"(0) : "b"(1) )), %(asm("nop" : "a"(0) : "b"(1)))
  assert_format %(asm("nop" : "a"(0) : "b"(1), "c"(2) )), %(asm("nop" : "a"(0) : "b"(1), "c"(2)))
  assert_format %(asm("nop" : "a"(0)\n: "b"(1), "c"(2) )), %(asm("nop" : "a"(0)\n          : "b"(1), "c"(2)))
  assert_format %(asm("nop" : "a"(0), "b"(1)\n: "c"(2), "d"(3) )), %(asm("nop" : "a"(0), "b"(1)\n          : "c"(2), "d"(3)))
  assert_format %(asm("nop" : "a"(0),\n"b"(1)\n: "c"(2), "d"(3) )), %(asm("nop" : "a"(0),\n            "b"(1)\n          : "c"(2), "d"(3)))
  assert_format %(asm("nop" : "a"(0)\n: "b"(1),\n"c"(2) )), %(asm("nop" : "a"(0)\n          : "b"(1),\n            "c"(2)))
  assert_format %(asm(\n"nop" : "a"(0), "b"(1) )), %(asm(\n  "nop" : "a"(0), "b"(1)\n))
  assert_format %(asm("nop"\n: "a"(0) )), %(asm("nop"\n        : "a"(0)))
  assert_format %(asm("nop" ::: "eax" )), %(asm("nop" ::: "eax"))
  assert_format %(asm("nop" ::: "eax" ,  "ebx" )), %(asm("nop" ::: "eax", "ebx"))
  assert_format %(asm("nop" :::: "volatile" )), %(asm("nop" :::: "volatile"))
  assert_format %(asm("nop" :::: "volatile"  , "alignstack"  ,  "intel"   )), %(asm("nop" :::: "volatile", "alignstack", "intel"))
  assert_format %(asm("nop" ::: "eax" ,  "ebx" :   "volatile"  ,  "alignstack" )), %(asm("nop" ::: "eax", "ebx" : "volatile", "alignstack"))
  assert_format %(asm("a" : "b"(c) : "d"(e) :: "volatile"))
  assert_format %(asm("a" : "b"(1), "c"(2) : "d"(3) : : "volatile")), %(asm("a" : "b"(1), "c"(2) : "d"(3) :: "volatile"))

  assert_format %(asm("a" : "b"(c)\n)), %(asm("a" : "b"(c)))
  assert_format %(asm("a" :: "d"(e)\n)), %(asm("a" :: "d"(e)))
  assert_format %(asm("a" ::: "f"\n)), %(asm("a" ::: "f"))
  assert_format %(asm("a" :::: "volatile"\n)), %(asm("a" :::: "volatile"))
  assert_format %(asm("a" : : : : "volatile")), %(asm("a" :::: "volatile"))
  assert_format %(asm("a" :: : : "volatile")), %(asm("a" :::: "volatile"))
  assert_format %(asm("a" : :: : "volatile")), %(asm("a" :::: "volatile"))
  assert_format %(asm("a" : : :: "volatile")), %(asm("a" :::: "volatile"))
  assert_format %(asm("a" : "b"(c) : "d"(e)\n        : "f"))
  assert_format %(asm("a" : "b"(c) : "d"(e)\n        : "f",\n          "g"))
  assert_format %(asm("a" ::: "a"\n        : "volatile",\n          "intel"))

  assert_format "1 # foo\n1234 # bar", "1    # foo\n1234 # bar"
  assert_format "1234 # foo\n1 # bar", "1234 # foo\n1    # bar"
  assert_format "1#foo", "1 # foo"
  assert_format "1 # foo\n1234 # bar\n\n10 # bar", "1    # foo\n1234 # bar\n\n10 # bar"
  assert_format "# foo\na = 1 # bar"
  assert_format "#### ###"
  assert_format "#######"

  assert_format "A = 1\nFOO = 2\n\nEX = 3", "A   = 1\nFOO = 2\n\nEX = 3"
  assert_format "FOO = 2\nA = 1", "FOO = 2\nA   = 1"
  assert_format "FOO = 2 + 3\nA = 1 - 10", "FOO = 2 + 3\nA   = 1 - 10"
  assert_format "private FOO = 2\nprivate A = 1", "private FOO = 2\nprivate A   = 1"
  assert_format "enum Baz\nA = 1\nFOO = 2\n\nEX = 3\nend", "enum Baz\n  A   = 1\n  FOO = 2\n\n  EX = 3\nend"
  assert_format "enum Baz\nA = 1\nFOO\n\nEX = 3\nend", "enum Baz\n  A   = 1\n  FOO\n\n  EX = 3\nend"

  assert_format "1   # foo", "1 # foo"
  assert_format "1  # foo\n2  # bar", "1 # foo\n2 # bar"
  assert_format "1  #foo  \n2  #bar", "1 # foo\n2 # bar"
  assert_format "if 1\n2  # foo\nend", "if 1\n  2 # foo\nend"
  assert_format "if 1\nelse\n2  # foo\nend", "if 1\nelse\n  2 # foo\nend"
  assert_format "if # some comment\n 2 # another\n 3 # final \n end # end ", "if  # some comment\n2   # another\n  3 # final\nend # end"
  assert_format "while 1\n2  # foo\nend", "while 1\n  2 # foo\nend"
  assert_format "def foo\n2  # foo\nend", "def foo\n  2 # foo\nend"
  assert_format "if 1\n# nothing\nend", "if 1\n  # nothing\nend"
  assert_format "if 1\nelse\n# nothing\nend", "if 1\nelse\n  # nothing\nend"
  assert_format "if 1 # foo\n2\nend", "if 1 # foo\n  2\nend"
  assert_format "if 1  # foo\nend", "if 1 # foo\nend"
  assert_format "while 1  # foo\nend", "while 1 # foo\nend"
  assert_format "while 1\n# nothing\nend", "while 1\n  # nothing\nend"
  assert_format "class Foo  # foo\nend", "class Foo # foo\nend"
  assert_format "class Foo\n# nothing\nend", "class Foo\n  # nothing\nend"
  assert_format "module Foo  # foo\nend", "module Foo # foo\nend"
  assert_format "module Foo\n# nothing\nend", "module Foo\n  # nothing\nend"
  assert_format "case 1 # foo\nwhen 2\nend", "case 1 # foo\nwhen 2\nend"
  assert_format "def foo\n# hello\n1\nend", "def foo\n  # hello\n  1\nend"
  assert_format "struct Foo(T)\n# bar\n1\nend", "struct Foo(T)\n  # bar\n  1\nend"
  assert_format "struct Foo\n  # bar\n  # baz\n1\nend", "struct Foo\n  # bar\n  # baz\n  1\nend"
  assert_format "(size - 1).downto(0) do |i|\n  yield @buffer[i]\nend"
  assert_format "(a).b { }\nc"
  assert_format "begin\n  a\nend.b { }\nc"
  assert_format "if a\n  b &c\nend"
  assert_format "foo (1).bar"
  assert_format "foo a: 1\nb"
  assert_format "if 1\n2 && 3\nend", "if 1\n  2 && 3\nend"
  assert_format "if 1\n  node.is_a?(T)\nend"
  assert_format "case 1\nwhen 2\n#comment\nend", "case 1\nwhen 2\n  # comment\nend"
  assert_format "case 1\nwhen 2\n\n#comment\nend", "case 1\nwhen 2\n  # comment\nend"
  assert_format "1 if 2\n# foo", "1 if 2\n# foo"
  assert_format "1 if 2\n# foo\n3"
  assert_format "1\n2\n# foo"
  assert_format "1\n2  \n  # foo", "1\n2\n# foo"
  assert_format "if 1\n2\n3\n# foo\nend", "if 1\n  2\n  3\n  # foo\nend"
  assert_format "def foo\n1\n2\n# foo\nend", "def foo\n  1\n  2\n  # foo\nend"
  assert_format "if 1\nif 2\n3 # foo\nend\nend", "if 1\n  if 2\n    3 # foo\n  end\nend"
  assert_format "class Foo\n1\n\n# foo\nend", "class Foo\n  1\n\n  # foo\nend"
  assert_format "module Foo\n1\n\n# foo\nend", "module Foo\n  1\n\n  # foo\nend"
  assert_format "if 1\n1\n\n# foo\nend", "if 1\n  1\n\n  # foo\nend"
  assert_format "while true\n1\n\n# foo\nend", "while true\n  1\n\n  # foo\nend"
  assert_format "def foo\nend\n\ndef bar\nend\n\n# foo"
  assert_format "1 && (\n  2 || 3\n)"
  assert_format "class Foo\n  def foo\n    # nothing\n  end\nend"
  assert_format "while 1 # foo\n  # bar\n  2\nend", "while 1 # foo\n  # bar\n  2\nend"
  assert_format "foo(\n # foo\n1,\n\n # bar\n2,  \n)", "foo(\n  # foo\n  1,\n\n  # bar\n  2,\n)"
  assert_format "foo do;\n1; end", "foo do\n  1\nend"
  assert_format "if 1;\n2; end", "if 1\n  2\nend"
  assert_format "while 1;\n2; end", "while 1\n  2\nend"
  assert_format "if 1;\n2;\nelse;\n3;\nend", "if 1\n  2\nelse\n  3\nend"
  assert_format "if 1;\n2;\nelsif 3;\n4;\nend", "if 1\n  2\nelsif 3\n  4\nend"
  assert_format "def foo\n  1\n  2\nrescue IO\n  1\nend"
  assert_format "def execute\n  begin\n    1\n  ensure\n    2\n  end\n  3\nend"
  assert_format "foo.bar=(2)\n1"
  assert_format "inner &.color=(@color)\n1"
  assert_format "ary.size = (1).to_i"
  assert_format "b &.[c].d"
  assert_format "b &.[c]?.d"
  assert_format "a &.b[c]?"
  assert_format "+ a + d", "+a + d"
  assert_format "  ((1) + 2)", "((1) + 2)"
  assert_format "if 1\n  ((1) + 2)\nend"

  assert_format "def   foo(x   :  self ?) \n  end", "def foo(x : self?)\nend"
  assert_format "def foo(x : (self)?)\nend"

  assert_format "  macro foo\n  end\n\n  :+", "macro foo\n  end\n\n:+"
  assert_format "[\n1, # a\n2, # b\n 3 # c\n]", "[\n  1, # a\n  2, # b\n  3, # c\n]"
  assert_format "[\n  a() # b\n]", "[\n  a(), # b\n]"
  assert_format "[\n  a(), # b\n]", "[\n  a(), # b\n]"
  assert_format "[\n  a(),\n]", "[\n  a(),\n]"
  assert_format "if 1\n[\n  a() # b\n]\nend", "if 1\n  [\n    a(), # b\n  ]\nend"
  assert_format "foo(\n# x\n1,\n\n# y\nz: 2\n)", "foo(\n  # x\n  1,\n\n  # y\n  z: 2\n)"
  assert_format "foo(\n# x\n1,\n\n# y\nz: 2,\n\n# a\nb: 3)", "foo(\n  # x\n  1,\n\n  # y\n  z: 2,\n\n  # a\n  b: 3)"
  assert_format "foo(\n 1, # hola\n2, # chau\n )", "foo(\n  1, # hola\n  2, # chau\n)"
  assert_format "def foo(\n\n#foo\nx,\n\n#bar\nz\n)\nend", "def foo(\n  # foo\n  x,\n\n  # bar\n  z\n)\nend"
  assert_format "def foo(\nx, #foo\nz #bar\n)\nend", "def foo(\n  x, # foo\n  z  # bar\n)\nend"
  assert_format "a = 1;;; b = 2", "a = 1; b = 2"
  assert_format "a = 1\n;\nb = 2", "a = 1\nb = 2"
  assert_format "foo do\n  # bar\nend"
  assert_format "abstract def foo\nabstract def bar"
  assert_format "if 1\n  ->{ 1 }\nend"
  assert_format "foo.bar do\n  baz\n    .b\nend"
  assert_format "coco.lala\nfoo\n  .bar"
  assert_format "foo.bar = \n1", "foo.bar =\n  1"
  assert_format "foo.bar += \n1", "foo.bar +=\n  1"
  assert_format "->{}"
  assert_format "foo &.[a] = 1"
  assert_format "[\n  # foo\n  1,\n\n  # bar\n  2,\n]"
  assert_format "[c.x]\n  .foo"
  assert_format "foo([\n  1,\n  2,\n  3,\n])"
  assert_format "bar = foo([\n  1,\n  2,\n  3,\n])"
  assert_format "foo({\n  1 => 2,\n  3 => 4,\n  5 => 6,\n})"
  assert_format "bar = foo({\n        1 => 2,\n        3 => 4,\n        5 => 6,\n      })", "bar = foo({\n  1 => 2,\n  3 => 4,\n  5 => 6,\n})"
  assert_format "foo(->{\n  1 + 2\n})"
  assert_format "bar = foo(->{\n  1 + 2\n})"
  assert_format "foo(->do\n  1 + 2\nend)"
  assert_format "bar = foo(->do\n  1 + 2\nend)"
  assert_format "bar = foo(->{\n  1 + 2\n})"
  assert_format "case 1\nwhen 2\n  3\n  # foo\nelse\n  4\n  # bar\nend"
  assert_format "1 #=> 2", "1 # => 2"
  assert_format "1 #=>2", "1 # => 2"
  assert_format "foo(\n  [\n    1,\n    2,\n  ],\n  [\n    3,\n    4,\n  ]\n)"
  assert_format "%w(\n  one two\n  three four\n)"
  assert_format "a = %w(\n  one two\n  three four\n)"
  assert_format "foo &.bar do\n  1 + 2\nend"
  assert_format "a = foo &.bar do\n  1 + 2\nend"
  assert_format "foo(bar([\n  1,\n]))"
  assert_format "a = foo(bar([\n  1,\n]))"
  assert_format "foo(baz1 do\nend)"
  assert_format "a = foo(baz1 do\nend)"
  assert_format "foo(bar(baz3 do\nend))"
  assert_format "a = foo(bar(baz3 do\nend))"
  assert_format "foo(bar(\n  1,\n  2,\n))"
  assert_format "a = foo(bar(\n  1,\n  2,\n))"
  # assert_format "a = foo(bar([\n          1,\n          2,\n        ]),\n        3,\n       )"
  assert_format "foo(1, 2, {\n  foo: 1,\n  bar: 2,\n})"
  assert_format "a = foo(1, 2, {\n  foo: 1,\n  bar: 2,\n})"
  assert_format "foo([\n  1,\n  bar do\n  end,\n  [\n    2,\n  ],\n])"
  assert_format "foo(bar(\n  1,\n  baz(\n    2,\n    3,\n  )\n))"
  assert_format "foo(bar(\n  1,\n  baz(2,\n      3,\n     )\n))", "foo(bar(\n  1,\n  baz(2,\n    3,\n  )\n))"
  assert_format "foo({\n  1 => 2,\n  3 => {\n    4 => 5,\n  },\n})"
  assert_format "foo([\n  1, 2,\n  3, 4,\n])"
  assert_format "foo(baz(x, y) do\n  1 + 2\nend)"
  assert_format "case 1\nwhen \"foo\"     ; 3\nwhen \"lalalala\"; 4\nelse             5\nend"
  assert_format "case 1\nwhen \"foo\"      then 3\nwhen \"lalalala\" then 4\nelse                 5\nend"
  assert_format "case 1        # foo\nwhen 2 then 3 # bar\nwhen 4 then 5 # baz\nelse        6 # zzz\nend"
  assert_format "case 1\nwhen 8     then 1\nwhen 16    then 2\nwhen 256   then 3\nwhen 'a'   then 5\nwhen \"foo\" then 6\nelse            4\nend"
  assert_format "case 1\nwhen 1      then 1\nwhen 123    then 2\nwhen 1..123 then 3\nelse             4\nend"
  assert_format "macro bar\n  1\nend\n\ncase 1\nwhen  2 then 3\nwhen 45 then 6\nend"
  assert_format "{\n         1 => 2,\n        10 => 30,\n        30 => 40,\n  \"foobar\" => 50,\n  \"coco\"   => 60,\n}"
  assert_format "{1 => 2, 3 => 4}\n{5234234 => 234098234, 7 => 8}"
  assert_format "{\n    1 => 2, 3 => 4,\n  567 => 8910,\n}", "{\n  1 => 2, 3 => 4,\n  567 => 8910,\n}"
  assert_format "{\n  foo:    1,\n  b:      2,\n  barbaz: 3,\n}"
  assert_format "{\n  a:   1,\n  foo: bar,\n}"
  assert_format "%(\n1\n)\n\n{\n    1 => 2,\n  234 => 5,\n}"
  assert_format "class Actor\n  macro inherited\nend\nend\n", "class Actor\n  macro inherited\n  end\nend"
  assert_format "class Actor\n  macro inherited\n\nend\nend\n", "class Actor\n  macro inherited\n  end\nend"
  assert_format "{\n  \"foo\":    1,\n  \"babraz\": 2,\n}"
  assert_format "def foo\n  ((((((((((((((((0_u64\n    ) | ptr[0]) << 8\n    ) | ptr[1]) << 8\n    ) | ptr[2]) << 8\n    ) | ptr[3]) << 8\n    ) | ptr[4]) << 8\n    ) | ptr[5]) << 8\n    ) | ptr[6]) << 8\n    ) | ptr[7])\nend"
  assert_format "yield (1).foo"
  assert_format "module Ton\n  macro foo\n    class {{name.id}}\n    end\n  end\nend"
  assert_format "a = 1\na ||= begin\n  1\nend"
  assert_format "if 1\n  return foo(\n    1,\n    2,\n  )\nend"
  assert_format "1\nyield\n2"
  assert_format "if 1\n  [\n    1,\n  ].none?\nend"
  assert_format "# foo\ndef foo\nend\n# bar\ndef bar\nend", "# foo\ndef foo\nend\n\n# bar\ndef bar\nend"
  assert_format "<<-FOO\n1\nFOO\n\n{\n   1 => 2,\n  10 => 3,\n}"
  assert_format "p = Foo[1, 2, 3,\n        4, 5, 6,\n       ]", "p = Foo[1, 2, 3,\n  4, 5, 6,\n]"
  assert_format "p = Foo[\n  1, 2, 3,\n  4, 5, 6\n]\n", "p = Foo[\n  1, 2, 3,\n  4, 5, 6,\n]"
  assert_format "[1, 2,\n  3, 4]\n", "[1, 2,\n 3, 4]"
  assert_format "{1 => 2,\n  3 => 4, # lala\n}\n", "{1 => 2,\n 3 => 4, # lala\n}"
  assert_format "A = 10\nFOO = 123\nBARBAZ = 1234\n", "A      =   10\nFOO    =  123\nBARBAZ = 1234"
  assert_format "enum Foo\n  A      =   10\n  FOO    =  123\n  BARBAZ = 1234\nend\n", "enum Foo\n  A      =   10\n  FOO    =  123\n  BARBAZ = 1234\nend"
  assert_format "1\n# hello\n\n\n", "1\n# hello"
  assert_format "def foo\n  a = 1; # foo\n  a = 2; # bar\nend\n", "def foo\n  a = 1 # foo\n  a = 2 # bar\nend"
  assert_format "# Hello\n#\n# ```\n# puts 1+2 # bye\n# 1+2 # hello\n#\n# 1+2\n# ```\n\n# ```\n# puts 1+2\n\n# ```\n# puts 1+2\n\n# Hola\n#\n#     1+2\n#     foo do\n#     3+4\n#     end\n\n# Hey\n#\n#     1+2\n#     foo do\n#     3+4\n#     end\n#\n# ```\n# 1+2\n# ```\n#\n#     1+2\n#\n# Bye\n", "# Hello\n#\n# ```\n# puts 1 + 2 # bye\n# 1 + 2      # hello\n#\n# 1 + 2\n# ```\n\n# ```\n# puts 1+2\n\n# ```\n# puts 1+2\n\n# Hola\n#\n#     1+2\n#     foo do\n#     3+4\n#     end\n\n# Hey\n#\n#     1+2\n#     foo do\n#     3+4\n#     end\n#\n# ```\n# 1 + 2\n# ```\n#\n#     1+2\n#\n# Bye"
  assert_format "# Hello\n#\n# ```cr\n#   1\n# ```\n# Bye", "# Hello\n#\n# ```\n# 1\n# ```\n# Bye"
  assert_format "# Hello\n#\n# ```crystal\n#   1\n# ```\n# Bye", "# Hello\n#\n# ```\n# 1\n# ```\n# Bye"
  assert_format "macro foo\n  {% for value, i in values %}\\\n    {% if true %}\\\n    {% end %}\\\n    {{ 1 }}/\n  {% end %}\\\nend\n\n{\n  1 => 2,\n  1234 => 5,\n}\n", "macro foo\n  {% for value, i in values %}\\\n    {% if true %}\\\n    {% end %}\\\n    {{ 1 }}/\n  {% end %}\\\nend\n\n{\n     1 => 2,\n  1234 => 5,\n}"
  assert_format "a = \"\n\"\n1    # 1\n12 # 2\n", "a = \"\n\"\n1  # 1\n12 # 2"
  assert_format "enum Foo\n  A;   B;   C\nend\n", "enum Foo\n  A; B; C\nend"
  assert_format "# ```\n# macro foo\n#   1\n# end\n# ```\n", "# ```\n# macro foo\n#   1\n# end\n# ```"
  assert_format "class Foo\n  # ```\n  # 1\n  # ```\nend\n", "class Foo\n  # ```\n  # 1\n  # ```\nend"
  assert_format "# Here is the doc of a method, and contains an example:\n#\n# ```\n# result = foo\n#\n# puts result\n# ```\ndef foo\n  # ...\nend\n", "# Here is the doc of a method, and contains an example:\n#\n# ```\n# result = foo\n#\n# puts result\n# ```\ndef foo\n  # ...\nend"
  assert_format "foo(\n  a: 1,\n  b: 2,\n  )\n", "foo(\n  a: 1,\n  b: 2,\n)"
  assert_format "  case 1\n  when 2\n    3\n  else #:newline, :eof\n    1 if 2\n    return 3\n  end\n", "case 1\nwhen 2\n  3\nelse # :newline, :eof\n  1 if 2\n  return 3\nend"
  assert_format "a = 1 if 1 == 2 ||\n  3 == 4\n", "a = 1 if 1 == 2 ||\n         3 == 4"
  assert_format "{ A: 1 }\n", "{A: 1}"
  assert_format "class Foo\n  enum Bar\n  A; B; C;\n  D; E; F\nend\nend\n", "class Foo\n  enum Bar\n    A; B; C\n    D; E; F\n  end\nend"
  assert_format "x.is_a? T\n3\n", "x.is_a? T\n3"
  assert_format "a = begin\n  1\nend\n\na =\nbegin\n  1\nend\n\na = if 1\n  2\nend\n\nb = 1\nb ||= begin\n  2\nend\n\nb ||= if 1\n  2\nend\n\nb += if 1\n  2\nend\n\nb +=\nif 1\n  2\nend\n\na, b = begin\n  1\nend\n\na, b =\nbegin\n  1\nend\n\nc[x] = begin\n  2\nend\n\nc[x] =\nbegin\n  2\nend\n\nc[x] = if 1\n  2\nend\n\nc[x] ||= begin 1\n  2\nend\n\nc[x] ||= if 1\n  2\nend\n\nc[x] += if 1\n  2\nend\n\nc[x] += begin 1\n  2\nend\n\nc[x] +=\nbegin\n  1\n  2\nend\n\nfoo.bar = begin\nend\n\nfoo.bar =\nbegin\nend\n\nfoo.bar = if\n  2\nend\n\nfoo.bar += begin\n  2\nend\n\nfoo.bar += if\n  2\nend\n\n", "a = begin\n  1\nend\n\na =\n  begin\n    1\n  end\n\na = if 1\n      2\n    end\n\nb = 1\nb ||= begin\n  2\nend\n\nb ||= if 1\n        2\n      end\n\nb += if 1\n       2\n     end\n\nb +=\n  if 1\n    2\n  end\n\na, b = begin\n  1\nend\n\na, b =\n  begin\n    1\n  end\n\nc[x] = begin\n  2\nend\n\nc[x] =\n  begin\n    2\n  end\n\nc[x] = if 1\n         2\n       end\n\nc[x] ||= begin\n  1\n  2\nend\n\nc[x] ||= if 1\n           2\n         end\n\nc[x] += if 1\n          2\n        end\n\nc[x] += begin\n  1\n  2\nend\n\nc[x] +=\n  begin\n    1\n    2\n  end\n\nfoo.bar = begin\n\nend\n\nfoo.bar =\n  begin\n\n  end\n\nfoo.bar = if 2\n          end\n\nfoo.bar += begin\n  2\nend\n\nfoo.bar += if 2\n           end"
  assert_format "module Foo\n  1 # bar\nend\n\nmodule Foo\n  1\n  # bar\nend\n\nmodule Foo\n  1\n\n  # bar\nend\n\nmodule Foo\n  1\n  2\n  # bar\nend\n\nmodule Foo\n  1\n  2\n\n  # bar\nend\n\nif 1\n  1\n  # bar\nend\n\nif 1\n  1\n\n  # bar\nend\n\n1\n2\n# foo\n\n1\n2\n\n# foo\n", "module Foo\n  1 # bar\nend\n\nmodule Foo\n  1\n  # bar\nend\n\nmodule Foo\n  1\n\n  # bar\nend\n\nmodule Foo\n  1\n  2\n  # bar\nend\n\nmodule Foo\n  1\n  2\n\n  # bar\nend\n\nif 1\n  1\n  # bar\nend\n\nif 1\n  1\n\n  # bar\nend\n\n1\n2\n# foo\n\n1\n2\n\n# foo"
  assert_format "begin\n  #hola\n  1\nend\n", "begin\n  # hola\n  1\nend"
  assert_format "begin\nend\n\n# a\n", "begin\n\nend\n\n# a"
  assert_format "begin\n  1\nend\n\n1\n", "begin\n  1\nend\n\n1"
  assert_format "{\n  \"a\" => 1, \"b\" => 2,\n  \"foo\" => 3, \"bar\" => 4,\n  \"coconio\" => 5, \"lala\" => 6,\n}\n", "{\n  \"a\" => 1, \"b\" => 2,\n  \"foo\" => 3, \"bar\" => 4,\n  \"coconio\" => 5, \"lala\" => 6,\n}"
  assert_format "if 1\n  foo(\n    1,\n    2 # lala\n    )\nend\n", "if 1\n  foo(\n    1,\n    2 # lala\n  )\nend"
  assert_format "case foo\nwhen 1\n  # A\nelse\n# B\nend\n", "case foo\nwhen 1\n  # A\nelse\n  # B\nend"
  assert_format "return 1\n# end"
  assert_format "case\n# hello\nwhen 1\n  2\nend"
  assert_format "case 1\nwhen 2 # a\n  # b\nend"
  assert_format "case 1\nelse # foo\n  # bar\nend"

  assert_format "{} of A => B\n{} of Foo => Bar"

  assert_format "<<-HTML\n  \#{1}x\n  HTML"
  assert_format "<<-HTML\n  \#{1}x\n  y\n  HTML"
  assert_format "<<-HTML\n  \#{1}x\n  y\n  z\n  HTML"
  assert_format %(<<-HTML\n  \#{"foo"}\n  HTML)
  assert_format %(<<-HTML\n  \#{__FILE__}\n  HTML)
  assert_format %(<<-HTML\n  \#{"fo\#{"o"}"}\n  HTML)
  assert_format %(<<-HTML\n  \#{"foo"}\#{1}\n  HTML)
  assert_format %(<<-HTML\n  foo\n  \#{"foo"}\n  HTML)
  assert_format %(<<-HTML\n  \#{"foo"}\n  \#{"bar"}\n  HTML)

  assert_format "  <<-HTML\n   foo\n  HTML", "<<-HTML\n foo\nHTML"
  assert_format "  <<-HTML\n   \#{1}\n  HTML", "<<-HTML\n \#{1}\nHTML"
  assert_format "  <<-HTML\n  \#{1} \#{2}\n  HTML", "<<-HTML\n\#{1} \#{2}\nHTML"
  assert_format "  <<-HTML\n  foo\nHTML", "<<-HTML\n  foo\nHTML"

  assert_format "<<-HTML\n  hello \n  HTML"
  assert_format "<<-HTML\n  hello \n  world   \n  HTML"
  assert_format "  <<-HTML\n    hello \n    world   \n    HTML", "<<-HTML\n  hello \n  world   \n  HTML"

  assert_format "x, y = <<-FOO, <<-BAR\n  hello\n  FOO\n  world\n  BAR"
  assert_format "x, y, z = <<-FOO, <<-BAR, <<-BAZ\n  hello\n  FOO\n  world\n  BAR\n  qux\nBAZ"

  assert_format "<<-FOO\nFOO"

  assert_format "<<-FOO\n#{"foo"}\nFOO"
  assert_format "<<-FOO\n#{"foo"}bar\nFOO"
  assert_format "<<-FOO\nbar#{"foo"}\nFOO"
  assert_format "<<-FOO\nbar#{"foo"}bar\nFOO"
  assert_format "<<-FOO\nfoo\n#{"foo"}\nFOO"
  assert_format "<<-FOO\nfoo\n#{1}\nFOO"

  assert_format "#!shebang\n1 + 2"

  assert_format "   {{\n1 + 2 }}", "{{\n  1 + 2\n}}"
  assert_format "   {{\n1 + 2\n   }}", "{{\n  1 + 2\n}}"
  assert_format "   {%\na = 1 %}", "{%\n  a = 1\n%}"
  assert_format "   {%\na = 1\n   %}", "{%\n  a = 1\n%}"

  assert_format "macro foo\n  {{\n1 + 2 }}\nend", "macro foo\n  {{\n    1 + 2\n  }}\nend"
  assert_format "macro foo\n  def bar\n    {{\n      1 + 2\n    }}\n  end\nend"
  assert_format "foo &.[]"
  assert_format "foo &.[](1, 2)"
  assert_format "foo &.[](  1, 2  )", "foo &.[](1, 2)"
  assert_format "foo &.[]?"
  assert_format "foo &.[]?(1, 2)"
  assert_format "foo &.[]?(  1, 2  )", "foo &.[]?(1, 2)"
  assert_format "foo &.[]=(1, 2)"
  assert_format "foo &.[]=(  1, 2  )", "foo &.[]=(1, 2)"

  assert_format "foo &.@bar"
  assert_format "foo(&.@bar)"

  assert_format "foo.[]"
  assert_format "foo.[1]"
  assert_format "foo.[] = 1"
  assert_format "foo.[1, 2] = 3"

  assert_format "@foo : Int32 # comment\n\ndef foo\nend"
  assert_format "getter foo # comment\n\ndef foo\nend"
  assert_format "getter foo : Int32 # comment\n\ndef foo\nend"

  assert_format "a &.b.as C", "a &.b.as C"
  assert_format "a &.b.c.as C", "a &.b.c.as C"
  assert_format "a(&.b.c.as C)", "a(&.b.c.as C)"

  assert_format "a &.b.as(C)"
  assert_format "a &.b.c.as(C)"
  assert_format "a(&.b.c.as(C))"

  assert_format "foo : self?"
  assert_format "foo : self? | A"
  assert_format "foo : (self)?"

  assert_format "foo : (A) | D"
  assert_format "foo : (F(A)) | D"
  assert_format "foo : (   A  |  B   )", "foo : (A | B)"

  # #11179
  assert_format "foo : Pointer(Foo)*"
  assert_format "foo : Foo*****"
  assert_format "foo : Foo * * * * *", "foo : Foo*****"
  assert_format "foo : StaticArray(Foo, 12)[34]"

  assert_format "def   foo(x   :  (A | B)) \n  end", "def foo(x : (A | B))\nend"
  assert_format "foo : (String -> String?) | (String)"
  assert_format "foo : (Array(String)?) | String"
  assert_format "foo : (String -> Array(String)?) | (String -> Array(String)) | Nil"
  assert_format "module Readline\n  @@completion_proc : (String -> Array(String)?) | (String -> Array(String)) | Nil\nend"
  assert_format "alias A = (B(C, (C | D)) | E)"
  assert_format "alias A = ((B(C | D) | E) | F)"
  assert_format "alias A = ({A, (B)})"
  assert_format "alias A = (   A  |  B   )", "alias A = (A | B)"

  assert_format "foo : A(B)\nbar : C"
  assert_format "foo : (A -> B)\nbar : C"
  assert_format "def foo(x : A(B), y)\nend"
  assert_format "alias X = (A, B) ->\nbar : C"
  assert_format "def foo : A(B)\n  nil\nend"
  assert_format "def foo : (A, B) ->\n  nil\nend"
  assert_format "def foo : (A | B(C))\n  nil\nend"
  assert_format "def foo : A | B(C)\n  nil\nend"
  assert_format "def foo(x : (   A  |  B   )) : (   A  |  B   )\nend", "def foo(x : (A | B)) : (A | B)\nend"

  assert_format "foo &.bar.is_a?(Baz)"
  assert_format "foo &.bar.responds_to?(:baz)"

  assert_format "foo &.nil?"
  assert_format "foo &.bar.nil?"
  assert_format "foo &.nil?()", "foo &.nil?"
  assert_format "foo &.bar.nil?()", "foo &.bar.nil?"

  assert_format "1 if nil?\na.b + c"

  assert_format "foo(<<-X,\na\nX\n  1)"
  assert_format "def bar\n  foo(<<-X,\n  a\n  X\n    1)\nend"
  assert_format %(run("a", 1))

  assert_format "foo.bar # comment\n  .baz"
  assert_format "foo.bar(1) # comment\n  .baz"

  assert_format "foo[bar.baz]\n  .qux"

  assert_format "bla.select(&.all?{ |x| x } )", "bla.select(&.all? { |x| x })"
  assert_format "def foo\n  <<-FOO\n  foo \#{1}\n  FOO\nend"

  assert_format "@x : A(B | C)?"

  assert_format "page= <<-HTML\n  foo\nHTML", "page = <<-HTML\n  foo\nHTML"
  assert_format "page= <<-HTML\n  \#{1}foo\nHTML", "page = <<-HTML\n  \#{1}foo\nHTML"

  assert_format "self.as(Int32)"
  assert_format "foo.as ( Int32* )", "foo.as(Int32*)"
  assert_format "foo.as   Int32*", "foo.as Int32*"
  assert_format "foo.as(T).bar"
  assert_format "foo &.as(T)"
  assert_format "foo &.bar.as(T)"
  assert_format "foo &.as(T).bar"
  assert_format "foo &.as?(T).bar"
  assert_format "foo &.is_a?(T).bar"
  assert_format "foo &.responds_to?(:foo).bar"

  assert_format "foo.as? ( Int32* )", "foo.as?(Int32*)"
  assert_format "foo.as?   Int32*", "foo.as? Int32*"
  assert_format "foo.as?(T).bar"
  assert_format "foo &.as?(T)"
  assert_format "foo &.bar.as?(T)"

  assert_format "def foo(x, *, z)\nend"
  assert_format "macro foo(x, *, z)\nend"

  assert_format "def foo(x, *, y, **z)\nend"
  assert_format "def foo(**z)\nend"
  assert_format "def foo(*y, **z)\nend"
  assert_format "def foo(**z, &block)\nend"
  assert_format "def foo(x, **z)\nend"
  assert_format "def foo(x, **z, &block)\nend"
  assert_format "def foo(**z : Foo)\nend"

  assert_format "def foo(x y)\nend"
  assert_format "def foo(x @y)\nend"
  assert_format "def foo(x @@y)\nend"

  assert_format " Array( {x:  Int32,   y:  String } )", "Array({x: Int32, y: String})"

  assert_format "foo { | a, ( b , c ) | a + b + c }", "foo { |a, (b, c)| a + b + c }"
  assert_format "foo { | a, ( b , c, ), | a + b + c }", "foo { |a, (b, c)| a + b + c }"
  assert_format "foo { | a, ( _ , c ) | a + c }", "foo { |a, (_, c)| a + c }"

  assert_format "def foo\n  {{@type}}\nend"

  assert_format "[\n  1, # foo\n  3,\n]"
  assert_format "[\n  1, 2, # foo\n  3,\n]"
  assert_format "[\n  1, 2, # foo\n  3, 4,\n]"
  assert_format "foo { |x, *y| }"

  assert_format %(foo "bar": 1, "baz qux": 2)
  assert_format %(foo("bar": 1, "baz qux": 2))

  assert_format %(Foo("bar": Int32, "baz qux": Float64))
  assert_format %(x : {"foo bar": Int32})

  assert_format %(def foo("bar baz" qux)\nend)
  assert_format "{ {{FOO}}, nil}", "{ {{FOO}}, nil }"
  assert_format "{ {% begin %}1{% end %}, nil }"
  assert_format "{ {% for x in 1..2 %}3{% end %}, nil }"
  assert_format "{ %() }"
  assert_format "{ %w() }"
  assert_format "{ {1}.foo, 2 }"

  assert_format "String?"
  assert_format "String???"
  assert_format "Foo::Bar?"
  assert_format "Foo::Bar(T, U?)?"
  assert_format "Union(Foo::Bar?, Baz?, Qux(T, U?))"

  assert_format "lib Foo\n  {% if 1 %}\n    fun foo\n  {% end %}\nend\n\nmacro bar\n  1\nend"

  assert_format "x : Int32 |\nString", "x : Int32 |\n    String"

  assert_format %(foo("bar" \\\n"baz")), %(foo("bar" \\\n    "baz"))
  assert_format %(foo("b\#{1}" \\\n"baz")), %(foo("b\#{1}" \\\n    "baz"))

  assert_format "foo(A |\nB |\nC)", "foo(A |\n    B |\n    C)"
  assert_format "def foo\n  case x\n  # z\n  when 1\n  end\nend"
  assert_format "foo { |x| (x).a }"
  assert_format "def foo(\n  &block\n)\nend"
  assert_format "def foo(a,\n        &block)\nend"
  assert_format "def foo(\n  a,\n  &block\n)\nend"
  assert_format "def foo(a,\n        *b)\nend"
  assert_format "def foo(a, # comment\n        *b)\nend", "def foo(a, # comment\n        *b)\nend"
  assert_format "def foo(a,\n        **b)\nend"
  assert_format "def foo(\n  **a\n)\n  1\nend"
  assert_format "def foo(**a,)\n  1\nend", "def foo(**a)\n  1\nend"
  assert_format "def foo(\n  **a # comment\n)\n  1\nend"
  assert_format "def foo(\n  **a\n  # comment\n)\n  1\nend"
  assert_format "def foo(\n  **a\n\n  # comment\n)\n  1\nend"
  assert_format "def foo(**b, # comment\n        &block)\nend"
  assert_format "def foo(a, **b, # comment\n        &block)\nend"

  assert_format "1 +\n  # foo\n  2"
  assert_format "1 +\n  # foo\n  2"
  assert_format "1 ||\n  # foo\n  2"
  assert_format "foo(1 ||\n    # foo\n    2)"

  assert_format "x = a do\n  1 ||\n    2\nend"
  assert_format "case 1\nwhen a; 2\nelse; b\nend", "case 1\nwhen a; 2\nelse    b\nend"
  assert_format "case 1\nwhen a; 2\nelse; ; b\nend", "case 1\nwhen a; 2\nelse    b\nend"

  assert_format "as Foo"
  assert_format "as? Foo"
  assert_format "is_a? Foo"
  assert_format "responds_to? :foo"
  assert_format "nil?"

  assert_format "Union(Int32, String)?"

  assert_format "<<-HEREDOC\n  \#{foo}\n  H\#{bar}\n  HEREDOC"
  assert_format "foo[a, b: 2]"

  assert_format "def a\n  {\n    1, # x\n    # y\n  }\nend"
  assert_format "def a\n  [\n    1, # x\n    # y\n  ]\nend"
  assert_format "def a\n  b(\n    1, # x\n    # y\n  )\nend"
  assert_format "def a\n  b(\n    1, # x\n    # y\n    2\n  )\nend"
  assert_format "def a\n  b(\n    a: 1, # x\n    # y\n    b: 2\n  )\nend"
  assert_format "def a\n  b(\n    1, # x\n    # y\n    a: 1, # x\n    # y\n    b: 2 # z\n  )\nend"

  assert_format "def foo(a, **b : Int32)\nend"

  assert_format "foo\n  \nbar", "foo\n\nbar"

  assert_format "\"\" + <<-END\n  bar\n  END"

  assert_format "1 + \\\n2", "1 + \\\n  2"
  assert_format "1 + \\\n2 + \\\n3", "1 + \\\n  2 + \\\n  3"
  assert_format "1 + \\\n2\n3", "1 + \\\n  2\n3"
  assert_format "1 \\\n+ 2", "1 \\\n  + 2"
  assert_format "foo \\\nbar", "foo \\\n  bar"
  assert_format "1 \\\nif 2", "1 \\\n  if 2"
  assert_format "1 \\\nrescue 2", "1 \\\n  rescue 2"
  assert_format "1 \\\nensure 2", "1 \\\n  ensure 2"
  assert_format "foo bar, \\\nbaz", "foo bar,\n  baz"
  assert_format "x 1, \\\n  2", "x 1,\n  2"
  assert_format "begin\n  1 + \\\n    2\n  3\nend"
  assert_format "begin\n  1 \\\n    + 2\n  3\nend"
  assert_format "foo \\\n  1,\n  2"
  assert_format "foo \\\n  foo: 1,\n  bar: 2"
  assert_format "foo \\\n  1,\n  2\n\nbar \\\n  foo: 1,\n  bar: 2"

  assert_format "alias X = ((Y, Z) ->)"

  assert_format "def x(@y = ->(z) {})\nend"

  assert_format "class X; annotation  FooAnnotation  ;  end ; end", "class X\n  annotation FooAnnotation; end\nend"
  assert_format "class X\n annotation  FooAnnotation  \n  end \n end", "class X\n  annotation FooAnnotation\n  end\nend"

  assert_format "macro foo\n{% verbatim do %}1 + 2{% end %}\nend"
  assert_format "{% verbatim do %}{{1}} + {{2}}{% end %}"
  assert_format "foo({% verbatim do %}{{1}} + {{2}}{% end %})"

  assert_format "{% foo <<-X\nbar\nX\n%}"
  assert_format "foo do\n  {% foo <<-X\n  bar\n  X\n  %}\nend"
  assert_format "{{ foo <<-X\nbar\nX\n}}"
  assert_format "foo do\n  {{ foo <<-X\n  bar\n  X\n  }}\nend"
  assert_format "[foo <<-X\nbar\nX\n]"
  assert_format "foo do\n  [foo <<-X\n  bar\n  X\n  ]\nend"
  assert_format "{1 => foo <<-X\nbar\nX\n}"
  assert_format "foo do\n  {1 => foo <<-X\n  bar\n  X\n  }\nend"
  assert_format "bar do\n  foo <<-X\n  bar\n  X\nend"
  assert_format "foo do\n  bar do\n    foo <<-X\n    bar\n    X\n  end\nend"
  assert_format "call(foo <<-X\nbar\nX\n)"
  assert_format "bar do\n  call(foo <<-X\n  bar\n  X\n  )\nend"

  assert_format "[\n  <<-EOF,\n  foo\n  EOF\n]"
  assert_format "[\n  <<-EOF,\n  foo\n  EOF\n  <<-BAR,\n  bar\n  BAR\n]"
  assert_format "Hash{\n  foo => <<-EOF,\n  foo\n  EOF\n}"
  assert_format "Hash{\n  foo => <<-EOF,\n  foo\n  EOF\n  bar => <<-BAR,\n  bar\n  BAR\n}"
  assert_format "Hash{\n  foo => <<-EOF\n  foo\n  EOF\n}"
  assert_format "{\n  <<-KEY => 1,\n  key\n  KEY\n}"

  # #10734
  assert_format " <<-EOF\n 1\nEOF", "<<-EOF\n 1\nEOF"
  assert_format "  <<-EOF\n   1\n EOF", "<<-EOF\n  1\nEOF"
  assert_format "x =  <<-EOF\n 1\nEOF", "x = <<-EOF\n 1\nEOF"
  assert_format "  <<-EOF\n 1\n  2\n EOF", "<<-EOF\n1\n 2\nEOF"

  # #10735
  assert_format "{\n  variables => true,\n  query     => <<-HEREDOC,\n    foo\n  HEREDOC\n}"
  assert_format "{\n  variables => true,\n  query     => <<-HEREDOC,\n    foo\n  HEREDOC\n  foo => true,\n}"
  assert_format "{\n  query     => <<-HEREDOC,\n    foo\n  HEREDOC\n}", "{\n  query => <<-HEREDOC,\n    foo\n  HEREDOC\n}"
  assert_format "begin\n  query = <<-HEREDOC\n    foo\n  HEREDOC\nend"

  assert_format "begin 0[1] rescue 2 end"
  assert_format "begin\n 0[1] rescue 2 end", "begin 0[1] rescue 2 end"

  assert_format "{%\n  if 1\n    2\n  end\n%}"

  assert_format <<-CODE
    # ```text
    #  1  +  2
    # ```
    CODE

  assert_format <<-CODE
    # ```text
    # 1 + 2
    # ```
    #
    # ```
    # 3 + 4
    # ```
    CODE

  assert_format <<-CODE
    X(typeof(begin
      e.is_a?(Y) ? 1 : 2
    end))
    CODE

  assert_format <<-CODE
    X(typeof(begin
      e.is_a?(Y)
    end))
    CODE

  # Keep trailing spaces in macros.
  assert_format(
    "macro foo\n" +
    "  <<-FOO\n" +
    "    hello  \n" +
    "  FOO\n" +
    "end"
  )
  assert_format(
    "{% verbatim do %}\n" +
    "  <<-FOO\n" +
    "    hello  \n" +
    "  FOO\n" +
    "{% end %}"
  )
  assert_format(
    "{% if true %}\n" +
    "  <<-FOO\n" +
    "    hello  \n" +
    "  FOO\n" +
    "{% end %}"
  )
  assert_format(
    "{% for a in %w() %}\n" +
    "  <<-FOO\n" +
    "    hello  \n" +
    "  FOO\n" +
    "{% end %}"
  )

  # But remove trailing space in macro expression.
  assert_format(
    "macro foo\n" +
    "  1  \n" +
    "  {{  \n" +
    "    42  \n" +
    "  }}  \n" +
    "  2  \n" +
    "end",
    "macro foo\n" +
    "  1  \n" +
    "  {{\n" +
    "    42\n" +
    "  }}  \n" +
    "  2  \n" +
    "end"
  )

  # #7443
  assert_format "long_variable_name = [{\n  :foo => 1,\n}, {\n  :bar => 2,\n}]"
  assert_format "long_variable_name = [\n  {\n    :foo => 1,\n  }, {\n    :bar => 2,\n  },\n]"
  assert_format "long_variable_name = [\n  {\n    :foo => 1,\n  },\n  {\n    :bar => 2,\n  },\n]"
  assert_format "long_variable_name = [1, 2, 3,\n                      4, 5, 6]"
  assert_format "long_variable_name = [1, 2, 3, # foo\n                      4, 5, 6]"

  # #7599
  assert_format "def foo # bar\n  # baz\nend"
  assert_format "def foo(x) # bar\n  # baz\nend"
  assert_format "def foo(x) : Int32 # bar\n  # baz\nend"
  assert_format "def foo(x) forall T # bar\n  # baz\nend"

  # #7608
  assert_format "enum E\n  A # hello\n  B # hello;  C # hello\nend"

  # #7631
  assert_format "x.try &.[] 123"
  assert_format "x.try &.[]= 123, 456"

  # #7684
  assert_format "foo(\n  <<-HERE,\n  hello\n  HERE\n  1,\n)"
  assert_format "foo(\n  <<-HERE,\n  hello\n  HERE\n  foo: 1,\n)"
  assert_format "foo(\n  <<-HERE,\n  hello\n  HERE\n  # foo\n  foo: 1,\n)"

  # #7614
  assert_format "@[ Foo ]\ndef foo\nend", "@[Foo]\ndef foo\nend"
  assert_format "@[ Foo(foo: 1) ]\ndef foo\nend", "@[Foo(foo: 1)]\ndef foo\nend"
  assert_format "@[Foo(\n  foo: 1\n)]\ndef foo\nend"
  assert_format "@[Foo(\n  foo: 1,\n)]\ndef foo\nend"

  # #7550
  assert_format "foo\n  .bar(\n    1\n  )"
  assert_format "foo\n  .bar\n  .baz(\n    1\n  )"
  assert_format "foo.bar\n  .baz(\n    1\n  )"

  assert_format <<-BEFORE,
    def foo
      {% if flag?(:foo) %}
        foo  +  bar
      {% else %}
        baz  +  qux
      {% end %}
    end
    BEFORE
    <<-AFTER
    def foo
      {% if flag?(:foo) %}
        foo + bar
      {% else %}
        baz + qux
      {% end %}
    end
    AFTER

  assert_format <<-BEFORE,
    def foo
      {% for x in y %}
        foo  +  bar
      {% end %}
    end
    BEFORE
    <<-AFTER
    def foo
      {% for x in y %}
        foo + bar
      {% end %}
    end
    AFTER

  assert_format <<-BEFORE,
    x = {% if flag?(:foo) %}
          foo  +  bar
        {% else %}
          baz  +  qux
        {% end %}
    BEFORE
    <<-AFTER
    x = {% if flag?(:foo) %}
          foo + bar
        {% else %}
          baz + qux
        {% end %}
    AFTER

  assert_format <<-CODE
    {% if flag?(:freebsd) %}
      1 + 2
    {% end %}

    case x
    when 1234 then 1
    else           x
    end
    CODE

  assert_format <<-CODE
    {% if z %}
      1
    {% end %}

    def foo
      z =
        123 + # foo
          4   # bar

      1
    end
    CODE

  assert_format <<-CODE
    lib LibFoo
      {% begin %}
        fun foo : Int32
      {% end %}
    end
    CODE

  assert_format <<-CODE
    lib LibFoo
      struct Bar
        {% begin %}
          x : Int32
        {% end %}
      end
    end
    CODE

  assert_format <<-CODE
    enum Foo
      {% begin %}
        A
        B
        C
      {% end %}
    end
    CODE

  assert_format <<-CODE
    a = 1
    b, c = 2, 3
    {% begin %}
      a |= 1
      b |= 2
      c |= 3
    {% end %}
    CODE

  assert_format <<-CODE
    lib LibFoo
      {% begin %}
        fun x = y(Int32)
      {% end %}
    end
    CODE

  assert_format <<-CODE
    {% begin %}
      "
        foo"
    {% end %}
    CODE

  assert_format <<-BEFORE,
    {% if z %}
      class   Foo
      end
    {% end %}
    BEFORE
    <<-AFTER
    {% if z %}
      class Foo
      end
    {% end %}
    AFTER

  assert_format <<-CODE
    {% if true %}
      # x
    {% end %}
    CODE

  assert_format <<-CODE
    {% if true %}
      # x
      # y
    {% end %}
    CODE

  assert_format <<-CODE
    {% if true %}
      # x
      #
    {% end %}

    # ```
    # x
    # ```
    CODE

  assert_format <<-CODE
    def foo(x)
      {% if true %}
        x = x + 2
      {% end %}
    end
    CODE

  assert_format <<-CODE
    def foo(x)
      {% if true %}
        # comment
        Foo = 1
        B   = 2
      {% end %}
    end
    CODE

  assert_format <<-CODE
    def foo(x)
      {% if true %}
        \\{% if true %}
          x = 1
        \\{% else %}
          x = 2
        \\{% end %}
        \\{% for x in y %}
          x = 1
        \\{% end %}
        \\{{x}}
        \\{% x %}
      {% end %}
    end
    CODE

  it "gives proper line number in syntax error inside macro" do
    source = <<-CODE
      a = 1
      b = 2

      {% begin %}
        c |= 3
      {% end %}
    CODE

    ex = expect_raises(Crystal::SyntaxException) do
      Crystal.format(source)
    end
    ex.line_number.should eq(5)
  end

  # #8197
  assert_format <<-CODE
    foo
      .foo1(bar
        .bar1
        .bar2)
    CODE

  assert_format <<-CODE
    foo.foo1(
      bar
        .bar1
        .bar2)
    CODE

  assert_format "[] of (Array(T))"
  assert_format "[] of (((Array(T))))"

  assert_format <<-CODE
    macro foo # bar
      baz
    end
    CODE

  assert_format "a.!"
  assert_format "a &.!"
  assert_format "a &.a.!"
  assert_format "a &.!.!"

  assert_format <<-CODE
    ->{
      # first comment
      puts "hi"
      # second comment
    }
    CODE

  # #9014
  assert_format <<-CODE
    {%
      unless true
        1
      end
    %}
    CODE

  assert_format <<-CODE
    {%
      unless true
        1
      else
        2
      end
    %}
    CODE

  assert_format <<-CODE
    {%
      if true
        1
      else
        2
      end
    %}
    CODE

  # #4626
  assert_format <<-CODE
    1 # foo
    / 1 /
    CODE

  assert_format <<-CODE
    1 # foo
    / #{1} /
    CODE

  assert_format <<-BEFORE,
    def foo
      # Comment


    end
    BEFORE
    <<-AFTER
    def foo
      # Comment
    end
    AFTER

  assert_format <<-BEFORE,
    def foo
      1
      # Comment


    end
    BEFORE
    <<-AFTER
    def foo
      1
      # Comment
    end
    AFTER

  assert_format <<-CODE
    def foo
      1
    end

    # Comment

    def bar
      2
    end
    CODE

  assert_format <<-CODE
    require "foo"

    @x : Int32

    class Bar
    end
    CODE

  assert_format <<-CODE
    x = <<-FOO
      hello
      FOO

    def bar
    end
    CODE

  assert_format <<-BEFORE, <<-AFTER
    begin
      1
      # Comment


    end
    BEFORE
    begin
      1
      # Comment
    end
    AFTER

  assert_format <<-BEFORE, <<-AFTER
    begin
      # Comment


    end
    BEFORE
    begin
      # Comment
    end
    AFTER

  assert_format <<-CODE
    foo 1, # comment
      do
      end
    CODE

  assert_format <<-CODE
    foo 1, # comment
      # bar
      do
      end
    CODE

  # #10190
  assert_format <<-CODE
    foo(
      1,
    ) do
      2
    end
    CODE

  assert_format <<-CODE
    foo(
      1,
    ) {
      2
    }
    CODE

  # #11079
  assert_format <<-CODE
    foo = [1, [2,
               3],
           4]
    CODE

  assert_format <<-CODE
    foo = {1, {2,
               3},
           4}
    CODE

<<<<<<< HEAD
  # 10499
  assert_format <<-CODE
    case nil
    else nil; nil # comment
    end
    CODE

  assert_format <<-CODE
    case nil
    else nil; nil
    # comment
=======
  # #10817
  assert_format <<-CODE
    def func # comment
      (1 + 2) / 3
    end
    CODE

  # #10943
  assert_format <<-CODE
    foo do # a
      # b
      bar
>>>>>>> c722e850
    end
    CODE
end<|MERGE_RESOLUTION|>--- conflicted
+++ resolved
@@ -1890,8 +1890,22 @@
            4}
     CODE
 
-<<<<<<< HEAD
-  # 10499
+  # #10817
+  assert_format <<-CODE
+    def func # comment
+      (1 + 2) / 3
+    end
+    CODE
+
+  # #10943
+  assert_format <<-CODE
+    foo do # a
+      # b
+      bar
+    end
+    CODE
+
+  # #10499
   assert_format <<-CODE
     case nil
     else nil; nil # comment
@@ -1902,20 +1916,6 @@
     case nil
     else nil; nil
     # comment
-=======
-  # #10817
-  assert_format <<-CODE
-    def func # comment
-      (1 + 2) / 3
-    end
-    CODE
-
-  # #10943
-  assert_format <<-CODE
-    foo do # a
-      # b
-      bar
->>>>>>> c722e850
     end
     CODE
 end