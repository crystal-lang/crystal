--- conflicted
+++ resolved
@@ -1,6 +1,64 @@
 require "../spec_helper"
 
 describe "Semantic: warnings" do
+  describe "deprecated aliases" do
+    it "detects deprecated aliases" do
+      assert_warning <<-CR,
+        struct SomeType; end
+
+        @[Deprecated]
+        alias OtherType = SomeType
+
+        OtherType.new
+        CR
+        "warning in line 4\nWarning: Deprecated alias OtherType."
+    end
+
+    it "detects deprecated namespaced aliases" do
+      assert_warning <<-CR,
+        struct SomeType; end
+
+        module MyNamespace
+          @[Deprecated]
+          alias OtherType = SomeType
+        end
+
+        MyNamespace::OtherType.new
+        CR
+        "warning in line 5\nWarning: Deprecated alias MyNamespace::OtherType."
+    end
+  end
+
+  describe "deprecated annotations" do
+    it "detects deprecated annotations" do
+      assert_warning <<-CR,
+        @[Deprecated]
+        annotation Foo; end
+
+        @[Foo]
+        def bar; end
+
+        bar
+        CR
+        "warning in line 2\nWarning: Deprecated annotation Foo."
+    end
+
+    it "detects deprecated namespaced annotations" do
+      assert_warning <<-CR,
+        module MyNamespace
+          @[Deprecated]
+          annotation Foo; end
+        end
+
+        @[MyNamespace::Foo]
+        def bar; end
+
+        bar
+        CR
+        "warning in line 3\nWarning: Deprecated annotation MyNamespace::Foo."
+    end
+  end
+
   describe "deprecated methods" do
     it "detects top-level deprecated methods" do
       assert_warning <<-CR,
@@ -126,67 +184,6 @@
         "warning in line 7\nWarning: Deprecated Foo.new:a."
     end
 
-<<<<<<< HEAD
-  it "detects deprecated aliases" do
-    assert_warning <<-CR,
-      struct SomeType; end
-
-      @[Deprecated]
-      alias OtherType = SomeType
-
-      OtherType.new
-      CR
-      "warning in line 4\nWarning: Deprecated alias OtherType."
-  end
-
-  it "detects deprecated namespaced aliases" do
-    assert_warning <<-CR,
-      struct SomeType; end
-
-      module MyNamespace
-        @[Deprecated]
-        alias OtherType = SomeType
-      end
-
-      MyNamespace::OtherType.new
-      CR
-      "warning in line 5\nWarning: Deprecated alias MyNamespace::OtherType."
-  end
-
-  it "detects deprecated annotations" do
-    assert_warning <<-CR,
-      @[Deprecated]
-      annotation Foo; end
-
-      @[Foo]
-      def bar; end
-
-      bar
-      CR
-      "warning in line 2\nWarning: Deprecated annotation Foo."
-  end
-
-  it "detects deprecated namespaced annotations" do
-    assert_warning <<-CR,
-      module MyNamespace
-        @[Deprecated]
-        annotation Foo; end
-      end
-
-      @[MyNamespace::Foo]
-      def bar; end
-
-      bar
-      CR
-      "warning in line 3\nWarning: Deprecated annotation MyNamespace::Foo."
-  end
-
-  it "informs warnings once per call site location (a)" do
-    warning_failures = warnings_result <<-CR
-      class Foo
-        @[Deprecated("Do not use me")]
-        def m
-=======
     it "informs warnings once per call site location (a)" do
       warning_failures = warnings_result <<-CR
         class Foo
@@ -197,7 +194,6 @@
           def b
             m
           end
->>>>>>> 4ca9f933
         end
 
         Foo.new.b
