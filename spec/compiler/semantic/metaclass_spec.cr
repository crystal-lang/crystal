--- conflicted
+++ resolved
@@ -247,7 +247,6 @@
     end
   end
 
-<<<<<<< HEAD
   it "doesn't put Object.class as the parent of generic module instance metaclasses (#11110)" do
     mod = semantic(%(
       module Foo(T); end
@@ -256,7 +255,8 @@
     foo_int32_class = mod.generic_module("Foo", mod.int32).metaclass
     foo_int32_class.parents.should eq([mod.class_type])
     foo_int32_class.ancestors.should eq([mod.class_type, mod.value, mod.object])
-=======
+  end
+
   it "can't reopen as struct" do
     assert_error <<-CR, "Bar is not a struct, it's a metaclass"
       class Foo
@@ -279,6 +279,5 @@
       module Bar
       end
       CR
->>>>>>> 4d638d21
   end
 end