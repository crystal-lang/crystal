require "../../spec_helper"

describe "Semantic: automatic cast" do
  it "casts literal integer (Int32 -> no restriction)" do
    assert_type(%(
      def foo(x)
        x + 1
      end

      foo(12345)
      ), inject_primitives: true) { int32 }
  end

  it "casts literal integer (Int32 -> Int64)" do
    assert_type(%(
      def foo(x : Int64)
        x
      end

      foo(12345)
      )) { int64 }
  end

  it "casts literal integer (Int64 -> Int32, ok)" do
    assert_type(%(
      def foo(x : Int32)
        x
      end

      foo(2147483647_i64)
      )) { int32 }
  end

  it "casts literal integer (Int64 -> Int32, too big)" do
    assert_error %(
      def foo(x : Int32)
        x
      end

      foo(2147483648_i64)
      ),
      "no overload matches"
  end

  it "casts literal integer (Int32 -> Float32)" do
    assert_type(%(
      def foo(x : Float32)
        x
      end

      foo(12345)
      )) { float32 }
  end

  it "casts literal integer (Int32 -> Float64)" do
    assert_type(%(
      def foo(x : Float64)
        x
      end

      foo(12345)
      )) { float64 }
  end

  it "casts literal float (Float32 -> Float64)" do
    assert_type(%(
      def foo(x : Float64)
        x
      end

      foo(1.23_f32)
      )) { float64 }
  end

  it "casts literal float (Float64 -> Float32)" do
    assert_type(%(
      def foo(x : Float32)
        x
      end

      foo(1.23)
      )) { float32 }
  end

  it "casts literal integer in private top-level method (#7016)" do
    assert_type(%(
      private def foo(x : Int64)
        x
      end

      foo(12345)
      )) { int64 }
  end

  it "matches correct overload" do
    assert_type(%(
      def foo(x : Int32)
        x
      end

      def foo(x : Int64)
        x
      end

      foo(1_i64)
      )) { int64 }
  end

  it "casts literal integer through alias with union" do
    assert_type(%(
      alias A = Int64 | String

      def foo(x : A)
        x
      end

      foo(12345)
      )) { int64 }
  end

  it "says ambiguous call for integer" do
    assert_error %(
      def foo(x : Int8)
        x
      end

      def foo(x : UInt8)
        x
      end

      def foo(x : Int16)
        x
      end

      foo(1)
      ),
      "ambiguous call, implicit cast of 1 matches all of Int8, UInt8, Int16"
  end

  it "says ambiguous call for integer (2)" do
    assert_error %(
      def foo(x : Int8 | UInt8)
        x
      end

      foo(1)
      ),
      "ambiguous call, implicit cast of 1 matches all of Int8, UInt8"
  end

  it "says ambiguous call for integer on alias (#6620)" do
    assert_error %(
      alias A = Int8 | UInt8

      def foo(x : A)
        x
      end

      foo(1)
      ),
      "ambiguous call, implicit cast of 1 matches all of Int8, UInt8"
  end

  it "casts symbol literal to enum" do
    assert_type(%(
      enum Foo
        One
        Two
        Three
      end

      def foo(x : Foo)
        x
      end

      foo(:one)
      )) { types["Foo"] }
  end

  it "casts literal integer through alias with union" do
    assert_type(%(
      enum Foo
        One
        Two
      end

      alias A = Foo | String

      def foo(x : A)
        x
      end

      foo(:two)
      )) { types["Foo"] }
  end

  it "errors if symbol name doesn't match enum member" do
    assert_error %(
      enum Foo
        One
        Two
        Three
      end

      def foo(x : Foo)
        x
      end

      foo(:four)
      ),
      "no overload matches"
  end

  it "says ambiguous call for symbol" do
    assert_error %(
      enum Foo
        One
        Two
        Three
      end

      enum Foo2
        One
        Two
        Three
      end

      def foo(x : Foo)
        x
      end

      def foo(x : Foo2)
        x
      end

      foo(:one)
      ),
      "ambiguous call, implicit cast of :one matches all of Foo, Foo2"
  end

  it "casts Int32 to Int64 in ivar assignment" do
    assert_type(%(
      class Foo
        @x : Int64

        def initialize
          @x = 10
        end

        def x
          @x
        end
      end

      Foo.new.x
      )) { int64 }
  end

  it "casts Symbol to Enum in ivar assignment" do
    assert_type(%(
      enum E
        One
        Two
        Three
      end

      class Foo
        @x : E

        def initialize
          @x = :two
        end

        def x
          @x
        end
      end

      Foo.new.x
      )) { types["E"] }
  end

  it "casts Int32 to Int64 in cvar assignment" do
    assert_type(%(
      class Foo
        @@x : Int64 = 0_i64

        def self.x
          @@x = 10
          @@x
        end
      end

      Foo.x
      )) { int64 }
  end

  it "casts Int32 to Int64 in lvar assignment" do
    assert_type(%(
      x : Int64
      x = 123
      x
      )) { int64 }
  end

  it "casts Int32 to Int64 in ivar type declaration" do
    assert_type(%(
      class Foo
        @x : Int64 = 10

        def x
          @x
        end
      end

      Foo.new.x
      )) { int64 }
  end

  it "casts Symbol to Enum in ivar type declaration" do
    assert_type(%(
      enum Color
        Red
        Green
        Blue
      end

      class Foo
        @x : Color = :red

        def x
          @x
        end
      end

      Foo.new.x
      )) { types["Color"] }
  end

  it "casts Int32 to Int64 in cvar type declaration" do
    assert_type(%(
      class Foo
        @@x : Int64 = 10

        def self.x
          @@x
        end
      end

      Foo.x
      )) { int64 }
  end

  it "casts Symbol to Enum in cvar type declaration" do
    assert_type(%(
      enum Color
        Red
        Green
        Blue
      end

      class Foo
        @@x : Color = :red

        def self.x
          @@x
        end
      end

      Foo.x
      )) { types["Color"] }
  end

  it "casts Int32 -> Int64 in arg restriction" do
    assert_type(%(
      def foo(x : Int64 = 0)
        x
      end

      foo
      )) { int64 }
  end

  it "casts Int32 to Int64 in ivar type declaration in generic" do
    assert_type(%(
      class Foo(T)
        @x : T = 10

        def x
          @x
        end
      end

      Foo(Int64).new.x
      )) { int64 }
  end

  it "can match multiple times with the same argument type (#7578)" do
    assert_type(%(
      def foo(unused, foo : Int64)
        unused
      end

      def foo(foo : Int64)
        foo
      end

      foo(foo: 1)
      )) { int64 }
  end

  it "doesn't say 'ambiguous call' when there's an exact match for integer (#6601)" do
    assert_error %(
      class Zed
        def +(other : Char)
        end
      end

      a = 1 || Zed.new
      a + 2
      ),
      "no overload matches", inject_primitives: true
  end

  it "doesn't say 'ambiguous call' when there's an exact match for symbol (#6601)" do
    assert_error %(
      enum Color1
        Red
      end

      enum Color2
        Red
      end

      struct Int
        def +(x : Color1)
        end

        def +(x : Color2)
        end
      end

      class Zed
        def +(other : Char)
        end
      end

      a = 1 || Zed.new
      a + :red
      ),
      "no overload matches"
  end

  it "can use automatic cast with `with ... yield` (#7736)" do
    assert_type(%(
      def foo
        with 1 yield
      end

      struct Int32
        def bar(x : Int64)
          x
        end
      end

      foo do
        bar(1)
      end
      )) { int64 }
  end

  it "doesn't do multidispatch if an overload matches exactly (#8217)" do
    assert_type(%(
      def foo(x : Int64)
        x
      end

      def foo(*xs : Int64)
        xs
      end

      foo(1)
      )) { int64 }
  end

  it "autocasts first argument and second matches without autocast" do
    assert_type(%(
      def fill(x : Float64, y : Int)
        x
      end

      fill(0, 0)
      )) { float64 }
  end

  it "can autocast to union in default value" do
    assert_type(%(
      def fill(x : Int64 | String = 1)
        x
      end

      fill()
      )) { int64 }
  end

  it "can autocast to alias in default value" do
    assert_type(%(
      alias X = Int64 | String

      def fill(x : X = 1)
        x
      end

      fill()
      )) { int64 }
  end

  it "can autocast to union in default value (symbol and int)" do
    assert_type(%(
      enum Color
        Red
      end

      def fill(x : Int64 | Color = :red)
        x
      end

      fill()
      )) { types["Color"] }
  end

  it "can autocast to union in default value (multiple enums)" do
    assert_type(%(
      enum Color
        Red
      end

      enum AnotherColor
        Blue
      end

      def fill(x : Color | AnotherColor = :blue)
        x
      end

      fill()
      )) { types["AnotherColor"] }
  end

  it "doesn't do multidispatch if an overload matches exactly (#8217)" do
    assert_type(%(
      abstract class Foo
      end

      class Bar < Foo
        def foo(x : Int64)
          x
        end

        def foo(*xs : Int64)
          xs
        end
      end

      class Baz < Foo
        def foo(x : Int64)
          x
        end

        def foo(*xs : Int64)
          xs
        end
      end

      Baz.new.as(Foo).foo(1)
    )) { int64 }
  end

  it "casts integer variable to larger type (#9565)" do
    assert_type(%(
      def foo(x : Int64)
        x
      end

      x = 1
      foo(x)
      )) { int64 }
  end

  it "casts integer variable to larger type (Int64 to Int128) (#9565)" do
    assert_type(%(
      def foo(x : Int128)
        x
      end

      x = 1_i64
      foo(x)
      )) { int128 }
  end

  it "casts integer expression to larger type (#9565)" do
    assert_type(%(
      def foo(x : Int64)
        x
      end

      def bar
        1_i64
      end

      foo(bar)
      )) { int64 }
  end

  it "says ambiguous call for integer var to larger type (#9565)" do
    assert_error %(
      def foo(x : Int32)
        x
      end

      def foo(x : Int64)
        x
      end

      x = 1_u8
      foo(x)
      ),
      "ambiguous call, implicit cast of UInt8 matches all of Int32, Int64"
  end

  it "can't cast integer to another type when it doesn't fit (#9565)" do
    assert_error %(
      def foo(x : Int32)
        x
      end

      x = 1_i64
      foo(x)
      ),
      "no overload matches 'foo' with type Int64"
  end

  it "doesn't autocast number on union (#8655)" do
    assert_type(%(
      def foo(x : UInt8 | Int32, y : Float64)
        x
      end

      foo(255, 60)
      )) { int32 }
  end

  it "says ambiguous call on union (#8655)" do
    assert_error %(
      def foo(x : UInt64 | Int64, y : Float64)
        x
      end

      foo(255, 60)
      ),
      "ambiguous call, implicit cast of 255 matches all of UInt64, Int64"
  end

<<<<<<< HEAD
  it "casts integer variable to float type (#9565)" do
    assert_type(%(
      def foo(x : Float64)
        x
      end

      x = 1
      foo(x)
      )) { float64 }
  end

  it "casts float32 variable to float64 type (#9565)" do
    assert_type(%(
      def foo(x : Float64)
        x
      end

      x = 1.0_f32
      foo(x)
      )) { float64 }
=======
  it "autocasts nested type from non-nested type (#10315)" do
    assert_no_errors(%(
      module Moo
        enum Color
          Red
        end

        abstract class Foo
          def initialize(color : Color = :red)
          end
        end
      end

      class Bar < Moo::Foo
      end

      Bar.new
      ))
  end

  it "errors when autocast default value doesn't match enum member" do
    assert_error <<-CR,
      enum Foo
        FOO
      end

      def foo(foo : Foo = :bar)
      end

      foo
      CR
      "can't autocast :bar to Foo: no matching enum member"
>>>>>>> 5c6685cc
  end
end<|MERGE_RESOLUTION|>--- conflicted
+++ resolved
@@ -661,8 +661,7 @@
       "ambiguous call, implicit cast of 255 matches all of UInt64, Int64"
   end
 
-<<<<<<< HEAD
-  it "casts integer variable to float type (#9565)" do
+  it "autocasts integer variable to float type (#9565)" do
     assert_type(%(
       def foo(x : Float64)
         x
@@ -673,7 +672,7 @@
       )) { float64 }
   end
 
-  it "casts float32 variable to float64 type (#9565)" do
+  it "autocasts float32 variable to float64 type (#9565)" do
     assert_type(%(
       def foo(x : Float64)
         x
@@ -682,7 +681,8 @@
       x = 1.0_f32
       foo(x)
       )) { float64 }
-=======
+  end
+
   it "autocasts nested type from non-nested type (#10315)" do
     assert_no_errors(%(
       module Moo
@@ -715,6 +715,5 @@
       foo
       CR
       "can't autocast :bar to Foo: no matching enum member"
->>>>>>> 5c6685cc
   end
 end