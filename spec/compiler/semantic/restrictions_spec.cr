require "../../spec_helper"

class Crystal::Program
  def t(type)
    types[type.rchop('+')].virtual_type
  end
end

describe "Restrictions" do
  describe "restrict" do
    it "restricts type with same type" do
      mod = Program.new
      mod.int32.restrict(mod.int32, MatchContext.new(mod, mod)).should eq(mod.int32)
    end

    it "restricts type with another type" do
      mod = Program.new
      mod.int32.restrict(mod.int16, MatchContext.new(mod, mod)).should be_nil
    end

    it "restricts type with superclass" do
      mod = Program.new
      mod.int32.restrict(mod.value, MatchContext.new(mod, mod)).should eq(mod.int32)
    end

    it "restricts type with included module" do
      mod = Program.new
      mod.semantic parse("
        module Mod
        end

        class Foo
          include Mod
        end
      ")

      mod.types["Foo"].restrict(mod.types["Mod"], MatchContext.new(mod, mod)).should eq(mod.types["Foo"])
    end

    it "restricts virtual type with included module 1" do
      mod = Program.new
      mod.semantic parse("
        module Moo; end
        class Foo; include Moo; end
      ")

      mod.t("Foo+").restrict(mod.t("Moo"), MatchContext.new(mod, mod)).should eq(mod.t("Foo+"))
    end

    it "restricts virtual type with included module 2" do
      mod = Program.new
      mod.semantic parse("
        module Mxx; end
        class Axx; end
        class Bxx < Axx; include Mxx; end
        class Cxx < Axx; include Mxx; end
        class Dxx < Cxx; end
        class Exx < Axx; end
      ")

      mod.t("Axx+").restrict(mod.t("Mxx"), MatchContext.new(mod, mod)).should eq(mod.union_of(mod.t("Bxx+"), mod.t("Cxx+")))
    end

    it "restricts module with another module" do
      mod = Program.new
      mod.semantic parse("
        module Mxx; end
        module Nxx; end
        class Axx; include Mxx; end
        class Bxx; include Nxx; end
        class Cxx; include Mxx; include Nxx; end
        class Dxx < Axx; include Nxx; end
        class Exx < Bxx; include Mxx; end
      ")

      mod.t("Mxx").restrict(mod.t("Nxx"), MatchContext.new(mod, mod)).should eq(mod.union_of(mod.t("Cxx"), mod.t("Dxx"), mod.t("Exx")))
    end

    it "restricts generic module instance with another module" do
      mod = Program.new
      mod.semantic parse("
        module Mxx(T); end
        module Nxx; end
        class Axx; include Mxx(Int32); end
        class Bxx; include Nxx; end
        class Cxx; include Mxx(Int32); include Nxx; end
        class Dxx < Axx; include Nxx; end
        class Exx < Bxx; include Mxx(Int32); end
      ")

      result = mod.generic_module("Mxx", mod.int32).restrict(mod.t("Nxx"), MatchContext.new(mod, mod))
      result.should eq(mod.union_of(mod.t("Cxx"), mod.t("Dxx"), mod.t("Exx")))
    end

    it "restricts generic module instance with another generic module instance" do
      mod = Program.new
      mod.semantic parse("
        module Mxx(T); end
        module Nxx(T); end
        class Axx; include Mxx(Int32); end
        class Bxx; include Nxx(Int32); end
        class Cxx; include Mxx(Int32); include Nxx(Int32); end
        class Dxx < Axx; include Nxx(Int32); end
        class Exx < Bxx; include Mxx(Int32); end
        class Fxx; include Mxx(Int32); include Nxx(Char); end
        class Gxx; include Mxx(Char); include Nxx(Int32); end
      ")

      result = mod.generic_module("Mxx", mod.int32).restrict(mod.generic_module("Nxx", mod.int32), MatchContext.new(mod, mod))
      result.should eq(mod.union_of(mod.t("Cxx"), mod.t("Dxx"), mod.t("Exx")))
    end

    it "restricts generic module instance with class" do
      mod = Program.new
      mod.semantic parse("
        module Mxx(T); end
        module Nxx; end
        class Axx; include Mxx(Int32); end
        class Bxx; include Nxx; end
        class Cxx; include Mxx(Int32); include Nxx; end
        class Dxx < Axx; include Nxx; end
        class Exx < Bxx; include Mxx(Int32); end
      ")

      result = mod.generic_module("Mxx", mod.int32).restrict(mod.t("Nxx"), MatchContext.new(mod, mod))
      result.should eq(mod.union_of(mod.t("Cxx"), mod.t("Dxx"), mod.t("Exx")))
    end

    it "restricts module through generic include (#4287)" do
      mod = Program.new
      mod.semantic parse("
        module Axx; end
        module Bxx(T); include Axx; end
        class Cxx; include Bxx(Int32); end
      ")

      mod.t("Axx").restrict(mod.t("Cxx"), MatchContext.new(mod, mod)).should eq(mod.t("Cxx"))
    end

    it "restricts class against uninstantiated generic base class through multiple inheritance (1) (#9660)" do
      mod = Program.new
      mod.semantic parse("
        class Axx(T); end
        class Bxx(T) < Axx(T); end
        class Cxx < Bxx(Int32); end
      ")

      result = mod.t("Cxx").restrict(mod.t("Axx"), MatchContext.new(mod, mod))
      result.should eq(mod.t("Cxx"))
    end

    it "restricts class against uninstantiated generic base class through multiple inheritance (2) (#9660)" do
      mod = Program.new
      mod.semantic parse("
        class Axx(T); end
        class Bxx(T) < Axx(T); end
        class Cxx(T) < Bxx(T); end
      ")

      result = mod.generic_class("Cxx", mod.int32).restrict(mod.t("Axx"), MatchContext.new(mod, mod))
      result.should eq(mod.generic_class("Cxx", mod.int32))
    end

    it "restricts virtual generic class against uninstantiated generic subclass (1)" do
      mod = Program.new
      mod.semantic parse("
        class Axx(T); end
        class Bxx(T) < Axx(T); end
        class Cxx < Bxx(Int32); end
      ")

      result = mod.generic_class("Axx", mod.int32).virtual_type.restrict(mod.generic_class("Bxx", mod.int32), MatchContext.new(mod, mod))
      result.should eq(mod.generic_class("Bxx", mod.int32).virtual_type)
    end

    it "restricts virtual generic class against uninstantiated generic subclass (2)" do
      mod = Program.new
      mod.semantic parse("
        class Axx(T); end
        class Bxx(T) < Axx(T); end
        class Cxx(T) < Bxx(T); end
      ")

      result = mod.generic_class("Axx", mod.int32).virtual_type.restrict(mod.generic_class("Bxx", mod.int32), MatchContext.new(mod, mod))
      result.should eq(mod.generic_class("Bxx", mod.int32).virtual_type)
    end
  end

  describe "restriction_of?" do
    describe "Metaclass vs Metaclass" do
      it "inserts typed Metaclass before untyped Metaclass" do
        assert_type(%(
          def foo(a : T.class) forall T
            1
          end

          def foo(a : Int32.class)
            true
          end

          foo(Int32)
          )) { bool }
      end

      it "keeps typed Metaclass before untyped Metaclass" do
        assert_type(%(
          def foo(a : Int32.class)
            true
          end

          def foo(a : T.class) forall T
            1
          end

          foo(Int32)
          )) { bool }
      end
    end

    describe "Metaclass vs Path" do
      {% for type in [Object, Value, Class] %}
        it "inserts metaclass before {{ type }}" do
          assert_type(%(
            def foo(a : {{ type }})
              1
            end

            def foo(a : Int32.class)
              true
            end

            foo(Int32)
            )) { bool }
        end

        it "keeps metaclass before {{ type }}" do
          assert_type(%(
            def foo(a : Int32.class)
              true
            end

            def foo(a : {{ type }})
              1
            end

            foo(Int32)
            )) { bool }
        end
      {% end %}

      it "doesn't error if path is undefined and method is not called (1) (#12516)" do
        assert_no_errors <<-CRYSTAL
          def foo(a : Int32.class)
          end

          def foo(a : Foo)
          end
          CRYSTAL
      end

      it "doesn't error if path is undefined and method is not called (2) (#12516)" do
        assert_no_errors <<-CRYSTAL
          def foo(a : Foo)
          end

          def foo(a : Int32.class)
          end
          CRYSTAL
      end
    end

    describe "Path vs Path" do
      it "inserts typed Path before untyped Path" do
        assert_type(%(
          def foo(a : T) forall T
            1
          end

          def foo(a : Int32)
            true
          end

          foo(1)
          )) { bool }
      end

      it "keeps typed Path before untyped Path" do
        assert_type(%(
          def foo(a : Int32)
            true
          end

          def foo(a : T) forall T
            1
          end

          foo(1)
          )) { bool }
      end
    end

    describe "Generic vs Path" do
      it "inserts typed Generic before untyped Path" do
        assert_type(%(
          def foo(a : T) forall T
            1
          end

          def foo(a : Array(Int32))
            true
          end

          foo(Array(Int32).new)
          )) { bool }
      end

      it "keeps typed Generic before untyped Path" do
        assert_type(%(
          def foo(a : Array(Int32))
            true
          end

          def foo(a : T) forall T
            1
          end

          foo(Array(Int32).new)
          )) { bool }
      end

      it "inserts untyped Generic before untyped Path" do
        assert_type(%(
          def foo(a : T) forall T
            1
          end

          def foo(a : Array(T)) forall T
            true
          end

          foo(Array(Int32).new)
          )) { bool }
      end

      it "inserts untyped Generic before untyped Path (2)" do
        assert_type(%(
          def foo(a : T) forall T
            1
          end

          def foo(a : Array)
            true
          end

          foo(Array(Int32).new)
          )) { bool }
      end

      it "keeps untyped Generic before untyped Path" do
        assert_type(%(
          def foo(a : Array(T)) forall T
            true
          end

          def foo(a : T) forall T
            1
          end

          foo(Array(Int32).new)
          )) { bool }
      end
    end

    describe "Generic vs Generic" do
      it "inserts typed Generic before untyped Generic" do
        assert_type(%(
          def foo(a : Array(T)) forall T
            1
          end

          def foo(a : Array(Int32))
            true
          end

          foo(Array(Int32).new)
          )) { bool }
      end

      it "keeps typed Generic before untyped Generic" do
        assert_type(%(
          def foo(a : Array(Int32))
            true
          end

          def foo(a : Array(T)) forall T
            1
          end

          foo(Array(Int32).new)
          )) { bool }
      end
    end

    describe "GenericClassType vs GenericClassInstanceType" do
      it "inserts GenericClassInstanceType before GenericClassType" do
        assert_type(%(
          class Foo(T)
          end

          def bar(a : Foo)
            1
          end

          def bar(a : Foo(Int32))
            true
          end

          {
            bar(Foo(Int32).new),
            bar(Foo(Float64).new)
          }
          )) { tuple_of([bool, int32]) }
      end

      it "keeps GenericClassInstanceType before GenericClassType" do
        assert_type(%(
          class Foo(T)
          end

          def bar(a : Foo(Int32))
            true
          end

          def bar(a : Foo)
            1
          end

          {
            bar(Foo(Int32).new),
            bar(Foo(Float64).new)
          }
          )) { tuple_of([bool, int32]) }
      end

      it "works with classes in different namespaces" do
        assert_type(%(
          class Foo(T)
          end

          class Mod::Foo(G)
          end

          def bar(a : Foo(Int32))
            true
          end

          def bar(a : Mod::Foo)
            1
          end

          {
            bar(Foo(Int32).new),
            bar(Mod::Foo(Int32).new)
          }
          )) { tuple_of([bool, int32]) }
      end

      it "doesn't mix different generic classes" do
        assert_type(%(
          class Foo(T)
          end

          class Bar(U)
          end

          def bar(a : Bar(Int32))
            true
          end

          def bar(a : Foo)
            1
          end

          {
            bar(Foo(Int32).new),
            bar(Bar(Int32).new)
          }
          )) { tuple_of([int32, bool]) }
      end
    end

    describe "NamedTuple vs NamedTuple" do
      it "inserts more specialized NamedTuple before less specialized one" do
        assert_type(%(
          class Foo
          end

          class Bar < Foo
          end

          def foo(a : NamedTuple(x: Foo))
            1
          end

          def foo(a : NamedTuple(x: Bar))
            true
          end

          foo({x: Bar.new})
          )) { bool }
      end

      it "keeps more specialized NamedTuple before less specialized one" do
        assert_type(%(
          class Foo
          end

          class Bar < Foo
          end

          def foo(a : NamedTuple(x: Bar))
            true
          end

          def foo(a : NamedTuple(x: Foo))
            1
          end

          foo({x: Bar.new})
          )) { bool }
      end

      it "doesn't mix incompatible NamedTuples (#10238)" do
        assert_type(%(
          def foo(a : NamedTuple(a: Int32))
            1
          end

          def foo(a : NamedTuple(b: Int32))
            true
          end

          {
            foo({a: 1}),
            foo({b: 1})
          }
          )) { tuple_of([int32, bool]) }
      end
    end

    describe "Path vs NumberLiteral" do
      it "inserts constant before number literal of same value with generic arguments" do
        assert_type(<<-CRYSTAL) { bool }
          X = 1

          class Foo(N)
          end

          def foo(a : Foo(1))
            'a'
          end

          def foo(a : Foo(X))
            true
          end

          foo(Foo(1).new)
          CRYSTAL
      end

      it "inserts number literal before constant of same value with generic arguments" do
        assert_type(<<-CRYSTAL) { bool }
          X = 1

          class Foo(N)
          end

          def foo(a : Foo(X))
            'a'
          end

          def foo(a : Foo(1))
            true
          end

          foo(Foo(1).new)
          CRYSTAL
      end
    end

    describe "free variables" do
      it "inserts path before free variable with same name" do
        assert_type(<<-CRYSTAL) { tuple_of([char, bool]) }
          def foo(x : Int32) forall Int32
            true
          end

          def foo(x : Int32)
            'a'
          end

          {foo(1), foo("")}
          CRYSTAL
      end

      it "keeps path before free variable with same name" do
        assert_type(<<-CRYSTAL) { tuple_of([char, bool]) }
          def foo(x : Int32)
            'a'
          end

          def foo(x : Int32) forall Int32
            true
          end

          {foo(1), foo("")}
          CRYSTAL
      end

<<<<<<< HEAD
      it "inserts constant before free variable with same name" do
        assert_type(<<-CR) { tuple_of([char, bool]) }
=======
      # TODO: enable in #12784
      pending "inserts constant before free variable with same name" do
        assert_type(<<-CRYSTAL) { tuple_of([char, bool]) }
>>>>>>> 87813d1f
          class Foo(T); end

          X = 1

          def foo(x : Foo(X)) forall X
            true
          end

          def foo(x : Foo(X))
            'a'
          end

          {foo(Foo(1).new), foo(Foo(2).new)}
          CRYSTAL
      end

<<<<<<< HEAD
      it "keeps constant before free variable with same name" do
        assert_type(<<-CR) { tuple_of([char, bool]) }
=======
      pending "keeps constant before free variable with same name" do
        assert_type(<<-CRYSTAL) { tuple_of([char, bool]) }
>>>>>>> 87813d1f
          class Foo(T); end

          X = 1

          def foo(x : Foo(X))
            'a'
          end

          def foo(x : Foo(X)) forall X
            true
          end

          {foo(Foo(1).new), foo(Foo(2).new)}
          CRYSTAL
      end

      it "inserts path before free variable even if free var resolves to a more specialized type" do
        assert_type(<<-CRYSTAL) { tuple_of([int32, int32, bool]) }
          class Foo
          end

          class Bar < Foo
          end

          def foo(x : Bar) forall Bar
            true
          end

          def foo(x : Foo)
            1
          end

          {foo(Foo.new), foo(Bar.new), foo('a')}
          CRYSTAL
      end

      it "keeps path before free variable even if free var resolves to a more specialized type" do
        assert_type(<<-CRYSTAL) { tuple_of([int32, int32, bool]) }
          class Foo
          end

          class Bar < Foo
          end

          def foo(x : Foo)
            1
          end

          def foo(x : Bar) forall Bar
            true
          end

          {foo(Foo.new), foo(Bar.new), foo('a')}
          CRYSTAL
      end
    end

    describe "Union" do
      it "handles redefinitions (1) (#12330)" do
        assert_type(<<-CRYSTAL) { bool }
          def foo(x : Int32 | String)
            'a'
          end

          def foo(x : ::Int32 | String)
            true
          end

          foo(1)
          CRYSTAL
      end

      it "handles redefinitions (2) (#12330)" do
        assert_type(<<-CRYSTAL) { bool }
          def foo(x : Int32 | String)
            'a'
          end

          def foo(x : String | Int32)
            true
          end

          foo(1)
          CRYSTAL
      end

      it "orders union before generic (#12330)" do
        assert_type(<<-CRYSTAL) { bool }
          module Foo(T)
          end

          class Bar1
            include Foo(Int32)
          end

          class Bar2
            include Foo(Int32)
          end

          def foo(x : Foo(Int32))
            'a'
          end

          def foo(x : Bar1 | Bar2)
            true
          end

          foo(Bar1.new)
          CRYSTAL
      end
    end
  end

  it "self always matches instance type in restriction" do
    assert_type(%(
      class Foo
        def self.foo(x : self)
          x
        end
      end

      Foo.foo Foo.new
      )) { types["Foo"] }
  end

  it "self always matches instance type in return type" do
    assert_type(%(
      class Foo
        def self.foo : self
          {{ @type }}
          Foo.new
        end
      end
      Foo.foo
      )) { types["Foo"] }
  end

  it "errors if using typeof" do
    assert_error %(
      def foo(x : typeof(1))
      end

      foo(1)
      ),
      "can't use typeof in type restrictions"
  end

  it "errors if using typeof inside generic type" do
    assert_error %(
      class Gen(T)
      end

      def foo(x : Gen(typeof(1)))
      end

      foo(Gen(Int32).new)
      ),
      "can't use typeof in type restrictions"
  end

  it "errors if using typeof in block restriction" do
    assert_error %(
      def foo(&x : typeof(1) -> )
        yield 1
      end

      foo {}
      ),
      "can't use 'typeof' here"
  end

  it "errors if using typeof in block restriction" do
    assert_error %(
      def foo(&x : -> typeof(1))
        yield
      end

      foo {}
      ),
      "can't use typeof in type restriction"
  end

  it "passes #278" do
    assert_error %(
      def bar(x : String, y : String = nil)
      end

      bar(1 || "")
      ),
      "expected argument #1 to 'bar' to be String, not (Int32 | String)"
  end

  it "errors on T::Type that's union when used from type restriction" do
    assert_error %(
      def foo(x : T) forall T
        T::Baz
      end

      foo(1 || 1.5)
      ),
      "undefined constant T::Baz"
  end

  it "errors on T::Type that's a union when used from block type restriction" do
    assert_error %(
      class Foo(T)
        def self.foo(&block : T::Baz ->)
        end
      end

      Foo(Int32 | Float64).foo { 1 + 2 }
      ),
      "undefined constant T::Baz"
  end

  it "errors if can't find type on lookup" do
    assert_error %(
      def foo(x : Something)
      end

      foo 1
      ), "undefined constant Something"
  end

  it "errors if can't find type on lookup with nested type" do
    assert_error %(
      def foo(x : Foo::Bar)
      end

      foo 1
      ), "undefined constant Foo::Bar"
  end

  it "works with static array (#637)" do
    assert_type(%(
      def foo(x : UInt8[1])
        1
      end

      def foo(x : UInt8[2])
        'a'
      end

      x = uninitialized UInt8[2]
      foo(x)
      )) { char }
  end

  it "works with static array that uses underscore" do
    assert_type(%(
      def foo(x : UInt8[_])
        'a'
      end

      x = uninitialized UInt8[2]
      foo(x)
      )) { char }
  end

  it "works with generic compared to fixed (primitive) type" do
    assert_type(%(
      class Foo(T)
      end

      struct Float64
        def /(other : Foo(_))
          'a'
        end
      end

      1.5 / Foo(Int32).new
      )) { char }
  end

  it "works with generic class metaclass vs. generic instance class metaclass" do
    assert_type(%(
      class Foo(T)
      end

      def foo(x : Foo(Int32).class)
        1
      end

      foo Foo(Int32)
      )) { int32 }
  end

  it "works with generic class metaclass vs. generic class metaclass" do
    assert_type(%(
      class Foo(T)
      end

      def foo(x : Foo.class)
        1
      end

      foo Foo(Int32)
      )) { int32 }
  end

  it "works with union against unions of generics" do
    assert_type(%(
      class Foo(T)
      end

      def foo(x : Foo | Int32)
        x
      end

      foo(Foo(Int32).new || Foo(Float64).new)
      )) { union_of(generic_class("Foo", int32), generic_class("Foo", float64)) }
  end

  it "should not let GenericChild(Base) pass as a GenericBase(Child) (#1294)" do
    assert_error %(
      class Base
      end

      class Child < Base
      end

      class GenericBase(T)
      end

      class GenericChild(T) < GenericBase(T)
      end

      def foo(x : GenericBase(Child))
      end

      foo GenericChild(Base).new
      ),
      "expected argument #1 to 'foo' to be GenericBase(Child), not GenericChild(Base)"
  end

  it "allows passing recursive type to free var (#1076)" do
    assert_type(%(
      class Foo(T)
      end

      alias NestedParams = Nil | Foo(NestedParams)

      class Bar(X)
      end

      def bar(other : Bar(Y)) forall Y
        'a'
      end

      h1 = Bar(NestedParams).new
      bar(h1)
      )) { char }
  end

  it "restricts class union type to overloads with classes" do
    assert_type(%(
      def foo(x : Int32.class)
        1_u8
      end

      def foo(x : String.class)
        1_u16
      end

      def foo(x : Bool.class)
        1_u32
      end

      a = 1 || "foo" || true
      foo(a.class)
      ), inject_primitives: true) { union_of([uint8, uint16, uint32] of Type) }
  end

  it "restricts class union type to overloads with classes (2)" do
    assert_type(%(
      def foo(x : Int32.class)
        1_u8
      end

      def foo(x : String.class)
        1_u16
      end

      def foo(x : Bool.class)
        1_u32
      end

      a = 1 || "foo"
      foo(a.class)
      ), inject_primitives: true) { union_of([uint8, uint16] of Type) }
  end

  it "makes metaclass subclass pass parent metaclass restriction (#2079)" do
    assert_type(%(
      class Foo; end

      class Bar < Foo; end

      def foo : Foo.class # offending return type restriction
        Bar
      end

      foo
      )) { types["Bar"].metaclass }
  end

  it "matches virtual type against alias" do
    assert_type(%(
      module Moo
      end

      class Foo
        include Moo
      end

      class Bar < Foo
      end

      class Baz < Bar
      end

      alias Alias = Moo

      def foo(x : Alias)
        1
      end

      foo(Baz.new.as(Bar))
      )) { int32 }
  end

  it "matches alias against alias in block type" do
    assert_type(%(
      class Foo(T)
        def self.new(&block : -> T)
          Foo(T).new
        end

        def initialize
        end

        def t
          T
        end
      end

      alias Rec = Nil | Array(Rec)

      Foo.new { nil.as(Rec)}.t
      )) { types["Rec"].metaclass }
  end

  it "matches free variable for type variable" do
    assert_type(%(
      class Foo(Type)
        def initialize(x : Type)
        end
      end

      Foo.new(1)
      )) { generic_class "Foo", int32 }
  end

  it "restricts virtual metaclass type against metaclass (#3438)" do
    assert_type(%(
      class Parent
      end

      class Child < Parent
      end

      def foo(x : Parent.class)
        x
      end

      foo(Parent || Child)
      )) { types["Parent"].metaclass.virtual_type! }
  end

  it "errors if using free var without forall" do
    assert_error %(
      def foo(x : T)
        T
      end

      foo(1)
      ),
      "undefined constant T"
  end

  it "sets number as free variable (#2699)" do
    assert_error %(
      def foo(x : T[N], y : T[N]) forall T, N
      end

      x = uninitialized UInt8[10]
      y = uninitialized UInt8[11]
      foo(x, y)
      ),
      "expected argument #2 to 'foo' to be StaticArray(UInt8, 10), not StaticArray(UInt8, 11)"
  end

  it "does not treat single path as free variable when given number (1) (#11859)" do
    assert_error <<-CR, "expected argument #1 to 'Foo(1)#foo' to be Foo(1), not Foo(2)"
      class Foo(T)
        def foo(x : Foo(T))
        end
      end

      Foo(1).new.foo(Foo(2).new)
      CR
  end

  it "does not treat single path as free variable when given number (2) (#11859)" do
    assert_error <<-CR, "expected argument #1 to 'foo' to be Foo(1), not Foo(2)"
      X = 1

      class Foo(T)
      end

      def foo(x : Foo(X))
      end

      foo(Foo(2).new)
      CR
  end

  it "restricts aliased typedef type (#9474)" do
    assert_type(%(
      lib A
        alias B = Int32
      end

      alias C = A::B

      def foo(x : C)
        1
      end

      x = uninitialized C
      foo x
      )) { int32 }
  end

  it "errors if using Tuple with named args" do
    assert_error <<-CRYSTAL, "can only instantiate NamedTuple with named arguments"
      def foo(x : Tuple(a: Int32))
      end

      foo({1})
      CRYSTAL
  end

  it "doesn't error if using Tuple with no args" do
    assert_type(<<-CRYSTAL) { tuple_of([] of Type) }
      def foo(x : Tuple())
        x
      end

      def bar(*args : *T) forall T
        args
      end

      foo(bar)
      CRYSTAL
  end

  it "errors if using NamedTuple with positional args" do
    assert_error <<-CRYSTAL, "can only instantiate NamedTuple with named arguments"
      def foo(x : NamedTuple(Int32))
      end

      foo({a: 1})
      CRYSTAL
  end

  it "doesn't error if using NamedTuple with no args" do
    assert_type(<<-CRYSTAL) { named_tuple_of({} of String => Type) }
      def foo(x : NamedTuple())
        x
      end

      def bar(**opts : **T) forall T
        opts
      end

      foo(bar)
      CRYSTAL
  end
end<|MERGE_RESOLUTION|>--- conflicted
+++ resolved
@@ -617,14 +617,8 @@
           CRYSTAL
       end
 
-<<<<<<< HEAD
       it "inserts constant before free variable with same name" do
-        assert_type(<<-CR) { tuple_of([char, bool]) }
-=======
-      # TODO: enable in #12784
-      pending "inserts constant before free variable with same name" do
         assert_type(<<-CRYSTAL) { tuple_of([char, bool]) }
->>>>>>> 87813d1f
           class Foo(T); end
 
           X = 1
@@ -641,13 +635,8 @@
           CRYSTAL
       end
 
-<<<<<<< HEAD
       it "keeps constant before free variable with same name" do
-        assert_type(<<-CR) { tuple_of([char, bool]) }
-=======
-      pending "keeps constant before free variable with same name" do
         assert_type(<<-CRYSTAL) { tuple_of([char, bool]) }
->>>>>>> 87813d1f
           class Foo(T); end
 
           X = 1
