--- conflicted
+++ resolved
@@ -496,7 +496,6 @@
       end
     end
 
-<<<<<<< HEAD
     describe "free variables" do
       it "inserts path before free variable with same name" do
         assert_type(<<-CR) { tuple_of([char, bool]) }
@@ -563,7 +562,10 @@
           end
 
           {foo(Foo.new), foo(Bar.new), foo('a')}
-=======
+          CR
+      end
+    end
+
     describe "Union" do
       it "handles redefinitions (1) (#12330)" do
         assert_type(<<-CR) { bool }
@@ -615,7 +617,6 @@
           end
 
           foo(Bar1.new)
->>>>>>> ee2acce4
           CR
       end
     end
