require "../../spec_helper"

class Crystal::Program
  def t(type)
    types[type.rchop('+')].virtual_type
  end
end

describe "Restrictions" do
  describe "restrict" do
    it "restricts type with same type" do
      mod = Program.new
      mod.int32.restrict(mod.int32, MatchContext.new(mod, mod)).should eq(mod.int32)
    end

    it "restricts type with another type" do
      mod = Program.new
      mod.int32.restrict(mod.int16, MatchContext.new(mod, mod)).should be_nil
    end

    it "restricts type with superclass" do
      mod = Program.new
      mod.int32.restrict(mod.value, MatchContext.new(mod, mod)).should eq(mod.int32)
    end

    it "restricts type with included module" do
      mod = Program.new
      mod.semantic parse("
        module Mod
        end

        class Foo
          include Mod
        end
      ")

      mod.types["Foo"].restrict(mod.types["Mod"], MatchContext.new(mod, mod)).should eq(mod.types["Foo"])
    end

    it "restricts virtual type with included module 1" do
      mod = Program.new
      mod.semantic parse("
        module Moo; end
        class Foo; include Moo; end
      ")

      mod.t("Foo+").restrict(mod.t("Moo"), MatchContext.new(mod, mod)).should eq(mod.t("Foo+"))
    end

    it "restricts virtual type with included module 2" do
      mod = Program.new
      mod.semantic parse("
        module Mxx; end
        class Axx; end
        class Bxx < Axx; include Mxx; end
        class Cxx < Axx; include Mxx; end
        class Dxx < Cxx; end
        class Exx < Axx; end
      ")

      mod.t("Axx+").restrict(mod.t("Mxx"), MatchContext.new(mod, mod)).should eq(mod.union_of(mod.t("Bxx+"), mod.t("Cxx+")))
    end
  end

  describe "restriction_of?" do
<<<<<<< HEAD
    describe "Metaclass vs Metaclass-with-free-vars" do
      it "inserts Metaclass before Metaclass-with-free-vars" do
        assert_type(%(
          def foo(a : T.class) forall T
            1
          end

          def foo(a : Int32.class)
            true
          end

          foo(Int32)
          )) { bool }
      end

      it "keeps Metaclass before Metaclass-with-free-vars" do
        assert_type(%(
          def foo(a : Int32.class)
            true
          end

          def foo(a : T.class) forall T
            1
          end

          foo(Int32)
          )) { bool }
=======
    describe "GenericClassType vs GenericClassInstanceType" do
      it "inserts GenericClassInstanceType before GenericClassType" do
        assert_type(%(
          class Foo(T)
          end

          def bar(a : Foo)
            1
          end

          def bar(a : Foo(Int32))
            true
          end

          {
            bar(Foo(Int32).new),
            bar(Foo(Float64).new)
          }
          )) { tuple_of([bool, int32]) }
      end

      it "keeps GenericClassInstanceType before GenericClassType" do
        assert_type(%(
          class Foo(T)
          end

          def bar(a : Foo(Int32))
            true
          end

          def bar(a : Foo)
            1
          end

          {
            bar(Foo(Int32).new),
            bar(Foo(Float64).new)
          }
          )) { tuple_of([bool, int32]) }
      end

      it "works with classes in different namespaces" do
        assert_type(%(
          class Foo(T)
          end

          class Mod::Foo(G)
          end

          def bar(a : Foo(Int32))
            true
          end

          def bar(a : Mod::Foo)
            1
          end

          {
            bar(Foo(Int32).new),
            bar(Mod::Foo(Int32).new)
          }
          )) { tuple_of([bool, int32]) }
      end

      it "doesn't mix different generic classes" do
        assert_type(%(
          class Foo(T)
          end

          class Bar(U)
          end

          def bar(a : Bar(Int32))
            true
          end

          def bar(a : Foo)
            1
          end

          {
            bar(Foo(Int32).new),
            bar(Bar(Int32).new)
          }
          )) { tuple_of([int32, bool]) }
>>>>>>> 3cecde51
      end
    end
  end

  it "self always matches instance type in restriction" do
    assert_type(%(
      class Foo
        def self.foo(x : self)
          x
        end
      end

      Foo.foo Foo.new
      )) { types["Foo"] }
  end

  it "self always matches instance type in return type" do
    assert_type(%(
      class Foo
        def self.foo : self
          {{ @type }}
          Foo.new
        end
      end
      Foo.foo
      )) { types["Foo"] }
  end

  it "errors if using typeof" do
    assert_error %(
      def foo(x : typeof(1))
      end

      foo(1)
      ),
      "can't use typeof in type restrictions"
  end

  it "errors if using typeof inside generic type" do
    assert_error %(
      class Gen(T)
      end

      def foo(x : Gen(typeof(1)))
      end

      foo(Gen(Int32).new)
      ),
      "can't use typeof in type restrictions"
  end

  it "errors if using typeof in block restriction" do
    assert_error %(
      def foo(&x : typeof(1) -> )
        yield 1
      end

      foo {}
      ),
      "can't use 'typeof' here"
  end

  it "errors if using typeof in block restriction" do
    assert_error %(
      def foo(&x : -> typeof(1))
        yield
      end

      foo {}
      ),
      "can't use typeof in type restriction"
  end

  it "passes #278" do
    assert_error %(
      def bar(x : String, y : String = nil)
      end

      bar(1 || "")
      ),
      "no overload matches"
  end

  it "errors on T::Type that's union when used from type restriction" do
    assert_error %(
      def foo(x : T) forall T
        T::Baz
      end

      foo(1 || 1.5)
      ),
      "undefined constant T::Baz"
  end

  it "errors on T::Type that's a union when used from block type restriction" do
    assert_error %(
      class Foo(T)
        def self.foo(&block : T::Baz ->)
        end
      end

      Foo(Int32 | Float64).foo { 1 + 2 }
      ),
      "undefined constant T::Baz"
  end

  it "errors if can't find type on lookup" do
    assert_error %(
      def foo(x : Something)
      end

      foo 1
      ), "undefined constant Something"
  end

  it "errors if can't find type on lookup with nested type" do
    assert_error %(
      def foo(x : Foo::Bar)
      end

      foo 1
      ), "undefined constant Foo::Bar"
  end

  it "works with static array (#637)" do
    assert_type(%(
      def foo(x : UInt8[1])
        1
      end

      def foo(x : UInt8[2])
        'a'
      end

      x = uninitialized UInt8[2]
      foo(x)
      )) { char }
  end

  it "works with static array that uses underscore" do
    assert_type(%(
      def foo(x : UInt8[_])
        'a'
      end

      x = uninitialized UInt8[2]
      foo(x)
      )) { char }
  end

  it "works with generic compared to fixed (primitive) type" do
    assert_type(%(
      class Foo(T)
      end

      struct Float64
        def /(other : Foo(_))
          'a'
        end
      end

      1.5 / Foo(Int32).new
      )) { char }
  end

  it "works with generic class metaclass vs. generic instance class metaclass" do
    assert_type(%(
      class Foo(T)
      end

      def foo(x : Foo(Int32).class)
        1
      end

      foo Foo(Int32)
      )) { int32 }
  end

  it "works with generic class metaclass vs. generic class metaclass" do
    assert_type(%(
      class Foo(T)
      end

      def foo(x : Foo.class)
        1
      end

      foo Foo(Int32)
      )) { int32 }
  end

  it "works with union against unions of generics" do
    assert_type(%(
      class Foo(T)
      end

      def foo(x : Foo | Int32)
        x
      end

      foo(Foo(Int32).new || Foo(Float64).new)
      )) { union_of(generic_class("Foo", int32), generic_class("Foo", float64)) }
  end

  it "should not let GenericChild(Base) pass as a GenericBase(Child) (#1294)" do
    assert_error %(
      class Base
      end

      class Child < Base
      end

      class GenericBase(T)
      end

      class GenericChild(T) < GenericBase(T)
      end

      def foo(x : GenericBase(Child))
      end

      foo GenericChild(Base).new
      ),
      "no overload matches"
  end

  it "allows passing recursive type to free var (#1076)" do
    assert_type(%(
      class Foo(T)
      end

      alias NestedParams = Nil | Foo(NestedParams)

      class Bar(X)
      end

      def bar(other : Bar(Y)) forall Y
        'a'
      end

      h1 = Bar(NestedParams).new
      bar(h1)
      )) { char }
  end

  it "restricts class union type to overloads with classes" do
    assert_type(%(
      def foo(x : Int32.class)
        1_u8
      end

      def foo(x : String.class)
        1_u16
      end

      def foo(x : Bool.class)
        1_u32
      end

      a = 1 || "foo" || true
      foo(a.class)
      )) { union_of([uint8, uint16, uint32] of Type) }
  end

  it "restricts class union type to overloads with classes (2)" do
    assert_type(%(
      def foo(x : Int32.class)
        1_u8
      end

      def foo(x : String.class)
        1_u16
      end

      def foo(x : Bool.class)
        1_u32
      end

      a = 1 || "foo"
      foo(a.class)
      )) { union_of([uint8, uint16] of Type) }
  end

  it "makes metaclass subclass pass parent metaclass restriction (#2079)" do
    assert_type(%(
      class Foo; end

      class Bar < Foo; end

      def foo : Foo.class # offending return type restriction
        Bar
      end

      foo
      )) { types["Bar"].metaclass }
  end

  it "matches virtual type against alias" do
    assert_type(%(
      module Moo
      end

      class Foo
        include Moo
      end

      class Bar < Foo
      end

      class Baz < Bar
      end

      alias Alias = Moo

      def foo(x : Alias)
        1
      end

      foo(Baz.new.as(Bar))
      )) { int32 }
  end

  it "matches alias against alias in block type" do
    assert_type(%(
      class Foo(T)
        def self.new(&block : -> T)
          Foo(T).new
        end

        def initialize
        end

        def t
          T
        end
      end

      alias Rec = Nil | Array(Rec)

      Foo.new { nil.as(Rec)}.t
      )) { types["Rec"].metaclass }
  end

  it "matches free variable for type variable" do
    assert_type(%(
      class Foo(Type)
        def initialize(x : Type)
        end
      end

      Foo.new(1)
      )) { generic_class "Foo", int32 }
  end

  it "restricts virtual metaclass type against metaclass (#3438)" do
    assert_type(%(
      class Parent
      end

      class Child < Parent
      end

      def foo(x : Parent.class)
        x
      end

      foo(Parent || Child)
      )) { types["Parent"].metaclass.virtual_type! }
  end

  it "doesn't crash on invalid splat restriction (#3698)" do
    assert_error %(
      def foo(arg : *String)
      end

      foo(1)
      ),
      "no overload matches"
  end

  it "errors if using free var without forall" do
    assert_error %(
      def foo(x : T)
        T
      end

      foo(1)
      ),
      "undefined constant T"
  end

  it "sets number as free variable (#2699)" do
    assert_error %(
      def foo(x : T[N], y : T[N]) forall T, N
      end

      x = uninitialized UInt8[10]
      y = uninitialized UInt8[11]
      foo(x, y)
      ),
      "no overload matches"
  end
end<|MERGE_RESOLUTION|>--- conflicted
+++ resolved
@@ -63,7 +63,6 @@
   end
 
   describe "restriction_of?" do
-<<<<<<< HEAD
     describe "Metaclass vs Metaclass-with-free-vars" do
       it "inserts Metaclass before Metaclass-with-free-vars" do
         assert_type(%(
@@ -91,7 +90,9 @@
 
           foo(Int32)
           )) { bool }
-=======
+      end
+    end
+
     describe "GenericClassType vs GenericClassInstanceType" do
       it "inserts GenericClassInstanceType before GenericClassType" do
         assert_type(%(
@@ -177,7 +178,6 @@
             bar(Bar(Int32).new)
           }
           )) { tuple_of([int32, bool]) }
->>>>>>> 3cecde51
       end
     end
   end
