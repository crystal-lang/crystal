--- conflicted
+++ resolved
@@ -93,7 +93,6 @@
       )) { int32 }
   end
 
-<<<<<<< HEAD
   it "reorders expanded def immediately" do
     assert_type(<<-CR) { int32 }
       class Foo
@@ -130,7 +129,8 @@
       Foo.new.foo(y: 1)
       Foo.new.foo(1)
       CR
-=======
+  end
+
   it "doesn't look up method_missing in with_yield_scope if call has a receiver (#12097)" do
     assert_error(%(
       class Foo
@@ -150,6 +150,5 @@
       end
       ),
       "undefined method 'bar' for Int32")
->>>>>>> 3f545947
   end
 end