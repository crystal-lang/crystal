require "../../spec_helper"

describe "Semantic: proc" do
  it "types empty proc literal" do
    assert_type("-> {}") { proc_of(nil_type) }
  end

  it "types int proc literal" do
    assert_type("-> { 1 }") { proc_of(int32) }
  end

  it "types proc call" do
    assert_type("x = -> { 1 }; x.call()") { int32 }
  end

  it "types int -> int proc literal" do
    assert_type("->(x : Int32) { x }") { proc_of(int32, int32) }
  end

  it "types int -> int proc call" do
    assert_type("f = ->(x : Int32) { x }; f.call(1)") { int32 }
  end

  it "types proc pointer" do
    assert_type("def foo; 1; end; ->foo") { proc_of(int32) }
  end

  it "types proc pointer with types" do
    assert_type("def foo(x); x; end; ->foo(Int32)") { proc_of(int32, int32) }
  end

  it "types a proc pointer with generic types" do
    assert_type("def foo(x); end; ->foo(Pointer(Int32))") { proc_of(pointer_of(int32), nil_type) }
  end

  it "types proc pointer to instance method" do
    assert_type("
      class Foo
        def initialize
          @x = 1
        end

        def coco
          @x
        end
      end

      foo = Foo.new
      ->foo.coco
    ") { proc_of(int32) }
  end

  it "types proc type spec" do
    assert_type("a = Pointer(Int32 -> Int64).malloc(1_u64)") { pointer_of(proc_of(int32, int64)) }
  end

  it "allows passing proc type if it is a lib alias" do
    assert_type("
      lib LibC
        alias Callback = Int32 -> Int32
        fun foo(x : Callback) : Float64
      end

      f = ->(x : Int32) { x + 1 }
      LibC.foo f
      ") { float64 }
  end

  it "allows passing proc type if it is typedef'd" do
    assert_type("
      lib LibC
        type Callback = Int32 -> Int32
        fun foo : Callback
        fun bar(x : Callback) : Float64
      end

      LibC.bar LibC.foo
      ") { float64 }
  end

  it "errors when using local variable with proc argument name" do
    assert_error "->(a : Int32) { }; a",
      "undefined local variable or method 'a'"
  end

  it "allows implicit cast of proc to return void in LibC function" do
    assert_type("
      lib LibC
        fun atexit(fun : -> ) : Int32
      end

      LibC.atexit ->{ 1 }
      ") { int32 }
  end

  it "passes proc pointer as block" do
    assert_type("
      def foo
        yield
      end

      f = -> { 1 }
      foo &f
      ") { int32 }
  end

  it "passes proc pointer as block with arguments" do
    assert_type("
      def foo
        yield 1
      end

      f = ->(x : Int32) { x.to_f }
      foo &f
      ") { float64 }
  end

  it "binds proc literal to arguments and body" do
    assert_type("
      x = 1
      f = -> { x }
      x = 'a'
      f
    ") { proc_of(union_of(int32, char)) }
  end

  it "has proc literal as restriction and works" do
    assert_type("
      def foo(x : Int32 -> Float64)
        x.call(1)
      end

      foo ->(x : Int32) { x.to_f }
      ") { float64 }
  end

  it "has proc literal as restriction and works when output not specified" do
    assert_type("
      def foo(x : Int32 -> )
        x.call(1)
      end

      foo ->(x : Int32) { x.to_f }
      ") { nil_type }
  end

  it "has proc literal as restriction and errors if output is different" do
    assert_error "
      def foo(x : Int32 -> Float64)
        x.call(1)
      end

      foo ->(x : Int32) { x }
      ",
      "no overload matches"
  end

  it "has proc literal as restriction and errors if input is different" do
    assert_error "
      def foo(x : Int32 -> Float64)
        x.call(1)
      end

      foo ->(x : Int64) { x.to_f }
      ",
      "no overload matches"
  end

  it "has proc literal as restriction and errors if sizes are different" do
    assert_error "
      def foo(x : Int32 -> Float64)
        x.call(1)
      end

      foo ->(x : Int32, y : Int32) { x.to_f }
      ",
      "no overload matches"
  end

  it "allows passing nil as proc callback if it is a lib alias" do
    assert_type("
      lib LibC
        alias Cb = Int32 ->
        fun bla(x : Cb) : Int32
      end

      LibC.bla(nil)
      ") { int32 }
  end

  it "disallows casting a proc type to one accepting more arguments" do
    assert_error("
      f = ->(x : Int32) { x.to_f }
      f.as(Int32, Int32 -> Float64)
      ",
      "can't cast")
  end

  it "allows casting a proc type to one with void argument" do
    assert_type("
      f = ->(x : Int32) { x.to_f }
      f.as(Int32 -> Void)
      ") { proc_of [int32, void] }
  end

  it "disallows casting a proc type to one accepting less arguments" do
    assert_error "
      f = ->(x : Int32) { x.to_f }
      f.as(-> Float64)
      ",
      "can't cast Proc(Int32, Float64) to Proc(Float64)"
  end

  it "disallows casting a proc type to one accepting same size argument but different output" do
    assert_error "
      f = ->(x : Int32) { x.to_f }
      f.as(Int32 -> Int32)
      ",
      "can't cast Proc(Int32, Float64) to Proc(Int32, Int32)"
  end

  it "disallows casting a proc type to one accepting same size argument but different input" do
    assert_error "
      f = ->(x : Int32) { x.to_f }
      f.as(Float64 -> Float64)
      ",
      "can't cast Proc(Int32, Float64) to Proc(Float64, Float64)"
  end

  it "types proc literal hard type inference (1)" do
    assert_type(%(
      require "prelude"

      class Foo
        def initialize(@x : Int32)
        end

        def x
          @x
        end
      end

      ->(f : Foo) do
        {Foo.new(f.x), 0}
      end
      )) { proc_of(types["Foo"], tuple_of([types["Foo"], int32])) }
  end

  it "allows implicit cast of proc to return void in non-generic restriction" do
    assert_type("
      def foo(x : ->)
        x
      end

      foo ->{ 1 }
      ") { proc_of(void) }
  end

  it "allows implicit cast of proc to return void in generic restriction" do
    assert_type("
      class Foo(T)
        def foo(x : T)
          x
        end
      end

      foo = Foo(->).new
      foo.foo ->{ 1 }
      ") { proc_of(void) }
  end

  it "types nil or proc type" do
    result = assert_type("1 == 1 ? nil : ->{}") { nilable proc_of(nil_type) }
    result.node.type.should be_a(NilableProcType)
  end

  it "allows passing NoReturn type for any return type (1)" do
    assert_type("
      lib LibC
        fun exit : NoReturn
      end

      def foo(f : -> Int32)
        f.call
      end

      foo ->{ LibC.exit }
      ") { no_return }
  end

  it "allows passing NoReturn type for any return type (2)" do
    assert_type("
      lib LibC
        fun exit : NoReturn
        fun foo(x : -> Int32) : Int32
      end

      LibC.foo ->{ LibC.exit }
      ") { int32 }
  end

  it "allows passing NoReturn type for any return type (3)" do
    assert_type("
      lib LibC
        fun exit : NoReturn
        struct S
          x : -> Int32
        end
      end

      s = LibC::S.new
      s.x = ->{ LibC.exit }
      s.x
      ") { proc_of(int32) }
  end

  it "allows new on proc type" do
    assert_type("
      #{proc_new}

      alias Func = Int32 -> Int32
      Func.new { |x| x + 1 }
      ") { proc_of(int32, int32) }
  end

  it "allows new on proc type that is a lib alias" do
    assert_type("
      #{proc_new}

      lib LibC
        alias F = Int32 -> Int32
      end

      LibC::F.new { |x| x + 1 }
      ") { proc_of(int32, int32) }
  end

  it "allows new on proc type with less block args" do
    assert_type("
      #{proc_new}

      alias Func = Int32 -> Int32
      Func.new { 1 }
      ") { proc_of(int32, int32) }
  end

  it "says wrong number of block args in new on proc type" do
    assert_error "
      #{proc_new}

      alias Alias = Int32 -> Int32
      Alias.new { |x, y| }
      ",
<<<<<<< HEAD
      "wrong number of block parameters for Proc(Int32, Int32)#new (given 2, expected 1)"
=======
      "wrong number of block arguments (given 2, expected 1)"
>>>>>>> 39e5efc2
  end

  it "says wrong return type in new on proc type" do
    assert_error "
      #{proc_new}

      alias Alias = Int32 -> Int32
      Alias.new &.to_f
      ",
      "expected block to return Int32, not Float64"
  end

  it "errors if missing argument type in proc literal" do
    assert_error "->(x) { x }",
      "parameter 'x' of Proc literal must have a type"
  end

  it "allows passing function to LibC without specifying types" do
    assert_type(%(
      lib LibC
        fun foo(x : Int32 -> Int32) : Float64
      end

      LibC.foo ->(x) { x + 1 }
      )) { float64 }
  end

  it "allows passing function to LibC without specifying types, using a global method" do
    assert_type(%(
      lib LibC
        fun foo(x : Int32 -> Int32) : Float64
      end

      def callback(x)
        x + 1
      end

      LibC.foo ->callback
      )) { float64 }
  end

  it "allows passing function to LibC without specifying types, using a class method" do
    assert_type(%(
      lib LibC
        fun foo(x : Int32 -> Int32) : Float64
      end

      class Foo
        def self.callback(x)
          x + 1
        end
      end

      LibC.foo ->Foo.callback
      )) { float64 }
  end

  it "allows writing a function type with Proc" do
    assert_type(%(
      Proc(Int32, Int32)
      )) { proc_of(int32, int32).metaclass }
  end

  it "allows using Proc as restriction (1)" do
    assert_type(%(
      def foo(x : Proc(Int32, Int32))
        x.call(2)
      end

      foo ->(x : Int32) { x + 1 }
      )) { int32 }
  end

  it "allows using Proc as restriction (2)" do
    assert_type(%(
      def foo(x : Proc)
        x.call(2)
      end

      foo ->(x : Int32) { x + 1 }
      )) { int32 }
  end

  it "allows using Proc as restriction (3)" do
    assert_type(%(
      def foo(x : Proc(T, U)) forall T, U
        T
      end

      foo ->(x : Int32) { x + 1 }
      )) { int32.metaclass }
  end

  it "forwards block and computes correct type (bug)" do
    assert_type(%(
      def foo(&block : -> _)
        bar &block
      end

      def bar(&block : -> _)
        block
      end

      foo { 1 }
      foo { "hello" }.call
      )) { string }
  end

  it "doesn't need to deduce type of block if return is void" do
    assert_type(%(
      class Foo
        def initialize
          @bar = 1
        end

        def bar
          @bar
        end
      end

      def foo(&block : Foo ->)
        block
      end

      f = foo { |f| f.bar }
      Foo.new
      f
      )) { proc_of(types["Foo"], nil_type) }
  end

  it "gives correct error message when proc return type is incorrect (#219)" do
    assert_error %(
      lib LibFoo
        fun bar(f : Int32 -> Int32)
      end

      LibFoo.bar ->(x) { 1.1 }
      ),
      "argument 'f' of 'LibFoo#bar' must be a Proc returning Int32, not Float64"
  end

  it "doesn't capture closured var if using typeof" do
    assert_type(%(
      lib LibFoo
        fun foo(x : ->) : Int32
      end

      a = 1
      LibFoo.foo ->{
        typeof(a)
        2
      }
      )) { int32 }
  end

  it "types proc literal with a type that was never instantiated" do
    assert_type(%(
      require "prelude"

      class Foo
        def initialize(@x : Int32)
        end

        def x
          @x
        end
      end

      ->(s : Foo) { s.x }
      )) { proc_of(types["Foo"], int32) }
  end

  it "types proc pointer with a type that was never instantiated" do
    assert_type(%(
      require "prelude"

      class Foo
        def initialize(@x : Int32)
        end

        def x
          @x
        end
      end

      def foo(f : Foo)
        Foo.new(f.x)
      end

      ->foo(Foo)
      )) { proc_of(types["Foo"], types["Foo"]) }
  end

  it "allows using proc arg name shadowing local variable" do
    assert_type(%(
      a = 1
      f = ->(a : String) { }
      a
      )) { int32 }
  end

  it "uses array argument of proc arg (1)" do
    assert_type(%(
      require "prelude"

      class Foo
      end

      class Bar < Foo
      end

      def foo(&block : Array(Foo) -> Foo)
      end

      block = foo { |elems| elems[0] }
      elems = [Foo.new, Bar.new]
      block
      )) { nil_type }
  end

  it "uses array argument of proc arg (2)" do
    assert_type(%(
      require "prelude"

      class Foo
      end

      class Bar < Foo
      end

      def foo(&block : Array(Foo) -> Foo)
        block
      end

      block = foo { |elems| elems[0] }
      elems = [Foo.new, Bar.new]
      block
      )) { proc_of(array_of(types["Foo"].virtual_type), types["Foo"].virtual_type) }
  end

  it "uses array argument of proc arg (3)" do
    assert_type(%(
      require "prelude"

      class Foo
      end

      class Bar < Foo
        getter value

        def initialize(@value : Int32)
        end
      end

      def foo(&block : Array(Foo) -> Foo)
        block
      end

      block = foo { |elems| Bar.new(elems[0].as(Bar).value) }
      elems = [Foo.new, Bar.new(1)]
      block
      )) { proc_of(array_of(types["Foo"].virtual_type), types["Foo"].virtual_type) }
  end

  it "uses array argument of proc arg (4)" do
    assert_error %(
      require "prelude"

      class Foo
      end

      class Bar < Foo
      end

      def foo(&block : Array(Foo) -> Foo)
        block
      end

      block = foo { |elems| 1 }
      block.call [Foo.new, Bar.new]
      ),
      "expected block to return Foo, not Int32"
  end

  it "doesn't let passing an non-covariant generic argument" do
    assert_error %(
      require "prelude"

      class Foo
      end

      class Bar < Foo
      end

      def foo(&block : Array(Foo) -> Foo)
        block
      end

      f = ->(x : Array(Foo)) {}
      f.call [Bar.new]
      ),
      "no overload matches"
  end

  it "allows invoking a function with a generic subtype" do
    assert_type(%(
      module Moo
        def foo
          1
        end
      end

      class Foo(T)
        include Moo
      end

      def func(&block : Moo -> _)
        block
      end

      foo = Foo(Int32).new
      f = func { |moo| moo.foo }
      f.call foo
      )) { int32 }
  end

  it "gets pointer to lib fun without specifying types" do
    assert_type(%(
      lib LibFoo
        fun foo(x : Int32) : Float64
      end

      ->LibFoo.foo
      )) { proc_of(int32, float64) }
  end

  it "allows passing union including module to proc" do
    assert_type(%(
      module Moo
        def moo
          1
        end
      end

      class Foo
        include Moo
      end

      class Bar
        include Moo
      end

      proc = ->(x : Moo) { x.moo }

      foo = Foo.new || Bar.new
      proc.call(foo)
      )) { int32 }
  end

  it "allows passing virtual type including module to proc" do
    assert_type(%(
      module Moo
        def moo
          1
        end
      end

      class Foo
        include Moo
      end

      class Bar < Foo
      end

      proc = ->(x : Moo) { x.moo }

      foo = Foo.new || Bar.new
      proc.call(foo)
      )) { int32 }
  end

  %w(Object Value Reference Number Int Float Struct Proc Tuple Enum StaticArray Pointer).each do |type|
    it "disallows #{type} in procs" do
      assert_error %(
        ->(x : #{type}) { }
        ),
        "can't use #{type} as a Proc argument type"
    end

    it "disallows #{type} in captured block" do
      assert_error %(
        def foo(&block : #{type} ->)
        end

        foo {}
        ),
        "can't use #{type} as a Proc argument type"
    end

    it "disallows #{type} in proc pointer" do
      assert_error %(
        def foo(x)
        end

        ->foo(#{type})
        ),
        "can't use #{type} as a Proc argument type"
    end
  end

  describe "Class" do
    # FIXME: Class reports as Object type in two of these examples.
    # This should be fixed and the specs inlined with the above.
    # See https://github.com/crystal-lang/crystal/pull/10688#issuecomment-852931558
    it "disallows Class in procs" do
      assert_error %(
        ->(x : Class) { }
        ),
        "can't use Object as a Proc argument type"
    end

    it "disallows Class in captured block" do
      assert_error %(
        def foo(&block : Class ->)
        end

        foo {}
        ),
        "can't use Class as a Proc argument type"
    end

    it "disallows Class in proc pointer" do
      assert_error %(
        def foo(x)
        end

        ->foo(Class)
        ),
        "can't use Object as a Proc argument type"
    end
  end

  it "..." do
    assert_type(%(
      def foo
        ->{ a = 1; return 0 }.call
      end

      foo
      )) { int32 }
  end

  it "doesn't crash on constant to proc pointer" do
    assert_type(%(
      lib LibC
        fun foo
      end

      FOO = ->LibC.foo
      1
      )) { int32 }
  end

  it "sets proc type as void if explicitly told so, when using new" do
    assert_type(%(
      #{proc_new}

      Proc(Int32, Void).new { 1 }
      )) { proc_of(int32, nil_type) }
  end

  it "unpacks tuple but doesn't override local variables, when using new (#9813)" do
    assert_type(%(
      #{proc_new}

      i = 1
      Proc(Tuple(Char), Nil).new do |(x)|

      end.call({'a'})
      i
      )) { int32 }
  end

  it "accesses T and R" do
    assert_type(%(
      struct Proc
        def t
          {T, R}
        end
      end

      ->(x : Int32) { 'a' }.t
      )) { tuple_of([tuple_of([int32]).metaclass, char.metaclass]) }
  end

  it "can match *T in block argument" do
    assert_type(%(
      struct Tuple
        def foo(&block : *T -> U) forall T, U
          yield self[0], self[1]
          U
        end
      end

      {1, 'a'}.foo { |x, y| true }
      )) { bool.metaclass }
  end

  it "says wrong number of arguments" do
    assert_error %(
      ->(x : Int32) { }.call
      ),
      "no overload matches"
  end

  it "finds method of object" do
    assert_type(%(
      class Object
        def foo
          1
        end
      end

      ->{}.foo
      )) { int32 }
  end

  it "accesses T inside variadic generic" do
    assert_type(%(
      def foo(proc : Proc(*T, R)) forall T, R
        {T, R}
      end

      foo(->(x : Int32, y : Float64) { 'a' })
      )) { tuple_of([tuple_of([int32, float64]).metaclass, char.metaclass]) }
  end

  it "accesses T inside variadic generic (2)" do
    assert_type(%(
      def foo(proc : Proc(*T, R)) forall T, R
        {T, R}
      end

      foo(->(x : Int32) { 'a' })
      )) { tuple_of([tuple_of([int32]).metaclass, char.metaclass]) }
  end

  it "accesses T inside variadic generic, in proc notation" do
    assert_type(%(
      def foo(proc : *T -> R) forall T, R
        {T, R}
      end

      foo(->(x : Int32, y : Float64) { 'a' })
      )) { tuple_of([tuple_of([int32, float64]).metaclass, char.metaclass]) }
  end

  it "declares an instance variable with splat in proc notation" do
    assert_type(%(
      class Foo
        @x : *{Int32, Char} -> String

        def initialize
          @x = ->(x : Int32, y : Char) { "a" }
        end

        def x
          @x
        end
      end

      Foo.new.x
      )) { proc_of([int32, char, string]) }
  end

  it "can assign NoReturn proc to other proc (#3032)" do
    assert_type(%(
      lib LibC
        fun exit : NoReturn
      end

      class Foo
        @x : -> Int32

        def initialize
          @x = ->{ LibC.exit }
        end

        def x
          @x
        end
      end

      Foo.new.x
      )) { proc_of(int32) }
  end

  it "*doesn't* merge Proc that returns Nil with another one that returns something else (#3655) (this was reverted)" do
    assert_type(%(
      a = ->(x : Int32) { 1 }
      b = ->(x : Int32) { nil }
      a || b
      )) { union_of proc_of(int32, int32), proc_of(int32, nil_type) }
  end

  it "*doesn't* merge Proc that returns NoReturn with another one that returns something else (#9971)" do
    assert_type(%(
      lib LibC
        fun exit : NoReturn
      end

      a = ->(x : Int32) { 1 }
      b = ->(x : Int32) { LibC.exit }
      a || b
      )) { union_of proc_of(int32, int32), proc_of(int32, no_return) }
  end

  it "merges return type" do
    assert_type(%(
      a = ->(x : Int32) { 1 }
      b = ->(x : Int32) { nil }
      (a || b).call(1)
      )) { nilable int32 }
  end

  it "can assign proc that returns anything to proc that returns nil, with instance var (#3655)" do
    assert_type(%(
      class Foo
        @block : -> Nil

        def initialize
          @block = ->{ 1 }
        end

        def block
          @block
        end
      end

      Foo.new.block
      )) { proc_of(nil_type) }
  end

  it "can assign proc that returns anything to proc that returns nil, with class var (#3655)" do
    assert_type(%(
      module Moo
        @@block : -> Nil = ->{ nil }

        def self.block=(@@block)
        end

        def self.block
          @@block
        end
      end

      Moo.block = ->{ 1 }
      Moo.block
      )) { proc_of(nil_type) }
  end

  it "can assign proc that returns anything to proc that returns nil, with local var (#3655)" do
    assert_type(%(
      proc : -> Nil

      a = ->{ 1 }
      b = ->{ nil }
      proc = a || b

      proc
      )) { proc_of(nil_type) }
  end

  it "can pass proc that returns T as Void with named args (#7523)" do
    assert_type(%(
      def foo(proc : ->)
        proc
      end

      foo(proc: ->{ 1 })
      )) { proc_of(nil_type) }
  end

  it "errors when using macro as proc value (top-level) (#7465)" do
    ex = assert_error %(
      macro bar
      end

      ->bar
      ),
      "undefined method 'bar'"

    ex.to_s.should contain "'bar' exists as a macro, but macros can't be used in proc pointers"
  end

  it "errors when using macro as proc value (top-level with obj) (#7465)" do
    ex = assert_error %(
      class Foo
        macro bar
        end
      end

      ->Foo.bar
      ),
      "undefined method 'bar' for Foo.class"

    ex.to_s.should contain "'bar' exists as a macro, but macros can't be used in proc pointers"
  end

  it "errors when using macro as proc value (inside method) (#7465)" do
    ex = assert_error %(
      macro bar
      end

      def foo
        ->bar
      end

      foo
      ),
      "undefined method 'bar'\n\n"

    ex.to_s.should contain "'bar' exists as a macro, but macros can't be used in proc pointers"
  end

  it "virtualizes proc type (#6789)" do
    assert_type(%(
      class Foo
      end

      class Bar < Foo
      end

      class Capture(T)
        def initialize(@block : Foo -> T)
        end

        def block
          @block
        end
      end

      def capture(&block : Foo -> T) forall T
        Capture.new(block)
      end

      capture do |foo|
        Foo.new
      end.block
      )) { proc_of(types["Foo"].virtual_type!, types["Foo"].virtual_type!) }
  end

  it "virtualizes proc type with -> (#8730)" do
    assert_type(%(
      class Foo
      end

      class Bar < Foo
      end

      def foo(x)
        Foo.new
      end

      ->foo(Foo)
      )) { proc_of(types["Foo"].virtual_type!, types["Foo"].virtual_type!) }
  end

  it "can pass Proc(T) to Proc(Nil) in type restriction (#8964)" do
    assert_type(%(
      def foo(x : Proc(Nil))
        x
      end

      foo(->{ 1 })
      )) { proc_of nil_type }
  end

  it "can pass Proc(X, T) to Proc(X, Nil) in type restriction (#8964)" do
    assert_type(%(
      def foo(x : Proc(String, Nil))
        x
      end

      foo(->(x : String) { 1 })
      )) { proc_of string, nil_type }
  end

  it "casts to Proc(Nil) when specified in return type" do
    assert_type(%(
      def foo : Proc(Nil)
        ->{ 1 }
      end

      foo
      )) { proc_of nil_type }
  end

  it "can use @ivar as pointer syntax receiver (#9239)" do
    assert_type(%(
      class Foo
        def foo
          1
        end
      end

      class Bar
        @foo = Foo.new

        def foo
          ->@foo.foo
        end
      end

      Bar.new.foo
    )) { proc_of int32 }
  end

  it "can use @@cvar as pointer syntax receiver (#9239)" do
    assert_type(%(
      class Foo
        @@foo = new

        def self.foo
          ->@@foo.foo
        end

        def foo
          1
        end
      end

      Foo.foo
    )) { proc_of int32 }
  end
end

private def proc_new
  <<-CODE
  struct Proc
    def self.new(&block : self)
      block
    end
  end
  CODE
end<|MERGE_RESOLUTION|>--- conflicted
+++ resolved
@@ -351,11 +351,7 @@
       alias Alias = Int32 -> Int32
       Alias.new { |x, y| }
       ",
-<<<<<<< HEAD
-      "wrong number of block parameters for Proc(Int32, Int32)#new (given 2, expected 1)"
-=======
-      "wrong number of block arguments (given 2, expected 1)"
->>>>>>> 39e5efc2
+      "wrong number of block parameters (given 2, expected 1)"
   end
 
   it "says wrong return type in new on proc type" do
