--- conflicted
+++ resolved
@@ -816,23 +816,9 @@
       class Foo
       end
 
-<<<<<<< HEAD
       ->(x : Foo.class) { x.new }
       CR
   end
-=======
-    it "disallows Class in proc return types" do
-      assert_error %(
-        -> : Class { }
-        ),
-        "can't use Class as a Proc argument type"
-    end
-
-    it "disallows Class in captured block" do
-      assert_error %(
-        def foo(&block : Class ->)
-        end
->>>>>>> b06c7b25
 
   it "allows metaclass in captured block" do
     assert_type(<<-CR) { proc_of(types["Foo"].metaclass, types["Foo"]) }
