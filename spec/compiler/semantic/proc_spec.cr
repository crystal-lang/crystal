require "../../spec_helper"

describe "Semantic: proc" do
  it "types empty proc literal" do
    assert_type("-> {}") { proc_of(nil_type) }
  end

  it "types int proc literal" do
    assert_type("-> { 1 }") { proc_of(int32) }
  end

  it "types proc call" do
    assert_type("x = -> { 1 }; x.call()", inject_primitives: true) { int32 }
  end

  it "types int -> int proc literal" do
    assert_type("->(x : Int32) { x }") { proc_of(int32, int32) }
  end

  it "types int -> int proc call" do
    assert_type("f = ->(x : Int32) { x }; f.call(1)", inject_primitives: true) { int32 }
  end

  it "types proc literal with return type (1)" do
    assert_type("->(x : Int32) : Int32 { x }") { proc_of(int32, int32) }
  end

  it "types proc literal with return type (2)" do
    assert_type("-> : Int32 | String { 1 }") { proc_of(union_of int32, string) }
  end

  it "types proc call with return type" do
    assert_type("x = -> : Int32 | String { 1 }; x.call()", inject_primitives: true) { union_of int32, string }
  end

  it "types proc pointer" do
    assert_type("def foo; 1; end; ->foo") { proc_of(int32) }
  end

  it "types proc pointer with types" do
    assert_type("def foo(x); x; end; ->foo(Int32)") { proc_of(int32, int32) }
  end

  it "types a proc pointer with generic types" do
    assert_type("def foo(x); end; ->foo(Pointer(Int32))") { proc_of(pointer_of(int32), nil_type) }
  end

  it "types proc pointer to instance method" do
    assert_type("
      class Foo
        def initialize
          @x = 1
        end

        def coco
          @x
        end
      end

      foo = Foo.new
      ->foo.coco
    ") { proc_of(int32) }
  end

  it "types proc type spec" do
    assert_type("a = Pointer(Int32 -> Int64).malloc(1_u64)", inject_primitives: true) { pointer_of(proc_of(int32, int64)) }
  end

  it "allows passing proc type if it is a lib alias" do
    assert_type("
      lib LibC
        alias Callback = Int32 -> Int32
        fun foo(x : Callback) : Float64
      end

      f = ->(x : Int32) { x + 1 }
      LibC.foo f
      ", inject_primitives: true) { float64 }
  end

  it "allows passing proc type if it is typedef'd" do
    assert_type("
      lib LibC
        type Callback = Int32 -> Int32
        fun foo : Callback
        fun bar(x : Callback) : Float64
      end

      LibC.bar LibC.foo
      ") { float64 }
  end

  it "errors when using local variable with proc argument name" do
    assert_error "->(a : Int32) { }; a",
      "undefined local variable or method 'a'"
  end

  it "allows implicit cast of proc to return void in LibC function" do
    assert_type("
      lib LibC
        fun atexit(fun : -> ) : Int32
      end

      LibC.atexit ->{ 1 }
      ") { int32 }
  end

  it "passes proc pointer as block" do
    assert_type("
      def foo
        yield
      end

      f = -> { 1 }
      foo &f
      ", inject_primitives: true) { int32 }
  end

  it "passes proc pointer as block with arguments" do
    assert_type("
      def foo
        yield 1
      end

      f = ->(x : Int32) { x.to_f }
      foo &f
      ", inject_primitives: true) { float64 }
  end

  it "binds proc literal to arguments and body" do
    assert_type("
      x = 1
      f = -> { x }
      x = 'a'
      f
    ") { proc_of(union_of(int32, char)) }
  end

  it "has proc literal as restriction and works" do
    assert_type("
      def foo(x : Int32 -> Float64)
        x.call(1)
      end

      foo ->(x : Int32) { x.to_f }
      ", inject_primitives: true) { float64 }
  end

  it "has proc literal as restriction and works when output not specified" do
    assert_type("
      def foo(x : Int32 -> )
        x.call(1)
      end

      foo ->(x : Int32) { x.to_f }
      ", inject_primitives: true) { nil_type }
  end

  it "has proc literal as restriction and errors if output is different" do
    assert_error "
      def foo(x : Int32 -> Float64)
        x.call(1)
      end

      foo ->(x : Int32) { x }
      ",
      "no overload matches"
  end

  it "has proc literal as restriction and errors if input is different" do
    assert_error "
      def foo(x : Int32 -> Float64)
        x.call(1)
      end

      foo ->(x : Int64) { x.to_f }
      ",
      "no overload matches", inject_primitives: true
  end

  it "has proc literal as restriction and errors if sizes are different" do
    assert_error "
      def foo(x : Int32 -> Float64)
        x.call(1)
      end

      foo ->(x : Int32, y : Int32) { x.to_f }
      ",
      "no overload matches", inject_primitives: true
  end

  it "allows passing nil as proc callback if it is a lib alias" do
    assert_type("
      lib LibC
        alias Cb = Int32 ->
        fun bla(x : Cb) : Int32
      end

      LibC.bla(nil)
      ") { int32 }
  end

  it "disallows casting a proc type to one accepting more arguments" do
    assert_error("
      f = ->(x : Int32) { x.to_f }
      f.as(Int32, Int32 -> Float64)
      ",
      "can't cast", inject_primitives: true)
  end

  it "allows casting a proc type to one with void argument" do
    assert_type("
      f = ->(x : Int32) { x.to_f }
      f.as(Int32 -> Void)
      ", inject_primitives: true) { proc_of [int32, void] }
  end

  it "disallows casting a proc type to one accepting less arguments" do
    assert_error "
      f = ->(x : Int32) { x.to_f }
      f.as(-> Float64)
      ",
      "can't cast Proc(Int32, Float64) to Proc(Float64)", inject_primitives: true
  end

  it "disallows casting a proc type to one accepting same size argument but different output" do
    assert_error "
      f = ->(x : Int32) { x.to_f }
      f.as(Int32 -> Int32)
      ",
      "can't cast Proc(Int32, Float64) to Proc(Int32, Int32)", inject_primitives: true
  end

  it "disallows casting a proc type to one accepting same size argument but different input" do
    assert_error "
      f = ->(x : Int32) { x.to_f }
      f.as(Float64 -> Float64)
      ",
      "can't cast Proc(Int32, Float64) to Proc(Float64, Float64)", inject_primitives: true
  end

  it "errors if inferred return type doesn't match return type restriction (1)" do
    assert_error "-> : Int32 { true }", "expected Proc to return Int32, not Bool"
  end

  it "errors if inferred return type doesn't match return type restriction (2)" do
    assert_error "->(x : Int32) : Int32 { x || 'a' }", "expected Proc to return Int32, not (Char | Int32)"
  end

  it "types proc literal hard type inference (1)" do
    assert_type(%(
      require "prelude"

      class Foo
        def initialize(@x : Int32)
        end

        def x
          @x
        end
      end

      ->(f : Foo) do
        {Foo.new(f.x), 0}
      end
      )) { proc_of(types["Foo"], tuple_of([types["Foo"], int32])) }
  end

  it "allows implicit cast of proc to return void in non-generic restriction" do
    assert_type("
      def foo(x : ->)
        x
      end

      foo ->{ 1 }
      ") { proc_of(void) }
  end

  it "allows implicit cast of proc to return void in generic restriction" do
    assert_type("
      class Foo(T)
        def foo(x : T)
          x
        end
      end

      foo = Foo(->).new
      foo.foo ->{ 1 }
      ") { proc_of(void) }
  end

  it "types nil or proc type" do
    result = assert_type("1 == 1 ? nil : ->{}", inject_primitives: true) { nilable proc_of(nil_type) }
    result.node.type.should be_a(NilableProcType)
  end

  it "allows passing NoReturn type for any return type (1)" do
    assert_type("
      lib LibC
        fun exit : NoReturn
      end

      def foo(f : -> Int32)
        f.call
      end

      foo ->{ LibC.exit }
      ", inject_primitives: true) { no_return }
  end

  it "allows passing NoReturn type for any return type (2)" do
    assert_type("
      lib LibC
        fun exit : NoReturn
        fun foo(x : -> Int32) : Int32
      end

      LibC.foo ->{ LibC.exit }
      ") { int32 }
  end

  it "allows passing NoReturn type for any return type (3)" do
    assert_type("
      lib LibC
        fun exit : NoReturn
        struct S
          x : -> Int32
        end
      end

      s = LibC::S.new
      s.x = ->{ LibC.exit }
      s.x
      ") { proc_of(int32) }
  end

  it "allows new on proc type" do
    assert_type("
      #{proc_new}

      alias Func = Int32 -> Int32
      Func.new { |x| x + 1 }
      ", inject_primitives: true) { proc_of(int32, int32) }
  end

  it "allows new on proc type that is a lib alias" do
    assert_type("
      #{proc_new}

      lib LibC
        alias F = Int32 -> Int32
      end

      LibC::F.new { |x| x + 1 }
      ", inject_primitives: true) { proc_of(int32, int32) }
  end

  it "allows new on proc type with less block params" do
    assert_type("
      #{proc_new}

      alias Func = Int32 -> Int32
      Func.new { 1 }
      ") { proc_of(int32, int32) }
  end

  it "says wrong number of block params in new on proc type" do
    assert_error "
      #{proc_new}

      alias Alias = Int32 -> Int32
      Alias.new { |x, y| }
      ",
      "wrong number of block parameters (given 2, expected 1)"
  end

  it "says wrong return type in new on proc type" do
    assert_error "
      #{proc_new}

      alias Alias = Int32 -> Int32
      Alias.new &.to_f
      ",
      "expected block to return Int32, not Float64", inject_primitives: true
  end

  it "errors if missing argument type in proc literal" do
    assert_error "->(x) { x }",
      "parameter 'x' of Proc literal must have a type"
  end

  it "allows passing function to LibC without specifying types" do
    assert_type(%(
      lib LibC
        fun foo(x : Int32 -> Int32) : Float64
      end

      LibC.foo ->(x) { x + 1 }
      ), inject_primitives: true) { float64 }
  end

  it "allows passing function to LibC without specifying types, using a global method" do
    assert_type(%(
      lib LibC
        fun foo(x : Int32 -> Int32) : Float64
      end

      def callback(x)
        x + 1
      end

      LibC.foo ->callback
      ), inject_primitives: true) { float64 }
  end

  it "allows passing function to LibC without specifying types, using a class method" do
    assert_type(%(
      lib LibC
        fun foo(x : Int32 -> Int32) : Float64
      end

      class Foo
        def self.callback(x)
          x + 1
        end
      end

      LibC.foo ->Foo.callback
      ), inject_primitives: true) { float64 }
  end

  it "allows writing a function type with Proc" do
    assert_type(%(
      Proc(Int32, Int32)
      )) { proc_of(int32, int32).metaclass }
  end

  it "allows using Proc as restriction (1)" do
    assert_type(%(
      def foo(x : Proc(Int32, Int32))
        x.call(2)
      end

      foo ->(x : Int32) { x + 1 }
      ), inject_primitives: true) { int32 }
  end

  it "allows using Proc as restriction (2)" do
    assert_type(%(
      def foo(x : Proc)
        x.call(2)
      end

      foo ->(x : Int32) { x + 1 }
      ), inject_primitives: true) { int32 }
  end

  it "allows using Proc as restriction (3)" do
    assert_type(%(
      def foo(x : Proc(T, U)) forall T, U
        T
      end

      foo ->(x : Int32) { x + 1 }
      ), inject_primitives: true) { int32.metaclass }
  end

  it "forwards block and computes correct type (bug)" do
    assert_type(%(
      def foo(&block : -> _)
        bar &block
      end

      def bar(&block : -> _)
        block
      end

      foo { 1 }
      foo { "hello" }.call
      ), inject_primitives: true) { string }
  end

  it "doesn't need to deduce type of block if return is void" do
    assert_type(%(
      class Foo
        def initialize
          @bar = 1
        end

        def bar
          @bar
        end
      end

      def foo(&block : Foo ->)
        block
      end

      f = foo { |f| f.bar }
      Foo.new
      f
      )) { proc_of(types["Foo"], nil_type) }
  end

  it "gives correct error message when proc return type is incorrect (#219)" do
    assert_error %(
      lib LibFoo
        fun bar(f : Int32 -> Int32)
      end

      LibFoo.bar ->(x) { 1.1 }
      ),
      "argument 'f' of 'LibFoo#bar' must be a Proc returning Int32, not Float64"
  end

  it "doesn't capture closured var if using typeof" do
    assert_type(%(
      lib LibFoo
        fun foo(x : ->) : Int32
      end

      a = 1
      LibFoo.foo ->{
        typeof(a)
        2
      }
      )) { int32 }
  end

  it "types proc literal with a type that was never instantiated" do
    assert_type(%(
      require "prelude"

      class Foo
        def initialize(@x : Int32)
        end

        def x
          @x
        end
      end

      ->(s : Foo) { s.x }
      )) { proc_of(types["Foo"], int32) }
  end

  it "types proc pointer with a type that was never instantiated" do
    assert_type(%(
      require "prelude"

      class Foo
        def initialize(@x : Int32)
        end

        def x
          @x
        end
      end

      def foo(f : Foo)
        Foo.new(f.x)
      end

      ->foo(Foo)
      )) { proc_of(types["Foo"], types["Foo"]) }
  end

  it "allows using proc arg name shadowing local variable" do
    assert_type(%(
      a = 1
      f = ->(a : String) { }
      a
      )) { int32 }
  end

  it "uses array argument of proc arg (1)" do
    assert_type(%(
      require "prelude"

      class Foo
      end

      class Bar < Foo
      end

      def foo(&block : Array(Foo) -> Foo)
      end

      block = foo { |elems| elems[0] }
      elems = [Foo.new, Bar.new]
      block
      )) { nil_type }
  end

  it "uses array argument of proc arg (2)" do
    assert_type(%(
      require "prelude"

      class Foo
      end

      class Bar < Foo
      end

      def foo(&block : Array(Foo) -> Foo)
        block
      end

      block = foo { |elems| elems[0] }
      elems = [Foo.new, Bar.new]
      block
      )) { proc_of(array_of(types["Foo"].virtual_type), types["Foo"].virtual_type) }
  end

  it "uses array argument of proc arg (3)" do
    assert_type(%(
      require "prelude"

      class Foo
      end

      class Bar < Foo
        getter value

        def initialize(@value : Int32)
        end
      end

      def foo(&block : Array(Foo) -> Foo)
        block
      end

      block = foo { |elems| Bar.new(elems[0].as(Bar).value) }
      elems = [Foo.new, Bar.new(1)]
      block
      )) { proc_of(array_of(types["Foo"].virtual_type), types["Foo"].virtual_type) }
  end

  it "uses array argument of proc arg (4)" do
    assert_error %(
      require "prelude"

      class Foo
      end

      class Bar < Foo
      end

      def foo(&block : Array(Foo) -> Foo)
        block
      end

      block = foo { |elems| 1 }
      block.call [Foo.new, Bar.new]
      ),
      "expected block to return Foo, not Int32"
  end

  it "doesn't let passing an non-covariant generic argument" do
    assert_error %(
      require "prelude"

      class Foo
      end

      class Bar < Foo
      end

      def foo(&block : Array(Foo) -> Foo)
        block
      end

      f = ->(x : Array(Foo)) {}
      f.call [Bar.new]
      ),
      "no overload matches"
  end

  it "allows invoking a function with a generic subtype (1)" do
    assert_type(%(
      module Moo
        def foo
          1
        end
      end

      class Foo(T)
        include Moo
      end

      def func(&block : Moo -> _)
        block
      end

      foo = Foo(Int32).new
      f = func { |moo| moo.foo }
      f.call foo
      ), inject_primitives: true) { int32 }
  end

  it "allows invoking a function with a generic subtype (2)" do
    assert_type(%(
      module Moo(T)
        def foo
          1
        end
      end

      class Foo(T)
        include Moo(T)
      end

      def func(&block : Moo(Int32) -> _)
        block
      end

      foo = Foo(Int32).new
      f = func { |moo| moo.foo }
      f.call foo
      ), inject_primitives: true) { int32 }
  end

  it "gets pointer to lib fun without specifying types" do
    assert_type(%(
      lib LibFoo
        fun foo(x : Int32) : Float64
      end

      ->LibFoo.foo
      )) { proc_of(int32, float64) }
  end

  it "allows passing union including module to proc" do
    assert_type(%(
      module Moo
        def moo
          1
        end
      end

      class Foo
        include Moo
      end

      class Bar
        include Moo
      end

      proc = ->(x : Moo) { x.moo }

      foo = Foo.new || Bar.new
      proc.call(foo)
      ), inject_primitives: true) { int32 }
  end

  it "allows passing virtual type including module to proc" do
    assert_type(%(
      module Moo
        def moo
          1
        end
      end

      class Foo
        include Moo
      end

      class Bar < Foo
      end

      proc = ->(x : Moo) { x.moo }

      foo = Foo.new || Bar.new
      proc.call(foo)
      ), inject_primitives: true) { int32 }
  end

  %w(Object Value Reference Number Int Float Struct Class Proc Tuple Enum StaticArray Pointer).each do |type|
    it "disallows #{type} in procs" do
      assert_error %(
        ->(x : #{type}) { }
        ),
        "can't use #{type} as a Proc argument type"
    end

    it "disallows #{type} in proc return types" do
      assert_error %(
        -> : #{type} { }
        ),
        "can't use #{type} as a Proc argument type"
    end

    it "disallows #{type} in captured block" do
      assert_error %(
        def foo(&block : #{type} ->)
        end

        foo {}
        ),
        "can't use #{type} as a Proc argument type"
    end

    it "disallows #{type} in proc pointer" do
      assert_error %(
        def foo(x)
        end

        ->foo(#{type})
        ),
        "can't use #{type} as a Proc argument type"
    end

    it "disallows #{type} in proc notation parameter type" do
      assert_error "x : #{type} ->", "can't use #{type} as a Proc argument type"
    end

    it "disallows #{type} in proc notation return type" do
      assert_error "x : -> #{type}", "can't use #{type} as a Proc argument type"
    end
  end

  it "allows metaclass in procs" do
    assert_type(<<-CR) { proc_of(types["Foo"].metaclass, types["Foo"]) }
      class Foo
      end

      ->(x : Foo.class) { x.new }
      CR
  end

  it "allows metaclass in proc return types" do
    assert_type(<<-CR) { proc_of(types["Foo"].metaclass) }
      class Foo
      end

      -> : Foo.class { Foo }
      CR
  end

  it "allows metaclass in captured block" do
    assert_type(<<-CR) { proc_of(types["Foo"].metaclass, types["Foo"]) }
      class Foo
      end

<<<<<<< HEAD
      def foo(&block : Foo.class -> Foo)
        block
      end

      foo { |x| x.new }
      CR
  end

  it "allows metaclass in proc pointer" do
    assert_type(<<-CR) { proc_of(types["Foo"].metaclass, types["Foo"]) }
      class Foo
      end

      def foo(x : Foo.class)
        x.new
      end

      ->foo(Foo.class)
=======
        ->foo(Class)
        ),
        "can't use Object as a Proc argument type"
    end

    it "disallows Class in proc notation parameter type" do
      assert_error "x : Class ->", "can't use Class as a Proc argument type"
    end

    it "disallows Class in proc notation return type" do
      assert_error "x : -> Class", "can't use Class as a Proc argument type"
    end
  end

  it "allows metaclass in proc notation parameter type" do
    assert_type(<<-CR) { proc_of(int32.metaclass, nil_type) }
      #{proc_new}

      x : Int32.class -> = Proc(Int32.class, Nil).new { }
      x
      CR
  end

  it "allows metaclass in proc notation return type" do
    assert_type(<<-CR) { proc_of(int32.metaclass) }
      x : -> Int32.class = ->{ Int32 }
      x
>>>>>>> 4d638d21
      CR
  end

  it "..." do
    assert_type(%(
      def foo
        ->{ a = 1; return 0 }.call
      end

      foo
      ), inject_primitives: true) { int32 }
  end

  it "doesn't crash on constant to proc pointer" do
    assert_type(%(
      lib LibC
        fun foo
      end

      FOO = ->LibC.foo
      1
      )) { int32 }
  end

  it "sets proc type as void if explicitly told so, when using new" do
    assert_type(%(
      #{proc_new}

      Proc(Int32, Void).new { 1 }
      )) { proc_of(int32, nil_type) }
  end

  it "unpacks tuple but doesn't override local variables, when using new (#9813)" do
    assert_type(%(
      #{proc_new}

      i = 1
      Proc(Tuple(Char), Nil).new do |(x)|

      end.call({'a'})
      i
      ), inject_primitives: true) { int32 }
  end

  it "accesses T and R" do
    assert_type(%(
      struct Proc
        def t
          {T, R}
        end
      end

      ->(x : Int32) { 'a' }.t
      )) { tuple_of([tuple_of([int32]).metaclass, char.metaclass]) }
  end

  it "can match *T in block argument" do
    assert_type(%(
      struct Tuple
        def foo(&block : *T -> U) forall T, U
          yield self[0], self[1]
          U
        end
      end

      {1, 'a'}.foo { |x, y| true }
      )) { bool.metaclass }
  end

  it "says wrong number of arguments" do
    assert_error %(
      ->(x : Int32) { }.call
      ),
      "no overload matches", inject_primitives: true
  end

  it "finds method of object" do
    assert_type(%(
      class Object
        def foo
          1
        end
      end

      ->{}.foo
      )) { int32 }
  end

  it "accesses T inside variadic generic" do
    assert_type(%(
      def foo(proc : Proc(*T, R)) forall T, R
        {T, R}
      end

      foo(->(x : Int32, y : Float64) { 'a' })
      )) { tuple_of([tuple_of([int32, float64]).metaclass, char.metaclass]) }
  end

  it "accesses T inside variadic generic (2)" do
    assert_type(%(
      def foo(proc : Proc(*T, R)) forall T, R
        {T, R}
      end

      foo(->(x : Int32) { 'a' })
      )) { tuple_of([tuple_of([int32]).metaclass, char.metaclass]) }
  end

  it "accesses T inside variadic generic, in proc notation" do
    assert_type(%(
      def foo(proc : *T -> R) forall T, R
        {T, R}
      end

      foo(->(x : Int32, y : Float64) { 'a' })
      )) { tuple_of([tuple_of([int32, float64]).metaclass, char.metaclass]) }
  end

  it "declares an instance variable with splat in proc notation" do
    assert_type(%(
      class Foo
        @x : *{Int32, Char} -> String

        def initialize
          @x = ->(x : Int32, y : Char) { "a" }
        end

        def x
          @x
        end
      end

      Foo.new.x
      )) { proc_of([int32, char, string]) }
  end

  it "can assign NoReturn proc to other proc (#3032)" do
    assert_type(%(
      lib LibC
        fun exit : NoReturn
      end

      class Foo
        @x : -> Int32

        def initialize
          @x = ->{ LibC.exit }
        end

        def x
          @x
        end
      end

      Foo.new.x
      )) { proc_of(int32) }
  end

  it "*doesn't* merge Proc that returns Nil with another one that returns something else (#3655) (this was reverted)" do
    assert_type(%(
      a = ->(x : Int32) { 1 }
      b = ->(x : Int32) { nil }
      a || b
      )) { union_of proc_of(int32, int32), proc_of(int32, nil_type) }
  end

  it "*doesn't* merge Proc that returns NoReturn with another one that returns something else (#9971)" do
    assert_type(%(
      lib LibC
        fun exit : NoReturn
      end

      a = ->(x : Int32) { 1 }
      b = ->(x : Int32) { LibC.exit }
      a || b
      )) { union_of proc_of(int32, int32), proc_of(int32, no_return) }
  end

  it "merges return type" do
    assert_type(%(
      a = ->(x : Int32) { 1 }
      b = ->(x : Int32) { nil }
      (a || b).call(1)
      ), inject_primitives: true) { nilable int32 }
  end

  it "can assign proc that returns anything to proc that returns nil, with instance var (#3655)" do
    assert_type(%(
      class Foo
        @block : -> Nil

        def initialize
          @block = ->{ 1 }
        end

        def block
          @block
        end
      end

      Foo.new.block
      )) { proc_of(nil_type) }
  end

  it "can assign proc that returns anything to proc that returns nil, with class var (#3655)" do
    assert_type(%(
      module Moo
        @@block : -> Nil = ->{ nil }

        def self.block=(@@block)
        end

        def self.block
          @@block
        end
      end

      Moo.block = ->{ 1 }
      Moo.block
      )) { proc_of(nil_type) }
  end

  it "can assign proc that returns anything to proc that returns nil, with local var (#3655)" do
    assert_type(%(
      proc : -> Nil

      a = ->{ 1 }
      b = ->{ nil }
      proc = a || b

      proc
      )) { proc_of(nil_type) }
  end

  it "can pass proc that returns T as Void with named args (#7523)" do
    assert_type(%(
      def foo(proc : ->)
        proc
      end

      foo(proc: ->{ 1 })
      )) { proc_of(nil_type) }
  end

  it "errors when using macro as proc value (top-level) (#7465)" do
    ex = assert_error %(
      macro bar
      end

      ->bar
      ),
      "undefined method 'bar'"

    ex.to_s.should contain "'bar' exists as a macro, but macros can't be used in proc pointers"
  end

  it "errors when using macro as proc value (top-level with obj) (#7465)" do
    ex = assert_error %(
      class Foo
        macro bar
        end
      end

      ->Foo.bar
      ),
      "undefined method 'bar' for Foo.class"

    ex.to_s.should contain "'bar' exists as a macro, but macros can't be used in proc pointers"
  end

  it "errors when using macro as proc value (inside method) (#7465)" do
    ex = assert_error %(
      macro bar
      end

      def foo
        ->bar
      end

      foo
      ),
      "undefined method 'bar'\n\n"

    ex.to_s.should contain "'bar' exists as a macro, but macros can't be used in proc pointers"
  end

  it "virtualizes proc type (#6789)" do
    assert_type(%(
      class Foo
      end

      class Bar < Foo
      end

      class Capture(T)
        def initialize(@block : Foo -> T)
        end

        def block
          @block
        end
      end

      def capture(&block : Foo -> T) forall T
        Capture.new(block)
      end

      capture do |foo|
        Foo.new
      end.block
      )) { proc_of(types["Foo"].virtual_type!, types["Foo"].virtual_type!) }
  end

  it "virtualizes proc type with -> (#8730)" do
    assert_type(%(
      class Foo
      end

      class Bar < Foo
      end

      def foo(x)
        Foo.new
      end

      ->foo(Foo)
      )) { proc_of(types["Foo"].virtual_type!, types["Foo"].virtual_type!) }
  end

  it "can pass Proc(T) to Proc(Nil) in type restriction (#8964)" do
    assert_type(%(
      def foo(x : Proc(Nil))
        x
      end

      foo(->{ 1 })
      )) { proc_of nil_type }
  end

  it "can pass Proc(X, T) to Proc(X, Nil) in type restriction (#8964)" do
    assert_type(%(
      def foo(x : Proc(String, Nil))
        x
      end

      foo(->(x : String) { 1 })
      )) { proc_of string, nil_type }
  end

  it "casts to Proc(Nil) when specified in return type" do
    assert_type(%(
      def foo : Proc(Nil)
        ->{ 1 }
      end

      foo
      )) { proc_of nil_type }
  end

  it "can use @ivar as pointer syntax receiver (#9239)" do
    assert_type(%(
      class Foo
        def foo
          1
        end
      end

      class Bar
        @foo = Foo.new

        def foo
          ->@foo.foo
        end
      end

      Bar.new.foo
    )) { proc_of int32 }
  end

  it "can use @@cvar as pointer syntax receiver (#9239)" do
    assert_type(%(
      class Foo
        @@foo = new

        def self.foo
          ->@@foo.foo
        end

        def foo
          1
        end
      end

      Foo.foo
    )) { proc_of int32 }
  end

  it "doesn't cause upcast bug (#8428)" do
    assert_type(%(
      def foo
        if true
          begin
            ->{""}
          rescue
            return ->{}
          end
        end
      end

      foo
    )) { union_of proc_of(string), proc_of(nil_type), nil_type }
  end
end

private def proc_new
  <<-CODE
  struct Proc
    def self.new(&block : self)
      block
    end
  end
  CODE
end<|MERGE_RESOLUTION|>--- conflicted
+++ resolved
@@ -842,7 +842,6 @@
       class Foo
       end
 
-<<<<<<< HEAD
       def foo(&block : Foo.class -> Foo)
         block
       end
@@ -861,35 +860,27 @@
       end
 
       ->foo(Foo.class)
-=======
-        ->foo(Class)
-        ),
-        "can't use Object as a Proc argument type"
-    end
-
-    it "disallows Class in proc notation parameter type" do
-      assert_error "x : Class ->", "can't use Class as a Proc argument type"
-    end
-
-    it "disallows Class in proc notation return type" do
-      assert_error "x : -> Class", "can't use Class as a Proc argument type"
-    end
+      CR
   end
 
   it "allows metaclass in proc notation parameter type" do
-    assert_type(<<-CR) { proc_of(int32.metaclass, nil_type) }
+    assert_type(<<-CR) { proc_of(types["Foo"].metaclass, nil_type) }
+      class Foo
+      end
+
       #{proc_new}
 
-      x : Int32.class -> = Proc(Int32.class, Nil).new { }
+      x : Foo.class -> = Proc(Foo.class, Nil).new { }
       x
       CR
   end
 
   it "allows metaclass in proc notation return type" do
-    assert_type(<<-CR) { proc_of(int32.metaclass) }
-      x : -> Int32.class = ->{ Int32 }
+    assert_type(<<-CR) { proc_of(types["Foo"].metaclass) }
+      class Foo
+      end
+      x : -> Foo.class = ->{ Foo }
       x
->>>>>>> 4d638d21
       CR
   end
 
