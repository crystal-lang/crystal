require "../../spec_helper"

describe "Semantic: if" do
  it "types an if without else" do
    assert_type("if 1 == 1; 1; end") { nilable int32 }
  end

  it "types an if with else of same type" do
    assert_type("if 1 == 1; 1; else; 2; end") { int32 }
  end

  it "types an if with else of different type" do
    assert_type("if 1 == 1; 1; else; 'a'; end") { union_of(int32, char) }
  end

  it "types and if with and and assignment" do
    assert_type("
      struct Number
        def abs
          self
        end
      end

      class Foo
        def coco
          @a = 1 || nil
          if (b = @a) && 1 == 1
            b.abs
          end
        end
      end

      Foo.new.coco
      ") { nilable int32 }
  end

  it "can invoke method on var that is declared on the right hand side of an and" do
    assert_type("
      if 1 == 2 && (b = 1)
        b + 1
      end
      ") { nilable int32 }
  end

  it "errors if requires inside if" do
    assert_error %(
      if 1 == 2
        require "foo"
      end
      ),
      "can't require dynamically"
  end

  it "correctly filters type of variable if there's a raise with an interpolation that can't be typed" do
    assert_type(%(
      require "prelude"

      def bar
        bar
      end

      def foo
        a = 1 || nil
        unless a
          raise "Oh no \#{bar}"
        end
        a + 2
      end

      foo
      )) { int32 }
  end

  it "passes bug (related to #1729)" do
    assert_type(%(
      n = true ? 3 : 3.2
      if n.is_a?(Float64)
        n
      end
      n
      )) { union_of(int32, float64) }
  end

  it "restricts the type of the right hand side of an || when using is_a? (#1728)" do
    assert_type(%(
      n = 3 || "foobar"
      n.is_a?(String) || (n + 1 == 2)
      )) { bool }
  end

  it "restricts type with !var and ||" do
    assert_type(%(
      a = 1 == 1 ? 1 : nil
      !a || a + 2
      )) { union_of bool, int32 }
  end

  it "restricts type with !var.is_a?(...) and ||" do
    assert_type(%(
      a = 1 == 1 ? 1 : nil
      !a.is_a?(Int32) || a + 2
      )) { union_of bool, int32 }
  end

  it "restricts type with !var.is_a?(...) and &&" do
    assert_type(%(
      a = 1 == 1 ? 1 : ""
      !a.is_a?(String) && a + 2
      )) { union_of bool, int32 }
  end

  it "restricts with || (#2464)" do
    assert_type(%(
      struct Int32
        def foo
          1
        end
      end

      struct Char
        def foo
          1
        end
      end

      a = 1 || "" || 'a'
      if a.is_a?(Int32) || a.is_a?(Char)
        a.foo
      else
        1
      end
      )) { int32 }
  end

  it "doesn't restrict with || on different vars" do
    assert_error %(
      struct Int32
        def foo
          1
        end
      end

      struct Char
        def bar
          1
        end
      end

      a = 1 || "" || 'a'
      b = a
      if a.is_a?(Int32) || b.is_a?(Char)
        a.foo + b.bar
      end
      ),
      "undefined method"
  end

  it "doesn't restrict with || on var and non-restricting condition" do
    assert_error %(
      struct Int32
        def foo
          1
        end
      end

      a = 1 || "" || 'a'
      if a.is_a?(Int32) || 1 == 2
        a.foo
      end
      ),
      "undefined method"
  end

  it "restricts with || but doesn't unify types to base class" do
    assert_type(%(
      class Foo
      end

      class Bar < Foo
        def foo
          1
        end
      end

      class Baz < Foo
        def foo
          'a'
        end
      end

      a = Bar.new.as(Foo)
      if a.is_a?(Bar) || a.is_a?(Baz)
        a.foo
      else
        nil
      end
      )) { union_of(nil_type, int32, char) }
  end

  it "restricts with && always falsey" do
    assert_type(%(
      x = 1
      if (x.is_a?(String) && x.is_a?(String)) && x.is_a?(String)
        true
      else
        2
      end
      )) { union_of(bool, int32) }
  end

  it "doesn't filter and recombine when variables don't change in if" do
    assert_type(%(
      module Moo
      end

      class Foo
      end

      class Bar < Foo
        include Moo
      end

      class Baz < Foo
        include Moo
      end

      def foo(x : Foo)
        1
      end

      x = Bar.new.as(Moo)
      if x.is_a?(Bar) || x.is_a?(Baz)
      end
      foo(x)
      )) { int32 }
  end

  it "types variable after unreachable else of && (#3360)" do
    assert_type(%(
      def test
        foo = 1 if 1
        return 1 unless foo && foo
        foo
      end

      test
      ), inject_primitives: false) { int32 }
  end

  it "restricts || else (1) (#3266)" do
    assert_type(%(
      a = 1 || nil
      b = 1 || nil
      if !a || !b
        {1, 2}
      else
        {a, b}
      end
      ), inject_primitives: false) { tuple_of([int32, int32]) }
  end

  it "restricts || else (2) (#3266)" do
    assert_type(%(
      a = 1 || nil
      if !a || 1
        'c'
      else
        a
      end
      ), inject_primitives: false) { union_of char, int32 }
  end

  it "restricts || else (3) (#3266)" do
    assert_type(%(
      a = 1 || nil
      if 1 || !a
        'c'
      else
        a
      end
      ), inject_primitives: false) { union_of char, int32 }
  end

  it "doesn't restrict || else in sub && (right)" do
    assert_type(%(
      def foo
        a = 1 || nil

        if false || (!a && false)
          return 1
        end

        a
      end

      foo
      )) { nilable int32 }
  end

  it "doesn't restrict || else in sub && (left)" do
    assert_type(%(
      def foo
        a = 1 || nil

        if (!a && false) || false
          return 1
        end

        a
      end

      foo
      )) { nilable int32 }
  end

  it "restricts || else in sub || (right)" do
    assert_type(%(
      def foo
        a = 1 || nil

        if false || (!a || false)
          return 1
        end

        a
      end

      foo
      )) { int32 }
  end

  it "restricts || else in sub || (left)" do
    assert_type(%(
      def foo
        a = 1 || nil

        if (!a || false) || false
          return 1
        end

        a
      end

      foo
      )) { int32 }
  end

  it "restricts && else in sub && (right)" do
    assert_type(%(
      def foo
        a = 1 || nil

        if !a && (!a && !a)
          return 1
        end

        a
      end

      foo
      )) { int32 }
  end

  it "restricts && else in sub && (left)" do
    assert_type(%(
      def foo
        a = 1 || nil

        if (!a && !a) && !a
          return 1
        end

        a
      end

      foo
      )) { int32 }
  end

  it "restricts || of more than 2 clauses (#8864)" do
    assert_type(%(
      def foo
        a = 1 || 2.0 || 'c' || ""

        if a.is_a?(Float64) || a.is_a?(Char) || a.is_a?(String)
          return 1
        end

        a
      end

      foo
      )) { int32 }
  end

  it "restricts && of !var.is_a(...)" do
    assert_type(%(
      def foo
        a = 1 || 2.0 || 'c'

        if !a.is_a?(Int32) && !a.is_a?(Float64)
          return true
        end

        a
      end

      foo
      )) { union_of int32, float64, bool }
  end

  it "doesn't consider nil type in else branch with if with && (#7434)" do
    assert_type(%(
      def foo
        if true && (y = 1 || nil)
        else
          return 1
        end
        y
      end

      foo
      ), inject_primitives: false) { int32 }
  end

  it "includes pointer types in falsey branch" do
    assert_type(%(
      def foo
        x = 1
        y = false || pointerof(x) || nil

        if !y
          return y
        end
        1
      end

      foo
      )) { nilable union_of bool, pointer_of(int32), int32 }
  end

<<<<<<< HEAD
  it "doesn't fail on new variables inside typeof condition" do
    assert_type(%(
      def foo
        if typeof(x = 1)
          ""
=======
  it "doesn't fail on Expressions condition (1)" do
    assert_type(%(
      def foo
        if (v = 1; true)
          typeof(v)
>>>>>>> 3f99d7d5
        end
      end

      foo
<<<<<<< HEAD
      )) { nilable string }
  end

  it "doesn't fail on nested conditionals inside typeof condition" do
    assert_type(%(
      def foo
        if typeof(1 || 'a')
          ""
=======
      )) { nilable int32.metaclass }
  end

  it "doesn't fail on Expressions condition (2)" do
    assert_type(%(
      def foo
        if (v = nil; true)
          typeof(v)
>>>>>>> 3f99d7d5
        end
      end

      foo
<<<<<<< HEAD
      )) { nilable string }
=======
      )) { nilable nil_type.metaclass }
>>>>>>> 3f99d7d5
  end
end<|MERGE_RESOLUTION|>--- conflicted
+++ resolved
@@ -439,33 +439,39 @@
       )) { nilable union_of bool, pointer_of(int32), int32 }
   end
 
-<<<<<<< HEAD
   it "doesn't fail on new variables inside typeof condition" do
     assert_type(%(
       def foo
         if typeof(x = 1)
           ""
-=======
+        end
+      end
+
+      foo
+      )) { nilable string }
+  end
+
+  it "doesn't fail on nested conditionals inside typeof condition" do
+    assert_type(%(
+      def foo
+        if typeof(1 || 'a')
+          ""
+        end
+      end
+
+      foo
+      )) { nilable string }
+  end
+
   it "doesn't fail on Expressions condition (1)" do
     assert_type(%(
       def foo
         if (v = 1; true)
           typeof(v)
->>>>>>> 3f99d7d5
-        end
-      end
-
-      foo
-<<<<<<< HEAD
-      )) { nilable string }
-  end
-
-  it "doesn't fail on nested conditionals inside typeof condition" do
-    assert_type(%(
-      def foo
-        if typeof(1 || 'a')
-          ""
-=======
+        end
+      end
+
+      foo
       )) { nilable int32.metaclass }
   end
 
@@ -474,15 +480,10 @@
       def foo
         if (v = nil; true)
           typeof(v)
->>>>>>> 3f99d7d5
-        end
-      end
-
-      foo
-<<<<<<< HEAD
-      )) { nilable string }
-=======
+        end
+      end
+
+      foo
       )) { nilable nil_type.metaclass }
->>>>>>> 3f99d7d5
   end
 end