--- conflicted
+++ resolved
@@ -672,7 +672,7 @@
   end
 
   it "gets a non-nilable type if all rescue are unreachable (#8751)" do
-    assert_no_errors <<-CR
+    assert_no_errors <<-CR, inject_primitives: true
       while true
         begin
           foo = 1
@@ -684,10 +684,6 @@
 
         foo &+ 2
       end
-<<<<<<< HEAD
-      ), inject_primitives: true)
-=======
       CR
->>>>>>> d962940c
   end
 end