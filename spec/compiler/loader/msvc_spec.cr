--- conflicted
+++ resolved
@@ -126,7 +126,6 @@
     end
   end
 
-<<<<<<< HEAD
   describe "dll_search_paths" do
     it "supports an arbitrary path different from lib search path" do
       with_tempfile("loader-dll_search_paths") do |path|
@@ -165,7 +164,9 @@
         FileUtils.rm_rf(path)
         FileUtils.rm_rf(SPEC_CRYSTAL_LOADER_LIB_PATH)
       end
-=======
+    end
+  end
+
   describe "lib suffix" do
     before_all do
       FileUtils.mkdir_p(SPEC_CRYSTAL_LOADER_LIB_PATH)
@@ -189,7 +190,6 @@
       loader.load_library?("bar").should be_false
     ensure
       loader.close_all if loader
->>>>>>> 866d51d4
     end
   end
 end