require "../../support/syntax"

private def t(kind : Crystal::Token::Kind)
  kind
end

private def it_lexes(string, type : Token::Kind, *, slash_is_regex : Bool? = nil)
  it "lexes #{string.inspect}" do
    lexer = Lexer.new string
    unless (v = slash_is_regex).nil?
      lexer.slash_is_regex = v
    end
    token = lexer.next_token
    token.type.should eq(type)
  end
end

private def it_lexes(string, type : Token::Kind, value)
  it "lexes #{string.inspect}" do
    lexer = Lexer.new string
    token = lexer.next_token
    token.type.should eq(type)
    token.value.should eq(value)
  end
end

<<<<<<< HEAD
private def it_lexes(string, type : Token::Kind, value, number_kind)
=======
private def it_lexes(string, type, value, number_kind : NumberKind)
>>>>>>> 7d2a56ea
  it "lexes #{string.inspect}" do
    lexer = Lexer.new string
    token = lexer.next_token
    token.type.should eq(type)
    token.value.should eq(value)
    token.number_kind.should eq(number_kind)
  end
end

private def it_lexes_many(values, type : Token::Kind)
  values.each do |value|
    it_lexes value, type, value
  end
end

private def it_lexes_keywords(keywords)
  keywords.each do |keyword|
    it_lexes keyword.to_s, :IDENT, keyword
  end
end

private def it_lexes_idents(idents)
  idents.each do |ident|
    it_lexes ident, :IDENT, ident
  end
end

private def it_lexes_i32(values)
  values.each { |value| it_lexes_number :i32, value }
end

private def it_lexes_i64(values)
  values.each { |value| it_lexes_number :i64, value }
end

private def it_lexes_i128(values)
  values.each { |value| it_lexes_number :i128, value }
end

private def it_lexes_u64(values)
  values.each { |value| it_lexes_number :u64, value }
end

private def it_lexes_f32(values)
  values.each { |value| it_lexes_number :f32, value }
end

private def it_lexes_f64(values)
  values.each { |value| it_lexes_number :f64, value }
end

private def it_lexes_number(number_kind : NumberKind, value : Array)
  it_lexes value[0], :NUMBER, value[1], number_kind
end

private def it_lexes_number(number_kind : NumberKind, value : String)
  it_lexes value, :NUMBER, value, number_kind
end

private def it_lexes_char(string, value)
  it "lexes #{string}" do
    lexer = Lexer.new string
    token = lexer.next_token
    token.type.should eq(t :CHAR)
    token.value.as(Char).should eq(value)
  end
end

private def it_lexes_string(string, value)
  it "lexes #{string}" do
    lexer = Lexer.new string
    token = lexer.next_token
    token.type.should eq(t :DELIMITER_START)

    token = lexer.next_string_token(token.delimiter_state)
    token.value.should eq(value)
  end
end

private def it_lexes_operators(ops)
  ops.each do |op|
    it "lexes #{op.inspect}" do
      lexer = Lexer.new op
      lexer.slash_is_regex = false
      token = lexer.next_token
      token.type.operator?.should be_true
      token.type.to_s.should eq(op)
    end
  end
end

private def it_lexes_const(value)
  it_lexes value, :CONST, value
end

private def it_lexes_instance_var(value)
  it_lexes value, :INSTANCE_VAR, value
end

private def it_lexes_class_var(value)
  it_lexes value, :CLASS_VAR, value
end

private def it_lexes_globals(globals)
  it_lexes_many globals, :GLOBAL
end

private def it_lexes_symbols(symbols)
  symbols.each do |symbol|
    value = symbol[1, symbol.size - 1]
    value = value[1, value.size - 2] if value.starts_with?('"')
    it_lexes symbol, :SYMBOL, value
  end
end

private def it_lexes_global_match_data_index(globals)
  globals.each do |global|
    it_lexes global, :GLOBAL_MATCH_DATA_INDEX, global[1, global.size - 1]
  end
end

describe "Lexer" do
  it_lexes "", :EOF
  it_lexes " ", :SPACE
  it_lexes "\t", :SPACE
  it_lexes "\n", :NEWLINE
  it_lexes "\n\n\n", :NEWLINE
  it_lexes "_", :UNDERSCORE
  it_lexes_keywords [:def, :if, :else, :elsif, :end, :true, :false, :class, :module, :include,
                     :extend, :while, :until, :nil, :do, :yield, :return, :unless, :next, :break,
                     :begin, :lib, :fun, :type, :struct, :union, :enum, :macro, :out, :require,
                     :case, :when, :select, :then, :of, :abstract, :rescue, :ensure, :is_a?, :alias,
                     :pointerof, :sizeof, :instance_sizeof, :offsetof, :as, :as?, :typeof, :for, :in,
                     :with, :self, :super, :private, :protected, :asm, :uninitialized, :nil?,
                     :annotation, :verbatim]
  it_lexes_idents ["ident", "something", "with_underscores", "with_1", "foo?", "bar!", "fooBar",
                   "❨╯°□°❩╯︵┻━┻"]
  it_lexes_idents ["def?", "if?", "else?", "elsif?", "end?", "true?", "false?", "class?", "while?",
                   "do?", "yield?", "return?", "unless?", "next?", "break?", "begin?"]
  it_lexes_idents ["def!", "if!", "else!", "elsif!", "end!", "true!", "false!", "class!", "while!",
                   "nil!", "do!", "yield!", "return!", "unless!", "next!", "break!", "begin!"]
  it_lexes_i32 ["1", ["0i32", "0"], ["1hello", "1"], "+1", "-1", "1234", "+1234", "-1234",
                ["1.foo", "1"], ["1_000", "1000"], ["100_000", "100000"]]
  it_lexes_i64 [["1i64", "1"], ["1_i64", "1"], ["1i64hello", "1"], ["+1_i64", "+1"], ["-1_i64", "-1"]]
  it_lexes_i128 [["1i128", "1"], ["1_i128", "1"], ["1i128hello", "1"], ["+1_i128", "+1"], ["-1_i128", "-1"]]
  it_lexes_f32 [["0f32", "0"], ["0_f32", "0"], ["1.0f32", "1.0"], ["1.0f32hello", "1.0"],
                ["+1.0f32", "+1.0"], ["-1.0f32", "-1.0"], ["-0.0f32", "-0.0"], ["1_234.567_890_f32", "1234.567890"]]
  it_lexes_f64 ["1.0", ["1.0hello", "1.0"], "+1.0", "-1.0", ["1_234.567_890", "1234.567890"]]
  it_lexes_f32 [["1e+23_f32", "1e+23"], ["1.2e+23_f32", "1.2e+23"]]
  it_lexes_f64 ["1e23", "1e-23", "1e+23", "1.2e+23", ["1e23f64", "1e23"], ["1.2e+23_f64", "1.2e+23"], "0e40", "2e01", ["2_e2", "2e2"], "1E40"]

  it_lexes_number :i8, ["1i8", "1"]
  it_lexes_number :i8, ["1_i8", "1"]

  it_lexes_number :i16, ["1i16", "1"]
  it_lexes_number :i16, ["1_i16", "1"]

  it_lexes_number :i32, ["1i32", "1"]
  it_lexes_number :i32, ["1_i32", "1"]

  it_lexes_number :i64, ["1i64", "1"]
  it_lexes_number :i64, ["1_i64", "1"]

  it_lexes_number :u8, ["1u8", "1"]
  it_lexes_number :u8, ["1_u8", "1"]

  it_lexes_number :u16, ["1u16", "1"]
  it_lexes_number :u16, ["1_u16", "1"]

  it_lexes_number :u32, ["1u32", "1"]
  it_lexes_number :u32, ["1_u32", "1"]

  it_lexes_number :u64, ["1u64", "1"]
  it_lexes_number :u64, ["1_u64", "1"]

  it_lexes_number :u128, ["1u128", "1"]
  it_lexes_number :u128, ["1_u128", "1"]

  it_lexes_number :f32, ["1f32", "1"]
  it_lexes_number :f32, ["1.0f32", "1.0"]

  it_lexes_number :f64, ["1f64", "1"]
  it_lexes_number :f64, ["1.0f64", "1.0"]

  it_lexes_number :i32, ["0b1010", "10"]
  it_lexes_number :i32, ["+0b1010", "+10"]
  it_lexes_number :i32, ["-0b1010", "-10"]

  it_lexes_number :i32, ["0xFFFF", "65535"]
  it_lexes_number :i32, ["0xabcdef", "11259375"]
  it_lexes_number :i32, ["+0xFFFF", "+65535"]
  it_lexes_number :i32, ["-0xFFFF", "-65535"]

  it_lexes_number :i64, ["0x80000001", "2147483649"]
  it_lexes_number :i64, ["-0x80000001", "-2147483649"]
  it_lexes_number :i64, ["0xFFFFFFFF", "4294967295"]
  it_lexes_number :i64, ["-0xFFFFFFFF", "-4294967295"]

  it_lexes_number :u64, ["0xFFFF_u64", "65535"]

  it_lexes_i32 [["0o123", "83"], ["-0o123", "-83"], ["+0o123", "+83"]]
  it_lexes_f64 [["0.5", "0.5"], ["+0.5", "+0.5"], ["-0.5", "-0.5"]]
  it_lexes_i64 [["0o123_i64", "83"], ["0x1_i64", "1"], ["0b1_i64", "1"]]

  it_lexes_i64 ["2147483648", "-2147483649"]
  it_lexes_i64 [["2147483648.foo", "2147483648"]]
  it_lexes_u64 ["18446744073709551615", "14146167139683460000", "9223372036854775808"]
  it_lexes_number :u64, ["10000000000000000000_u64", "10000000000000000000"]

  it_lexes_i64 [["0x3fffffffffffffff", "4611686018427387903"]]
  it_lexes_i64 [["-0x8000000000000000_i64", "-9223372036854775808"]]
  it_lexes_i64 ["-9223372036854775808", "9223372036854775807"]
  it_lexes_u64 [["0xffffffffffffffff", "18446744073709551615"]]

  it_lexes_number :i32, ["+0", "+0"]
  it_lexes_number :i32, ["-0", "-0"]

  it_lexes_number :i32, ["0", "0"]
  it_lexes_number :i32, ["0_i32", "0"]
  it_lexes_number :i8, ["0i8", "0"]

  it_lexes_char "'a'", 'a'
  it_lexes_char "'\\a'", '\a'
  it_lexes_char "'\\b'", '\b'
  it_lexes_char "'\\n'", '\n'
  it_lexes_char "'\\t'", '\t'
  it_lexes_char "'\\v'", '\v'
  it_lexes_char "'\\f'", '\f'
  it_lexes_char "'\\r'", '\r'
  it_lexes_char "'\\0'", '\0'
  it_lexes_char "'\\0'", '\0'
  it_lexes_char "'\\''", '\''
  it_lexes_char "'\\\\'", '\\'
  assert_syntax_error "'", "unterminated char literal"
  assert_syntax_error "'\\", "unterminated char literal"
  it_lexes_operators ["=", "<", "<=", ">", ">=", "+", "-", "*", "/", "//", "(", ")",
                      "==", "!=", "=~", "!", ",", ".", "..", "...", "&&", "||",
                      "|", "{", "}", "?", ":", "+=", "-=", "*=", "/=", "%=", "//=", "&=",
                      "|=", "^=", "**=", "<<", ">>", "%", "&", "|", "^", "**", "<<=",
                      ">>=", "~", "[]", "[]=", "[", "]", "::", "<=>", "=>", "||=",
                      "&&=", "===", ";", "->", "[]?", "{%", "{{", "%}", "@[", "!~",
                      "&+", "&-", "&*", "&**", "&+=", "&-=", "&*="]
  it_lexes "!@foo", :OP_BANG
  it_lexes "+@foo", :OP_PLUS
  it_lexes "-@foo", :OP_MINUS
  it_lexes "&+@foo", :OP_AMP_PLUS
  it_lexes "&-@foo", :OP_AMP_MINUS
  it_lexes_const "Foo"
  it_lexes_instance_var "@foo"
  it_lexes_class_var "@@foo"
  it_lexes_globals ["$foo", "$FOO", "$_foo", "$foo123"]
  it_lexes_symbols [":foo", ":foo!", ":foo?", ":foo=", ":\"foo\"", ":かたな", ":+", ":-", ":*", ":/", "://",
                    ":==", ":<", ":<=", ":>", ":>=", ":!", ":!=", ":=~", ":!~", ":&", ":|",
                    ":^", ":~", ":**", ":>>", ":<<", ":%", ":[]", ":[]?", ":[]=", ":<=>", ":===",
                    ":&+", ":&-", ":&*", ":&**"]

  it_lexes_global_match_data_index ["$1", "$10", "$1?", "$23?"]

  it_lexes "$~", :OP_DOLLAR_TILDE
  it_lexes "$?", :OP_DOLLAR_QUESTION

  assert_syntax_error "128_i8", "128 doesn't fit in an Int8"
  assert_syntax_error "-129_i8", "-129 doesn't fit in an Int8"
  assert_syntax_error "256_u8", "256 doesn't fit in an UInt8"
  assert_syntax_error "-1_u8", "Invalid negative value -1 for UInt8"

  assert_syntax_error "32768_i16", "32768 doesn't fit in an Int16"
  assert_syntax_error "-32769_i16", "-32769 doesn't fit in an Int16"
  assert_syntax_error "65536_u16", "65536 doesn't fit in an UInt16"
  assert_syntax_error "-1_u16", "Invalid negative value -1 for UInt16"

  assert_syntax_error "2147483648_i32", "2147483648 doesn't fit in an Int32"
  assert_syntax_error "-2147483649_i32", "-2147483649 doesn't fit in an Int32"
  assert_syntax_error "4294967296_u32", "4294967296 doesn't fit in an UInt32"
  assert_syntax_error "-1_u32", "Invalid negative value -1 for UInt32"

  assert_syntax_error "9223372036854775808_i64", "9223372036854775808 doesn't fit in an Int64"
  assert_syntax_error "-9223372036854775809_i64", "-9223372036854775809 doesn't fit in an Int64"
  assert_syntax_error "118446744073709551616_u64", "118446744073709551616 doesn't fit in an UInt64"
  assert_syntax_error "18446744073709551616_u64", "18446744073709551616 doesn't fit in an UInt64"
  assert_syntax_error "-1_u64", "Invalid negative value -1 for UInt64"
  assert_syntax_error "-0_u64", "Invalid negative value -0 for UInt64"
  assert_syntax_error "-0u64", "Invalid negative value -0 for UInt64"

  assert_syntax_error "18446744073709551616_i32", "18446744073709551616 doesn't fit in an Int32"
  assert_syntax_error "9999999999999999999_i32", "9999999999999999999 doesn't fit in an Int32"

  assert_syntax_error "-9999999999999999999", "-9999999999999999999 doesn't fit in an Int64, try using the suffix i128"
  assert_syntax_error "-99999999999999999999", "-99999999999999999999 doesn't fit in an Int64, try using the suffix i128"
  assert_syntax_error "-11111111111111111111", "-11111111111111111111 doesn't fit in an Int64, try using the suffix i128"
  assert_syntax_error "-9223372036854775809", "-9223372036854775809 doesn't fit in an Int64, try using the suffix i128"
  assert_syntax_error "118446744073709551616", "118446744073709551616 doesn't fit in an UInt64, try using the suffix i128"
  assert_syntax_error "18446744073709551616", "18446744073709551616 doesn't fit in an UInt64, try using the suffix i128"

  assert_syntax_error "340282366920938463463374607431768211456", "340282366920938463463374607431768211456 doesn't fit in an UInt64"
  assert_syntax_error "-170141183460469231731687303715884105729", "-170141183460469231731687303715884105729 doesn't fit in an Int64"
  assert_syntax_error "-999999999999999999999999999999999999999", "-999999999999999999999999999999999999999 doesn't fit in an Int64"

  assert_syntax_error "0xFFFFFFFFFFFFFFFFFFFFFFFFFFFFFFFFFFFFFFFFFFFFFFFF", "0xFFFFFFFFFFFFFFFFFFFFFFFFFFFFFFFFFFFFFFFFFFFFFFFF doesn't fit in an UInt64"
  assert_syntax_error "0o7777777777777777777777777777777777777777777777777", "0o7777777777777777777777777777777777777777777777777 doesn't fit in an UInt64"
  assert_syntax_error "-0o7777777777777777777777777777777777777777777777777", "-0o7777777777777777777777777777777777777777777777777 doesn't fit in an Int64"

  it_lexes_number :i128, ["9223372036854775808_i128", "9223372036854775808"]
  it_lexes_number :i128, ["-9223372036854775809_i128", "-9223372036854775809"]
  it_lexes_number :u128, ["118446744073709551616_u128", "118446744073709551616"]
  it_lexes_number :u128, ["18446744073709551616_u128", "18446744073709551616"]
  it_lexes_number :i128, ["170141183460469231731687303715884105727_i128", "170141183460469231731687303715884105727"]
  it_lexes_number :u128, ["170141183460469231731687303715884105728_u128", "170141183460469231731687303715884105728"]
  it_lexes_number :u128, ["340282366920938463463374607431768211455_u128", "340282366920938463463374607431768211455"]
  it_lexes_number :u128, ["0xFFFFFFFFFFFFFFFFFFFFFFFFFFFFFFFF_u128", "340282366920938463463374607431768211455"]
  it_lexes_number :i128, ["-0x80000000000000000000000000000000_i128", "-170141183460469231731687303715884105728"]
  assert_syntax_error "0xFFFFFFFFFFFFFFFFFFFFFFFFFFFFFFFF", "0xFFFFFFFFFFFFFFFFFFFFFFFFFFFFFFFF doesn't fit in an UInt64, try using the suffix u128"
  assert_syntax_error "-0x80000000000000000000000000000000", "-0x80000000000000000000000000000000 doesn't fit in an Int64, try using the suffix i128"
  assert_syntax_error "-0x80000000000000000000000000000001", "-0x80000000000000000000000000000001 doesn't fit in an Int64"
  assert_syntax_error "-1_u128", "Invalid negative value -1 for UInt128"

  assert_syntax_error "1__1", "consecutive underscores in numbers aren't allowed"
  assert_syntax_error "-3_", "trailing '_' in number"
  assert_syntax_error "0b_10", "unexpected '_' in number"
  assert_syntax_error "10e_10", "unexpected '_' in number"
  assert_syntax_error "1_.1", "unexpected '_' in number"
  assert_syntax_error "-0e_12", "unexpected '_' in number"

  assert_syntax_error "0_12", "octal constants should be prefixed with 0o"
  assert_syntax_error "0123", "octal constants should be prefixed with 0o"
  assert_syntax_error "00", "octal constants should be prefixed with 0o"
  assert_syntax_error "01_i64", "octal constants should be prefixed with 0o"

  assert_syntax_error "0xFF_i8", "0xFF doesn't fit in an Int8"
  assert_syntax_error "0o200_i8", "0o200 doesn't fit in an Int8"
  assert_syntax_error "0b10000000_i8", "0b10000000 doesn't fit in an Int8"

  # 2**31 - 1
  it_lexes_i32 [["0x7fffffff", "2147483647"], ["0o17777777777", "2147483647"], ["0b1111111111111111111111111111111", "2147483647"]]
  it_lexes_i32 [["0x7fffffff_i32", "2147483647"], ["0o17777777777_i32", "2147483647"], ["0b1111111111111111111111111111111_i32", "2147483647"]]
  # 2**32 - 1
  it_lexes_i64 [["0xffffffff", "4294967295"], ["0o37777777777", "4294967295"], ["0b11111111111111111111111111111111", "4294967295"]]
  # 2**32
  it_lexes_i64 [["0x100000000", "4294967296"], ["0o40000000000", "4294967296"], ["0b100000000000000000000000000000000", "4294967296"]]
  assert_syntax_error "0x100000000i32", "0x100000000 doesn't fit in an Int32"
  assert_syntax_error "0o40000000000i32", "0o40000000000 doesn't fit in an Int32"
  assert_syntax_error "0b100000000000000000000000000000000i32", "0b100000000000000000000000000000000 doesn't fit in an Int32"
  # 2**63 - 1
  it_lexes_i64 [["0x7fffffffffffffff", "9223372036854775807"], ["0o777777777777777777777", "9223372036854775807"], ["0b111111111111111111111111111111111111111111111111111111111111111", "9223372036854775807"]]
  # 2**63
  it_lexes_u64 [["0x8000000000000000", "9223372036854775808"], ["0o1000000000000000000000", "9223372036854775808"], ["0b1000000000000000000000000000000000000000000000000000000000000000", "9223372036854775808"]]
  assert_syntax_error "0x8000000000000000i64", "0x8000000000000000 doesn't fit in an Int64"
  assert_syntax_error "0o1000000000000000000000i64", "0o1000000000000000000000 doesn't fit in an Int64"
  assert_syntax_error "0b1000000000000000000000000000000000000000000000000000000000000000i64", "0b1000000000000000000000000000000000000000000000000000000000000000 doesn't fit in an Int64"
  # 2**64 - 1
  it_lexes_u64 [["0xffff_ffff_ffff_ffff", "18446744073709551615"], ["0o177777_77777777_77777777", "18446744073709551615"], ["0b11111111_11111111_11111111_11111111_11111111_11111111_11111111_11111111", "18446744073709551615"]]
  it_lexes_u64 [["0x00ffffffffffffffff", "18446744073709551615"], ["0o001777777777777777777777", "18446744073709551615"], ["0b001111111111111111111111111111111111111111111111111111111111111111", "18446744073709551615"]]
  # 2**64
  assert_syntax_error "0x10000_0000_0000_0000", "0x10000_0000_0000_0000 doesn't fit in an UInt64, try using the suffix i128"
  it_lexes_number :i128, ["0x10000_0000_0000_0000_i128", "18446744073709551616"]
  assert_syntax_error "0x10000_0000_0000_0000_u64", "0x10000_0000_0000_0000 doesn't fit in an UInt64"
  assert_syntax_error "0xfffffffffffffffff_u64", "0xfffffffffffffffff doesn't fit in an UInt64"
  assert_syntax_error "0o200000_00000000_00000000_u64", "0o200000_00000000_00000000 doesn't fit in an UInt64"
  assert_syntax_error "0o200000_00000000_00000000", "0o200000_00000000_00000000 doesn't fit in an UInt64, try using the suffix i128"
  assert_syntax_error "0b100000000_00000000_00000000_00000000_00000000_00000000_00000000_00000000_u64", "0b100000000_00000000_00000000_00000000_00000000_00000000_00000000_00000000 doesn't fit in an UInt64"
  assert_syntax_error "0b100000000_00000000_00000000_00000000_00000000_00000000_00000000_00000000", "0b100000000_00000000_00000000_00000000_00000000_00000000_00000000_00000000 doesn't fit in an UInt64, try using the suffix i128"
  # Very large
  assert_syntax_error "0x1afafafafafafafafafafaf", "0x1afafafafafafafafafafaf doesn't fit in an UInt64, try using the suffix i128"
  assert_syntax_error "0x1afafafafafafafafafafafu64", "0x1afafafafafafafafafafaf doesn't fit in an UInt64"
  assert_syntax_error "0x1afafafafafafafafafafafi32", "0x1afafafafafafafafafafaf doesn't fit in an Int32"
  assert_syntax_error "0o1234567123456712345671234567u64", "0o1234567123456712345671234567 doesn't fit in an UInt64"
  assert_syntax_error "0o1234567123456712345671234567", "0o1234567123456712345671234567 doesn't fit in an UInt64, try using the suffix i128"
  assert_syntax_error "0o12345671234567_12345671234567_i8", "0o12345671234567_12345671234567 doesn't fit in an Int8"
  assert_syntax_error "0b100000000000000000000000000000000000000000000000000000000000000000", "0b100000000000000000000000000000000000000000000000000000000000000000 doesn't fit in an UInt64, try using the suffix i128"
  assert_syntax_error "0b100000000000000000000000000000000000000000000000000000000000000000u64", "0b100000000000000000000000000000000000000000000000000000000000000000 doesn't fit in an UInt64"

  it_lexes_i64 [["0o700000000000000000000", "8070450532247928832"]]
  it_lexes_u64 [["0o1000000000000000000000", "9223372036854775808"]]

  assert_syntax_error "4f33", "invalid float suffix"
  assert_syntax_error "4f65", "invalid float suffix"
  assert_syntax_error "4f22", "invalid float suffix"
  assert_syntax_error "4i33", "invalid int suffix"
  assert_syntax_error "4i65", "invalid int suffix"
  assert_syntax_error "4i22", "invalid int suffix"
  assert_syntax_error "4i3", "invalid int suffix"
  assert_syntax_error "4i12", "invalid int suffix"
  assert_syntax_error "4u33", "invalid uint suffix"
  assert_syntax_error "4u65", "invalid uint suffix"
  assert_syntax_error "4u22", "invalid uint suffix"
  assert_syntax_error "4u3", "invalid uint suffix"
  assert_syntax_error "4u12", "invalid uint suffix"
  # Tests for #8782
  assert_syntax_error "4F32", %(unexpected token: "F32")
  assert_syntax_error "4F64", %(unexpected token: "F64")
  assert_syntax_error "0F32", %(unexpected token: "F32")

  assert_syntax_error "4.0_u32", "Invalid suffix u32 for decimal number"
  assert_syntax_error "2e8i8", "Invalid suffix i8 for decimal number"

  assert_syntax_error ".42", ".1 style number literal is not supported, put 0 before dot"
  assert_syntax_error "-.42", ".1 style number literal is not supported, put 0 before dot"

  assert_syntax_error "2e", "unexpected token: \"e\""
  assert_syntax_error "2ef32", "unexpected token: \"ef32\""
  assert_syntax_error "2e+_2", "unexpected '_' in number"

  # Test for #11671
  it_lexes_i32 [["0b0_1", "1"]]

  it "lexes not instance var" do
    lexer = Lexer.new "!@foo"
    token = lexer.next_token
    token.type.should eq(t :OP_BANG)
    token = lexer.next_token
    token.type.should eq(t :INSTANCE_VAR)
    token.value.should eq("@foo")
  end

  it "lexes space after keyword" do
    lexer = Lexer.new "end 1"
    token = lexer.next_token
    token.type.should eq(t :IDENT)
    token.value.should eq(:end)
    token = lexer.next_token
    token.type.should eq(t :SPACE)
  end

  it "lexes space after char" do
    lexer = Lexer.new "'a' "
    token = lexer.next_token
    token.type.should eq(t :CHAR)
    token.value.should eq('a')
    token = lexer.next_token
    token.type.should eq(t :SPACE)
  end

  it "lexes comment and token" do
    lexer = Lexer.new "# comment\n="
    token = lexer.next_token
    token.type.should eq(t :NEWLINE)
    token = lexer.next_token
    token.type.should eq(t :OP_EQ)
  end

  it "lexes comment at the end" do
    lexer = Lexer.new "# comment"
    token = lexer.next_token
    token.type.should eq(t :EOF)
  end

  it "lexes __LINE__" do
    lexer = Lexer.new "__LINE__"
    token = lexer.next_token
    token.type.should eq(t :MAGIC_LINE)
  end

  it "lexes __FILE__" do
    lexer = Lexer.new "__FILE__"
    lexer.filename = "foo"
    token = lexer.next_token
    token.type.should eq(t :MAGIC_FILE)
  end

  it "lexes __DIR__" do
    lexer = Lexer.new "__DIR__"
    token = lexer.next_token
    token.type.should eq(t :MAGIC_DIR)
  end

  it "lexes dot and ident" do
    lexer = Lexer.new ".read"
    token = lexer.next_token
    token.type.should eq(t :OP_PERIOD)
    token = lexer.next_token
    token.type.should eq(t :IDENT)
    token.value.should eq("read")
    token = lexer.next_token
    token.type.should eq(t :EOF)
  end

  assert_syntax_error "/foo", "Unterminated regular expression"
  assert_syntax_error "/\\", "Unterminated regular expression"
  assert_syntax_error ":\"foo", "unterminated quoted symbol"

  it "lexes utf-8 char" do
    lexer = Lexer.new "'á'"
    token = lexer.next_token
    token.type.should eq(t :CHAR)
    token.value.as(Char).ord.should eq(225)
  end

  it "lexes utf-8 multibyte char" do
    lexer = Lexer.new "'日'"
    token = lexer.next_token
    token.type.should eq(t :CHAR)
    token.value.as(Char).ord.should eq(26085)
  end

  it "doesn't raise if slash r with slash n" do
    lexer = Lexer.new("\r\n1")
    token = lexer.next_token
    token.type.should eq(t :NEWLINE)
    token = lexer.next_token
    token.type.should eq(t :NUMBER)
  end

  it "doesn't raise if many slash r with slash n" do
    lexer = Lexer.new("\r\n\r\n\r\n1")
    token = lexer.next_token
    token.type.should eq(t :NEWLINE)
    token = lexer.next_token
    token.type.should eq(t :NUMBER)
  end

  assert_syntax_error "\r1", "expected '\\n' after '\\r'"

  it "lexes char with unicode codepoint" do
    lexer = Lexer.new "'\\uFEDA'"
    token = lexer.next_token
    token.type.should eq(t :CHAR)
    token.value.as(Char).ord.should eq(0xFEDA)
  end

  it "lexes char with unicode codepoint and curly with zeros" do
    lexer = Lexer.new "'\\u{0}'"
    token = lexer.next_token
    token.type.should eq(t :CHAR)
    token.value.as(Char).ord.should eq(0)
  end

  it "lexes char with unicode codepoint and curly" do
    lexer = Lexer.new "'\\u{A5}'"
    token = lexer.next_token
    token.type.should eq(t :CHAR)
    token.value.as(Char).ord.should eq(0xA5)
  end

  it "lexes char with unicode codepoint and curly with six hex digits" do
    lexer = Lexer.new "'\\u{10FFFF}'"
    token = lexer.next_token
    token.type.should eq(t :CHAR)
    token.value.as(Char).ord.should eq(0x10FFFF)
  end

  it "lexes float then zero (bug)" do
    lexer = Lexer.new "2.5 0"
<<<<<<< HEAD
    lexer.next_token.number_kind.should eq(:f64)
    lexer.next_token.type.should eq(t :SPACE)
    token = lexer.next_token
    token.type.should eq(t :NUMBER)
    token.number_kind.should eq(:i32)
=======
    lexer.next_token.number_kind.should eq(NumberKind::F64)
    lexer.next_token.type.should eq(:SPACE)
    token = lexer.next_token
    token.type.should eq(:NUMBER)
    token.number_kind.should eq(NumberKind::I32)
>>>>>>> 7d2a56ea
  end

  it "lexes symbol with quote" do
    lexer = Lexer.new %(:"\\"")
    token = lexer.next_token
    token.type.should eq(t :SYMBOL)
    token.value.should eq("\"")
  end

  it "lexes symbol with backslash (#2187)" do
    lexer = Lexer.new %(:"\\\\")
    token = lexer.next_token
    token.type.should eq(t :SYMBOL)
    token.value.should eq("\\")
  end

  it "lexes symbol followed by !=" do
    lexer = Lexer.new ":a!=:a"
    token = lexer.next_token
    token.type.should eq(t :SYMBOL)
    token.value.should eq("a")
    token = lexer.next_token
    token.type.should eq(t :OP_BANG_EQ)
    token = lexer.next_token
    token.type.should eq(t :SYMBOL)
    token.value.should eq("a")
  end

  it "lexes symbol followed by ==" do
    lexer = Lexer.new ":a==:a"
    token = lexer.next_token
    token.type.should eq(t :SYMBOL)
    token.value.should eq("a")
    token = lexer.next_token
    token.type.should eq(t :OP_EQ_EQ)
    token = lexer.next_token
    token.type.should eq(t :SYMBOL)
    token.value.should eq("a")
  end

  it "lexes symbol followed by ===" do
    lexer = Lexer.new ":a===:a"
    token = lexer.next_token
    token.type.should eq(t :SYMBOL)
    token.value.should eq("a")
    token = lexer.next_token
    token.type.should eq(t :OP_EQ_EQ_EQ)
    token = lexer.next_token
    token.type.should eq(t :SYMBOL)
    token.value.should eq("a")
  end

  it "lexes != after identifier (#4815)" do
    lexer = Lexer.new("some_method!=5")
    token = lexer.next_token
    token.type.should eq(t :IDENT)
    token.value.should eq("some_method")
    token = lexer.next_token
    token.type.should eq(t :OP_BANG_EQ)
    token = lexer.next_token
    token.type.should eq(t :NUMBER)
  end

  assert_syntax_error "'\\uFEDZ'", "expected hexadecimal character in unicode escape"
  assert_syntax_error "'\\u{}'", "expected hexadecimal character in unicode escape"
  assert_syntax_error "'\\u{110000}'", "invalid unicode codepoint (too large)"
  assert_syntax_error "'\\uD800'", "invalid unicode codepoint (surrogate half)"
  assert_syntax_error "'\\uDFFF'", "invalid unicode codepoint (surrogate half)"
  assert_syntax_error "'\\u{D800}'", "invalid unicode codepoint (surrogate half)"
  assert_syntax_error "'\\u{DFFF}'", "invalid unicode codepoint (surrogate half)"
  assert_syntax_error ":+1", "unexpected token"

  assert_syntax_error "'\\1'", "invalid char escape sequence"

  it_lexes_string %("\\1"), String.new(Bytes[1])
  it_lexes_string %("\\4"), String.new(Bytes[4])
  it_lexes_string %("\\10"), String.new(Bytes[8])
  it_lexes_string %("\\110"), String.new(Bytes[72])
  it_lexes_string %("\\8"), "8"
  assert_syntax_error %("\\400"), "octal value too big"

  it_lexes_string %("\\x12"), String.new(Bytes[0x12])
  it_lexes_string %("\\xFF"), String.new(Bytes[0xFF])
  assert_syntax_error %("\\xz"), "invalid hex escape"
  assert_syntax_error %("\\x1z"), "invalid hex escape"

  assert_syntax_error %("hi\\)
end<|MERGE_RESOLUTION|>--- conflicted
+++ resolved
@@ -24,11 +24,7 @@
   end
 end
 
-<<<<<<< HEAD
-private def it_lexes(string, type : Token::Kind, value, number_kind)
-=======
-private def it_lexes(string, type, value, number_kind : NumberKind)
->>>>>>> 7d2a56ea
+private def it_lexes(string, type : Token::Kind, value, number_kind : NumberKind)
   it "lexes #{string.inspect}" do
     lexer = Lexer.new string
     token = lexer.next_token
@@ -571,19 +567,11 @@
 
   it "lexes float then zero (bug)" do
     lexer = Lexer.new "2.5 0"
-<<<<<<< HEAD
-    lexer.next_token.number_kind.should eq(:f64)
+    lexer.next_token.number_kind.should eq(NumberKind::F64)
     lexer.next_token.type.should eq(t :SPACE)
     token = lexer.next_token
     token.type.should eq(t :NUMBER)
-    token.number_kind.should eq(:i32)
-=======
-    lexer.next_token.number_kind.should eq(NumberKind::F64)
-    lexer.next_token.type.should eq(:SPACE)
-    token = lexer.next_token
-    token.type.should eq(:NUMBER)
     token.number_kind.should eq(NumberKind::I32)
->>>>>>> 7d2a56ea
   end
 
   it "lexes symbol with quote" do
