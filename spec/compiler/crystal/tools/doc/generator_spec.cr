require "../../../spec_helper"

private ANNOTATION_COLORS = {"Deprecated" => "red", "Experimental" => "lime"}

describe Doc::Generator do
  describe "#must_include_toplevel?" do
    it "returns false if program has nothing" do
      program = Program.new
      generator = Doc::Generator.new program, ["foo"]
      doc_type = Doc::Type.new generator, program

      generator.must_include_toplevel?(doc_type).should be_false
    end

    it "returns true if program has constant" do
      program = Program.new
      generator = Doc::Generator.new program, ["foo"]
      doc_type = Doc::Type.new generator, program

      constant = Const.new program, program, "Foo", 1.int32
      constant.add_location Location.new "foo", 1, 1
      program.types[constant.name] = constant

      generator.must_include_toplevel?(doc_type).should be_true
    end

    it "returns false if program has constant which is defined in other place" do
      program = Program.new
      generator = Doc::Generator.new program, ["foo"]
      doc_type = Doc::Type.new generator, program

      constant = Const.new program, program, "Foo", 1.int32
      constant.add_location Location.new "bar", 1, 1
      program.types[constant.name] = constant

      generator.must_include_toplevel?(doc_type).should be_false
    end

    it "returns true if program has macro" do
      program = Program.new
      generator = Doc::Generator.new program, ["foo"]
      doc_type = Doc::Type.new generator, program

      a_macro = Macro.new "foo"
      a_macro.location = Location.new "foo", 1, 1
      program.add_macro a_macro

      generator.must_include_toplevel?(doc_type).should be_true
    end

    it "returns false if program has macro which is defined in other place" do
      program = Program.new
      generator = Doc::Generator.new program, ["foo"]
      doc_type = Doc::Type.new generator, program

      a_macro = Macro.new "foo"
      a_macro.location = Location.new "bar", 1, 1
      program.add_macro a_macro

      generator.must_include_toplevel?(doc_type).should be_false
    end

    it "returns true if program has method" do
      program = Program.new
      generator = Doc::Generator.new program, ["foo"]
      doc_type = Doc::Type.new generator, program

      a_def = Def.new "foo"
      a_def.location = Location.new "foo", 1, 1
      program.add_def a_def

      generator.must_include_toplevel?(doc_type).should be_true
    end

    it "returns false if program has method which is defined in other place" do
      program = Program.new
      generator = Doc::Generator.new program, ["foo"]
      doc_type = Doc::Type.new generator, program

      a_def = Def.new "foo"
      a_def.location = Location.new "bar", 1, 1
      program.add_def a_def

      generator.must_include_toplevel?(doc_type).should be_false
    end
  end

  describe "#collect_constants" do
    it "returns empty array when constants are private" do
      program = Program.new
      generator = Doc::Generator.new program, ["foo"]
      doc_type = Doc::Type.new generator, program

      constant = Const.new program, program, "Foo", 1.int32
      constant.private = true
      constant.add_location Location.new "foo", 1, 1
      program.types[constant.name] = constant

      generator.collect_constants(doc_type).should be_empty
    end
  end

  describe "#formatted_summary" do
    ANNOTATION_COLORS.each do |ann, color|
      describe "with a #{ann} annotation, and no docs" do
        it "should generate just the #{ann} tag" do
          program = Program.new
          generator = Doc::Generator.new program, ["."]
          doc_type = Doc::Type.new generator, program

          a_def = Def.new "foo"
          a_def.add_annotation(program.types[ann].as(Crystal::AnnotationType), Annotation.new(Crystal::Path.new(ann), ["lorem ipsum".string] of ASTNode))
          doc_method = Doc::Method.new generator, doc_type, a_def, false
          doc_method.formatted_summary.should eq %(<p><span class="flag #{color}">#{ann.upcase}</span>  lorem ipsum</p>)
        end
      end

      describe "with a #{ann} annotation, and docs" do
        it "should generate both the docs and #{ann} tag" do
          program = Program.new
          generator = Doc::Generator.new program, ["."]
          doc_type = Doc::Type.new generator, program

          a_def = Def.new "foo"
          a_def.doc = "Some Method"
          a_def.add_annotation(program.types[ann].as(Crystal::AnnotationType), Annotation.new(Crystal::Path.new(ann), ["lorem ipsum".string] of ASTNode))
          doc_method = Doc::Method.new generator, doc_type, a_def, false
          doc_method.formatted_summary.should eq %(<p>Some Method</p>\n<p><span class="flag #{color}">#{ann.upcase}</span>  lorem ipsum</p>)
        end
      end
    end

    describe "with no annotation, and no docs" do
      it "should generate nothing" do
        program = Program.new
        generator = Doc::Generator.new program, ["."]
        doc_type = Doc::Type.new generator, program

        a_def = Def.new "foo"
        doc_method = Doc::Method.new generator, doc_type, a_def, false
        doc_method.formatted_summary.should be_nil
      end
    end

    it "should generate the first sentence" do
      program = Program.new
      generator = Doc::Generator.new program, ["."]
      doc_type = Doc::Type.new generator, program

      a_def = Def.new "foo"
      a_def.doc = "Some Method.  Longer description"
      doc_method = Doc::Method.new generator, doc_type, a_def, false
      doc_method.formatted_summary.should eq %(<p>Some Method.</p>)
    end

    it "should generate the first line" do
      program = Program.new
      generator = Doc::Generator.new program, ["."]
      doc_type = Doc::Type.new generator, program

      a_def = Def.new "foo"
      a_def.doc = "Some Method\n\nMore Data"
      doc_method = Doc::Method.new generator, doc_type, a_def, false
      doc_method.formatted_summary.should eq %(<p>Some Method</p>)
    end

    it "should exclude whitespace before the summary line" do
      program = Program.new
      generator = Doc::Generator.new program, ["."]
      doc_type = Doc::Type.new generator, program

      a_def = Def.new "foo"
      a_def.doc = " \n\nSome Method\n\nMore Data"
      doc_method = Doc::Method.new generator, doc_type, a_def, false
      doc_method.formatted_summary.should eq %(<p>Some Method</p>)
    end
  end

  describe "#formatted_doc" do
    ANNOTATION_COLORS.each do |ann, color|
      describe "with a #{ann} annotation, and no docs" do
        it "should generate just the #{ann} tag" do
          program = Program.new
          generator = Doc::Generator.new program, ["."]
          doc_type = Doc::Type.new generator, program

          a_def = Def.new "foo"
          a_def.add_annotation(program.types[ann].as(Crystal::AnnotationType), Annotation.new(Crystal::Path.new(ann), ["lorem ipsum".string] of ASTNode))
          doc_method = Doc::Method.new generator, doc_type, a_def, false
          doc_method.formatted_doc.should eq %(<p><span class="flag #{color}">#{ann.upcase}</span>  lorem ipsum</p>)
        end
      end

      describe "with a #{ann} annotation, and docs" do
        it "should generate both the docs and #{ann} tag" do
          program = Program.new
          generator = Doc::Generator.new program, ["."]
          doc_type = Doc::Type.new generator, program

          a_def = Def.new "foo"
          a_def.doc = "Some Method"
          a_def.add_annotation(program.types[ann].as(Crystal::AnnotationType), Annotation.new(Crystal::Path.new(ann), ["lorem ipsum".string] of ASTNode))
          doc_method = Doc::Method.new generator, doc_type, a_def, false
          doc_method.formatted_doc.should eq %(<p>Some Method</p>\n<p><span class="flag #{color}">#{ann.upcase}</span>  lorem ipsum</p>)
        end
      end

<<<<<<< HEAD
      describe "with alias" do
=======
      describe "with #{ann} annotation in parameter" do
>>>>>>> fd94e36a
        it "should generate the #{ann} tag" do
          program = Program.new
          generator = Doc::Generator.new program, ["."]
          doc_type = Doc::Type.new generator, program

<<<<<<< HEAD
          alias_type = AliasType.new(program, program, "Foo", Crystal::Path.new("Bar"))
          alias_type.add_annotation(program.types[ann].as(Crystal::AnnotationType), Annotation.new(Crystal::Path.new(ann), ["lorem ipsum".string] of ASTNode))
          doc_type = Doc::Type.new generator, alias_type
          doc_type.formatted_doc.should eq %(<p><span class="flag #{color}">#{ann.upcase}</span>  lorem ipsum</p>)
=======
          a_def = Def.new "foo"
          a_def.doc = "Some Method"
          arg = Arg.new("bar")
          arg.add_annotation(program.types[ann].as(Crystal::AnnotationType), Annotation.new(Crystal::Path.new(ann), ["lorem ipsum".string] of ASTNode))
          a_def.args << arg
          doc_method = Doc::Method.new generator, doc_type, a_def, false
          doc_method.formatted_doc.should eq %(<p>Some Method</p>\n<p><span class="flag #{color}">#{ann.upcase} parameter <code>bar</code></span>  lorem ipsum</p>)
>>>>>>> fd94e36a
        end
      end
    end

    describe "with no annotation, and no docs" do
      it "should generate nothing" do
        program = Program.new
        generator = Doc::Generator.new program, ["."]
        doc_type = Doc::Type.new generator, program

        a_def = Def.new "foo"
        doc_method = Doc::Method.new generator, doc_type, a_def, false
        doc_method.formatted_doc.should be_nil
      end
    end

    it "should generate the full document" do
      program = Program.new
      generator = Doc::Generator.new program, ["."]
      doc_type = Doc::Type.new generator, program

      a_def = Def.new "foo"
      a_def.doc = "Some Method.  Longer description"
      doc_method = Doc::Method.new generator, doc_type, a_def, false
      doc_method.formatted_doc.should eq %(<p>Some Method.  Longer description</p>)
    end

    it "should generate the full document" do
      program = Program.new
      generator = Doc::Generator.new program, ["."]
      doc_type = Doc::Type.new generator, program

      a_def = Def.new "foo"
      a_def.doc = "Some Method\n\nMore Data"
      doc_method = Doc::Method.new generator, doc_type, a_def, false
      doc_method.formatted_doc.should eq %(<p>Some Method</p>\n<p>More Data</p>)
    end
  end

  describe "crystal repo" do
    it "inserts pseudo methods" do
      program = Program.new
      generator = Doc::Generator.new program, ["."]
      doc_type = Doc::Type.new generator, program
      generator.project_info.name = "Crystal"

      pseudo_def = Def.new "__crystal_pseudo_typeof"
      pseudo_def.doc = "Foo"
      doc_method = Doc::Method.new generator, doc_type, pseudo_def, false
      doc_method.name.should eq "typeof"
      doc_method.doc.not_nil!.should contain %(NOTE: This is a pseudo-method)

      regular_def = Def.new "pseudo_bar"
      regular_def.doc = "Foo"
      doc_method = Doc::Method.new generator, doc_type, regular_def, false
      doc_method.name.should eq "pseudo_bar"
      doc_method.doc.not_nil!.should_not contain %(NOTE: This is a pseudo-method)
    end
  end

  it "generates sitemap" do
    program = Program.new
    generator = Doc::Generator.new program, ["."]
    doc_type = Doc::Type.new generator, program

    Doc::SitemapTemplate.new([doc_type], "http://example.com/api/1.0", "0.8", "monthly").to_s.should eq <<-XML
      <?xml version="1.0" encoding="UTF-8"?>
      <urlset xmlns="http://www.sitemaps.org/schemas/sitemap/0.9">
        <url>
          <loc>http://example.com/api/1.0/toplevel.html</loc>
          <priority>0.8</priority>
          <changefreq>monthly</changefreq>
        </url>
      </urlset>

      XML
  end
end<|MERGE_RESOLUTION|>--- conflicted
+++ resolved
@@ -205,22 +205,25 @@
         end
       end
 
-<<<<<<< HEAD
       describe "with alias" do
-=======
-      describe "with #{ann} annotation in parameter" do
->>>>>>> fd94e36a
         it "should generate the #{ann} tag" do
           program = Program.new
           generator = Doc::Generator.new program, ["."]
           doc_type = Doc::Type.new generator, program
 
-<<<<<<< HEAD
           alias_type = AliasType.new(program, program, "Foo", Crystal::Path.new("Bar"))
           alias_type.add_annotation(program.types[ann].as(Crystal::AnnotationType), Annotation.new(Crystal::Path.new(ann), ["lorem ipsum".string] of ASTNode))
           doc_type = Doc::Type.new generator, alias_type
           doc_type.formatted_doc.should eq %(<p><span class="flag #{color}">#{ann.upcase}</span>  lorem ipsum</p>)
-=======
+        end
+      end
+
+      describe "with #{ann} annotation in parameter" do
+        it "should generate the #{ann} tag" do
+          program = Program.new
+          generator = Doc::Generator.new program, ["."]
+          doc_type = Doc::Type.new generator, program
+
           a_def = Def.new "foo"
           a_def.doc = "Some Method"
           arg = Arg.new("bar")
@@ -228,7 +231,6 @@
           a_def.args << arg
           doc_method = Doc::Method.new generator, doc_type, a_def, false
           doc_method.formatted_doc.should eq %(<p>Some Method</p>\n<p><span class="flag #{color}">#{ann.upcase} parameter <code>bar</code></span>  lorem ipsum</p>)
->>>>>>> fd94e36a
         end
       end
     end
