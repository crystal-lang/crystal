require "../../../spec_helper"

private def assert_code_link(obj, before, after = before)
  renderer = Doc::MarkdDocRenderer.new(obj, Markd::Options.new)
  renderer.expand_code_links(before).should eq(after)
end

private def it_renders(context, input, output, file = __FILE__, line = __LINE__)
  it "renders #{input.inspect}", file, line do
    c = context
    c ||= begin
      program = Program.new
      generator = Doc::Generator.new(program, [""])
      generator.type(program)
    end
    options = Markd::Options.new
    document = Markd::Parser.parse(input, options)
    renderer = Doc::MarkdDocRenderer.new(c, options)

    renderer.render(document).chomp.should eq(output), file: file, line: line
  end
end

describe Doc::MarkdDocRenderer do
  describe "expand_code_links" do
    program = semantic("
      class Base
        def foo
        end
        def bar
        end
        def self.baz
        end

        def foo2(a, b)
        end
        def foo3(a, b, c)
        end

        def que?
        end
        def one!(one)
        end

        def <=(other)
        end

        class Nested
          CONST = true

          def foo
          end
        end
      end

      class Sub < Base
        def foo
        end
      end

      class A
        def foo; end
        def bar; end
        def self.baz; end
      end
      ", wants_doc: true).program
    generator = Doc::Generator.new(program, [""])

    base = generator.type(program.types["Base"])
    base_foo = base.lookup_method("foo").not_nil!
    sub = generator.type(program.types["Sub"])
    sub_foo = sub.lookup_method("foo").not_nil!
    nested = generator.type(program.types["Base"].types["Nested"])
    nested_foo = nested.lookup_method("foo").not_nil!
    single_char_class = generator.type(program.types["A"])
    single_char_class_foo = single_char_class.lookup_method("foo").not_nil!

    it "finds sibling methods" do
      {base, base_foo}.each do |obj|
        assert_code_link(obj, "bar", %(<a href="Base.html#bar-instance-method">#bar</a>))
        assert_code_link(obj, "baz", %(<a href="Base.html#baz-class-method">.baz</a>))
      end
    end

    it "finds sibling methods" do
      {base, base_foo}.each do |obj|
        assert_code_link(obj, "#bar", %(<a href="Base.html#bar-instance-method">#bar</a>))
        assert_code_link(obj, ".baz", %(<a href="Base.html#baz-class-method">.baz</a>))
      end
    end

<<<<<<< HEAD
    it "matches methods on single-character class names" do
      {single_char_class, single_char_class_foo}.each do |obj|
        assert_code_link(obj, "#bar", %(<a href="A.html#bar-instance-method">#bar</a>))
        assert_code_link(obj, ".baz", %(<a href="A.html#baz-class-method">.baz</a>))
=======
    it "doesn't spuriously match range literals" do
      {base, base_foo}.each do |obj|
        assert_code_link(obj, "(0..baz)")
        assert_code_link(obj, "(0...baz)")
        assert_code_link(obj, "0..baz")
        assert_code_link(obj, "0...baz")
>>>>>>> 4cbcf762
      end
    end

    it "doesn't find substrings for methods" do
      assert_code_link(base_foo, "not bar")
      assert_code_link(base_foo, "bazzy")
    end

    it "doesn't find sibling methods of wrong type" do
      {base, base_foo}.each do |obj|
        assert_code_link(obj, "Wrong#bar")
        assert_code_link(obj, "Wrong.bar")
      end
    end

    it "doesn't find sibling methods with fake receiver" do
      {base, base_foo}.each do |obj|
        assert_code_link(obj, "wrong#bar")
        assert_code_link(obj, "wrong.bar")
      end
    end

    it "finds sibling methods with self receiver" do
      {base, base_foo}.each do |obj|
        assert_code_link(obj, "self.bar", %(self<a href="Base.html#bar-instance-method">.bar</a>))
      end
    end

    it "doesn't find parents' methods" do
      {sub, sub_foo, nested, nested_foo}.each do |obj|
        assert_code_link(obj, "bar")
        assert_code_link(obj, "baz")
      end
    end

    it "doesn't find parents' methods" do
      {sub, sub_foo, nested, nested_foo}.each do |obj|
        assert_code_link(obj, "#bar")
        assert_code_link(obj, ".baz")
      end
    end

    it "doesn't match with different separator" do
      {base, base_foo}.each do |obj|
        assert_code_link(obj, ",baz")
        assert_code_link(obj, "Base:bar", %(<a href="Base.html">Base</a>:bar))
      end
    end

    it "finds method with args" do
      {base, base_foo}.each do |obj|
        assert_code_link(obj, "foo2(a, b)", %(<a href="Base.html#foo2%28a%2Cb%29-instance-method">#foo2(a, b)</a>))
        assert_code_link(obj, "#foo2(a, a)", %(<a href="Base.html#foo2%28a%2Cb%29-instance-method">#foo2(a, a)</a>))
        assert_code_link(obj, "Base#foo2(a, a)", %(<a href="Base.html#foo2%28a%2Cb%29-instance-method">Base#foo2(a, a)</a>))
      end
    end

    it "finds method with zero args" do
      {base, base_foo}.each do |obj|
        assert_code_link(obj, "bar()", %(<a href="Base.html#bar-instance-method">#bar()</a>))
        assert_code_link(obj, "#bar()", %(<a href="Base.html#bar-instance-method">#bar()</a>))
        assert_code_link(obj, "Base#bar()", %(<a href="Base.html#bar-instance-method">Base#bar()</a>))
      end
    end

    it "doesn't find method with wrong number of args" do
      {base, base_foo}.each do |obj|
        assert_code_link(obj, "#foo2(a, a, a, a)")
        assert_code_link(obj, "#bar(a)")
      end
    end

    it "doesn't find method with wrong number of args" do
      {base, base_foo}.each do |obj|
        assert_code_link(obj, "Base#foo2(a)")
        assert_code_link(obj, "Base#bar(a)")
      end
    end

    it "finds method with unspecified args" do
      {base, base_foo}.each do |obj|
        assert_code_link(obj, "foo2", %(<a href="Base.html#foo2%28a%2Cb%29-instance-method">#foo2</a>))
        assert_code_link(obj, "#foo2", %(<a href="Base.html#foo2%28a%2Cb%29-instance-method">#foo2</a>))
        assert_code_link(obj, "Base#foo2", %(<a href="Base.html#foo2%28a%2Cb%29-instance-method">Base#foo2</a>))
      end
    end

    it "finds method with args even with empty brackets" do
      {base, base_foo}.each do |obj|
        assert_code_link(obj, "foo2()", %(<a href="Base.html#foo2%28a%2Cb%29-instance-method">#foo2()</a>))
        assert_code_link(obj, "#foo2()", %(<a href="Base.html#foo2%28a%2Cb%29-instance-method">#foo2()</a>))
        assert_code_link(obj, "Base#foo2()", %(<a href="Base.html#foo2%28a%2Cb%29-instance-method">Base#foo2()</a>))
      end
    end

    it "finds method with question mark" do
      {base, base_foo}.each do |obj|
        assert_code_link(obj, "que?", %(<a href="Base.html#que%3F-instance-method">#que?</a>))
        assert_code_link(obj, "#que?", %(<a href="Base.html#que%3F-instance-method">#que?</a>))
        assert_code_link(obj, "Base#que?", %(<a href="Base.html#que%3F-instance-method">Base#que?</a>))
      end
    end

    it "finds method with exclamation mark" do
      {base, base_foo}.each do |obj|
        assert_code_link(obj, "one!(one)", %(<a href="Base.html#one%21%28one%29-instance-method">#one!(one)</a>))
        assert_code_link(obj, "#one!(one)", %(<a href="Base.html#one%21%28one%29-instance-method">#one!(one)</a>))
        assert_code_link(obj, "Base#one!(one)", %(<a href="Base.html#one%21%28one%29-instance-method">Base#one!(one)</a>))
      end
    end

    it "finds operator method" do
      {base, base_foo}.each do |obj|
        assert_code_link(obj, "<=(other)", %(<a href="Base.html#%3C%3D%28other%29-instance-method">#<=(other)</a>))
        assert_code_link(obj, "#<=(other)", %(<a href="Base.html#%3C%3D%28other%29-instance-method">#<=(other)</a>))
        assert_code_link(obj, "Base#<=(other)", %(<a href="Base.html#%3C%3D%28other%29-instance-method">Base#<=(other)</a>))
      end
    end

    it "finds operator method with unspecified args" do
      {base, base_foo}.each do |obj|
        assert_code_link(obj, "<=", %(<a href="Base.html#%3C%3D%28other%29-instance-method">#<=</a>))
        assert_code_link(obj, "#<=", %(<a href="Base.html#%3C%3D%28other%29-instance-method">#<=</a>))
        assert_code_link(obj, "Base#<=", %(<a href="Base.html#%3C%3D%28other%29-instance-method">Base#<=</a>))
      end
    end

    it "finds methods of a type" do
      {base, base_foo}.each do |obj|
        assert_code_link(obj, "Base#bar", %(<a href="Base.html#bar-instance-method">Base#bar</a>))
        assert_code_link(obj, "Base.baz", %(<a href="Base.html#baz-class-method">Base.baz</a>))
      end
    end

    it "finds method of an absolute type" do
      {base, base_foo}.each do |obj|
        assert_code_link(obj, "::Base::Nested#foo", %(<a href="Base/Nested.html#foo-instance-method">::Base::Nested#foo</a>))
        assert_code_link(obj, "::Base.baz", %(<a href="Base.html#baz-class-method">::Base.baz</a>))
      end
    end

    pending "doesn't find wrong kind of sibling methods" do
      {base, base_foo}.each do |obj|
        assert_code_link(obj, ".bar")
        assert_code_link(obj, "#baz")
      end
    end

    pending "doesn't find wrong kind of methods" do
      {base, base_foo}.each do |obj|
        assert_code_link(obj, "Base.bar")
        assert_code_link(obj, "Base#baz")
      end
    end

    it "finds multiple methods with brackets" do
      {base, base_foo}.each do |obj|
        assert_code_link(obj, "#foo2(a, a) and Base#foo3(a,b,  c)",
          %(<a href="Base.html#foo2%28a%2Cb%29-instance-method">#foo2(a, a)</a> and <a href="Base.html#foo3%28a%2Cb%2Cc%29-instance-method">Base#foo3(a,b,  c)</a>))
      end
    end

    it "finds types from base" do
      {base, base_foo}.each do |obj|
        assert_code_link(obj, "Base and Sub and Nested",
          %(<a href="Base.html">Base</a> and <a href="Sub.html">Sub</a> and <a href="Base/Nested.html">Nested</a>))
      end
    end

    it "finds types from nested" do
      {nested, nested_foo}.each do |obj|
        assert_code_link(obj, "Base and Sub and Nested",
          %(<a href="../Base.html">Base</a> and <a href="../Sub.html">Sub</a> and <a href="../Base/Nested.html">Nested</a>))
      end
    end

    it "finds constant" do
      {base, base_foo}.each do |obj|
        assert_code_link(obj, "Nested::CONST", %(<a href="Base/Nested.html#CONST">Nested::CONST</a>))
      end
    end

    it "finds nested type" do
      {base, base_foo}.each do |obj|
        assert_code_link(obj, "Base::Nested", %(<a href="Base/Nested.html">Base::Nested</a>))
      end
    end

    it "finds absolute type" do
      {base, base_foo}.each do |obj|
        assert_code_link(obj, "::Base::Nested",
          %(<a href="Base/Nested.html">::Base::Nested</a>))
      end
    end

    it "doesn't find wrong absolute type" do
      {base, base_foo}.each do |obj|
        assert_code_link(obj, "::Nested")
      end
    end

    it "doesn't find type not at word boundary" do
      {base, base_foo}.each do |obj|
        assert_code_link(obj, "aBase")
      end
    end

    it "finds multiple kinds of things" do
      {base, base_foo}.each do |obj|
        assert_code_link(obj, "Base#foo2(a, a) and #foo3 and Base",
          %(<a href="Base.html#foo2%28a%2Cb%29-instance-method">Base#foo2(a, a)</a> and <a href="Base.html#foo3%28a%2Cb%2Cc%29-instance-method">#foo3</a> and <a href="Base.html">Base</a>))
      end
    end

    it "does not break when referencing lib type (#9928)" do
      program = semantic("lib LibFoo; BAR = 0; end", wants_doc: true).program
      generator = Doc::Generator.new(program, [""])

      # TODO: There should not be a link to LibFoo::Bar in the first place
      # because LibFoo is undocumented
      assert_code_link(generator.type(program), "LibFoo::BAR", %(<a href="LibFoo.html#BAR">LibFoo::BAR</a>))
    end
  end

  describe "renders code blocks" do
    it_renders nil, "```crystal\nHello\nWorld\n```", %(<pre><code class="language-crystal"><span class="t">Hello</span>\n<span class="t">World</span></code></pre>)
    it_renders nil, "```cr\nHello\nWorld\n```", %(<pre><code class="language-crystal"><span class="t">Hello</span>\n<span class="t">World</span></code></pre>)
    it_renders nil, "```\nHello\nWorld\n```", %(<pre><code class="language-crystal"><span class="t">Hello</span>\n<span class="t">World</span></code></pre>)
  end

  describe "renders code spans" do
    it_renders nil, "`<style>`", %(<p><code>&lt;style&gt;</code></p>)
  end

  describe "renders links" do
    it_renders nil, "[foo](http://example.com/foo)", %(<p><a href="http://example.com/foo">foo</a></p>)

    program = semantic("class Foo; end", wants_doc: true).program
    it_renders Doc::Generator.new(program, [""]).type(program), "[`Foo`](http://example.com/foo)", %(<p><a href="http://example.com/foo"><code>Foo</code></a></p>)

    it_renders nil, %([filter](https://docs.celestine.dev/Celestine/Meta/Context.html#filter(&block:Celestine::Filter-%3ECelestine::Filter)-instance-method)),
      %(<p><a href="https://docs.celestine.dev/Celestine/Meta/Context.html#filter(&amp;block:Celestine::Filter-%3ECelestine::Filter)-instance-method">filter</a></p>)
  end

  describe "renders headline" do
    it_renders nil, "## Foo Bar", <<-HTML
    <h2><a id="foo-bar" class="anchor" href="#foo-bar">  <svg class="octicon-link" aria-hidden="true">
        <use href="#octicon-link"/>
      </svg>
    </a>Foo Bar</h2>
    HTML

    it_renders nil, "## Foo Bar\n### Sub\n## Bar Baz\n### Sub", <<-HTML
    <h2><a id="foo-bar" class="anchor" href="#foo-bar">  <svg class="octicon-link" aria-hidden="true">
        <use href="#octicon-link"/>
      </svg>
    </a>Foo Bar</h2>
    <h3><a id="sub" class="anchor" href="#sub">\n  <svg class="octicon-link" aria-hidden="true">
        <use href="#octicon-link"/>
      </svg>
    </a>Sub</h3>
    <h2><a id="bar-baz" class="anchor" href="#bar-baz">\n  <svg class="octicon-link" aria-hidden="true">
        <use href="#octicon-link"/>
      </svg>
    </a>Bar Baz</h2>
    <h3><a id="sub-1" class="anchor" href="#sub-1">\n  <svg class="octicon-link" aria-hidden="true">
        <use href="#octicon-link"/>
      </svg>
    </a>Sub</h3>
    HTML
  end

  describe "renders html" do
    it_renders nil, %(<h1 align="center">Foo</h1>), %(<h1 align="center">Foo</h1>)
  end
end<|MERGE_RESOLUTION|>--- conflicted
+++ resolved
@@ -89,19 +89,19 @@
       end
     end
 
-<<<<<<< HEAD
     it "matches methods on single-character class names" do
       {single_char_class, single_char_class_foo}.each do |obj|
         assert_code_link(obj, "#bar", %(<a href="A.html#bar-instance-method">#bar</a>))
         assert_code_link(obj, ".baz", %(<a href="A.html#baz-class-method">.baz</a>))
-=======
+      end
+    end
+
     it "doesn't spuriously match range literals" do
       {base, base_foo}.each do |obj|
         assert_code_link(obj, "(0..baz)")
         assert_code_link(obj, "(0...baz)")
         assert_code_link(obj, "0..baz")
         assert_code_link(obj, "0...baz")
->>>>>>> 4cbcf762
       end
     end
 
