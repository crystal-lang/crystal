--- conflicted
+++ resolved
@@ -98,7 +98,6 @@
       foo.node_to_html("Foo".path(global: true)).should eq(%(<a href="Foo.html">Foo</a>))
     end
 
-<<<<<<< HEAD
     it "shows tuples" do
       program = semantic(<<-CODE).program
         class Foo
@@ -120,7 +119,15 @@
         end
 
         class Bar
-=======
+        end
+        CODE
+
+      generator = Doc::Generator.new program, [""]
+      foo = generator.type(program.types["Foo"])
+      node = Generic.new("NamedTuple".path(global: true), [] of ASTNode, named_args: [NamedArgument.new("x", "Foo".path), NamedArgument.new("y", "Bar".path)])
+      foo.node_to_html(node).should eq(%(NamedTuple(x: <a href="Foo.html">Foo</a>, y: <a href="Bar.html">Bar</a>)))
+    end
+
     it "ASTNode has no superclass" do
       program = semantic(<<-CODE).program
         module Crystal
@@ -130,22 +137,15 @@
             class Arg < ASTNode
             end
           end
->>>>>>> e0f7392a
         end
         CODE
 
       generator = Doc::Generator.new program, [""]
-<<<<<<< HEAD
-      foo = generator.type(program.types["Foo"])
-      node = Generic.new("NamedTuple".path(global: true), [] of ASTNode, named_args: [NamedArgument.new("x", "Foo".path), NamedArgument.new("y", "Bar".path)])
-      foo.node_to_html(node).should eq(%(NamedTuple(x: <a href="Foo.html">Foo</a>, y: <a href="Bar.html">Bar</a>)))
-=======
       macros_module = program.types["Crystal"].types["Macros"]
       astnode = generator.type(macros_module.types["ASTNode"])
       astnode.superclass.should eq(nil)
       # Sanity check: subclasses of ASTNode has the right superclass
       generator.type(macros_module.types["Arg"]).superclass.should eq(astnode)
->>>>>>> e0f7392a
     end
   end
 end