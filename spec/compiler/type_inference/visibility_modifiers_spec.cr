--- conflicted
+++ resolved
@@ -235,7 +235,89 @@
       )) { int32 }
   end
 
-<<<<<<< HEAD
+  it "allows invoking protected method from container to contained" do
+    assert_type(%(
+      class Foo
+        def foo
+          Bar.new.bar
+        end
+
+        class Bar
+          protected def bar
+            1
+          end
+        end
+      end
+
+      Foo.new.foo
+      )) { int32 }
+  end
+
+  it "allows invoking protected method from contained to container" do
+    assert_type(%(
+      class Foo
+        protected def foo
+          1
+        end
+
+        class Bar
+          def bar
+            Foo.new.foo
+          end
+        end
+      end
+
+      Foo::Bar.new.bar
+      )) { int32 }
+  end
+
+  it "allows invoking protected method between types in the same namespace" do
+    assert_type(%(
+      module NS1
+        class NS2
+          class Foo
+            def foo
+              Bar.new.bar
+            end
+          end
+
+          class Bar
+            protected def bar
+              1
+            end
+          end
+        end
+      end
+
+      NS1::NS2::Foo.new.foo
+      )) { int32 }
+  end
+
+  it "allows invoking protected method between types in the same namespace when inheriting" do
+    assert_type(%(
+      module NS1
+        class NS2
+          class Foo
+            def foo
+              Bar.new.bar
+            end
+          end
+
+          class Bar
+            protected def bar
+              1
+            end
+          end
+        end
+      end
+
+      class MyFoo < NS1::NS2::Foo
+      end
+
+      MyFoo.new.foo
+      )) { int32 }
+  end
+
   context "with trailing newline" do
     it "disallows invoking private method" do
       assert_error %(
@@ -370,88 +452,5 @@
       ),
       "private method 'bar' called for Test"
     end
-=======
-  it "allows invoking protected method from container to contained" do
-    assert_type(%(
-      class Foo
-        def foo
-          Bar.new.bar
-        end
-
-        class Bar
-          protected def bar
-            1
-          end
-        end
-      end
-
-      Foo.new.foo
-      )) { int32 }
-  end
-
-  it "allows invoking protected method from contained to container" do
-    assert_type(%(
-      class Foo
-        protected def foo
-          1
-        end
-
-        class Bar
-          def bar
-            Foo.new.foo
-          end
-        end
-      end
-
-      Foo::Bar.new.bar
-      )) { int32 }
-  end
-
-  it "allows invoking protected method between types in the same namespace" do
-    assert_type(%(
-      module NS1
-        class NS2
-          class Foo
-            def foo
-              Bar.new.bar
-            end
-          end
-
-          class Bar
-            protected def bar
-              1
-            end
-          end
-        end
-      end
-
-      NS1::NS2::Foo.new.foo
-      )) { int32 }
-  end
-
-  it "allows invoking protected method between types in the same namespace when inheriting" do
-    assert_type(%(
-      module NS1
-        class NS2
-          class Foo
-            def foo
-              Bar.new.bar
-            end
-          end
-
-          class Bar
-            protected def bar
-              1
-            end
-          end
-        end
-      end
-
-      class MyFoo < NS1::NS2::Foo
-      end
-
-      MyFoo.new.foo
-      )) { int32 }
->>>>>>> 9b8e6c7e
   end
 end