--- conflicted
+++ resolved
@@ -2129,7 +2129,8 @@
 
     it_parses "macro foo; bar class: 1; end", Macro.new("foo", body: MacroLiteral.new(" bar class: 1; "))
 
-<<<<<<< HEAD
+    assert_syntax_error "lib Foo%end", %(unexpected token: "%")
+
     %w(class module).each do |keyword|
       assert_syntax_error %(#{keyword} Foo"a" end), %(unexpected token: "DELIMITER_START" (expected ';' or newline))
       assert_syntax_error "#{keyword} Foo'a' end", %(unexpected token: "a" (expected ';' or newline))
@@ -2145,9 +2146,6 @@
       assert_syntax_error "#{keyword} Foo%() end", %(unexpected token: "DELIMITER_START" (expected ';' or newline))
     end
     assert_syntax_error "class Foo < Bar:Qux end", %(unexpected token: "Qux" (expected ';' or newline))
-=======
-    assert_syntax_error "lib Foo%end", %(unexpected token: "%")
->>>>>>> 6a9b3ec7
 
     describe "end locations" do
       assert_end_location "nil"
