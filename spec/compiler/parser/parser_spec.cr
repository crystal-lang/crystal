--- conflicted
+++ resolved
@@ -2559,14 +2559,11 @@
       assert_end_location "1 ensure 2"
       assert_end_location "foo.bar= *baz"
       assert_end_location %("hello "\\\n"world"), line_number: 2, column_number: 7
-<<<<<<< HEAD
-    end
-=======
       assert_end_location "foo(&.bar)"
       assert_end_location "foo &.bar"
       assert_end_location "foo(&bar)"
       assert_end_location "foo &bar"
->>>>>>> 0c18a2d5
+    end
 
     assert_syntax_error %({"a" : 1}), "space not allowed between named argument name and ':'"
     assert_syntax_error %({"a": 1, "b" : 2}), "space not allowed between named argument name and ':'"
