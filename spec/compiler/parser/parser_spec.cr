--- conflicted
+++ resolved
@@ -176,7 +176,6 @@
     assert_syntax_error "def foo!=; end", "unexpected token: !="
     assert_syntax_error "def foo?=(x); end", "unexpected token: ?"
 
-<<<<<<< HEAD
     # #5856
     assert_syntax_error "def foo=(a,b); end", "setter method 'foo=' cannot have more than one argument"
     assert_syntax_error "def foo=(a = 1, b = 2); end", "setter method 'foo=' cannot have more than one argument"
@@ -185,10 +184,7 @@
     assert_syntax_error "def foo=(&block); end", "setter method 'foo=' cannot have a block"
     assert_syntax_error "def []=(&block); end", "setter method '[]=' cannot have a block"
 
-    # #5895 & #6042
-=======
     # #5895, #6042, #5997
->>>>>>> 3b3bf3fa
     %w(
       begin nil true false yield with abstract
       def macro require case select if unless include
