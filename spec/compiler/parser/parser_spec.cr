require "../../support/syntax"

private def regex(string, options = Regex::CompileOptions::None)
  RegexLiteral.new(StringLiteral.new(string), options)
end

private def it_parses(string, expected_node, file = __FILE__, line = __LINE__, *, focus : Bool = false)
  it "parses #{string.dump}", file, line, focus: focus do
    parser = Parser.new(string)
    parser.filename = "/foo/bar/baz.cr"
    node = parser.parse

    # If it's an Array, map it all to ASTNode (the array might be of a
    # union that's not exactly ASTNode). Not having to write `[...] of ASTNode`
    # simplifies testing a bit.
    local_expected_node = expected_node
    if local_expected_node.is_a?(Array)
      local_expected_node = local_expected_node.map(&.as(ASTNode))
    end

    node.should eq(Expressions.from(local_expected_node))
  end
end

private def location_to_index(string, location)
  index = 0
  (location.line_number - 1).times do
    index = string.index!('\n', index) + 1
  end
  index + location.column_number - 1
end

private def source_between(string, loc, end_loc)
  beginning = location_to_index(string, loc.not_nil!)
  ending = location_to_index(string, end_loc.not_nil!)
  string[beginning..ending]
end

private def node_source(string, node)
  source_between(string, node.location, node.end_location)
end

private def assert_end_location(source, line_number = 1, column_number = source.size, file = __FILE__, line = __LINE__)
  it "gets corrects end location for #{source.inspect}", file, line do
    string = "#{source}; 1"
    parser = Parser.new(string)
    node = parser.parse.as(Expressions).expressions[0]
    node_source(string, node).should eq(source)
    end_loc = node.end_location.not_nil!
    end_loc.line_number.should eq(line_number)
    end_loc.column_number.should eq(column_number)
  end
end

module Crystal
  describe "Parser" do
    it_parses "nil", NilLiteral.new

    it_parses "true", true.bool
    it_parses "false", false.bool

    it_parses "1", 1.int32
    it_parses "+1", 1.int32
    it_parses "-1", -1.int32

    it_parses "1_i64", 1.int64
    it_parses "+1_i64", 1.int64
    it_parses "-1_i64", -1.int64

    it_parses "1_u128", 1.uint128
    it_parses "1_i128", 1.int128

    it_parses "1.0", 1.0.float64
    it_parses "+1.0", 1.0.float64
    it_parses "-1.0", -1.0.float64

    it_parses "1.0_f32", "1.0".float32
    it_parses "+1.0_f32", "+1.0".float32
    it_parses "-1.0_f32", "-1.0".float32

    it_parses "2.3_f32", 2.3.float32

    it_parses "'a'", CharLiteral.new('a')

    it_parses %("foo"), "foo".string
    it_parses %(""), "".string
    it_parses %("hello \\\n     world"), "hello world".string
    it_parses %("hello \\\r\n     world"), "hello world".string

    it_parses %(%Q{hello \\n world}), "hello \n world".string
    it_parses %(%q{hello \\n world}), "hello \\n world".string
    it_parses %(%q{hello \#{foo} world}), "hello \#{foo} world".string

    it_parses ":foo", "foo".symbol
    it_parses ":foo!", "foo!".symbol
    it_parses ":foo?", "foo?".symbol
    it_parses ":\"foo\"", "foo".symbol
    it_parses ":かたな", "かたな".symbol
    it_parses ":+", "+".symbol
    it_parses ":-", "-".symbol
    it_parses ":*", "*".symbol
    it_parses ":/", "/".symbol
    it_parses ":==", "==".symbol
    it_parses ":<", "<".symbol
    it_parses ":<=", "<=".symbol
    it_parses ":>", ">".symbol
    it_parses ":>=", ">=".symbol
    it_parses ":!", "!".symbol
    it_parses ":!=", "!=".symbol
    it_parses ":=~", "=~".symbol
    it_parses ":!~", "!~".symbol
    it_parses ":&", "&".symbol
    it_parses ":|", "|".symbol
    it_parses ":^", "^".symbol
    it_parses ":~", "~".symbol
    it_parses ":**", "**".symbol
    it_parses ":&**", "&**".symbol
    it_parses ":>>", ">>".symbol
    it_parses ":<<", "<<".symbol
    it_parses ":%", "%".symbol
    it_parses ":[]", "[]".symbol
    it_parses ":[]?", "[]?".symbol
    it_parses ":[]=", "[]=".symbol
    it_parses ":<=>", "<=>".symbol
    it_parses ":===", "===".symbol
    it_parses ":[]=", "[]=".symbol
    it_parses ":[]?", "[]?".symbol
    it_parses %(:"\\\\foo"), "\\foo".symbol
    it_parses %(:"\\"foo"), "\"foo".symbol
    it_parses %(:"\\"foo\\""), "\"foo\"".symbol
    it_parses %(:"\\a\\b\\n\\r\\t\\v\\f\\e"), "\a\b\n\r\t\v\f\e".symbol
    it_parses %(:"\\u{61}"), "a".symbol
    it_parses %(:""), "".symbol

    it_parses "[1, 2]", ([1.int32, 2.int32] of ASTNode).array
    it_parses "[\n1, 2]", ([1.int32, 2.int32] of ASTNode).array
    it_parses "[1,\n 2,]", ([1.int32, 2.int32] of ASTNode).array

    it_parses "1 + 2", Call.new(1.int32, "+", 2.int32)
    it_parses "1 +\n2", Call.new(1.int32, "+", 2.int32)
    it_parses "1 +2", Call.new(1.int32, "+", 2.int32)
    it_parses "1 -2", Call.new(1.int32, "-", 2.int32)
    it_parses "1 +2.0", Call.new(1.int32, "+", 2.float64)
    it_parses "1 -2.0", Call.new(1.int32, "-", 2.float64)
    it_parses "1 +2_i64", Call.new(1.int32, "+", 2.int64)
    it_parses "1 -2_i64", Call.new(1.int32, "-", 2.int64)
    it_parses "1\n+2", [1.int32, 2.int32] of ASTNode
    it_parses "1;+2", [1.int32, 2.int32] of ASTNode
    it_parses "1 - 2", Call.new(1.int32, "-", 2.int32)
    it_parses "1 -\n2", Call.new(1.int32, "-", 2.int32)
    it_parses "1\n-2", [1.int32, -2.int32] of ASTNode
    it_parses "1;-2", [1.int32, -2.int32] of ASTNode
    it_parses "1 * 2", Call.new(1.int32, "*", 2.int32)
    it_parses "1 * -2", Call.new(1.int32, "*", -2.int32)
    it_parses "2 * 3 + 4 * 5", Call.new(Call.new(2.int32, "*", 3.int32), "+", Call.new(4.int32, "*", 5.int32))
    it_parses "1 / 2", Call.new(1.int32, "/", 2.int32)
    it_parses "1 / -2", Call.new(1.int32, "/", -2.int32)
    it_parses "2 / 3 + 4 / 5", Call.new(Call.new(2.int32, "/", 3.int32), "+", Call.new(4.int32, "/", 5.int32))
    it_parses "2 * (3 + 4)", Call.new(2.int32, "*", Expressions.new([Call.new(3.int32, "+", 4.int32)] of ASTNode))
    it_parses "a = 1; b = 2; c = 3; a-b-c", Expressions.new([
      Assign.new("a".var, 1.int32),
      Assign.new("b".var, 2.int32),
      Assign.new("c".var, 3.int32),
      Call.new(Call.new("a".var, "-", "b".var), "-", "c".var),
    ])
    it_parses "a = 1; b = 2; c = 3; a-b -c", Expressions.new([
      Assign.new("a".var, 1.int32),
      Assign.new("b".var, 2.int32),
      Assign.new("c".var, 3.int32),
      Call.new(Call.new("a".var, "-", "b".var), "-", "c".var),
    ])
    it_parses "1/2", Call.new(1.int32, "/", [2.int32] of ASTNode)
    it_parses "1 + /foo/", Call.new(1.int32, "+", regex("foo"))
    it_parses "1+0", Call.new(1.int32, "+", 0.int32)
    it_parses "a = 1; a /b", [Assign.new("a".var, 1.int32), Call.new("a".var, "/", "b".call)]
    it_parses "a = 1; a/b", [Assign.new("a".var, 1.int32), Call.new("a".var, "/", "b".call)]
    it_parses "a = 1; (a)/b", [Assign.new("a".var, 1.int32), Call.new(Expressions.new(["a".var] of ASTNode), "/", "b".call)]
    it_parses "_ = 1", Assign.new(Underscore.new, 1.int32)
    it_parses "@foo/2", Call.new("@foo".instance_var, "/", 2.int32)
    it_parses "@@foo/2", Call.new("@@foo".class_var, "/", 2.int32)
    it_parses "1+2*3", Call.new(1.int32, "+", Call.new(2.int32, "*", 3.int32))
    it_parses "foo[] /2", Call.new(Call.new("foo".call, "[]"), "/", 2.int32)
    it_parses "foo[1] /2", Call.new(Call.new("foo".call, "[]", 1.int32), "/", 2.int32)
    it_parses "[1] /2", Call.new(([1.int32] of ASTNode).array, "/", 2.int32)
    it_parses "2**3**4", Call.new(2.int32, "**", Call.new(3.int32, "**", 4.int32))

    it_parses %(foo%i), Call.new("foo".call, "%", "i".call)
    it_parses %(foo%q), Call.new("foo".call, "%", "q".call)
    it_parses %(foo%Q), Call.new("foo".call, "%", "Q".path)
    it_parses %(foo%r), Call.new("foo".call, "%", "r".call)
    it_parses %(foo%x), Call.new("foo".call, "%", "x".call)
    it_parses %(foo%w), Call.new("foo".call, "%", "w".call)

    it_parses %(foo %i), Call.new("foo".call, "%", "i".call)
    it_parses %(foo %q), Call.new("foo".call, "%", "q".call)
    it_parses %(foo %Q), Call.new("foo".call, "%", "Q".path)
    it_parses %(foo %r), Call.new("foo".call, "%", "r".call)
    it_parses %(foo %x), Call.new("foo".call, "%", "x".call)
    it_parses %(foo %w), Call.new("foo".call, "%", "w".call)

    it_parses %(foo %i()), "foo".call(([] of ASTNode).array_of(Path.global("Symbol")))
    it_parses %(foo %q()), "foo".call("".string)
    it_parses %(foo %Q()), "foo".call("".string)
    it_parses %(foo %r()), "foo".call(regex(""))
    it_parses %(foo %x()), "foo".call(Call.new("`", "".string))
    it_parses %(foo %w()), "foo".call(([] of ASTNode).array_of(Path.global("String")))

    it_parses %(foo % i()), Call.new("foo".call, "%", "i".call)
    it_parses %(foo % q()), Call.new("foo".call, "%", "q".call)
    it_parses %(foo % Q()), Call.new("foo".call, "%", Generic.new("Q".path, [] of ASTNode))
    it_parses %(foo % r()), Call.new("foo".call, "%", "r".call)
    it_parses %(foo % x()), Call.new("foo".call, "%", "x".call)
    it_parses %(foo % w()), Call.new("foo".call, "%", "w".call)

    it_parses "!1", Not.new(1.int32)
    it_parses "- 1", Call.new(1.int32, "-")
    it_parses "+ 1", Call.new(1.int32, "+")
    it_parses "~ 1", Call.new(1.int32, "~")
    it_parses "1.~", Call.new(1.int32, "~")
    it_parses "1.!", Not.new(1.int32)
    it_parses "1 && 2", And.new(1.int32, 2.int32)
    it_parses "1 || 2", Or.new(1.int32, 2.int32)
    it_parses "&- 1", Call.new(1.int32, "&-")
    it_parses "&+ 1", Call.new(1.int32, "&+")

    it_parses "1 <=> 2", Call.new(1.int32, "<=>", 2.int32)
    it_parses "1 !~ 2", Call.new(1.int32, "!~", 2.int32)

    it_parses "a = 1", Assign.new("a".var, 1.int32)
    it_parses "a = b = 2", Assign.new("a".var, Assign.new("b".var, 2.int32))
    it_parses "a[] = 1", Call.new("a".call, "[]=", 1.int32)
    it_parses "a.[] = 1", Call.new("a".call, "[]=", 1.int32)

    it_parses "a, b = 1, 2", MultiAssign.new(["a".var, "b".var] of ASTNode, [1.int32, 2.int32] of ASTNode)
    it_parses "a, b = 1", MultiAssign.new(["a".var, "b".var] of ASTNode, [1.int32] of ASTNode)
    it_parses "_, _ = 1, 2", MultiAssign.new([Underscore.new, Underscore.new] of ASTNode, [1.int32, 2.int32] of ASTNode)
    it_parses "a[0], a[1] = 1, 2", MultiAssign.new([Call.new("a".call, "[]", 0.int32), Call.new("a".call, "[]", 1.int32)] of ASTNode, [1.int32, 2.int32] of ASTNode)
    it_parses "a[], a[] = 1, 2", MultiAssign.new([Call.new("a".call, "[]"), Call.new("a".call, "[]")] of ASTNode, [1.int32, 2.int32] of ASTNode)
    it_parses "a.foo, a.bar = 1, 2", MultiAssign.new([Call.new("a".call, "foo"), Call.new("a".call, "bar")] of ASTNode, [1.int32, 2.int32] of ASTNode)
    it_parses "x = 0; a, b = x += 1", [Assign.new("x".var, 0.int32), MultiAssign.new(["a".var, "b".var] of ASTNode, [OpAssign.new("x".var, "+", 1.int32)] of ASTNode)] of ASTNode
    it_parses "a, b = 1, 2 if 3", If.new(3.int32, MultiAssign.new(["a".var, "b".var] of ASTNode, [1.int32, 2.int32] of ASTNode))

    it_parses "*a = 1", MultiAssign.new(["a".var.splat] of ASTNode, [1.int32] of ASTNode)
    it_parses "*a = 1, 2", MultiAssign.new(["a".var.splat] of ASTNode, [1.int32, 2.int32] of ASTNode)
    it_parses "*_ = 1, 2", MultiAssign.new([Underscore.new.splat] of ASTNode, [1.int32, 2.int32] of ASTNode)

    it_parses "*a, b = 1", MultiAssign.new(["a".var.splat, "b".var] of ASTNode, [1.int32] of ASTNode)
    it_parses "a, *b = 1", MultiAssign.new(["a".var, "b".var.splat] of ASTNode, [1.int32] of ASTNode)
    it_parses "a, *b = 1, 2", MultiAssign.new(["a".var, "b".var.splat] of ASTNode, [1.int32, 2.int32] of ASTNode)
    it_parses "*a, b = 1, 2, 3, 4", MultiAssign.new(["a".var.splat, "b".var] of ASTNode, [1.int32, 2.int32, 3.int32, 4.int32] of ASTNode)
    it_parses "a, b, *c = 1", MultiAssign.new(["a".var, "b".var, "c".var.splat] of ASTNode, [1.int32] of ASTNode)
    it_parses "a, b, *c = 1, 2", MultiAssign.new(["a".var, "b".var, "c".var.splat] of ASTNode, [1.int32, 2.int32] of ASTNode)
    it_parses "_, *_, _, _ = 1, 2, 3", MultiAssign.new([Underscore.new, Underscore.new.splat, Underscore.new, Underscore.new] of ASTNode, [1.int32, 2.int32, 3.int32] of ASTNode)

    it_parses "*a.foo, a.bar = 1", MultiAssign.new([Call.new("a".call, "foo").splat, Call.new("a".call, "bar")] of ASTNode, [1.int32] of ASTNode)
    it_parses "a.foo, *a.bar = 1", MultiAssign.new([Call.new("a".call, "foo"), Call.new("a".call, "bar").splat] of ASTNode, [1.int32] of ASTNode)

    it_parses "@a, b = 1, 2", MultiAssign.new(["@a".instance_var, "b".var] of ASTNode, [1.int32, 2.int32] of ASTNode)
    it_parses "@@a, b = 1, 2", MultiAssign.new(["@@a".class_var, "b".var] of ASTNode, [1.int32, 2.int32] of ASTNode)

    it_parses "あ.い, う.え.お = 1, 2", MultiAssign.new([Call.new("あ".call, "い"), Call.new(Call.new("う".call, "え"), "お")] of ASTNode, [1.int32, 2.int32] of ASTNode)

    assert_syntax_error "b? = 1", %(unexpected token: "=")
    assert_syntax_error "b! = 1", %(unexpected token: "=")
    assert_syntax_error "a, B = 1, 2", "can't assign to constant in multiple assignment"

    assert_syntax_error "1 == 2, a = 4"
    assert_syntax_error "x : String, a = 4"
    assert_syntax_error "b, 1 == 2, a = 4"
    assert_syntax_error "a = 1, 2, 3", "Multiple assignment count mismatch"
    assert_syntax_error "a = 1, b = 2", "Multiple assignment count mismatch"

    assert_syntax_error "*a"
    assert_syntax_error "*a if true"
    assert_syntax_error "*a if true = 2"
    assert_syntax_error "*a, 1 = 2"
    assert_syntax_error "*1, a = 2"
    assert_syntax_error "*a, *b = 1", "splat assignment already specified"

    assert_syntax_error "*a, b, c, d = 1, 2", "Multiple assignment count mismatch"
    assert_syntax_error "a, b, *c, d = 1, 2", "Multiple assignment count mismatch"
    assert_syntax_error "*a, b, c, d, e = 1, 2", "Multiple assignment count mismatch"
    assert_syntax_error "a, b, c, d, *e = 1, 2, 3", "Multiple assignment count mismatch"

    # #11442, #12911
    assert_syntax_error "a, b.<="
    assert_syntax_error "*a == 1"
    assert_syntax_error "*a === 1"

    assert_syntax_error "a {}, b = 1"
    assert_syntax_error "a.b {}, c = 1"

    assert_syntax_error "a.b(), c.d = 1"
    assert_syntax_error "a.b, c.d() = 1"

    assert_syntax_error "a() = 1"
    assert_syntax_error "a {} = 1"
    assert_syntax_error "a.b() = 1"
    assert_syntax_error "a.[]() = 1"
    assert_syntax_error "a() += 1"
    assert_syntax_error "a {} += 1"
    assert_syntax_error "a.b() += 1"
    assert_syntax_error "a.[]() += 1"

    assert_syntax_error "a.[] 0 = 1"
    assert_syntax_error "a.[] 0 += 1"
    assert_syntax_error "a b: 0 = 1"

    it_parses "def foo\n1\nend", Def.new("foo", body: 1.int32)
    it_parses "def downto(n)\n1\nend", Def.new("downto", ["n".arg], 1.int32)
    it_parses "def foo ; 1 ; end", Def.new("foo", body: 1.int32)
    it_parses "def foo; end", Def.new("foo")
    it_parses "def foo(var); end", Def.new("foo", ["var".arg])
    it_parses "def foo(\nvar); end", Def.new("foo", ["var".arg])
    it_parses "def foo(\nvar\n); end", Def.new("foo", ["var".arg])
    it_parses "def foo(var1, var2); end", Def.new("foo", ["var1".arg, "var2".arg])
    it_parses "def foo; 1; 2; end", Def.new("foo", body: [1.int32, 2.int32] of ASTNode)
    it_parses "def foo=(value); end", Def.new("foo=", ["value".arg])
    it_parses "def foo(n); foo(n -1); end", Def.new("foo", ["n".arg], "foo".call(Call.new("n".var, "-", 1.int32)))
    it_parses "def type(type); end", Def.new("type", ["type".arg])

    # #4815
    assert_syntax_error "def foo!=; end", %(unexpected token: "!=")
    assert_syntax_error "def foo?=(x); end", %(unexpected token: "?")

    # #5856
    assert_syntax_error "def foo=(a,b); end", "setter method 'foo=' cannot have more than one parameter"
    assert_syntax_error "def foo=(a = 1, b = 2); end", "setter method 'foo=' cannot have more than one parameter"
    assert_syntax_error "def foo=(*args); end", "setter method 'foo=' cannot have more than one parameter"
    assert_syntax_error "def foo=(**kwargs); end", "setter method 'foo=' cannot have more than one parameter"
    assert_syntax_error "def foo=(&block); end", "setter method 'foo=' cannot have a block"

    # #10397
    it_parses "def <=(other, file = 1); end", Def.new("<=", ["other".arg, Arg.new("file", 1.int32)])
    it_parses "def >=(other, file = 1); end", Def.new(">=", ["other".arg, Arg.new("file", 1.int32)])
    it_parses "def ==(other, file = 1); end", Def.new("==", ["other".arg, Arg.new("file", 1.int32)])
    it_parses "def !=(other, file = 1); end", Def.new("!=", ["other".arg, Arg.new("file", 1.int32)])
    it_parses "def []=(other, file = 1); end", Def.new("[]=", ["other".arg, Arg.new("file", 1.int32)])
    it_parses "def ===(other, file = 1); end", Def.new("===", ["other".arg, Arg.new("file", 1.int32)])

    it_parses "def <=(*args, **opts); end", Def.new("<=", ["args".arg], splat_index: 0, double_splat: "opts".arg)
    it_parses "def >=(*args, **opts); end", Def.new(">=", ["args".arg], splat_index: 0, double_splat: "opts".arg)
    it_parses "def ==(*args, **opts); end", Def.new("==", ["args".arg], splat_index: 0, double_splat: "opts".arg)
    it_parses "def !=(*args, **opts); end", Def.new("!=", ["args".arg], splat_index: 0, double_splat: "opts".arg)
    it_parses "def []=(*args, **opts); end", Def.new("[]=", ["args".arg], splat_index: 0, double_splat: "opts".arg)
    it_parses "def ===(*args, **opts); end", Def.new("===", ["args".arg], splat_index: 0, double_splat: "opts".arg)

    it_parses "def <=(*args, **opts, &); end", Def.new("<=", ["args".arg], splat_index: 0, double_splat: "opts".arg, block_arg: Arg.new(""), block_arity: 0)
    it_parses "def >=(*args, **opts, &); end", Def.new(">=", ["args".arg], splat_index: 0, double_splat: "opts".arg, block_arg: Arg.new(""), block_arity: 0)
    it_parses "def ==(*args, **opts, &); end", Def.new("==", ["args".arg], splat_index: 0, double_splat: "opts".arg, block_arg: Arg.new(""), block_arity: 0)
    it_parses "def !=(*args, **opts, &); end", Def.new("!=", ["args".arg], splat_index: 0, double_splat: "opts".arg, block_arg: Arg.new(""), block_arity: 0)
    it_parses "def []=(*args, **opts, &); end", Def.new("[]=", ["args".arg], splat_index: 0, double_splat: "opts".arg, block_arg: Arg.new(""), block_arity: 0)
    it_parses "def ===(*args, **opts, &); end", Def.new("===", ["args".arg], splat_index: 0, double_splat: "opts".arg, block_arg: Arg.new(""), block_arity: 0)

    # #5895, #6042, #5997
    %w(
      begin nil true false yield with abstract
      def macro require case select if unless include
      extend class struct module enum while until return
      next break lib fun alias pointerof sizeof
      instance_sizeof offsetof typeof private protected asm out
      end self in
    ).each do |kw|
      assert_syntax_error "def foo(#{kw}); end", "cannot use '#{kw}' as a parameter name", 1, 9
      assert_syntax_error "def foo(foo #{kw}); end", "cannot use '#{kw}' as a parameter name", 1, 13
      it_parses "def foo(#{kw} foo); end", Def.new("foo", [Arg.new("foo", external_name: kw.to_s)])
      it_parses "def foo(@#{kw}); end", Def.new("foo", [Arg.new("__arg0", external_name: kw.to_s)], [Assign.new("@#{kw}".instance_var, "__arg0".var)] of ASTNode)
      it_parses "def foo(@@#{kw}); end", Def.new("foo", [Arg.new("__arg0", external_name: kw.to_s)], [Assign.new("@@#{kw}".class_var, "__arg0".var)] of ASTNode)
      it_parses "def foo(x @#{kw}); end", Def.new("foo", [Arg.new("__arg0", external_name: "x")], [Assign.new("@#{kw}".instance_var, "__arg0".var)] of ASTNode)
      it_parses "def foo(x @@#{kw}); end", Def.new("foo", [Arg.new("__arg0", external_name: "x")], [Assign.new("@@#{kw}".class_var, "__arg0".var)] of ASTNode)

      assert_syntax_error "foo { |#{kw}| }", "cannot use '#{kw}' as a block parameter name", 1, 8
      assert_syntax_error "foo { |(#{kw})| }", "cannot use '#{kw}' as a block parameter name", 1, 9
    end

    it_parses "def self.foo\n1\nend", Def.new("foo", body: 1.int32, receiver: "self".var)
    it_parses "def self.foo()\n1\nend", Def.new("foo", body: 1.int32, receiver: "self".var)
    it_parses "def self.foo=\n1\nend", Def.new("foo=", body: 1.int32, receiver: "self".var)
    it_parses "def self.foo=()\n1\nend", Def.new("foo=", body: 1.int32, receiver: "self".var)
    it_parses "def Foo.foo\n1\nend", Def.new("foo", body: 1.int32, receiver: "Foo".path)
    it_parses "def Foo::Bar.foo\n1\nend", Def.new("foo", body: 1.int32, receiver: ["Foo", "Bar"].path)

    it_parses "def foo; a; end", Def.new("foo", body: "a".call)
    it_parses "def foo(a); a; end", Def.new("foo", ["a".arg], "a".var)
    it_parses "def foo; a = 1; a; end", Def.new("foo", body: [Assign.new("a".var, 1.int32), "a".var] of ASTNode)
    it_parses "def foo; a = 1; a {}; end", Def.new("foo", body: [Assign.new("a".var, 1.int32), Call.new("a", block: Block.new)] of ASTNode)
    it_parses "def foo; a = 1; x { a }; end", Def.new("foo", body: [Assign.new("a".var, 1.int32), Call.new("x", block: Block.new(body: ["a".var] of ASTNode))] of ASTNode)
    it_parses "def foo; x { |a| a }; end", Def.new("foo", body: [Call.new("x", block: Block.new(["a".var], ["a".var] of ASTNode))] of ASTNode)
    it_parses "def foo; x { |_| 1 }; end", Def.new("foo", body: [Call.new("x", block: Block.new(["_".var], [1.int32] of ASTNode))] of ASTNode)
    it_parses "def foo; x { |a, *b| b }; end", Def.new("foo", body: [Call.new("x", block: Block.new(["a".var, "b".var], ["b".var] of ASTNode, splat_index: 1))] of ASTNode)
    assert_syntax_error "x { |*a, *b| }", "splat block parameter already specified"

    it_parses "def foo(var = 1); end", Def.new("foo", [Arg.new("var", 1.int32)])
    it_parses "def foo(var : Int); end", Def.new("foo", [Arg.new("var", restriction: "Int".path)])
    it_parses "def foo(var : self); end", Def.new("foo", [Arg.new("var", restriction: Self.new)])
    it_parses "def foo(var : self?); end", Def.new("foo", [Arg.new("var", restriction: Crystal::Union.new([Self.new, Path.global("Nil")] of ASTNode))])
    it_parses "def foo(var : self.class); end", Def.new("foo", [Arg.new("var", restriction: Metaclass.new(Self.new))])
    it_parses "def foo(var : self*); end", Def.new("foo", [Arg.new("var", restriction: Self.new.pointer_of)])
    it_parses "def foo(var : Int | Double); end", Def.new("foo", [Arg.new("var", restriction: Crystal::Union.new(["Int".path, "Double".path] of ASTNode))])
    it_parses "def foo(var : Int?); end", Def.new("foo", [Arg.new("var", restriction: Crystal::Union.new(["Int".path, "Nil".path(true)] of ASTNode))])
    it_parses "def foo(var : Int*); end", Def.new("foo", [Arg.new("var", restriction: "Int".path.pointer_of)])
    it_parses "def foo(var : Int**); end", Def.new("foo", [Arg.new("var", restriction: "Int".path.pointer_of.pointer_of)])
    it_parses "def foo(var : Int -> Double); end", Def.new("foo", [Arg.new("var", restriction: ProcNotation.new(["Int".path] of ASTNode, "Double".path))])
    it_parses "def foo(var : Int, Float -> Double); end", Def.new("foo", [Arg.new("var", restriction: ProcNotation.new(["Int".path, "Float".path] of ASTNode, "Double".path))])
    it_parses "def foo(var : (Int, Float -> Double)); end", Def.new("foo", [Arg.new("var", restriction: ProcNotation.new(["Int".path, "Float".path] of ASTNode, "Double".path))])
    it_parses "def foo(var : (Int, Float) -> Double); end", Def.new("foo", [Arg.new("var", restriction: ProcNotation.new(["Int".path, "Float".path] of ASTNode, "Double".path))])
    it_parses "def foo(var : Char[256]); end", Def.new("foo", [Arg.new("var", restriction: "Char".static_array_of(256))])
    it_parses "def foo(var : Char[N]); end", Def.new("foo", [Arg.new("var", restriction: "Char".static_array_of("N".path))])
    it_parses "def foo(var : Int32 = 1); end", Def.new("foo", [Arg.new("var", 1.int32, "Int32".path)])
    it_parses "def foo(var : Int32 -> = 1); end", Def.new("foo", [Arg.new("var", 1.int32, ProcNotation.new(["Int32".path] of ASTNode))])
    it_parses "def foo; yield; end", Def.new("foo", body: Yield.new, block_arity: 0)
    it_parses "def foo; yield 1; end", Def.new("foo", body: Yield.new([1.int32] of ASTNode), block_arity: 1)
    it_parses "def foo; yield 1; yield; end", Def.new("foo", body: [Yield.new([1.int32] of ASTNode), Yield.new] of ASTNode, block_arity: 1)
    it_parses "def foo; yield(1); end", Def.new("foo", body: [Yield.new([1.int32] of ASTNode, has_parentheses: true)] of ASTNode, block_arity: 1)
    it_parses "def foo(a, b = a); end", Def.new("foo", [Arg.new("a"), Arg.new("b", "a".var)])
    it_parses "def foo(&block); end", Def.new("foo", block_arg: Arg.new("block"), block_arity: 0)
    it_parses "def foo(&); end", Def.new("foo", block_arg: Arg.new(""), block_arity: 0)
    it_parses "def foo(&\n); end", Def.new("foo", block_arg: Arg.new(""), block_arity: 0)
    it_parses "def foo(a, &block); end", Def.new("foo", [Arg.new("a")], block_arg: Arg.new("block"), block_arity: 0)
    it_parses "def foo(a, &block : Int -> Double); end", Def.new("foo", [Arg.new("a")], block_arg: Arg.new("block", restriction: ProcNotation.new(["Int".path] of ASTNode, "Double".path)), block_arity: 1)
    it_parses "def foo(a, & : Int -> Double); end", Def.new("foo", [Arg.new("a")], block_arg: Arg.new("", restriction: ProcNotation.new(["Int".path] of ASTNode, "Double".path)), block_arity: 1)
    it_parses "def foo(a, &block : Int, Float -> Double); end", Def.new("foo", [Arg.new("a")], block_arg: Arg.new("block", restriction: ProcNotation.new(["Int".path, "Float".path] of ASTNode, "Double".path)), block_arity: 2)
    it_parses "def foo(a, &block : Int, self -> Double); end", Def.new("foo", [Arg.new("a")], block_arg: Arg.new("block", restriction: ProcNotation.new(["Int".path, Self.new] of ASTNode, "Double".path)), block_arity: 2)
    it_parses "def foo(a, &block : -> Double); end", Def.new("foo", [Arg.new("a")], block_arg: Arg.new("block", restriction: ProcNotation.new(nil, "Double".path)), block_arity: 0)
    it_parses "def foo(a, &block : Int -> ); end", Def.new("foo", [Arg.new("a")], block_arg: Arg.new("block", restriction: ProcNotation.new(["Int".path] of ASTNode)), block_arity: 1)
    it_parses "def foo(a, &block : self -> self); end", Def.new("foo", [Arg.new("a")], block_arg: Arg.new("block", restriction: ProcNotation.new([Self.new] of ASTNode, Self.new)), block_arity: 1)
    it_parses "def foo(a, &block : Foo); end", Def.new("foo", [Arg.new("a")], block_arg: Arg.new("block", restriction: Path.new("Foo")), block_arity: 0)
    it_parses "def foo; with a yield; end", Def.new("foo", body: Yield.new(scope: "a".call), block_arity: 1)
    it_parses "def foo; with a yield 1; end", Def.new("foo", body: Yield.new([1.int32] of ASTNode, "a".call), block_arity: 1)
    it_parses "def foo; a = 1; with a yield a; end", Def.new("foo", body: [Assign.new("a".var, 1.int32), Yield.new(["a".var] of ASTNode, "a".var)] of ASTNode, block_arity: 1)
    it_parses "def foo(@var); end", Def.new("foo", [Arg.new("var")], [Assign.new("@var".instance_var, "var".var)] of ASTNode)
    it_parses "def foo(@var); 1; end", Def.new("foo", [Arg.new("var")], [Assign.new("@var".instance_var, "var".var), 1.int32] of ASTNode)
    it_parses "def foo(@var = 1); 1; end", Def.new("foo", [Arg.new("var", 1.int32)], [Assign.new("@var".instance_var, "var".var), 1.int32] of ASTNode)
    it_parses "def foo(@@var); end", Def.new("foo", [Arg.new("var")], [Assign.new("@@var".class_var, "var".var)] of ASTNode)
    it_parses "def foo(@@var); 1; end", Def.new("foo", [Arg.new("var")], [Assign.new("@@var".class_var, "var".var), 1.int32] of ASTNode)
    it_parses "def foo(@@var = 1); 1; end", Def.new("foo", [Arg.new("var", 1.int32)], [Assign.new("@@var".class_var, "var".var), 1.int32] of ASTNode)
    it_parses "def foo(&@block); end", Def.new("foo", body: Assign.new("@block".instance_var, "block".var), block_arg: Arg.new("block"), block_arity: 0)

    # Defs with annotated parameters
    it_parses "def foo(@[Foo] var); end", Def.new("foo", ["var".arg(annotations: ["Foo".ann])])
    it_parses "def foo(@[Foo] outer inner); end", Def.new("foo", ["inner".arg(annotations: ["Foo".ann], external_name: "outer")])
    it_parses "def foo(@[Foo]  var); end", Def.new("foo", ["var".arg(annotations: ["Foo".ann])])
    it_parses "def foo(a, @[Foo] var); end", Def.new("foo", ["a".arg, "var".arg(annotations: ["Foo".ann])])
    it_parses "def foo(a, @[Foo] &block); end", Def.new("foo", ["a".arg], block_arg: "block".arg(annotations: ["Foo".ann]), block_arity: 0)
    it_parses "def foo(@[Foo] @var); end", Def.new("foo", ["var".arg(annotations: ["Foo".ann])], [Assign.new("@var".instance_var, "var".var)] of ASTNode)
    it_parses "def foo(@[Foo] var : Int32); end", Def.new("foo", ["var".arg(restriction: "Int32".path, annotations: ["Foo".ann])])
    it_parses "def foo(@[Foo] @[Bar] var : Int32); end", Def.new("foo", ["var".arg(restriction: "Int32".path, annotations: ["Foo".ann, "Bar".ann])])
    it_parses "def foo(@[Foo] &@block); end", Def.new("foo", body: Assign.new("@block".instance_var, "block".var), block_arg: "block".arg(annotations: ["Foo".ann]), block_arity: 0)
    it_parses "def foo(@[Foo] *args); end", Def.new("foo", args: ["args".arg(annotations: ["Foo".ann])], splat_index: 0)
    it_parses "def foo(@[Foo] **args); end", Def.new("foo", double_splat: "args".arg(annotations: ["Foo".ann]))
    it_parses <<-CRYSTAL, Def.new("foo", ["id".arg(restriction: "Int32".path, annotations: ["Foo".ann]), "name".arg(restriction: "String".path, annotations: ["Bar".ann])])
      def foo(
        @[Foo]
        id : Int32,
        @[Bar] name : String
      ); end
    CRYSTAL

    it_parses "def foo(\n&block\n); end", Def.new("foo", block_arg: Arg.new("block"), block_arity: 0)
    it_parses "def foo(&block :\n Int ->); end", Def.new("foo", block_arg: Arg.new("block", restriction: ProcNotation.new(["Int".path] of ASTNode)), block_arity: 1)
    it_parses "def foo(&block : Int ->\n); end", Def.new("foo", block_arg: Arg.new("block", restriction: ProcNotation.new(["Int".path] of ASTNode)), block_arity: 1)

    it_parses "def foo(a, &block : *Int -> ); end", Def.new("foo", [Arg.new("a")], block_arg: Arg.new("block", restriction: ProcNotation.new(["Int".path.splat] of ASTNode)), block_arity: 1)

    it_parses "def foo(x, *args, y = 2); 1; end", Def.new("foo", args: ["x".arg, "args".arg, Arg.new("y", default_value: 2.int32)], body: 1.int32, splat_index: 1)
    it_parses "def foo(x, *args, y = 2, w, z = 3); 1; end", Def.new("foo", args: ["x".arg, "args".arg, Arg.new("y", default_value: 2.int32), "w".arg, Arg.new("z", default_value: 3.int32)], body: 1.int32, splat_index: 1)
    it_parses "def foo(x, *, y); 1; end", Def.new("foo", args: ["x".arg, "".arg, "y".arg], body: 1.int32, splat_index: 1)
    assert_syntax_error "def foo(x, *); 1; end", "named parameters must follow bare *"
    it_parses "def foo(x, *, y, &); 1; end", Def.new("foo", args: ["x".arg, "".arg, "y".arg], body: 1.int32, splat_index: 1, block_arg: Arg.new(""), block_arity: 0)

    assert_syntax_error "def foo(var = 1 : Int32); end", "the syntax for a parameter with a default value V and type T is `param : T = V`"
    assert_syntax_error "def foo(var = x : Int); end", "the syntax for a parameter with a default value V and type T is `param : T = V`"

    it_parses "def foo(**args)\n1\nend", Def.new("foo", body: 1.int32, double_splat: "args".arg)
    it_parses "def foo(x, **args)\n1\nend", Def.new("foo", body: 1.int32, args: ["x".arg], double_splat: "args".arg)
    it_parses "def foo(x, **args, &block)\n1\nend", Def.new("foo", body: 1.int32, args: ["x".arg], double_splat: "args".arg, block_arg: "block".arg, block_arity: 0)
    it_parses "def foo(**args)\nargs\nend", Def.new("foo", body: "args".var, double_splat: "args".arg)
    it_parses "def foo(x = 1, **args)\n1\nend", Def.new("foo", body: 1.int32, args: [Arg.new("x", default_value: 1.int32)], double_splat: "args".arg)
    it_parses "def foo(**args : Foo)\n1\nend", Def.new("foo", body: 1.int32, double_splat: Arg.new("args", restriction: "Foo".path))
    it_parses "def foo(**args : **Foo)\n1\nend", Def.new("foo", body: 1.int32, double_splat: Arg.new("args", restriction: DoubleSplat.new("Foo".path)))

    assert_syntax_error "def foo(**args, **args2); end", "only block parameter is allowed after double splat"
    assert_syntax_error "def foo(**args, x); end", "only block parameter is allowed after double splat"
    assert_syntax_error "def foo(**args, *x); end", "only block parameter is allowed after double splat"

    it_parses "def foo(x y); y; end", Def.new("foo", args: [Arg.new("y", external_name: "x")], body: "y".var)
    it_parses "def foo(x @var); end", Def.new("foo", [Arg.new("var", external_name: "x")], [Assign.new("@var".instance_var, "var".var)] of ASTNode)
    it_parses "def foo(x @@var); end", Def.new("foo", [Arg.new("var", external_name: "x")], [Assign.new("@@var".class_var, "var".var)] of ASTNode)
    assert_syntax_error "def foo(_ y); y; end"
    assert_syntax_error "def foo(\"\" y); y; end", "external parameter name cannot be empty"

    it_parses %(def foo("bar qux" y); y; end), Def.new("foo", args: [Arg.new("y", external_name: "bar qux")], body: "y".var)

    assert_syntax_error "def foo(x x); 1; end", "when specified, external name must be different than internal name"
    assert_syntax_error "def foo(x @x); 1; end", "when specified, external name must be different than internal name"
    assert_syntax_error "def foo(x @@x); 1; end", "when specified, external name must be different than internal name"

    assert_syntax_error "def foo(*a foo); end"
    assert_syntax_error "def foo(**a foo); end"
    assert_syntax_error "def foo(&a foo); end"

    it_parses "macro foo(**args)\n1\nend", Macro.new("foo", body: MacroLiteral.new("1\n"), double_splat: "args".arg)

    assert_syntax_error "macro foo(\"\" y); end", "external parameter name cannot be empty"

    assert_syntax_error "macro foo(x, *); 1; end", "named parameters must follow bare *"
    assert_syntax_error "macro foo(**x, **y)", "only block parameter is allowed after double splat"
    assert_syntax_error "macro foo(**x, y)", "only block parameter is allowed after double splat"

    it_parses "abstract def foo", Def.new("foo", abstract: true)
    it_parses "abstract def foo; 1", [Def.new("foo", abstract: true), 1.int32]
    it_parses "abstract def foo\n1", [Def.new("foo", abstract: true), 1.int32]
    it_parses "abstract def foo(x)", Def.new("foo", ["x".arg], abstract: true)

    assert_syntax_error "def foo var; end", "parentheses are mandatory for def parameters"
    assert_syntax_error "def foo var\n end", "parentheses are mandatory for def parameters"
    assert_syntax_error "def foo &block ; end", "parentheses are mandatory for def parameters"
    assert_syntax_error "def foo &block : Int -> Double ; end", "parentheses are mandatory for def parameters"
    assert_syntax_error "def foo @var, &block; end", "parentheses are mandatory for def parameters"
    assert_syntax_error "def foo @@var, &block; end", "parentheses are mandatory for def parameters"
    assert_syntax_error "def foo *y; 1; end", "parentheses are mandatory for def parameters"

    it_parses "def foo(x : U) forall U; end", Def.new("foo", args: [Arg.new("x", restriction: "U".path)], free_vars: %w(U))
    it_parses "def foo(x : U) forall T, U; end", Def.new("foo", args: [Arg.new("x", restriction: "U".path)], free_vars: %w(T U))
    it_parses "def foo(x : U) : Int32 forall T, U; end", Def.new("foo", args: [Arg.new("x", restriction: "U".path)], return_type: "Int32".path, free_vars: %w(T U))
    assert_syntax_error "def foo(x : U) forall; end"
    assert_syntax_error "def foo(x : U) forall U,; end"
    assert_syntax_error "def foo(x : U) forall U, U; end", "duplicated free variable name: U"

    it_parses "foo", "foo".call
    it_parses "foo()", "foo".call
    it_parses "foo(1)", "foo".call(1.int32)
    it_parses "foo 1", "foo".call(1.int32)
    it_parses "foo 1\n", "foo".call(1.int32)
    it_parses "foo 1;", "foo".call(1.int32)
    it_parses "foo 1, 2", "foo".call(1.int32, 2.int32)
    it_parses "foo (1 + 2), 3", "foo".call(Expressions.new([Call.new(1.int32, "+", 2.int32)] of ASTNode), 3.int32)
    it_parses "foo(1 + 2)", "foo".call(Call.new(1.int32, "+", 2.int32))
    it_parses "foo -1.0, -2.0", "foo".call(-1.float64, -2.float64)
    it_parses "foo(\n1)", "foo".call(1.int32)
    it_parses "::foo", Call.new("foo", [] of ASTNode, nil, nil, nil, true)

    it_parses "foo + 1", Call.new("foo".call, "+", 1.int32)
    it_parses "foo +1", Call.new("foo", 1.int32)
    it_parses "foo +1.0", Call.new("foo", 1.float64)
    it_parses "foo +1_i64", Call.new("foo", 1.int64)
    it_parses "foo = 1; foo +1", [Assign.new("foo".var, 1.int32), Call.new("foo".var, "+", 1.int32)]
    it_parses "foo = 1; foo(+1)", [Assign.new("foo".var, 1.int32), Call.new("foo", 1.int32)]
    it_parses "foo = 1; foo -1", [Assign.new("foo".var, 1.int32), Call.new("foo".var, "-", 1.int32)]
    it_parses "foo = 1; foo(-1)", [Assign.new("foo".var, 1.int32), Call.new("foo", -1.int32)]
    it_parses "foo = 1; b = 2; foo -b", [Assign.new("foo".var, 1.int32), Assign.new("b".var, 2.int32), Call.new("foo".var, "-", "b".var)]
    it_parses "foo = 1; b = 2; foo +b", [Assign.new("foo".var, 1.int32), Assign.new("b".var, 2.int32), Call.new("foo".var, "+", "b".var)]
    it_parses "foo = 1; foo a: 1", Expressions.new([Assign.new("foo".var, 1.int32), Call.new("foo", named_args: [NamedArgument.new("a", 1.int32)])] of ASTNode)
    it_parses "foo = 1; foo {}", Expressions.new([Assign.new("foo".var, 1.int32), Call.new("foo", block: Block.new)] of ASTNode)
    it_parses "foo = 1; foo &x", Expressions.new([Assign.new("foo".var, 1.int32), Call.new("foo", block_arg: "x".call)] of ASTNode)
    it_parses "def foo(x)\n x\nend; foo = 1; b = 2; foo -b", [Def.new("foo", ["x".arg], "x".var), Assign.new("foo".var, 1.int32), Assign.new("b".var, 2.int32), Call.new("foo".var, "-", "b".var)]
    it_parses "def foo(x)\n x\nend; foo = 1; b = 2; foo +b", [Def.new("foo", ["x".arg], "x".var), Assign.new("foo".var, 1.int32), Assign.new("b".var, 2.int32), Call.new("foo".var, "+", "b".var)]

    it_parses "foo(&block)", Call.new("foo", block_arg: "block".call)
    it_parses "foo &block", Call.new("foo", block_arg: "block".call)
    it_parses "a.foo &block", Call.new("a".call, "foo", block_arg: "block".call)
    it_parses "a.foo(&block)", Call.new("a".call, "foo", block_arg: "block".call)

    it_parses "foo(&.block)", Call.new("foo", block: Block.new([Var.new("__arg0")], Call.new(Var.new("__arg0"), "block")))
    it_parses "foo &.block", Call.new("foo", block: Block.new([Var.new("__arg0")], Call.new(Var.new("__arg0"), "block")))
    it_parses "foo &./(1)", Call.new("foo", block: Block.new([Var.new("__arg0")], Call.new(Var.new("__arg0"), "/", 1.int32)))
    it_parses "foo &.%(1)", Call.new("foo", block: Block.new([Var.new("__arg0")], Call.new(Var.new("__arg0"), "%", 1.int32)))
    it_parses "foo &.block(1)", Call.new("foo", block: Block.new([Var.new("__arg0")], Call.new(Var.new("__arg0"), "block", 1.int32)))
    it_parses "foo &.+(2)", Call.new("foo", block: Block.new([Var.new("__arg0")], Call.new(Var.new("__arg0"), "+", 2.int32)))
    it_parses "foo &.bar.baz", Call.new("foo", block: Block.new([Var.new("__arg0")], Call.new(Call.new(Var.new("__arg0"), "bar"), "baz")))
    it_parses "foo(&.bar.baz)", Call.new("foo", block: Block.new([Var.new("__arg0")], Call.new(Call.new(Var.new("__arg0"), "bar"), "baz")))
    it_parses "foo &.block[]", Call.new("foo", block: Block.new([Var.new("__arg0")], Call.new(Call.new(Var.new("__arg0"), "block"), "[]")))
    it_parses "foo &.block[0]", Call.new("foo", block: Block.new([Var.new("__arg0")], Call.new(Call.new(Var.new("__arg0"), "block"), "[]", 0.int32)))
    it_parses "foo &.block=(0)", Call.new("foo", block: Block.new([Var.new("__arg0")], Call.new(Var.new("__arg0"), "block=", 0.int32)))
    it_parses "foo &.block = 0", Call.new("foo", block: Block.new([Var.new("__arg0")], Call.new(Var.new("__arg0"), "block=", 0.int32)))
    it_parses "foo &.block[] = 1", Call.new("foo", block: Block.new([Var.new("__arg0")], Call.new(Call.new(Var.new("__arg0"), "block"), "[]=", 1.int32)))
    it_parses "foo &.block[0] = 1", Call.new("foo", block: Block.new([Var.new("__arg0")], Call.new(Call.new(Var.new("__arg0"), "block"), "[]=", 0.int32, 1.int32)))
    it_parses "foo &.[]", Call.new("foo", block: Block.new([Var.new("__arg0")], Call.new(Var.new("__arg0"), "[]")))
    it_parses "foo &.[0]", Call.new("foo", block: Block.new([Var.new("__arg0")], Call.new(Var.new("__arg0"), "[]", 0.int32)))
    it_parses "foo &.[] = 1", Call.new("foo", block: Block.new([Var.new("__arg0")], Call.new(Var.new("__arg0"), "[]=", 1.int32)))
    it_parses "foo &.[0] = 1", Call.new("foo", block: Block.new([Var.new("__arg0")], Call.new(Var.new("__arg0"), "[]=", 0.int32, 1.int32)))
    it_parses "foo(&.is_a?(T))", Call.new("foo", block: Block.new([Var.new("__arg0")], IsA.new(Var.new("__arg0"), "T".path)))
    it_parses "foo(&.!)", Call.new("foo", block: Block.new([Var.new("__arg0")], Not.new(Var.new("__arg0"))))
    it_parses "foo(&.responds_to?(:foo))", Call.new("foo", block: Block.new([Var.new("__arg0")], RespondsTo.new(Var.new("__arg0"), "foo")))
    it_parses "foo &.each {\n}", Call.new("foo", block: Block.new(["__arg0".var], Call.new("__arg0".var, "each", block: Block.new)))
    it_parses "foo &.each do\nend", Call.new("foo", block: Block.new(["__arg0".var], Call.new("__arg0".var, "each", block: Block.new)))
    it_parses "foo &.@bar", Call.new("foo", block: Block.new(["__arg0".var], ReadInstanceVar.new("__arg0".var, "@bar")))

    it_parses "foo(&.as(T))", Call.new("foo", block: Block.new([Var.new("__arg0")], Cast.new(Var.new("__arg0"), "T".path)))
    it_parses "foo(&.as(T).bar)", Call.new("foo", block: Block.new([Var.new("__arg0")], Call.new(Cast.new(Var.new("__arg0"), "T".path), "bar")))
    it_parses "foo &.as(T)", Call.new("foo", block: Block.new([Var.new("__arg0")], Cast.new(Var.new("__arg0"), "T".path)))
    it_parses "foo &.as(T).bar", Call.new("foo", block: Block.new([Var.new("__arg0")], Call.new(Cast.new(Var.new("__arg0"), "T".path), "bar")))

    it_parses "foo(&.as?(T))", Call.new("foo", block: Block.new([Var.new("__arg0")], NilableCast.new(Var.new("__arg0"), "T".path)))
    it_parses "foo(&.as?(T).bar)", Call.new("foo", block: Block.new([Var.new("__arg0")], Call.new(NilableCast.new(Var.new("__arg0"), "T".path), "bar")))
    it_parses "foo &.as?(T)", Call.new("foo", block: Block.new([Var.new("__arg0")], NilableCast.new(Var.new("__arg0"), "T".path)))
    it_parses "foo &.as?(T).bar", Call.new("foo", block: Block.new([Var.new("__arg0")], Call.new(NilableCast.new(Var.new("__arg0"), "T".path), "bar")))
    it_parses "foo(\n  &.block\n)", Call.new("foo", block: Block.new([Var.new("__arg0")], Call.new(Var.new("__arg0"), "block")))

    it_parses "foo.[0]", Call.new("foo".call, "[]", 0.int32)
    it_parses "foo.[0] = 1", Call.new("foo".call, "[]=", [0.int32, 1.int32] of ASTNode)

    it_parses "foo(a: 1, b: 2)", Call.new("foo", named_args: [NamedArgument.new("a", 1.int32), NamedArgument.new("b", 2.int32)])
    it_parses "foo(1, a: 1, b: 2)", Call.new("foo", [1.int32] of ASTNode, named_args: [NamedArgument.new("a", 1.int32), NamedArgument.new("b", 2.int32)])
    it_parses "foo a: 1, b: 2", Call.new("foo", named_args: [NamedArgument.new("a", 1.int32), NamedArgument.new("b", 2.int32)])
    it_parses "foo 1, a: 1, b: 2", Call.new("foo", [1.int32] of ASTNode, named_args: [NamedArgument.new("a", 1.int32), NamedArgument.new("b", 2.int32)])
    it_parses "foo 1, a: 1, b: 2\n1", [Call.new("foo", [1.int32] of ASTNode, named_args: [NamedArgument.new("a", 1.int32), NamedArgument.new("b", 2.int32)]), 1.int32]
    it_parses "foo(a: 1\n)", Call.new("foo", named_args: [NamedArgument.new("a", 1.int32)])
    it_parses "foo(\na: 1,\n)", Call.new("foo", named_args: [NamedArgument.new("a", 1.int32)])

    assert_syntax_error "foo(\"\": 1)", "named argument cannot have an empty name"

    it_parses %(foo("foo bar": 1, "baz": 2)), Call.new("foo", named_args: [NamedArgument.new("foo bar", 1.int32), NamedArgument.new("baz", 2.int32)])
    it_parses %(foo "foo bar": 1, "baz": 2), Call.new("foo", named_args: [NamedArgument.new("foo bar", 1.int32), NamedArgument.new("baz", 2.int32)])

    it_parses %(foo(Foo: 1, Bar: 2)), Call.new("foo", named_args: [NamedArgument.new("Foo", 1.int32), NamedArgument.new("Bar", 2.int32)])

    it_parses "x.foo(a: 1, b: 2)", Call.new("x".call, "foo", named_args: [NamedArgument.new("a", 1.int32), NamedArgument.new("b", 2.int32)])
    it_parses "x.foo a: 1, b: 2 ", Call.new("x".call, "foo", named_args: [NamedArgument.new("a", 1.int32), NamedArgument.new("b", 2.int32)])

    it_parses "x[a: 1, b: 2]", Call.new("x".call, "[]", named_args: [NamedArgument.new("a", 1.int32), NamedArgument.new("b", 2.int32)])
    it_parses "x[a: 1, b: 2,]", Call.new("x".call, "[]", named_args: [NamedArgument.new("a", 1.int32), NamedArgument.new("b", 2.int32)])
    it_parses "x[{1}]", Call.new("x".call, "[]", TupleLiteral.new([1.int32] of ASTNode))
    it_parses "x[+ 1]", Call.new("x".call, "[]", Call.new(1.int32, "+"))

    it_parses "foo(a: 1, &block)", Call.new("foo", named_args: [NamedArgument.new("a", 1.int32)], block_arg: "block".call)
    it_parses "foo a: 1, &block", Call.new("foo", named_args: [NamedArgument.new("a", 1.int32)], block_arg: "block".call)
    it_parses "foo a: b(1) do\nend", Call.new("foo", named_args: [NamedArgument.new("a", Call.new("b", 1.int32))], block: Block.new)

    it_parses "Foo.bar x.y do\nend", Call.new("Foo".path, "bar", args: [Call.new("x".call, "y")] of ASTNode, block: Block.new)

    it_parses "x = 1; foo x do\nend", [Assign.new("x".var, 1.int32), Call.new("foo", ["x".var] of ASTNode, Block.new)]
    it_parses "x = 1; foo x { }", [Assign.new("x".var, 1.int32), Call.new("foo", [Call.new("x", block: Block.new)] of ASTNode)]
    it_parses "x = 1; foo x {\n}", [Assign.new("x".var, 1.int32), Call.new("foo", [Call.new("x", block: Block.new)] of ASTNode)]
    it_parses "foo x do\nend", Call.new("foo", ["x".call] of ASTNode, Block.new)
    it_parses "foo x, y do\nend", Call.new("foo", ["x".call, "y".call] of ASTNode, Block.new)
    it_parses "foo(bar do\nend)", Call.new("foo", [Call.new("bar", [] of ASTNode, Block.new)] of ASTNode)
    it_parses "foo(bar { })", Call.new("foo", [Call.new("bar", [] of ASTNode, Block.new)] of ASTNode)
    it_parses "(bar do\nend)", Expressions.new([Call.new("bar", [] of ASTNode, Block.new)] of ASTNode)
    it_parses "(bar do\nend)", Expressions.new([Call.new("bar", [] of ASTNode, Block.new)] of ASTNode)
    it_parses "(foo bar do\nend)", Expressions.new([Call.new("foo", ["bar".call] of ASTNode, Block.new)] of ASTNode)
    it_parses "(baz; bar do\nend)", Expressions.new(["baz".call, Call.new("bar", [] of ASTNode, Block.new)] of ASTNode)
    it_parses "(bar {})", Expressions.new([Call.new("bar", [] of ASTNode, Block.new)] of ASTNode)
    it_parses "(a;\nb)", Expressions.new([Call.new("a"), Call.new("b")] of ASTNode)
    it_parses "1.x; foo do\nend", [Call.new(1.int32, "x"), Call.new("foo", block: Block.new)] of ASTNode
    it_parses "x = 1; foo.bar x do\nend", [Assign.new("x".var, 1.int32), Call.new("foo".call, "bar", ["x".var] of ASTNode, Block.new)]

    it_parses "foo do\n//\nend", Call.new("foo", [] of ASTNode, Block.new(body: regex("")))
    it_parses "foo x do\n//\nend", Call.new("foo", ["x".call] of ASTNode, Block.new(body: regex("")))
    it_parses "foo(x) do\n//\nend", Call.new("foo", ["x".call] of ASTNode, Block.new(body: regex("")))

    it_parses "foo !false", Call.new("foo", [Not.new(false.bool)] of ASTNode)
    it_parses "!a && b", And.new(Not.new("a".call), "b".call)

    it_parses "foo.bar.baz", Call.new(Call.new("foo".call, "bar"), "baz")
    it_parses "f.x Foo.new", Call.new("f".call, "x", [Call.new("Foo".path, "new")] of ASTNode)
    it_parses "f.x = Foo.new", Call.new("f".call, "x=", [Call.new("Foo".path, "new")] of ASTNode)
    it_parses "f.x = - 1", Call.new("f".call, "x=", [Call.new(1.int32, "-")] of ASTNode)

    it_parses "f.x += 2", OpAssign.new(Call.new("f".call, "x"), "+", 2.int32)
    it_parses "f.x -= 2", OpAssign.new(Call.new("f".call, "x"), "-", 2.int32)
    it_parses "f.x *= 2", OpAssign.new(Call.new("f".call, "x"), "*", 2.int32)
    it_parses "f.x /= 2", OpAssign.new(Call.new("f".call, "x"), "/", 2.int32)
    it_parses "f.x //= 2", OpAssign.new(Call.new("f".call, "x"), "//", 2.int32)
    it_parses "f.x %= 2", OpAssign.new(Call.new("f".call, "x"), "%", 2.int32)
    it_parses "f.x |= 2", OpAssign.new(Call.new("f".call, "x"), "|", 2.int32)
    it_parses "f.x &= 2", OpAssign.new(Call.new("f".call, "x"), "&", 2.int32)
    it_parses "f.x ^= 2", OpAssign.new(Call.new("f".call, "x"), "^", 2.int32)
    it_parses "f.x **= 2", OpAssign.new(Call.new("f".call, "x"), "**", 2.int32)
    it_parses "f.x <<= 2", OpAssign.new(Call.new("f".call, "x"), "<<", 2.int32)
    it_parses "f.x >>= 2", OpAssign.new(Call.new("f".call, "x"), ">>", 2.int32)
    it_parses "f.x &+= 2", OpAssign.new(Call.new("f".call, "x"), "&+", 2.int32)
    it_parses "f.x &-= 2", OpAssign.new(Call.new("f".call, "x"), "&-", 2.int32)
    it_parses "f.x &*= 2", OpAssign.new(Call.new("f".call, "x"), "&*", 2.int32)

    %w(/ < <= == != =~ !~ > >= + - * / ~ % & | ^ ** ===).each do |op|
      it_parses "def #{op}; end;", Def.new(op)
      it_parses "def #{op}(); end;", Def.new(op)
      it_parses "def self.#{op}; end;", Def.new(op, receiver: "self".var)
      it_parses "def self.#{op}(); end;", Def.new(op, receiver: "self".var)
    end

    %w(<< < <= == >> > >= + - * / // % | & ^ ** === =~ !~ &+ &- &* &**).each do |op|
      it_parses "1 #{op} 2", Call.new(1.int32, op, 2.int32)
      it_parses "n #{op} 2", Call.new("n".call, op, 2.int32)
      it_parses "foo(n #{op} 2)", Call.new("foo", Call.new("n".call, op, 2.int32))
      it_parses "foo(0, n #{op} 2)", Call.new("foo", 0.int32, Call.new("n".call, op, 2.int32))
      it_parses "foo(a: n #{op} 2)", Call.new("foo", [] of ASTNode, named_args: [NamedArgument.new("a", Call.new("n".call, op, 2.int32))])
      it_parses "foo(z: 0, a: n #{op} 2)", Call.new("foo", [] of ASTNode, named_args: [NamedArgument.new("z", 0.int32), NamedArgument.new("a", Call.new("n".call, op, 2.int32))])
      it_parses "def #{op}(); end", Def.new(op)

      it_parses "foo = 1; ->foo.#{op}(Int32)", [Assign.new("foo".var, 1.int32), ProcPointer.new("foo".var, op, ["Int32".path] of ASTNode)]
      it_parses "->Foo.#{op}(Int32)", ProcPointer.new("Foo".path, op, ["Int32".path] of ASTNode)
    end

    it_parses "foo = 1; ->foo.[](Int32)", [Assign.new("foo".var, 1.int32), ProcPointer.new("foo".var, "[]", ["Int32".path] of ASTNode)]
    it_parses "foo = 1; ->foo.[]=(Int32)", [Assign.new("foo".var, 1.int32), ProcPointer.new("foo".var, "[]=", ["Int32".path] of ASTNode)]

    it_parses "->Foo.[](Int32)", ProcPointer.new("Foo".path, "[]", ["Int32".path] of ASTNode)
    it_parses "->Foo.[]=(Int32)", ProcPointer.new("Foo".path, "[]=", ["Int32".path] of ASTNode)

    %w(bar + - * / < <= == > >= % | & ^ ** === =~ != []= !~).each do |name|
      it_parses "foo.#{name}", Call.new("foo".call, name)
      it_parses "foo.#{name} 1, 2", Call.new("foo".call, name, 1.int32, 2.int32)
      it_parses "foo.#{name}(1, 2)", Call.new("foo".call, name, 1.int32, 2.int32)
      it_parses "foo.#{name}(1, 2) { 3 }", Call.new("foo".call, name, args: [1.int32, 2.int32] of ASTNode, block: Block.new(body: 3.int32))
      it_parses "foo.#{name} do end", Call.new("foo".call, name, block: Block.new)
    end

    %w(+ - * / // % | & ^ ** << >> &+ &- &*).each do |op|
      it_parses "a = 1; a #{op}= 1", [Assign.new("a".var, 1.int32), OpAssign.new("a".var, op, 1.int32)]
      it_parses "a = 1; a #{op}=\n1", [Assign.new("a".var, 1.int32), OpAssign.new("a".var, op, 1.int32)]
      it_parses "a.b #{op}=\n1", OpAssign.new(Call.new("a".call, "b"), op, 1.int32)
    end

    it_parses "a = 1; a &&= 1", [Assign.new("a".var, 1.int32), OpAssign.new("a".var, "&&", 1.int32)]
    it_parses "a = 1; a ||= 1", [Assign.new("a".var, 1.int32), OpAssign.new("a".var, "||", 1.int32)]

    it_parses "a = 1; a[2] &&= 3", [Assign.new("a".var, 1.int32), OpAssign.new(Call.new("a".var, "[]", 2.int32), "&&", 3.int32)]
    it_parses "a = 1; a[2] ||= 3", [Assign.new("a".var, 1.int32), OpAssign.new(Call.new("a".var, "[]", 2.int32), "||", 3.int32)]

    it_parses "if foo; 1; end", If.new("foo".call, 1.int32)
    it_parses "if foo\n1\nend", If.new("foo".call, 1.int32)
    it_parses "if foo; 1; else; 2; end", If.new("foo".call, 1.int32, 2.int32)
    it_parses "if foo\n1\nelse\n2\nend", If.new("foo".call, 1.int32, 2.int32)
    it_parses "if foo; 1; elsif bar; 2; else 3; end", If.new("foo".call, 1.int32, If.new("bar".call, 2.int32, 3.int32))

    it_parses "include Foo", Include.new("Foo".path)
    it_parses "include Foo\nif true; end", [Include.new("Foo".path), If.new(true.bool)]
    it_parses "extend Foo", Extend.new("Foo".path)
    it_parses "extend Foo\nif true; end", [Extend.new("Foo".path), If.new(true.bool)]
    it_parses "extend self", Extend.new(Self.new)

    it_parses "unless foo; 1; end", Unless.new("foo".call, 1.int32)
    it_parses "unless foo; 1; else; 2; end", Unless.new("foo".call, 1.int32, 2.int32)

    it_parses "class Foo; end", ClassDef.new("Foo".path)
    it_parses "class Foo\nend", ClassDef.new("Foo".path)
    it_parses "class Foo\ndef foo; end; end", ClassDef.new("Foo".path, [Def.new("foo")] of ASTNode)
    it_parses "class Foo < Bar; end", ClassDef.new("Foo".path, superclass: "Bar".path)
    it_parses "class Foo(T); end", ClassDef.new("Foo".path, type_vars: ["T"])
    it_parses "class Foo(T1); end", ClassDef.new("Foo".path, type_vars: ["T1"])
    it_parses "class Foo(Type); end", ClassDef.new("Foo".path, type_vars: ["Type"])
    it_parses "abstract class Foo; end", ClassDef.new("Foo".path, abstract: true)
    it_parses "abstract struct Foo; end", ClassDef.new("Foo".path, abstract: true, struct: true)
    assert_syntax_error "class Foo(); end", "must specify at least one type var"

    it_parses "class Foo < self; end", ClassDef.new("Foo".path, superclass: Self.new)

    it_parses "module Foo(*T); end", ModuleDef.new("Foo".path, type_vars: ["T"], splat_index: 0)
    it_parses "class Foo(*T); end", ClassDef.new("Foo".path, type_vars: ["T"], splat_index: 0)
    it_parses "class Foo(T, *U); end", ClassDef.new("Foo".path, type_vars: ["T", "U"], splat_index: 1)
    assert_syntax_error "class Foo(*T, *U); end", "splat type parameter already specified"

    it_parses "x : Foo(A, *B, C)", TypeDeclaration.new("x".var, Generic.new("Foo".path, ["A".path, "B".path.splat, "C".path] of ASTNode))
    it_parses "x : *T -> R", TypeDeclaration.new("x".var, ProcNotation.new(["T".path.splat] of ASTNode, "R".path))
    it_parses "def foo(x : *T -> R); end", Def.new("foo", args: [Arg.new("x", restriction: ProcNotation.new(["T".path.splat] of ASTNode, "R".path))])

    it_parses "foo result : Int32; result", Expressions.new([
      Call.new("foo", TypeDeclaration.new("result".var, "Int32".path)),
      Call.new("result"),
    ] of ASTNode)

    it_parses "foo(x: result : Int32); result", Expressions.new([
      Call.new("foo", named_args: [NamedArgument.new("x", TypeDeclaration.new("result".var, "Int32".path))]),
      Call.new("result"),
    ] of ASTNode)

    it_parses "foo(
        begin
          result : Int32 = 1
          result
        end
      )", Call.new("foo", Expressions.new([
      TypeDeclaration.new("result".var, "Int32".path, 1.int32),
      "result".var,
    ] of ASTNode))

    it_parses "foo(x:
        begin
          result : Int32 = 1
          result
        end
      )", Call.new("foo", named_args: [NamedArgument.new("x", Expressions.new([
      TypeDeclaration.new("result".var, "Int32".path, 1.int32),
      "result".var,
    ] of ASTNode))])

    it_parses "struct Foo; end", ClassDef.new("Foo".path, struct: true)

    it_parses "Foo()", Generic.new("Foo".path, [] of ASTNode)
    it_parses "Foo(T)", Generic.new("Foo".path, ["T".path] of ASTNode)
    it_parses "Foo(T | U)", Generic.new("Foo".path, [Crystal::Union.new(["T".path, "U".path] of ASTNode)] of ASTNode)
    it_parses "Foo(Bar(T | U))", Generic.new("Foo".path, [Generic.new("Bar".path, [Crystal::Union.new(["T".path, "U".path] of ASTNode)] of ASTNode)] of ASTNode)
    it_parses "Foo(Bar())", Generic.new("Foo".path, [Generic.new("Bar".path, [] of ASTNode)] of ASTNode)
    it_parses "Foo(T?)", Generic.new("Foo".path, [Crystal::Union.new(["T".path, Path.global("Nil")] of ASTNode)] of ASTNode)
    it_parses "Foo(1)", Generic.new("Foo".path, [1.int32] of ASTNode)
    it_parses "Foo(T, 1)", Generic.new("Foo".path, ["T".path, 1.int32] of ASTNode)
    it_parses "Foo(T, U, 1)", Generic.new("Foo".path, ["T".path, "U".path, 1.int32] of ASTNode)
    it_parses "Foo(T, 1, U)", Generic.new("Foo".path, ["T".path, 1.int32, "U".path] of ASTNode)
    it_parses "Foo(typeof(1))", Generic.new("Foo".path, [TypeOf.new([1.int32] of ASTNode)] of ASTNode)
    it_parses "Foo(typeof(1), typeof(2))", Generic.new("Foo".path, [TypeOf.new([1.int32] of ASTNode), TypeOf.new([2.int32] of ASTNode)] of ASTNode)
    it_parses "Foo({X, Y})", Generic.new("Foo".path, [Generic.new(Path.global("Tuple"), ["X".path, "Y".path] of ASTNode)] of ASTNode)
    it_parses "Foo({X, Y,})", Generic.new("Foo".path, [Generic.new(Path.global("Tuple"), ["X".path, "Y".path] of ASTNode)] of ASTNode)
    it_parses "Foo({*X, *{Y}})", Generic.new("Foo".path, [Generic.new(Path.global("Tuple"), ["X".path.splat, Generic.new(Path.global("Tuple"), ["Y".path] of ASTNode).splat] of ASTNode)] of ASTNode)
    it_parses "Foo({->})", Generic.new("Foo".path, [Generic.new(Path.global("Tuple"), [ProcNotation.new] of ASTNode)] of ASTNode)
    it_parses "Foo({String, ->})", Generic.new("Foo".path, [Generic.new(Path.global("Tuple"), ["String".path, ProcNotation.new] of ASTNode)] of ASTNode)
    it_parses "Foo({String, ->, ->})", Generic.new("Foo".path, [Generic.new(Path.global("Tuple"), ["String".path, ProcNotation.new, ProcNotation.new] of ASTNode)] of ASTNode)
    it_parses "[] of {String, ->}", ArrayLiteral.new([] of ASTNode, Generic.new(Path.global("Tuple"), ["String".path, ProcNotation.new] of ASTNode))
    it_parses "x([] of Foo, Bar.new)", Call.new("x", ArrayLiteral.new([] of ASTNode, "Foo".path), Call.new("Bar".path, "new"))

    context "calls with blocks within index operator (#12818)" do
      it_parses "foo[bar { 1 }]", Call.new("foo".call, "[]", Call.new("bar", block: Block.new(body: 1.int32)))
      it_parses "foo.[bar { 1 }]", Call.new("foo".call, "[]", Call.new("bar", block: Block.new(body: 1.int32)))
      it_parses "foo.[](bar { 1 })", Call.new("foo".call, "[]", Call.new("bar", block: Block.new(body: 1.int32)))
      it_parses "foo[bar do; 1; end]", Call.new("foo".call, "[]", Call.new("bar", block: Block.new(body: 1.int32)))
      it_parses "foo.[bar do; 1; end]", Call.new("foo".call, "[]", Call.new("bar", block: Block.new(body: 1.int32)))
      it_parses "foo.[](bar do; 1; end)", Call.new("foo".call, "[]", Call.new("bar", block: Block.new(body: 1.int32)))
    end

    it_parses "Foo(x: U)", Generic.new("Foo".path, [] of ASTNode, named_args: [NamedArgument.new("x", "U".path)])
    it_parses "Foo(x: U, y: V)", Generic.new("Foo".path, [] of ASTNode, named_args: [NamedArgument.new("x", "U".path), NamedArgument.new("y", "V".path)])
    it_parses "Foo(X: U, Y: V)", Generic.new("Foo".path, [] of ASTNode, named_args: [NamedArgument.new("X", "U".path), NamedArgument.new("Y", "V".path)])
    assert_syntax_error "Foo(T, x: U)"
    assert_syntax_error "Foo(x: T y: U)"
    assert_syntax_error "Foo(\"\": T)", "named argument cannot have an empty name"

    it_parses %(Foo("foo bar": U)), Generic.new("Foo".path, [] of ASTNode, named_args: [NamedArgument.new("foo bar", "U".path)])
    it_parses %(Foo("foo": U, "bar": V)), Generic.new("Foo".path, [] of ASTNode, named_args: [NamedArgument.new("foo", "U".path), NamedArgument.new("bar", "V".path)])

    it_parses "Foo({x: X})", Generic.new("Foo".path, [Generic.new(Path.global("NamedTuple"), [] of ASTNode, named_args: [NamedArgument.new("x", "X".path)])] of ASTNode)
    it_parses "Foo({x: X, y: Y})", Generic.new("Foo".path, [Generic.new(Path.global("NamedTuple"), [] of ASTNode, named_args: [NamedArgument.new("x", "X".path), NamedArgument.new("y", "Y".path)])] of ASTNode)
    it_parses "Foo({X: X, Y: Y})", Generic.new("Foo".path, [Generic.new(Path.global("NamedTuple"), [] of ASTNode, named_args: [NamedArgument.new("X", "X".path), NamedArgument.new("Y", "Y".path)])] of ASTNode)
    it_parses "Foo(T, {x: X})", Generic.new("Foo".path, ["T".path, Generic.new(Path.global("NamedTuple"), [] of ASTNode, named_args: [NamedArgument.new("x", "X".path)])] of ASTNode)
    it_parses "Foo({x: X, typeof: Y})", Generic.new("Foo".path, [Generic.new(Path.global("NamedTuple"), [] of ASTNode, named_args: [NamedArgument.new("x", "X".path), NamedArgument.new("typeof", "Y".path)])] of ASTNode)
    assert_syntax_error "Foo({x: X, x: Y})", "duplicated key: x"

    it_parses %(Foo({"foo bar": X})), Generic.new("Foo".path, [Generic.new(Path.global("NamedTuple"), [] of ASTNode, named_args: [NamedArgument.new("foo bar", "X".path)])] of ASTNode)
    it_parses %(Foo({"foo": X, "bar": Y})), Generic.new("Foo".path, [Generic.new(Path.global("NamedTuple"), [] of ASTNode, named_args: [NamedArgument.new("foo", "X".path), NamedArgument.new("bar", "Y".path)])] of ASTNode)

    it_parses %(Foo{"x" => "y"}), HashLiteral.new([HashLiteral::Entry.new("x".string, "y".string)], name: "Foo".path)
    it_parses %(::Foo{"x" => "y"}), HashLiteral.new([HashLiteral::Entry.new("x".string, "y".string)], name: Path.global("Foo"))

    it_parses "Foo(*T)", Generic.new("Foo".path, ["T".path.splat] of ASTNode)

    it_parses "Foo(X, sizeof(Int32))", Generic.new("Foo".path, ["X".path, SizeOf.new("Int32".path)] of ASTNode)
    it_parses "Foo(X, instance_sizeof(Int32))", Generic.new("Foo".path, ["X".path, InstanceSizeOf.new("Int32".path)] of ASTNode)
    it_parses "Foo(X, alignof(Int32))", Generic.new("Foo".path, ["X".path, AlignOf.new("Int32".path)] of ASTNode)
    it_parses "Foo(X, instance_alignof(Int32))", Generic.new("Foo".path, ["X".path, InstanceAlignOf.new("Int32".path)] of ASTNode)
    it_parses "Foo(X, offsetof(Foo, @a))", Generic.new("Foo".path, ["X".path, OffsetOf.new("Foo".path, "@a".instance_var)] of ASTNode)

    it_parses "Foo(\n)", Generic.new("Foo".path, [] of ASTNode)
    it_parses "Foo(\nT\n)", Generic.new("Foo".path, ["T".path] of ASTNode)
    it_parses "Foo(\nT,\nU,\n)", Generic.new("Foo".path, ["T".path, "U".path] of ASTNode)
    it_parses "Foo(\nx:\nT,\ny:\nU,\n)", Generic.new("Foo".path, [] of ASTNode, named_args: [NamedArgument.new("x", "T".path), NamedArgument.new("y", "U".path)])

    it_parses "module Foo; end", ModuleDef.new("Foo".path)
    it_parses "module Foo\ndef foo; end; end", ModuleDef.new("Foo".path, [Def.new("foo")] of ASTNode)
    it_parses "module Foo(T); end", ModuleDef.new("Foo".path, type_vars: ["T"])

    it_parses "while true; end;", While.new(true.bool)
    it_parses "while true; 1; end;", While.new(true.bool, 1.int32)

    it_parses "until true; end;", Until.new(true.bool)
    it_parses "until true; 1; end;", Until.new(true.bool, 1.int32)

    it_parses "foo do; 1; end", Call.new("foo", block: Block.new(body: 1.int32))
    it_parses "foo do |a|; 1; end", Call.new("foo", block: Block.new(["a".var], 1.int32))

    it_parses "foo { 1 }", Call.new("foo", block: Block.new(body: 1.int32))
    it_parses "foo { |a| 1 }", Call.new("foo", block: Block.new(["a".var], 1.int32))
    it_parses "foo { |a, b| 1 }", Call.new("foo", block: Block.new(["a".var, "b".var], 1.int32))
    it_parses "foo { |a, b, | 1 }", Call.new("foo", block: Block.new(["a".var, "b".var], 1.int32))
    it_parses "1.foo do; 1; end", Call.new(1.int32, "foo", block: Block.new(body: 1.int32))
    it_parses "a b() {}", Call.new("a", Call.new("b", block: Block.new))

    assert_syntax_error "foo(&block) {}"

    it_parses "foo { |a, (b, c), (d, e)| a; b; c; d; e }", Call.new("foo",
      block: Block.new(
        ["a".var, "".var, "".var],
        Expressions.new([
          "a".var,
          "b".var,
          "c".var,
          "d".var,
          "e".var,
        ] of ASTNode),
        unpacks: {
          1 => Expressions.new(["b".var, "c".var] of ASTNode),
          2 => Expressions.new(["d".var, "e".var] of ASTNode),
        },
      ),
    )

    it_parses "foo { |(_, c)| c }", Call.new("foo",
      block: Block.new(["".var],
        "c".var,
        unpacks: {0 => Expressions.new([Underscore.new, "c".var] of ASTNode)},
      )
    )

    it_parses "foo { |(_, c, )| c }", Call.new("foo",
      block: Block.new(["".var],
        "c".var,
        unpacks: {0 => Expressions.new([Underscore.new, "c".var] of ASTNode)},
      )
    )

    it_parses "foo { |(a, (b, (c, d)))| }", Call.new("foo",
      block: Block.new(
        ["".var],
        Nop.new,
        unpacks: {
          0 => Expressions.new([
            "a".var,
            Expressions.new([
              "b".var,
              Expressions.new([
                "c".var,
                "d".var,
              ] of ASTNode),
            ]),
          ]),
        },
      ),
    )

    it_parses "foo { |(a, *b, c)| }", Call.new("foo",
      block: Block.new(
        ["".var],
        Nop.new,
        unpacks: {
          0 => Expressions.new([
            "a".var,
            Splat.new("b".var),
            "c".var,
          ]),
        },
      ),
    )

    assert_syntax_error "foo { |a b| }", "expecting ',' or '|', not b"
    assert_syntax_error "foo { |(a b)| }", "expecting ',' or ')', not b"

    it_parses "1 ? 2 : 3", If.new(1.int32, 2.int32, 3.int32)
    it_parses "1 ? a : b", If.new(1.int32, "a".call, "b".call)
    it_parses "1 ? a : b ? c : 3", If.new(1.int32, "a".call, If.new("b".call, "c".call, 3.int32))
    it_parses "a ? 1 : b ? 2 : c ? 3 : 0", If.new("a".call, 1.int32, If.new("b".call, 2.int32, If.new("c".call, 3.int32, 0.int32)))
    it_parses "a ? 1
              : b", If.new("a".call, 1.int32, "b".call)
    it_parses "a ? 1 :
              b ? 2 :
              c ? 3
              : 0", If.new("a".call, 1.int32, If.new("b".call, 2.int32, If.new("c".call, 3.int32, 0.int32)))
    it_parses "a ? 1
              : b ? 2
              : c ? 3
              : 0", If.new("a".call, 1.int32, If.new("b".call, 2.int32, If.new("c".call, 3.int32, 0.int32)))
    it_parses "a ?
              b ? b1 : b2
              : c ? 3
              : 0", If.new("a".call, If.new("b".call, "b1".call, "b2".call), If.new("c".call, 3.int32, 0.int32))

    it_parses "1 if 3", If.new(3.int32, 1.int32)
    it_parses "1 unless 3", Unless.new(3.int32, 1.int32)
    it_parses "r = 1; r.x += 2", [Assign.new("r".var, 1.int32), OpAssign.new(Call.new("r".var, "x"), "+", 2.int32)] of ASTNode

    it_parses "foo if 3", If.new(3.int32, "foo".call)
    it_parses "foo unless 3", Unless.new(3.int32, "foo".call)

    it_parses "a = 1; a += 10 if a += 20", [Assign.new("a".var, 1.int32), If.new(OpAssign.new("a".var, "+", 20.int32), OpAssign.new("a".var, "+", 10.int32))]
    it_parses "puts a if true", If.new(true.bool, Call.new("puts", "a".call))
    it_parses "puts ::foo", Call.new("puts", Call.new("foo", global: true))

    it_parses "puts __FILE__", Call.new("puts", "/foo/bar/baz.cr".string)
    it_parses "puts __DIR__", Call.new("puts", "/foo/bar".string)
    it_parses "puts __LINE__", Call.new("puts", 1.int32)
    it_parses "puts _", Call.new("puts", Underscore.new)

    it_parses "x = 2; foo do bar x end", [Assign.new("x".var, 2.int32), Call.new("foo", block: Block.new(body: Call.new("bar", "x".var)))] of ASTNode

    { {"break", Break}, {"return", Return}, {"next", Next} }.each do |(keyword, klass)|
      it_parses "#{keyword}", klass.new
      it_parses "#{keyword};", klass.new
      it_parses "#{keyword} 1", klass.new(1.int32)
      it_parses "#{keyword} 1, 2", klass.new(TupleLiteral.new([1.int32, 2.int32] of ASTNode))
      it_parses "#{keyword} {1, 2}", klass.new(TupleLiteral.new([1.int32, 2.int32] of ASTNode))
      it_parses "#{keyword} {1 => 2}", klass.new(HashLiteral.new([HashLiteral::Entry.new(1.int32, 2.int32)]))
      it_parses "#{keyword} 1 if true", If.new(true.bool, klass.new(1.int32))
      it_parses "#{keyword} if true", If.new(true.bool, klass.new)

      it_parses "#{keyword} *1", klass.new(TupleLiteral.new([1.int32.splat] of ASTNode))
      it_parses "#{keyword} *1, 2", klass.new(TupleLiteral.new([1.int32.splat, 2.int32]))
      it_parses "#{keyword} 1, *2", klass.new(TupleLiteral.new([1.int32, 2.int32.splat]))
      it_parses "#{keyword} *{1, 2}", klass.new(TupleLiteral.new([TupleLiteral.new([1.int32, 2.int32] of ASTNode).splat] of ASTNode))

      assert_syntax_error "a = #{keyword}", "void value expression"
      assert_syntax_error "a = 1; a += #{keyword}", "void value expression"
      assert_syntax_error "yield #{keyword}", "void value expression"
      assert_syntax_error "foo(#{keyword})", "void value expression"
      assert_syntax_error "foo[#{keyword}]", "void value expression"
      assert_syntax_error "foo[1] = #{keyword}", "void value expression"
      assert_syntax_error "if #{keyword}; end", "void value expression"
      assert_syntax_error "unless #{keyword}; end", "void value expression"
      assert_syntax_error "while #{keyword}; end", "void value expression"
      assert_syntax_error "until #{keyword}; end", "void value expression"
      assert_syntax_error "1 if #{keyword}", "void value expression"
      assert_syntax_error "1 unless #{keyword}", "void value expression"
      assert_syntax_error "#{keyword}.foo", "void value expression"
      assert_syntax_error "#{keyword}.as(Int32)", "void value expression"
      assert_syntax_error "#{keyword}[]", "void value expression"
      assert_syntax_error "#{keyword}[0]", "void value expression"
      assert_syntax_error "#{keyword}[0]= 1", "void value expression"
      assert_syntax_error "#{keyword} .. 1", "void value expression"
      assert_syntax_error "#{keyword} ... 1", "void value expression"
      assert_syntax_error "1 .. #{keyword}", "void value expression"
      assert_syntax_error "1 ... #{keyword}", "void value expression"
      assert_syntax_error "#{keyword} ? 1 : 2", "void value expression"
      assert_syntax_error "+#{keyword}", "void value expression"
      assert_syntax_error "#{keyword} << 1", "void value expression"
      assert_syntax_error "#{keyword} < 1", "void value expression"
      assert_syntax_error "#{keyword} <= 1", "void value expression"
      assert_syntax_error "#{keyword} == 1", "void value expression"
      assert_syntax_error "#{keyword} >> 1", "void value expression"
      assert_syntax_error "#{keyword} > 1", "void value expression"
      assert_syntax_error "#{keyword} >= 1", "void value expression"
      assert_syntax_error "#{keyword} + 1", "void value expression"
      assert_syntax_error "#{keyword} - 1", "void value expression"
      assert_syntax_error "#{keyword} * 1", "void value expression"
      assert_syntax_error "#{keyword} / 1", "void value expression"
      assert_syntax_error "#{keyword} // 1", "void value expression"
      assert_syntax_error "#{keyword} % 1", "void value expression"
      assert_syntax_error "#{keyword} | 1", "void value expression"
      assert_syntax_error "#{keyword} & 1", "void value expression"
      assert_syntax_error "#{keyword} ^ 1", "void value expression"
      assert_syntax_error "#{keyword} ** 1", "void value expression"
      assert_syntax_error "#{keyword} === 1", "void value expression"
      assert_syntax_error "#{keyword} &+ 1", "void value expression"
      assert_syntax_error "#{keyword} &- 1", "void value expression"
      assert_syntax_error "#{keyword} &* 1", "void value expression"
      assert_syntax_error "#{keyword} &** 1", "void value expression"
      assert_syntax_error "case #{keyword}; when 1; end; end", "void value expression"
      assert_syntax_error "case 1; when #{keyword}; end; end", "void value expression"
    end

    assert_syntax_error "break when true"

    it_parses "yield", Yield.new
    it_parses "yield;", Yield.new
    it_parses "yield 1", Yield.new([1.int32] of ASTNode)
    it_parses "yield 1 if true", If.new(true.bool, Yield.new([1.int32] of ASTNode))
    it_parses "yield if true", If.new(true.bool, Yield.new)

    it_parses "Int", "Int".path

    it_parses "Int[]", Call.new("Int".path, "[]")
    it_parses "def []; end", Def.new("[]")
    it_parses "def []?; end", Def.new("[]?")
    it_parses "def []=(value); end", Def.new("[]=", ["value".arg])
    it_parses "def self.[]; end", Def.new("[]", receiver: "self".var)
    it_parses "def self.[]?; end", Def.new("[]?", receiver: "self".var)

    it_parses "Int[8]", Call.new("Int".path, "[]", 8.int32)
    it_parses "Int[8, 4]", Call.new("Int".path, "[]", 8.int32, 4.int32)
    it_parses "Int[8, 4,]", Call.new("Int".path, "[]", 8.int32, 4.int32)
    it_parses "Int[8]?", Call.new("Int".path, "[]?", 8.int32)
    it_parses "x[0] ? 1 : 0", If.new(Call.new("x".call, "[]", 0.int32), 1.int32, 0.int32)

    it_parses "def [](x); end", Def.new("[]", ["x".arg])

    it_parses "foo[0] = 1", Call.new("foo".call, "[]=", 0.int32, 1.int32)
    it_parses "foo[0] = 1 if 2", If.new(2.int32, Call.new("foo".call, "[]=", 0.int32, 1.int32))

    it_parses "begin; 1; end;", Expressions.new([1.int32] of ASTNode)
    it_parses "begin; 1; 2; 3; end;", Expressions.new([1.int32, 2.int32, 3.int32] of ASTNode)

    it_parses "self", "self".var

    it_parses "@foo", "@foo".instance_var
    it_parses "@foo = 1", Assign.new("@foo".instance_var, 1.int32)
    it_parses "-@foo", Call.new("@foo".instance_var, "-")

    it_parses "var.@foo", ReadInstanceVar.new("var".call, "@foo")
    it_parses "var.@foo.@bar", ReadInstanceVar.new(ReadInstanceVar.new("var".call, "@foo"), "@bar")

    it_parses "@@foo", "@@foo".class_var
    it_parses "@@foo = 1", Assign.new("@@foo".class_var, 1.int32)
    it_parses "-@@foo", Call.new("@@foo".class_var, "-")

    it_parses "call @foo.bar", Call.new("call", Call.new("@foo".instance_var, "bar"))
    it_parses "call \"foo\"", Call.new("call", "foo".string)

    it_parses "def foo; end; if false; 1; else; 2; end", [Def.new("foo", [] of Arg), If.new(false.bool, 1.int32, 2.int32)]

    it_parses "A.new(\"x\", B.new(\"y\"))", Call.new("A".path, "new", "x".string, Call.new("B".path, "new", "y".string))

    it_parses "foo [1]", Call.new("foo", ([1.int32] of ASTNode).array)
    it_parses "foo.bar [1]", Call.new("foo".call, "bar", ([1.int32] of ASTNode).array)

    it_parses "class Foo; end\nwhile true; end", [ClassDef.new("Foo".path), While.new(true.bool)]
    it_parses "while true; end\nif true; end", [While.new(true.bool), If.new(true.bool)]
    it_parses "(1)\nif true; end", [Expressions.new([1.int32] of ASTNode), If.new(true.bool)]
    it_parses "begin\n1\nend\nif true; end", [Expressions.new([1.int32] of ASTNode), If.new(true.bool)]

    it_parses "Foo::Bar", ["Foo", "Bar"].path

    it_parses "lib LibC\nend", LibDef.new("LibC".path)
    it_parses "lib LibC\nfun getchar\nend", LibDef.new("LibC".path, [FunDef.new("getchar")] of ASTNode)
    it_parses "lib LibC\nfun getchar(...)\nend", LibDef.new("LibC".path, [FunDef.new("getchar", varargs: true)] of ASTNode)
    it_parses "lib LibC\nfun getchar : Int\nend", LibDef.new("LibC".path, [FunDef.new("getchar", return_type: "Int".path)] of ASTNode)
    it_parses "lib LibC\nfun getchar : (->)?\nend", LibDef.new("LibC".path, [FunDef.new("getchar", return_type: Crystal::Union.new([ProcNotation.new, "Nil".path(true)] of ASTNode))] of ASTNode)
    it_parses "lib LibC\nfun getchar(Int, Float)\nend", LibDef.new("LibC".path, [FunDef.new("getchar", [Arg.new("", restriction: "Int".path), Arg.new("", restriction: "Float".path)])] of ASTNode)
    it_parses "lib LibC\nfun getchar(a : Int, b : Float)\nend", LibDef.new("LibC".path, [FunDef.new("getchar", [Arg.new("a", restriction: "Int".path), Arg.new("b", restriction: "Float".path)])] of ASTNode)
    it_parses "lib LibC\nfun getchar(a : Int)\nend", LibDef.new("LibC".path, [FunDef.new("getchar", [Arg.new("a", restriction: "Int".path)])] of ASTNode)
    it_parses "lib LibC\nfun getchar(a : Int, b : Float) : Int\nend", LibDef.new("LibC".path, [FunDef.new("getchar", [Arg.new("a", restriction: "Int".path), Arg.new("b", restriction: "Float".path)], "Int".path)] of ASTNode)
    it_parses "lib LibC; fun getchar(a : Int, b : Float) : Int; end", LibDef.new("LibC".path, [FunDef.new("getchar", [Arg.new("a", restriction: "Int".path), Arg.new("b", restriction: "Float".path)], "Int".path)] of ASTNode)
    it_parses "lib LibC; fun foo(a : Int*); end", LibDef.new("LibC".path, [FunDef.new("foo", [Arg.new("a", restriction: "Int".path.pointer_of)])] of ASTNode)
    it_parses "lib LibC; fun foo(a : Int**); end", LibDef.new("LibC".path, [FunDef.new("foo", [Arg.new("a", restriction: "Int".path.pointer_of.pointer_of)])] of ASTNode)
    it_parses "lib LibC; fun foo : Int*; end", LibDef.new("LibC".path, [FunDef.new("foo", return_type: "Int".path.pointer_of)] of ASTNode)
    it_parses "lib LibC; fun foo : Int**; end", LibDef.new("LibC".path, [FunDef.new("foo", return_type: "Int".path.pointer_of.pointer_of)] of ASTNode)
    it_parses "lib LibC; fun foo(a : ::B, ::C -> ::D); end", LibDef.new("LibC".path, [FunDef.new("foo", [Arg.new("a", restriction: ProcNotation.new([Path.global("B"), Path.global("C")] of ASTNode, Path.global("D")))])] of ASTNode)
    it_parses "lib LibC; type A = B; end", LibDef.new("LibC".path, [TypeDef.new("A", "B".path)] of ASTNode)
    it_parses "lib LibC; type A = B*; end", LibDef.new("LibC".path, [TypeDef.new("A", "B".path.pointer_of)] of ASTNode)
    it_parses "lib LibC; type A = B**; end", LibDef.new("LibC".path, [TypeDef.new("A", "B".path.pointer_of.pointer_of)] of ASTNode)
    it_parses "lib LibC; type A = B.class; end", LibDef.new("LibC".path, [TypeDef.new("A", Metaclass.new("B".path))] of ASTNode)
    it_parses "lib LibC; struct Foo; end end", LibDef.new("LibC".path, [CStructOrUnionDef.new("Foo")] of ASTNode)
    it_parses "lib LibC; struct Foo; x : Int; y : Float; end end", LibDef.new("LibC".path, [CStructOrUnionDef.new("Foo", [TypeDeclaration.new("x".var, "Int".path), TypeDeclaration.new("y".var, "Float".path)] of ASTNode)] of ASTNode)
    it_parses "lib LibC; struct Foo; x : Int*; end end", LibDef.new("LibC".path, [CStructOrUnionDef.new("Foo", Expressions.from(TypeDeclaration.new("x".var, "Int".path.pointer_of)))] of ASTNode)
    it_parses "lib LibC; struct Foo; x : Int**; end end", LibDef.new("LibC".path, [CStructOrUnionDef.new("Foo", Expressions.from(TypeDeclaration.new("x".var, "Int".path.pointer_of.pointer_of)))] of ASTNode)
    it_parses "lib LibC; struct Foo; x, y, z : Int; end end", LibDef.new("LibC".path, [CStructOrUnionDef.new("Foo", [TypeDeclaration.new("x".var, "Int".path), TypeDeclaration.new("y".var, "Int".path), TypeDeclaration.new("z".var, "Int".path)] of ASTNode)] of ASTNode)
    it_parses "lib LibC; union Foo; end end", LibDef.new("LibC".path, [CStructOrUnionDef.new("Foo", union: true)] of ASTNode)
    it_parses "lib LibC; enum Foo; A\nB; C\nD = 1; end end", LibDef.new("LibC".path, [EnumDef.new("Foo".path, [Arg.new("A"), Arg.new("B"), Arg.new("C"), Arg.new("D", 1.int32)] of ASTNode)] of ASTNode)
    it_parses "lib LibC; enum Foo; A = 1; B; end end", LibDef.new("LibC".path, [EnumDef.new("Foo".path, [Arg.new("A", 1.int32), Arg.new("B")] of ASTNode)] of ASTNode)
    it_parses "lib LibC; Foo = 1; end", LibDef.new("LibC".path, [Assign.new("Foo".path, 1.int32)] of ASTNode)
    it_parses "lib LibC\nfun getch = GetChar\nend", LibDef.new("LibC".path, [FunDef.new("getch", real_name: "GetChar")] of ASTNode)
    it_parses %(lib LibC\nfun getch = "get.char"\nend), LibDef.new("LibC".path, [FunDef.new("getch", real_name: "get.char")] of ASTNode)
    it_parses %(lib LibC\nfun getch = "get.char" : Int32\nend), LibDef.new("LibC".path, [FunDef.new("getch", return_type: "Int32".path, real_name: "get.char")] of ASTNode)
    it_parses %(lib LibC\nfun getch = "get.char"(x : Int32)\nend), LibDef.new("LibC".path, [FunDef.new("getch", [Arg.new("x", restriction: "Int32".path)], real_name: "get.char")] of ASTNode)
    it_parses "lib LibC\n$errno : Int32\n$errno2 : Int32\nend", LibDef.new("LibC".path, [ExternalVar.new("errno", "Int32".path), ExternalVar.new("errno2", "Int32".path)] of ASTNode)
    it_parses "lib LibC\n$errno : B, C -> D\nend", LibDef.new("LibC".path, [ExternalVar.new("errno", ProcNotation.new(["B".path, "C".path] of ASTNode, "D".path))] of ASTNode)
    it_parses "lib LibC\n$errno = Foo : Int32\nend", LibDef.new("LibC".path, [ExternalVar.new("errno", "Int32".path, "Foo")] of ASTNode)
    it_parses "lib LibC\nalias Foo = Bar\nend", LibDef.new("LibC".path, [Alias.new("Foo".path, "Bar".path)] of ASTNode)
    it_parses "lib LibC; struct Foo; include Bar; end; end", LibDef.new("LibC".path, [CStructOrUnionDef.new("Foo", Include.new("Bar".path))] of ASTNode)

    it_parses "lib LibC\nfun SomeFun\nend", LibDef.new("LibC".path, [FunDef.new("SomeFun")] of ASTNode)

    it_parses "lib Foo::Bar\nend", LibDef.new(Path.new("Foo", "Bar"))

    it_parses "fun foo(x : Int32) : Int64\nx\nend", FunDef.new("foo", [Arg.new("x", restriction: "Int32".path)], "Int64".path, body: "x".var)
    assert_syntax_error "fun foo(Int32); end", "top-level fun parameter must have a name"
    assert_syntax_error "fun Foo : Int64\nend"

    it_parses "lib LibC; {{ 1 }}; end", LibDef.new("LibC".path, body: [MacroExpression.new(1.int32)] of ASTNode)
    it_parses "lib LibC; {% if 1 %}2{% end %}; end", LibDef.new("LibC".path, body: [MacroIf.new(1.int32, MacroLiteral.new("2"))] of ASTNode)

    it_parses "lib LibC; struct Foo; {{ 1 }}; end; end", LibDef.new("LibC".path, body: CStructOrUnionDef.new("Foo", Expressions.from([MacroExpression.new(1.int32)] of ASTNode)))
    it_parses "lib LibC; struct Foo; {% if 1 %}2{% end %}; end; end", LibDef.new("LibC".path, body: CStructOrUnionDef.new("Foo", Expressions.from([MacroIf.new(1.int32, MacroLiteral.new("2"))] of ASTNode)))

    it_parses "1 .. 2", RangeLiteral.new(1.int32, 2.int32, false)
    it_parses "1 ... 2", RangeLiteral.new(1.int32, 2.int32, true)
    it_parses "(1 .. )", Expressions.new([RangeLiteral.new(1.int32, Nop.new, false)] of ASTNode)
    it_parses "(1 ... )", Expressions.new([RangeLiteral.new(1.int32, Nop.new, true)] of ASTNode)
    it_parses "foo(1.., 2)", Call.new("foo", [RangeLiteral.new(1.int32, Nop.new, false), 2.int32] of ASTNode)
    it_parses "1..;", RangeLiteral.new(1.int32, Nop.new, false)
    it_parses "1..\n2..", Expressions.new([RangeLiteral.new(1.int32, Nop.new, false), RangeLiteral.new(2.int32, Nop.new, false)] of ASTNode)
    it_parses "{1.. => 2};", HashLiteral.new([HashLiteral::Entry.new(RangeLiteral.new(1.int32, Nop.new, false), 2.int32)])
    it_parses "..2", RangeLiteral.new(Nop.new, 2.int32, false)
    it_parses "...2", RangeLiteral.new(Nop.new, 2.int32, true)
    it_parses "foo..2", RangeLiteral.new("foo".call, 2.int32, false)
    it_parses "foo ..2", RangeLiteral.new("foo".call, 2.int32, false)
    it_parses "foo(..2)", Call.new("foo", RangeLiteral.new(Nop.new, 2.int32, false))
    it_parses "x[..2]", Call.new("x".call, "[]", RangeLiteral.new(Nop.new, 2.int32, false))
    it_parses "x[1, ..2]", Call.new("x".call, "[]", [1.int32, RangeLiteral.new(Nop.new, 2.int32, false)] of ASTNode)
    it_parses "{..2}", TupleLiteral.new([RangeLiteral.new(Nop.new, 2.int32, false)] of ASTNode)
    it_parses "[..2]", ArrayLiteral.new([RangeLiteral.new(Nop.new, 2.int32, false)] of ASTNode)

    it_parses "A = 1", Assign.new("A".path, 1.int32)

    it_parses "puts %w(one two)", Call.new("puts", (["one".string, "two".string] of ASTNode).array_of(Path.global("String")))
    it_parses "puts %w{one two}", Call.new("puts", (["one".string, "two".string] of ASTNode).array_of(Path.global("String")))
    it_parses "puts %i(one two)", Call.new("puts", (["one".symbol, "two".symbol] of ASTNode).array_of(Path.global("Symbol")))
    it_parses "puts {{1}}", Call.new("puts", MacroExpression.new(1.int32))
    it_parses "puts {{\n1\n}}", Call.new("puts", MacroExpression.new(1.int32))
    it_parses "puts {{*1}}", Call.new("puts", MacroExpression.new(1.int32.splat))
    it_parses "puts {{**1}}", Call.new("puts", MacroExpression.new(DoubleSplat.new(1.int32)))
    it_parses "{{a = 1 if 2}}", MacroExpression.new(If.new(2.int32, Assign.new("a".var, 1.int32)))
    it_parses "{% a = 1 %}", MacroExpression.new(Assign.new("a".var, 1.int32), output: false)
    it_parses "{%\na = 1\n%}", MacroExpression.new(Assign.new("a".var, 1.int32), output: false)
    it_parses "{% a = 1 if 2 %}", MacroExpression.new(If.new(2.int32, Assign.new("a".var, 1.int32)), output: false)
    it_parses "{% if 1; 2; end %}", MacroExpression.new(If.new(1.int32, 2.int32), output: false)
    it_parses "{%\nif 1; 2; end\n%}", MacroExpression.new(If.new(1.int32, 2.int32), output: false)
    it_parses "{% if 1\n  x\nend %}", MacroExpression.new(If.new(1.int32, "x".var), output: false)
    it_parses "{% x if 1 %}", MacroExpression.new(If.new(1.int32, "x".var), output: false)
    it_parses "{% unless 1; 2; end %}", MacroExpression.new(Unless.new(1.int32, 2.int32, Nop.new), output: false)
    it_parses "{% unless 1; 2; else 3; end %}", MacroExpression.new(Unless.new(1.int32, 2.int32, 3.int32), output: false)
    it_parses "{% unless 1\n  x\nend %}", MacroExpression.new(Unless.new(1.int32, "x".var), output: false)
    it_parses "{% x unless 1 %}", MacroExpression.new(Unless.new(1.int32, "x".var), output: false)
    it_parses "{%\n1\n2\n3\n%}", MacroExpression.new(Expressions.new([1.int32, 2.int32, 3.int32] of ASTNode), output: false)

    assert_syntax_error "{% unless 1; 2; elsif 3; 4; end %}"
    assert_syntax_error "{% unless 1 %} 2 {% elsif 3 %} 3 {% end %}"

    it_parses "{{ 1 // 2 }}", MacroExpression.new(Expressions.from([Call.new(1.int32, "//", 2.int32)] of ASTNode))
    it_parses "{{ //.options }}", MacroExpression.new(Expressions.from([Call.new(RegexLiteral.new(StringLiteral.new("")), "options")] of ASTNode))

    it_parses "[] of Int", ([] of ASTNode).array_of("Int".path)
    it_parses "[1, 2] of Int", ([1.int32, 2.int32] of ASTNode).array_of("Int".path)

    it_parses "::A::B", Path.global(["A", "B"])

    assert_syntax_error "$foo", "$global_variables are not supported, use @@class_variables instead"

    it_parses "macro foo;end", Macro.new("foo", [] of Arg, Expressions.new)
    it_parses "macro [];end", Macro.new("[]", [] of Arg, Expressions.new)
    it_parses %(macro foo; 1 + 2; end), Macro.new("foo", [] of Arg, Expressions.from([" 1 + 2; ".macro_literal] of ASTNode))
    it_parses %(macro foo(x); 1 + 2; end), Macro.new("foo", ([Arg.new("x")]), Expressions.from([" 1 + 2; ".macro_literal] of ASTNode))
    it_parses %(macro foo(x)\n 1 + 2; end), Macro.new("foo", ([Arg.new("x")]), Expressions.from([" 1 + 2; ".macro_literal] of ASTNode))
    it_parses "macro foo; 1 + 2 {{foo}} 3 + 4; end", Macro.new("foo", [] of Arg, Expressions.from([" 1 + 2 ".macro_literal, MacroExpression.new("foo".var), " 3 + 4; ".macro_literal] of ASTNode))
    it_parses "macro foo; 1 + 2 {{ foo }} 3 + 4; end", Macro.new("foo", [] of Arg, Expressions.from([" 1 + 2 ".macro_literal, MacroExpression.new("foo".var), " 3 + 4; ".macro_literal] of ASTNode))
    it_parses "macro foo;bar{% for x in y %}body{% end %}baz;end", Macro.new("foo", [] of Arg, Expressions.from(["bar".macro_literal, MacroFor.new(["x".var], "y".var, "body".macro_literal), "baz;".macro_literal] of ASTNode))
    it_parses "macro foo;bar{% for x, y in z %}body{% end %}baz;end", Macro.new("foo", [] of Arg, Expressions.from(["bar".macro_literal, MacroFor.new(["x".var, "y".var], "z".var, "body".macro_literal), "baz;".macro_literal] of ASTNode))
    it_parses "macro foo;bar{% if x %}body{% end %}baz;end", Macro.new("foo", [] of Arg, Expressions.from(["bar".macro_literal, MacroIf.new("x".var, "body".macro_literal), "baz;".macro_literal] of ASTNode))
    it_parses "macro foo;bar{% if x %}body{% else %}body2{%end%}baz;end", Macro.new("foo", [] of Arg, Expressions.from(["bar".macro_literal, MacroIf.new("x".var, "body".macro_literal, "body2".macro_literal), "baz;".macro_literal] of ASTNode))
    it_parses "macro foo;bar{% if x %}body{% elsif y %}body2{%end%}baz;end", Macro.new("foo", [] of Arg, Expressions.from(["bar".macro_literal, MacroIf.new("x".var, "body".macro_literal, MacroIf.new("y".var, "body2".macro_literal)), "baz;".macro_literal] of ASTNode))
    it_parses "macro foo;bar{% if x %}body{% elsif y %}body2{% else %}body3{%end%}baz;end", Macro.new("foo", [] of Arg, Expressions.from(["bar".macro_literal, MacroIf.new("x".var, "body".macro_literal, MacroIf.new("y".var, "body2".macro_literal, "body3".macro_literal)), "baz;".macro_literal] of ASTNode))
    it_parses "macro foo;bar{% unless x %}body{% end %}baz;end", Macro.new("foo", [] of Arg, Expressions.from(["bar".macro_literal, MacroIf.new("x".var, Nop.new, "body".macro_literal, is_unless: true), "baz;".macro_literal] of ASTNode))

    it_parses "macro foo;bar{% for x in y %}\\  \n   body{% end %}baz;end", Macro.new("foo", [] of Arg, Expressions.from(["bar".macro_literal, MacroFor.new(["x".var], "y".var, "body".macro_literal), "baz;".macro_literal] of ASTNode))
    it_parses "macro foo;bar{% for x in y %}\\  \n   body{% end %}\\   baz;end", Macro.new("foo", [] of Arg, Expressions.from(["bar".macro_literal, MacroFor.new(["x".var], "y".var, "body".macro_literal), "baz;".macro_literal] of ASTNode))
    it_parses "macro foo; 1 + 2 {{foo}}\\ 3 + 4; end", Macro.new("foo", [] of Arg, Expressions.from([" 1 + 2 ".macro_literal, MacroExpression.new("foo".var), "3 + 4; ".macro_literal] of ASTNode))

    it_parses "macro foo(\na = 0\n)\nend", Macro.new("foo", [Arg.new("a", default_value: 0.int32)], Expressions.new)

    it_parses "macro foo;{% verbatim do %}1{% foo %}2{% end %};end", Macro.new("foo", [] of Arg, Expressions.from([MacroVerbatim.new(Expressions.from(["1".macro_literal, MacroExpression.new("foo".var, false), "2".macro_literal] of ASTNode)), ";".macro_literal] of ASTNode))

    it_parses "macro foo\n{%\nif 1\n2\nelse\n3\nend\n%}end", Macro.new("foo", body: MacroExpression.new(If.new(1.int32, 2.int32, 3.int32), output: false))

    it_parses "macro foo\neenum\nend", Macro.new("foo", body: Expressions.from(["eenum\n".macro_literal] of ASTNode))
    it_parses "macro foo\n'\\''\nend", Macro.new("foo", body: Expressions.from(["'\\''\n".macro_literal] of ASTNode))
    it_parses "macro foo\n'\\\\'\nend", Macro.new("foo", body: Expressions.from(["'\\\\'\n".macro_literal] of ASTNode))
    it_parses %(macro foo\n"\\'"\nend), Macro.new("foo", body: Expressions.from([%("\\'"\n).macro_literal] of ASTNode))
    it_parses %(macro foo\n"\\\\"\nend), Macro.new("foo", body: Expressions.from([%("\\\\"\n).macro_literal] of ASTNode))

    it_parses "macro foo;bar(end: 1);end", Macro.new("foo", body: Expressions.from(["bar(".macro_literal, "end: 1);".macro_literal] of ASTNode))
    it_parses "def foo;bar(end: 1);end", Def.new("foo", body: Expressions.from([Call.new("bar", named_args: [NamedArgument.new("end", 1.int32)])] of ASTNode))

    # Macros with annotated parameters
    it_parses "macro foo(@[Foo] var);end", Macro.new("foo", ["var".arg(annotations: ["Foo".ann])], Expressions.new)
    it_parses "macro foo(@[Foo] outer inner);end", Macro.new("foo", ["inner".arg(annotations: ["Foo".ann], external_name: "outer")], Expressions.new)
    it_parses "macro foo(@[Foo]  var);end", Macro.new("foo", ["var".arg(annotations: ["Foo".ann])], Expressions.new)
    it_parses "macro foo(a, @[Foo] var);end", Macro.new("foo", ["a".arg, "var".arg(annotations: ["Foo".ann])], Expressions.new)
    it_parses "macro foo(a, @[Foo] &block);end", Macro.new("foo", ["a".arg], Expressions.new, block_arg: "block".arg(annotations: ["Foo".ann]))
    it_parses "macro foo(@[Foo] *args);end", Macro.new("foo", ["args".arg(annotations: ["Foo".ann])], Expressions.new, splat_index: 0)
    it_parses "macro foo(@[Foo] **args);end", Macro.new("foo", body: Expressions.new, double_splat: "args".arg(annotations: ["Foo".ann]))
    it_parses <<-CRYSTAL, Macro.new("foo", ["id".arg(annotations: ["Foo".ann]), "name".arg(annotations: ["Bar".ann])], Expressions.new)
      macro foo(
        @[Foo]
        id,
        @[Bar] name
      );end
    CRYSTAL

    assert_syntax_error "macro foo; {% foo = 1 }; end"
    assert_syntax_error "macro def foo : String; 1; end"

    it_parses "macro foo=;end", Macro.new("foo=", body: Expressions.new)
    assert_syntax_error "macro Foo;end", "macro can't have a receiver"
    assert_syntax_error "macro foo.bar;end", "macro can't have a receiver"
    assert_syntax_error "macro Foo.bar;end", "macro can't have a receiver"
    assert_syntax_error "macro foo&&;end"
    assert_syntax_error "macro foo"

    it_parses "macro `;end", Macro.new("`", body: Expressions.new)
    it_parses "macro <<;end", Macro.new("<<", body: Expressions.new)
    it_parses "macro <;end", Macro.new("<", body: Expressions.new)
    it_parses "macro <=;end", Macro.new("<=", body: Expressions.new)
    it_parses "macro ==;end", Macro.new("==", body: Expressions.new)
    it_parses "macro ===;end", Macro.new("===", body: Expressions.new)
    it_parses "macro !=;end", Macro.new("!=", body: Expressions.new)
    it_parses "macro =~;end", Macro.new("=~", body: Expressions.new)
    it_parses "macro !~;end", Macro.new("!~", body: Expressions.new)
    it_parses "macro >>;end", Macro.new(">>", body: Expressions.new)
    it_parses "macro >;end", Macro.new(">", body: Expressions.new)
    it_parses "macro >=;end", Macro.new(">=", body: Expressions.new)
    it_parses "macro +;end", Macro.new("+", body: Expressions.new)
    it_parses "macro -;end", Macro.new("-", body: Expressions.new)
    it_parses "macro *;end", Macro.new("*", body: Expressions.new)
    it_parses "macro /;end", Macro.new("/", body: Expressions.new)
    it_parses "macro //;end", Macro.new("//", body: Expressions.new)
    it_parses "macro ~;end", Macro.new("~", body: Expressions.new)
    it_parses "macro %;end", Macro.new("%", body: Expressions.new)
    it_parses "macro &;end", Macro.new("&", body: Expressions.new)
    it_parses "macro |;end", Macro.new("|", body: Expressions.new)
    it_parses "macro ^;end", Macro.new("^", body: Expressions.new)
    it_parses "macro **;end", Macro.new("**", body: Expressions.new)
    it_parses "macro []?;end", Macro.new("[]?", body: Expressions.new)
    it_parses "macro []=;end", Macro.new("[]=", body: Expressions.new)
    it_parses "macro <=>;end", Macro.new("<=>", body: Expressions.new)
    it_parses "macro &+;end", Macro.new("&+", body: Expressions.new)
    it_parses "macro &-;end", Macro.new("&-", body: Expressions.new)
    it_parses "macro &*;end", Macro.new("&*", body: Expressions.new)
    it_parses "macro &**;end", Macro.new("&**", body: Expressions.new)

    assert_syntax_error "macro !;end", "'!' is a pseudo-method and can't be redefined"

    it_parses "def foo;{{@type}};end", Def.new("foo", body: Expressions.from([MacroExpression.new("@type".instance_var)] of ASTNode), macro_def: true)

    it_parses "macro foo;bar{% begin %}body{% end %}baz;end", Macro.new("foo", [] of Arg, Expressions.from(["bar".macro_literal, MacroIf.new(true.bool, "body".macro_literal), "baz;".macro_literal] of ASTNode))

    it_parses "macro x\n%{}\nend", Macro.new("x", body: MacroLiteral.new("%{}\n"))

    it_parses "def foo : Int32\n1\nend", Def.new("foo", body: 1.int32, return_type: "Int32".path)
    it_parses "def foo(x) : Int32\n1\nend", Def.new("foo", args: ["x".arg], body: 1.int32, return_type: "Int32".path)

    it_parses "abstract def foo : Int32", Def.new("foo", return_type: "Int32".path, abstract: true)
    it_parses "abstract def foo(x) : Int32", Def.new("foo", args: ["x".arg], return_type: "Int32".path, abstract: true)

    it_parses "{% for x in y %}body{% end %}", MacroFor.new(["x".var], "y".var, "body".macro_literal)
    it_parses "{% for _, x, _ in y %}body{% end %}", MacroFor.new(["_".var, "x".var, "_".var], "y".var, "body".macro_literal)
    it_parses "{% if x %}body{% end %}", MacroIf.new("x".var, "body".macro_literal)
    it_parses "{% begin %}{% if true %}if true{% end %}\n{% if true %}end{% end %}{% end %}", MacroIf.new(true.bool, [MacroIf.new(true.bool, "if true".macro_literal), "\n".macro_literal, MacroIf.new(true.bool, "end".macro_literal)] of ASTNode)
    it_parses "{{ foo }}", MacroExpression.new("foo".var)

    it_parses "macro foo;%var;end", Macro.new("foo", [] of Arg, Expressions.from([MacroVar.new("var"), MacroLiteral.new(";")] of ASTNode))
    it_parses "macro foo;%var{1, x} = hello;end", Macro.new("foo", [] of Arg, Expressions.from([MacroVar.new("var", [1.int32, "x".var] of ASTNode), MacroLiteral.new(" = hello;")] of ASTNode))

    it_parses "macro foo;%var if true;end", Macro.new("foo", [] of Arg, Expressions.from([MacroVar.new("var"), " if true;".macro_literal] of ASTNode))
    it_parses "macro foo;var if true;end", Macro.new("foo", [] of Arg, "var if true;".macro_literal)
    it_parses "macro foo;if %var;true;end;end", Macro.new("foo", [] of Arg, Expressions.from(["if ".macro_literal, MacroVar.new("var"), ";true;".macro_literal, "end;".macro_literal] of ASTNode))
    it_parses "macro foo;if var;true;end;end", Macro.new("foo", [] of Arg, Expressions.from(["if var;true;".macro_literal, "end;".macro_literal] of ASTNode))

    it_parses "macro foo;%var unless true;end", Macro.new("foo", [] of Arg, Expressions.from([MacroVar.new("var"), " unless true;".macro_literal] of ASTNode))
    it_parses "macro foo;var unless true;end", Macro.new("foo", [] of Arg, "var unless true;".macro_literal)
    it_parses "macro foo;unless %var;true;end;end", Macro.new("foo", [] of Arg, Expressions.from(["unless ".macro_literal, MacroVar.new("var"), ";true;".macro_literal, "end;".macro_literal] of ASTNode))
    it_parses "macro foo;unless var;true;end;end", Macro.new("foo", [] of Arg, Expressions.from(["unless var;true;".macro_literal, "end;".macro_literal] of ASTNode))

    it_parses "a = 1; pointerof(a)", [Assign.new("a".var, 1.int32), PointerOf.new("a".var)]
    it_parses "pointerof(@a)", PointerOf.new("@a".instance_var)
    it_parses "a = 1; pointerof(a)", [Assign.new("a".var, 1.int32), PointerOf.new("a".var)]
    it_parses "pointerof(@a)", PointerOf.new("@a".instance_var)

    it_parses "sizeof(X)", SizeOf.new("X".path)
    it_parses "instance_sizeof(X)", InstanceSizeOf.new("X".path)
    it_parses "alignof(X)", AlignOf.new("X".path)
    it_parses "instance_alignof(X)", InstanceAlignOf.new("X".path)
    it_parses "offsetof(X, @a)", OffsetOf.new("X".path, "@a".instance_var)
    it_parses "offsetof(X, 1)", OffsetOf.new("X".path, 1.int32)
    assert_syntax_error "offsetof(X, 1.0)", "expecting an integer offset, not '1.0'"
    assert_syntax_error "offsetof(X, 'c')", "expecting an instance variable or a integer offset, not 'c'"

    it_parses "foo.is_a?(Const)", IsA.new("foo".call, "Const".path)
    it_parses "foo.is_a?(Foo | Bar)", IsA.new("foo".call, Crystal::Union.new(["Foo".path, "Bar".path] of ASTNode))
    it_parses "foo.is_a? Const", IsA.new("foo".call, "Const".path)
    it_parses "foo.responds_to?(:foo)", RespondsTo.new("foo".call, "foo")
    it_parses "foo.responds_to? :foo", RespondsTo.new("foo".call, "foo")
    it_parses "if foo.responds_to? :foo\nx = 1\nend", If.new(RespondsTo.new("foo".call, "foo"), Assign.new("x".var, 1.int32))

    it_parses "is_a?(Const)", IsA.new("self".var, "Const".path)
    it_parses "responds_to?(:foo)", RespondsTo.new("self".var, "foo")
    it_parses "nil?", IsA.new("self".var, Path.global("Nil"), nil_check: true)
    it_parses "nil?(  )", IsA.new("self".var, Path.global("Nil"), nil_check: true)

    it_parses "foo.nil?", IsA.new("foo".call, Path.global("Nil"), nil_check: true)
    it_parses "foo.nil?(  )", IsA.new("foo".call, Path.global("Nil"), nil_check: true)

    it_parses "foo &.nil?", Call.new("foo", block: Block.new([Var.new("__arg0")], IsA.new(Var.new("__arg0"), Path.global("Nil"), nil_check: true)))
    it_parses "foo &.baz.qux do\nend", Call.new("foo",
      block: Block.new(["__arg0".var],
        Call.new(Call.new("__arg0".var, "baz"), "qux", block: Block.new)
      )
    )

    it_parses "{{ foo.nil? }}", MacroExpression.new(Call.new(Var.new("foo"), "nil?"))
    it_parses "{{ foo &.nil? }}", MacroExpression.new(Call.new("foo", block: Block.new([Var.new("__arg0")], Call.new(Var.new("__arg0"), "nil?"))))
    it_parses "{{ foo.nil?(foo) }}", MacroExpression.new(Call.new(Var.new("foo"), "nil?", [Var.new("foo")] of ASTNode))
    it_parses "{{ nil?(foo) }}", MacroExpression.new(Call.new("nil?", [Var.new("foo")] of ASTNode))

    it_parses "foo.!", Not.new("foo".call)
    it_parses "foo.!.!", Not.new(Not.new("foo".call))
    it_parses "foo.!(  )", Not.new("foo".call)

    it_parses "foo &.!", Call.new("foo", block: Block.new([Var.new("__arg0")], Not.new(Var.new("__arg0"))))

    # multiline pseudo methods (#8318)
    it_parses "sizeof(\n  Int32\n)", SizeOf.new(Path.new("Int32"))
    it_parses "instance_sizeof(\n  Int32\n)", InstanceSizeOf.new(Path.new("Int32"))
    it_parses "alignof(\n  Int32\n)", AlignOf.new(Path.new("Int32"))
    it_parses "instance_alignof(\n  Int32\n)", InstanceAlignOf.new(Path.new("Int32"))
    it_parses "typeof(\n  1\n)", TypeOf.new([1.int32] of ASTNode)
    it_parses "offsetof(\n  Foo,\n  @foo\n)", OffsetOf.new(Path.new("Foo"), InstanceVar.new("@foo"))
    it_parses "pointerof(\n  foo\n)", PointerOf.new("foo".call)
    it_parses "1.as(\n  Int32\n)", Cast.new(1.int32, Path.new("Int32"))
    it_parses "1.as?(\n  Int32\n)", NilableCast.new(1.int32, Path.new("Int32"))
    it_parses "1.is_a?(\n  Int32\n)", IsA.new(1.int32, Path.new("Int32"))
    it_parses "1.responds_to?(\n  :foo\n)", RespondsTo.new(1.int32, "foo")
    it_parses "1.nil?(\n)", IsA.new(1.int32, Path.global("Nil"), nil_check: true)
    it_parses "1.!(\n)", Not.new(1.int32)

    it_parses "/foo/", regex("foo")
    it_parses "/foo/i", regex("foo", Regex::CompileOptions::IGNORE_CASE)
    it_parses "/foo/m", regex("foo", Regex::CompileOptions::MULTILINE)
    it_parses "/foo/x", regex("foo", Regex::CompileOptions::EXTENDED)
    it_parses "/foo/imximx", regex("foo", Regex::CompileOptions::IGNORE_CASE | Regex::CompileOptions::MULTILINE | Regex::CompileOptions::EXTENDED)
    it_parses "/fo\\so/", regex("fo\\so")
    it_parses "/fo\#{1}o/", RegexLiteral.new(StringInterpolation.new(["fo".string, 1.int32, "o".string] of ASTNode))
    it_parses "/(fo\#{\"bar\"}\#{1}o)/", RegexLiteral.new(StringInterpolation.new(["(fo".string, "bar".string, 1.int32, "o)".string] of ASTNode))
    it_parses "%r(foo(bar))", regex("foo(bar)")
    it_parses "/ /", regex(" ")
    it_parses "/=/", regex("=")
    it_parses "/ hi /", regex(" hi ")
    it_parses "self / number", Call.new("self".var, "/", "number".call)
    it_parses "a == / /", Call.new("a".call, "==", regex(" "))
    it_parses "/ /", regex(" ")
    it_parses "/ /; / /", [regex(" "), regex(" ")] of ASTNode
    it_parses "/ /\n/ /", [regex(" "), regex(" ")] of ASTNode
    it_parses "a = / /", Assign.new("a".var, regex(" "))
    it_parses "(/ /)", Expressions.new([regex(" ")] of ASTNode)
    it_parses "a = /=/", Assign.new("a".var, regex("="))
    it_parses "a; if / /; / /; elsif / /; / /; end", ["a".call, If.new(regex(" "), regex(" "), If.new(regex(" "), regex(" ")))]
    it_parses "a; if / /\n/ /\nelsif / /\n/ /\nend", ["a".call, If.new(regex(" "), regex(" "), If.new(regex(" "), regex(" ")))]
    it_parses "a; unless / /; / /; else; / /; end", ["a".call, Unless.new(regex(" "), regex(" "), regex(" "))]
    it_parses "a\nunless / /\n/ /\nelse\n/ /\nend", ["a".call, Unless.new(regex(" "), regex(" "), regex(" "))]
    it_parses "a\nwhile / /; / /; end", ["a".call, While.new(regex(" "), regex(" "))]
    it_parses "a\nwhile / /\n/ /\nend", ["a".call, While.new(regex(" "), regex(" "))]
    it_parses "[/ /, / /]", ArrayLiteral.new([regex(" "), regex(" ")] of ASTNode)
    it_parses "{/ / => / /, / / => / /}", HashLiteral.new([HashLiteral::Entry.new(regex(" "), regex(" ")), HashLiteral::Entry.new(regex(" "), regex(" "))])
    it_parses "{/ /, / /}", TupleLiteral.new([regex(" "), regex(" ")] of ASTNode)
    it_parses "begin; / /; end", Expressions.new([regex(" ")] of ASTNode)
    it_parses "begin\n/ /\nend", Expressions.new([regex(" ")] of ASTNode)
    it_parses "/\\//", regex("/")
    it_parses "/\\ /", regex(" ")
    it_parses "%r(/)", regex("/")
    it_parses "%r(\\/)", regex("/")
    it_parses "%r(\\ )", regex(" ")
    it_parses "a()/3", Call.new("a".call, "/", 3.int32)
    it_parses "a() /3", Call.new("a".call, "/", 3.int32)
    it_parses "a.b() /3", Call.new(Call.new("a".call, "b"), "/", 3.int32)
    it_parses "def foo(x = / /); end", Def.new("foo", [Arg.new("x", regex(" "))])
    it_parses "begin 1 end / 2", Call.new(Expressions.new([1.int32] of ASTNode), "/", 2.int32)

    it_parses "1 =~ 2", Call.new(1.int32, "=~", 2.int32)
    it_parses "1.=~(2)", Call.new(1.int32, "=~", 2.int32)
    it_parses "def =~; end", Def.new("=~", [] of Arg)

    describe "global regex match data" do
      it_parses "$~", Global.new("$~")
      it_parses "$~.foo", Call.new(Global.new("$~"), "foo")
      it_parses "$0", Call.new(Global.new("$~"), "[]", 0.int32)
      it_parses "$1", Call.new(Global.new("$~"), "[]", 1.int32)
      it_parses "$1?", Call.new(Global.new("$~"), "[]?", 1.int32)
      it_parses "foo $1", Call.new("foo", Call.new(Global.new("$~"), "[]", 1.int32))
      it_parses "$~ = 1", Assign.new("$~".var, 1.int32)

      assert_syntax_error "$0 = 1", "global match data cannot be assigned to"
      assert_syntax_error "$0, $1 = [1, 2]", "global match data cannot be assigned to"
      assert_syntax_error "$0, a = {1, 2}", "global match data cannot be assigned to"

      assert_syntax_error "$2147483648"
      assert_syntax_error "$99999999999999999999999?", "Index $99999999999999999999999 doesn't fit in an Int32"

      it_parses "$?", Global.new("$?")
      it_parses "$?.foo", Call.new(Global.new("$?"), "foo")
      it_parses "foo $?", Call.new("foo", Global.new("$?"))
      it_parses "$? = 1", Assign.new("$?".var, 1.int32)
    end

    it_parses "foo /a/", Call.new("foo", regex("a"))
    it_parses "foo(/a/)", Call.new("foo", regex("a"))
    it_parses "foo(//)", Call.new("foo", regex(""))
    it_parses "foo(regex: //)", Call.new("foo", [] of ASTNode, named_args: [NamedArgument.new("regex", regex(""))])

    it_parses "foo(/ /)", Call.new("foo", regex(" "))
    it_parses "foo(/ /, / /)", Call.new("foo", [regex(" "), regex(" ")] of ASTNode)
    it_parses "foo a, / /", Call.new("foo", ["a".call, regex(" ")] of ASTNode)
    it_parses "foo /;/", Call.new("foo", regex(";"))

    it_parses "foo out x; x", [Call.new("foo", Out.new("x".var)), "x".var]
    it_parses "foo(out x); x", [Call.new("foo", Out.new("x".var)), "x".var]
    it_parses "foo out @x; @x", [Call.new("foo", Out.new("@x".instance_var)), "@x".instance_var]
    it_parses "foo(out @x); @x", [Call.new("foo", Out.new("@x".instance_var)), "@x".instance_var]
    it_parses "foo out _", Call.new("foo", Out.new(Underscore.new))
    it_parses "foo z: out x; x", [Call.new("foo", named_args: [NamedArgument.new("z", Out.new("x".var))]), "x".var]

    it_parses "{1 => 2, 3 => 4}", HashLiteral.new([HashLiteral::Entry.new(1.int32, 2.int32), HashLiteral::Entry.new(3.int32, 4.int32)])
    it_parses "{1 =>\n2, 3 =>\n4}", HashLiteral.new([HashLiteral::Entry.new(1.int32, 2.int32), HashLiteral::Entry.new(3.int32, 4.int32)])
    it_parses %({A::B => 1, C::D => 2}), HashLiteral.new([HashLiteral::Entry.new(Path.new("A", "B"), 1.int32), HashLiteral::Entry.new(Path.new("C", "D"), 2.int32)])
    assert_syntax_error %({"foo" => 1, "bar": 2}), "can't use 'key: value' syntax in a hash literal"

    it_parses "{a: 1}", NamedTupleLiteral.new([NamedTupleLiteral::Entry.new("a", 1.int32)])
    it_parses "{a: 1, b: 2}", NamedTupleLiteral.new([NamedTupleLiteral::Entry.new("a", 1.int32), NamedTupleLiteral::Entry.new("b", 2.int32)])
    it_parses "{A: 1, B: 2}", NamedTupleLiteral.new([NamedTupleLiteral::Entry.new("A", 1.int32), NamedTupleLiteral::Entry.new("B", 2.int32)])

    it_parses %({"foo": 1}), NamedTupleLiteral.new([NamedTupleLiteral::Entry.new("foo", 1.int32)])
    it_parses %({"foo": 1, "bar": 2}), NamedTupleLiteral.new([NamedTupleLiteral::Entry.new("foo", 1.int32), NamedTupleLiteral::Entry.new("bar", 2.int32)])

    assert_syntax_error "{\"\": 1}", "named tuple name cannot be empty"
    assert_syntax_error "{a: 1, \"\": 2}", "named tuple name cannot be empty"
    assert_syntax_error "{a: 1, a: 2}", "duplicated key: a"
    assert_syntax_error "{a[0]: 1}", "expecting token '=>', not ':'"
    assert_syntax_error "{a[]: 1}", "expecting token '=>', not ':'"

    it_parses "{} of Int => Double", HashLiteral.new([] of HashLiteral::Entry, of: HashLiteral::Entry.new("Int".path, "Double".path))
    it_parses "{} of Int32 -> Int32 => Int32", HashLiteral.new([] of HashLiteral::Entry, of: HashLiteral::Entry.new(ProcNotation.new(["Int32".path] of ASTNode, "Int32".path), "Int32".path))

    it_parses "require \"foo\"", Require.new("foo")
    it_parses "require \"foo\"; [1]", [Require.new("foo"), ([1.int32] of ASTNode).array]

    it_parses "case 1; when 1; 2; else; 3; end", Case.new(1.int32, [When.new([1.int32] of ASTNode, 2.int32)], 3.int32, exhaustive: false)
    it_parses "case 1; when 0, 1; 2; else; 3; end", Case.new(1.int32, [When.new([0.int32, 1.int32] of ASTNode, 2.int32)], 3.int32, exhaustive: false)
    it_parses "case 1\nwhen 1\n2\nelse\n3\nend", Case.new(1.int32, [When.new([1.int32] of ASTNode, 2.int32)], 3.int32, exhaustive: false)
    it_parses "case 1\nwhen 1\n2\nend", Case.new(1.int32, [When.new([1.int32] of ASTNode, 2.int32)], else: nil, exhaustive: false)
    it_parses "case / /; when / /; / /; else; / /; end", Case.new(regex(" "), [When.new([regex(" ")] of ASTNode, regex(" "))], regex(" "), exhaustive: false)
    it_parses "case / /\nwhen / /\n/ /\nelse\n/ /\nend", Case.new(regex(" "), [When.new([regex(" ")] of ASTNode, regex(" "))], regex(" "), exhaustive: false)

    it_parses "case 1; when 1 then 2; else; 3; end", Case.new(1.int32, [When.new([1.int32] of ASTNode, 2.int32)], 3.int32, exhaustive: false)
    it_parses "case 1; when x then 2; else; 3; end", Case.new(1.int32, [When.new(["x".call] of ASTNode, 2.int32)], 3.int32, exhaustive: false)
    it_parses "case 1\nwhen 1\n2\nend\nif a\nend", [Case.new(1.int32, [When.new([1.int32] of ASTNode, 2.int32)], else: nil, exhaustive: false), If.new("a".call)]
    it_parses "case\n1\nwhen 1\n2\nend\nif a\nend", [Case.new(1.int32, [When.new([1.int32] of ASTNode, 2.int32)], else: nil, exhaustive: false), If.new("a".call)]

    it_parses "case 1\nwhen .foo\n2\nend", Case.new(1.int32, [When.new([Call.new(ImplicitObj.new, "foo")] of ASTNode, 2.int32)], else: nil, exhaustive: false)
    it_parses "case 1\nwhen .responds_to?(:foo)\n2\nend", Case.new(1.int32, [When.new([RespondsTo.new(ImplicitObj.new, "foo")] of ASTNode, 2.int32)], else: nil, exhaustive: false)
    it_parses "case 1\nwhen .is_a?(T)\n2\nend", Case.new(1.int32, [When.new([IsA.new(ImplicitObj.new, "T".path)] of ASTNode, 2.int32)], else: nil, exhaustive: false)
    it_parses "case 1\nwhen .as(T)\n2\nend", Case.new(1.int32, [When.new([Cast.new(ImplicitObj.new, "T".path)] of ASTNode, 2.int32)], else: nil, exhaustive: false)
    it_parses "case 1\nwhen .as?(T)\n2\nend", Case.new(1.int32, [When.new([NilableCast.new(ImplicitObj.new, "T".path)] of ASTNode, 2.int32)], else: nil, exhaustive: false)
    it_parses "case 1\nwhen .!()\n2\nend", Case.new(1.int32, [When.new([Not.new(ImplicitObj.new)] of ASTNode, 2.int32)], else: nil, exhaustive: false)
    it_parses "case when 1\n2\nend", Case.new(nil, [When.new([1.int32] of ASTNode, 2.int32)], else: nil, exhaustive: false)
    it_parses "case \nwhen 1\n2\nend", Case.new(nil, [When.new([1.int32] of ASTNode, 2.int32)], else: nil, exhaustive: false)
    it_parses "case {1, 2}\nwhen {3, 4}\n5\nend", Case.new(TupleLiteral.new([1.int32, 2.int32] of ASTNode), [When.new([TupleLiteral.new([3.int32, 4.int32] of ASTNode)] of ASTNode, 5.int32)], else: nil, exhaustive: false)
    it_parses "case {1, 2}\nwhen {3, 4}, {5, 6}\n7\nend", Case.new(TupleLiteral.new([1.int32, 2.int32] of ASTNode), [When.new([TupleLiteral.new([3.int32, 4.int32] of ASTNode), TupleLiteral.new([5.int32, 6.int32] of ASTNode)] of ASTNode, 7.int32)], else: nil, exhaustive: false)
    it_parses "case {1, 2}\nwhen {.foo, .bar}\n5\nend", Case.new(TupleLiteral.new([1.int32, 2.int32] of ASTNode), [When.new([TupleLiteral.new([Call.new(ImplicitObj.new, "foo"), Call.new(ImplicitObj.new, "bar")] of ASTNode)] of ASTNode, 5.int32)], else: nil, exhaustive: false)
    it_parses "case {1, 2}\nwhen foo\n5\nend", Case.new(TupleLiteral.new([1.int32, 2.int32] of ASTNode), [When.new(["foo".call] of ASTNode, 5.int32)], else: nil, exhaustive: false)
    it_parses "case a\nwhen b\n1 / 2\nelse\n1 / 2\nend", Case.new("a".call, [When.new(["b".call] of ASTNode, Call.new(1.int32, "/", 2.int32))], Call.new(1.int32, "/", 2.int32), exhaustive: false)
    it_parses "case a\nwhen b\n/ /\n\nelse\n/ /\nend", Case.new("a".call, [When.new(["b".call] of ASTNode, RegexLiteral.new(StringLiteral.new(" ")))], RegexLiteral.new(StringLiteral.new(" ")), exhaustive: false)
    assert_syntax_error "case {1, 2}; when {3}; 4; end", "wrong number of tuple elements (given 1, expected 2)", 1, 19
    it_parses "case 1; end", Case.new(1.int32, [] of When, else: nil, exhaustive: false)
    it_parses "case foo; end", Case.new("foo".call, [] of When, else: nil, exhaustive: false)
    it_parses "case\nend", Case.new(nil, [] of When, else: nil, exhaustive: false)
    it_parses "case;end", Case.new(nil, [] of When, else: nil, exhaustive: false)
    it_parses "case 1\nelse\n2\nend", Case.new(1.int32, [] of When, 2.int32, exhaustive: false)
    it_parses "a = 1\ncase 1\nwhen a then 1\nend", [Assign.new("a".var, 1.int32), Case.new(1.int32, [When.new(["a".var] of ASTNode, 1.int32)], else: nil, exhaustive: false)] of ASTNode
    it_parses "case\nwhen true\n1\nend", Case.new(nil, [When.new([true.bool] of ASTNode, 1.int32)] of When, else: nil, exhaustive: false)
    it_parses "case;when true;1;end", Case.new(nil, [When.new([true.bool] of ASTNode, 1.int32)] of When, else: nil, exhaustive: false)

    it_parses "case 1\nin Int32; 2; end", Case.new(1.int32, [When.new(["Int32".path] of ASTNode, 2.int32)], else: nil, exhaustive: true)
    it_parses "case 1\nin Int32.class; 2; end", Case.new(1.int32, [When.new([Call.new("Int32".path, "class")] of ASTNode, 2.int32)], else: nil, exhaustive: true)
    it_parses "case 1\nin Foo(Int32); 2; end", Case.new(1.int32, [When.new([Generic.new("Foo".path, ["Int32".path] of ASTNode)] of ASTNode, 2.int32)], else: nil, exhaustive: true)
    it_parses "case 1\nin false; 2; end", Case.new(1.int32, [When.new([false.bool] of ASTNode, 2.int32)], else: nil, exhaustive: true)
    it_parses "case 1\nin true; 2; end", Case.new(1.int32, [When.new([true.bool] of ASTNode, 2.int32)], else: nil, exhaustive: true)
    it_parses "case 1\nin nil; 2; end", Case.new(1.int32, [When.new([NilLiteral.new] of ASTNode, 2.int32)], else: nil, exhaustive: true)
    it_parses "case 1\nin .bar?; 2; end", Case.new(1.int32, [When.new([Call.new(ImplicitObj.new, "bar?")] of ASTNode, 2.int32)], else: nil, exhaustive: true)

    it_parses "case {1}\nin {Int32}; 2; end", Case.new(TupleLiteral.new([1.int32] of ASTNode), [When.new([TupleLiteral.new(["Int32".path] of ASTNode)] of ASTNode, 2.int32)], else: nil, exhaustive: true)
    it_parses "case {1}\nin {Int32.class}; 2; end", Case.new(TupleLiteral.new([1.int32] of ASTNode), [When.new([TupleLiteral.new([Call.new("Int32".path, "class")] of ASTNode)] of ASTNode, 2.int32)], else: nil, exhaustive: true)
    it_parses "case {1}\nin {Foo(Int32)}; 2; end", Case.new(TupleLiteral.new([1.int32] of ASTNode), [When.new([TupleLiteral.new([Generic.new("Foo".path, ["Int32".path] of ASTNode)] of ASTNode)] of ASTNode, 2.int32)], else: nil, exhaustive: true)
    it_parses "case {1}\nin {false}; 2; end", Case.new(TupleLiteral.new([1.int32] of ASTNode), [When.new([TupleLiteral.new([false.bool] of ASTNode)] of ASTNode, 2.int32)], else: nil, exhaustive: true)
    it_parses "case {1}\nin {true}; 2; end", Case.new(TupleLiteral.new([1.int32] of ASTNode), [When.new([TupleLiteral.new([true.bool] of ASTNode)] of ASTNode, 2.int32)], else: nil, exhaustive: true)
    it_parses "case {1}\nin {nil}; 2; end", Case.new(TupleLiteral.new([1.int32] of ASTNode), [When.new([TupleLiteral.new([NilLiteral.new] of ASTNode)] of ASTNode, 2.int32)], else: nil, exhaustive: true)
    it_parses "case {1}\nin {.bar?}; 2; end", Case.new(TupleLiteral.new([1.int32] of ASTNode), [When.new([TupleLiteral.new([Call.new(ImplicitObj.new, "bar?")] of ASTNode)] of ASTNode, 2.int32)], else: nil, exhaustive: true)
    it_parses "case {1}\nin {_}; 2; end", Case.new(TupleLiteral.new([1.int32] of ASTNode), [When.new([TupleLiteral.new([Underscore.new] of ASTNode)] of ASTNode, 2.int32)], else: nil, exhaustive: true)

    assert_syntax_error "case 1\nin Int32; 2; when 2", "expected 'in', not 'when'"
    assert_syntax_error "case 1\nwhen Int32; 2; in 2", "expected 'when', not 'in'"
    assert_syntax_error "case 1\nin Int32; 2; else", "exhaustive case (case ... in) doesn't allow an 'else'"
    assert_syntax_error "case 1\nin 1; 2", "expression of exhaustive case (case ... in) must be a constant (like `IO::Memory`), a generic (like `Array(Int32)`), a bool literal (true or false), a nil literal (nil) or a question method (like `.red?`)"
    assert_syntax_error "case 1\nin .nil?; 2", "expression of exhaustive case (case ... in) must be a constant (like `IO::Memory`), a generic (like `Array(Int32)`), a bool literal (true or false), a nil literal (nil) or a question method (like `.red?`)"
    assert_syntax_error "case 1\nin _;", "'when _' is not supported"

    it_parses "case 1; when 2 then /foo/; end", Case.new(1.int32, [When.new([2.int32] of ASTNode, RegexLiteral.new("foo".string))], else: nil, exhaustive: false)

    it_parses "select\nwhen foo\n2\nend", Select.new([When.new("foo".call, 2.int32)])
    it_parses "select\nwhen foo\n2\nwhen bar\n4\nend", Select.new([When.new("foo".call, 2.int32), When.new("bar".call, 4.int32)])
    it_parses "select\nwhen foo\n2\nelse\n3\nend", Select.new([When.new("foo".call, 2.int32)], 3.int32)

    assert_syntax_error "select\nwhen 1\n2\nend", "invalid select when expression: must be an assignment or call"

    it_parses "def foo(x); end; x", [Def.new("foo", ["x".arg]), "x".call]
    it_parses "def foo; / /; end", Def.new("foo", body: regex(" "))

    it_parses "\"foo\#{bar}baz\"", StringInterpolation.new(["foo".string, "bar".call, "baz".string] of ASTNode)
    it_parses "qux \"foo\#{bar do end}baz\"", Call.new("qux", StringInterpolation.new(["foo".string, Call.new("bar", block: Block.new), "baz".string] of ASTNode))
    it_parses "\"\#{1\n}\"", StringInterpolation.new([1.int32] of ASTNode)

    # When interpolating a string we don't necessarily need interpolation.
    # This is useful for example when interpolating __FILE__ and __DIR__
    it_parses "\"foo\#{\"bar\"}baz\"", "foobarbaz".string

    it_parses "lib LibFoo\nend\nif true\nend", [LibDef.new("LibFoo".path), If.new(true.bool)]

    it_parses "foo(\n1\n)", Call.new("foo", 1.int32)

    it_parses "a = 1\nfoo - a", [Assign.new("a".var, 1.int32), Call.new("foo".call, "-", "a".var)]
    it_parses "a = 1\nfoo -a", [Assign.new("a".var, 1.int32), Call.new("foo", Call.new("a".var, "-"))]

    it_parses "a : Foo", TypeDeclaration.new("a".var, "Foo".path)
    it_parses "a : Foo | Int32", TypeDeclaration.new("a".var, Crystal::Union.new(["Foo".path, "Int32".path] of ASTNode))
    it_parses "@a : Foo", TypeDeclaration.new("@a".instance_var, "Foo".path)
    it_parses "@a : Foo | Int32", TypeDeclaration.new("@a".instance_var, Crystal::Union.new(["Foo".path, "Int32".path] of ASTNode))
    it_parses "@@a : Foo", TypeDeclaration.new("@@a".class_var, "Foo".path)

    it_parses "a : Foo = 1", TypeDeclaration.new("a".var, "Foo".path, 1.int32)
    it_parses "@a : Foo = 1", TypeDeclaration.new("@a".instance_var, "Foo".path, 1.int32)
    it_parses "@@a : Foo = 1", TypeDeclaration.new("@@a".class_var, "Foo".path, 1.int32)

    it_parses "Foo?", Generic.new("Union".path(global: true), ["Foo".path, "Nil".path(global: true)] of ASTNode)
    it_parses "a : Foo*", TypeDeclaration.new("a".var, Generic.new("Pointer".path(global: true), ["Foo".path] of ASTNode, suffix: Generic::Suffix::Asterisk))
    it_parses "a : Foo[12]", TypeDeclaration.new("a".var, Generic.new("StaticArray".path(global: true), ["Foo".path, 12.int32] of ASTNode, suffix: Generic::Suffix::Bracket))

    it_parses "Foo()?", Generic.new("Union".path(global: true), [Generic.new("Foo".path, [] of ASTNode), "Nil".path(global: true)] of ASTNode)
    it_parses "a : Foo()*", TypeDeclaration.new("a".var, Generic.new("Pointer".path(global: true), [Generic.new("Foo".path, [] of ASTNode)] of ASTNode, suffix: Generic::Suffix::Asterisk))
    it_parses "a : Foo()[12]", TypeDeclaration.new("a".var, Generic.new("StaticArray".path(global: true), [Generic.new("Foo".path, [] of ASTNode), 12.int32] of ASTNode, suffix: Generic::Suffix::Bracket))

    it_parses "a = uninitialized Foo; a", [UninitializedVar.new("a".var, "Foo".path), "a".var]
    it_parses "@a = uninitialized Foo", UninitializedVar.new("@a".instance_var, "Foo".path)
    it_parses "@@a = uninitialized Foo", UninitializedVar.new("@@a".class_var, "Foo".path)

    it_parses "()", Expressions.new([Nop.new] of ASTNode)
    it_parses "(1; 2; 3)", [1.int32, 2.int32, 3.int32] of ASTNode

    it_parses "begin; rescue; end", ExceptionHandler.new(Nop.new, [Rescue.new])
    it_parses "begin; 1; rescue; 2; end", ExceptionHandler.new(1.int32, [Rescue.new(2.int32)])
    it_parses "begin; 1; ensure; 2; end", ExceptionHandler.new(1.int32, ensure: 2.int32)
    it_parses "begin\n1\nensure\n2\nend", ExceptionHandler.new(1.int32, ensure: 2.int32)
    it_parses "begin; 1; rescue Foo; 2; end", ExceptionHandler.new(1.int32, [Rescue.new(2.int32, ["Foo".path] of ASTNode)])
    it_parses "begin; 1; rescue ::Foo; 2; end", ExceptionHandler.new(1.int32, [Rescue.new(2.int32, [Path.global("Foo")] of ASTNode)])
    it_parses "begin; 1; rescue Foo | Bar; 2; end", ExceptionHandler.new(1.int32, [Rescue.new(2.int32, ["Foo".path, "Bar".path] of ASTNode)])
    it_parses "begin; 1; rescue ::Foo | ::Bar; 2; end", ExceptionHandler.new(1.int32, [Rescue.new(2.int32, [Path.global("Foo"), Path.global("Bar")] of ASTNode)])
    it_parses "begin; 1; rescue ex : Foo | Bar; 2; end", ExceptionHandler.new(1.int32, [Rescue.new(2.int32, ["Foo".path, "Bar".path] of ASTNode, "ex")])
    it_parses "begin; 1; rescue ex : ::Foo | ::Bar; 2; end", ExceptionHandler.new(1.int32, [Rescue.new(2.int32, [Path.global("Foo"), Path.global("Bar")] of ASTNode, "ex")])
    it_parses "begin; 1; rescue ex; 2; end", ExceptionHandler.new(1.int32, [Rescue.new(2.int32, nil, "ex")])
    it_parses "begin; 1; rescue; 2; else; 3; end", ExceptionHandler.new(1.int32, [Rescue.new(2.int32)], 3.int32)
    it_parses "begin; 1; rescue ex; 2; end; ex", [ExceptionHandler.new(1.int32, [Rescue.new(2.int32, nil, "ex")]), "ex".var]

    it_parses "def foo(); 1; rescue; 2; end", Def.new("foo", body: ExceptionHandler.new(1.int32, [Rescue.new(2.int32)]))

    it_parses "1.tap do; 1; rescue; 2; end", Call.new(1.int32, "tap", block: Block.new(body: ExceptionHandler.new(1.int32, [Rescue.new(2.int32)])))
    it_parses "-> do; 1; rescue; 2; end", ProcLiteral.new(Def.new("->", body: ExceptionHandler.new(1.int32, [Rescue.new(2.int32)])))
    it_parses "1.tap do |x|; 1; rescue; x; end", Call.new(1.int32, "tap", block: Block.new(["x".var], body: ExceptionHandler.new(1.int32, [Rescue.new("x".var)])))

    it_parses "1 rescue 2", ExceptionHandler.new(1.int32, [Rescue.new(2.int32)])
    it_parses "x = 1 rescue 2", Assign.new("x".var, ExceptionHandler.new(1.int32, [Rescue.new(2.int32)]))
    it_parses "x = 1 ensure 2", Assign.new("x".var, ExceptionHandler.new(1.int32, ensure: 2.int32))
    it_parses "a = 1; a rescue a", [Assign.new("a".var, 1.int32), ExceptionHandler.new("a".var, [Rescue.new("a".var)])]
    it_parses "a = 1; yield a rescue a", [Assign.new("a".var, 1.int32), ExceptionHandler.new(Yield.new(["a".var] of ASTNode), [Rescue.new("a".var)])]

    it_parses "1 ensure 2", ExceptionHandler.new(1.int32, ensure: 2.int32)
    it_parses "1 rescue 2", ExceptionHandler.new(1.int32, [Rescue.new(2.int32)])

    it_parses "foo ensure 2", ExceptionHandler.new("foo".call, ensure: 2.int32)
    it_parses "foo rescue 2", ExceptionHandler.new("foo".call, [Rescue.new(2.int32)])

    it_parses "a = 1; a ensure a", [Assign.new("a".var, 1.int32), ExceptionHandler.new("a".var, ensure: "a".var)]
    it_parses "a = 1; yield a ensure a", [Assign.new("a".var, 1.int32), ExceptionHandler.new(Yield.new(["a".var] of ASTNode), ensure: "a".var)]

    it_parses "1 <= 2 <= 3", Call.new(Call.new(1.int32, "<=", 2.int32), "<=", 3.int32)
    it_parses "1 == 2 == 3 == 4", Call.new(Call.new(Call.new(1.int32, "==", 2.int32), "==", 3.int32), "==", 4.int32)

    it_parses "-> do end", ProcLiteral.new
    it_parses "-> { }", ProcLiteral.new
    it_parses "->() { }", ProcLiteral.new
    it_parses "->(x : Int32) { }", ProcLiteral.new(Def.new("->", [Arg.new("x", restriction: "Int32".path)]))
    it_parses "->(x : Int32) { x }", ProcLiteral.new(Def.new("->", [Arg.new("x", restriction: "Int32".path)], "x".var))
    it_parses "->(x) { x }", ProcLiteral.new(Def.new("->", [Arg.new("x")], "x".var))
    it_parses "x = 1; ->{ x }", [Assign.new("x".var, 1.int32), ProcLiteral.new(Def.new("->", body: "x".var))]
    it_parses "f ->{ a do\n end\n }", Call.new("f", ProcLiteral.new(Def.new("->", body: Call.new("a", block: Block.new))))

    it_parses "-> : Int32 { }", ProcLiteral.new(Def.new("->", return_type: "Int32".path))
    it_parses "->\n:\nInt32\n{\n}", ProcLiteral.new(Def.new("->", return_type: "Int32".path))
    it_parses "->() : Int32 { }", ProcLiteral.new(Def.new("->", return_type: "Int32".path))
    it_parses "->() : Int32 do end", ProcLiteral.new(Def.new("->", return_type: "Int32".path))
    it_parses "->(x : Int32) : Int32 { }", ProcLiteral.new(Def.new("->", [Arg.new("x", restriction: "Int32".path)], return_type: "Int32".path))

    assert_syntax_error "-> :Int32 { }", "a space is mandatory between ':' and return type"
    assert_syntax_error "->() :Int32 { }", "a space is mandatory between ':' and return type"

    %w(foo foo= foo? foo!).each do |method|
      it_parses "->#{method}", ProcPointer.new(nil, method)
      it_parses "foo = 1; ->foo.#{method}", [Assign.new("foo".var, 1.int32), ProcPointer.new("foo".var, method)]
      it_parses "->Foo.#{method}", ProcPointer.new("Foo".path, method)
      it_parses "->@foo.#{method}", ProcPointer.new("@foo".instance_var, method)
      it_parses "->@@foo.#{method}", ProcPointer.new("@@foo".class_var, method)
      it_parses "->::#{method}", ProcPointer.new(nil, method, global: true)
      it_parses "->::Foo.#{method}", ProcPointer.new(Path.global("Foo"), method)
    end

    assert_syntax_error "->::foo.foo", "ProcPointer of local variable cannot be global"
    assert_syntax_error "->::@foo.foo", "ProcPointer of instance variable cannot be global"
    assert_syntax_error "->::@@foo.foo", "ProcPointer of class variable cannot be global"

    it_parses "->Foo::Bar::Baz.foo", ProcPointer.new(["Foo", "Bar", "Baz"].path, "foo")
    it_parses "->foo(Int32, Float64)", ProcPointer.new(nil, "foo", ["Int32".path, "Float64".path] of ASTNode)
    it_parses "foo = 1; ->foo.bar(Int32)", [Assign.new("foo".var, 1.int32), ProcPointer.new("foo".var, "bar", ["Int32".path] of ASTNode)]
    it_parses "->foo(Void*)", ProcPointer.new(nil, "foo", ["Void".path.pointer_of] of ASTNode)
    it_parses "call ->foo", Call.new("call", ProcPointer.new(nil, "foo"))
    it_parses "[] of ->\n", ArrayLiteral.new(of: ProcNotation.new)

    it_parses "foo &->bar", Call.new("foo", block_arg: ProcPointer.new(nil, "bar"))

    it_parses "foo.bar = {} of Int32 => Int32", Call.new("foo".call, "bar=", HashLiteral.new(of: HashLiteral::Entry.new("Int32".path, "Int32".path)))

    it_parses "alias Foo = Bar", Alias.new("Foo".path, "Bar".path)
    it_parses "alias Foo::Bar = Baz", Alias.new(Path.new("Foo", "Bar"), "Baz".path)
    assert_syntax_error "alias Foo?"

    it_parses "def foo\n1\nend\nif 1\nend", [Def.new("foo", body: 1.int32), If.new(1.int32)] of ASTNode

    assert_syntax_error "1 as Bar"
    assert_syntax_error "1 as? Bar"

    it_parses "1.as Bar", Cast.new(1.int32, "Bar".path)
    it_parses "1.as(Bar)", Cast.new(1.int32, "Bar".path)
    it_parses "foo.as(Bar)", Cast.new("foo".call, "Bar".path)
    it_parses "foo.bar.as(Bar)", Cast.new(Call.new("foo".call, "bar"), "Bar".path)
    it_parses "call(foo.as Bar, Baz)", Call.new("call", args: [Cast.new("foo".call, "Bar".path), "Baz".path] of ASTNode)

    it_parses "as(Bar)", Cast.new(Var.new("self"), "Bar".path)

    it_parses "1.as? Bar", NilableCast.new(1.int32, "Bar".path)
    it_parses "1.as?(Bar)", NilableCast.new(1.int32, "Bar".path)
    it_parses "as?(Bar)", NilableCast.new(Var.new("self"), "Bar".path)

    it_parses "typeof(1)", TypeOf.new([1.int32] of ASTNode)

    # #10521
    it_parses "typeof(a = 1); a", [TypeOf.new([Assign.new("a".var, 1.int32)] of ASTNode), "a".call]

    it_parses "puts ~1", Call.new("puts", Call.new(1.int32, "~"))

    it_parses "foo\n.bar", Call.new("foo".call, "bar")
    it_parses "foo\n   .bar", Call.new("foo".call, "bar")
    it_parses "foo\n\n  .bar", Call.new("foo".call, "bar")
    it_parses "foo\n  #comment\n  .bar", Call.new("foo".call, "bar")

    it_parses "{1}", TupleLiteral.new([1.int32] of ASTNode)
    it_parses "{1, 2, 3}", TupleLiteral.new([1.int32, 2.int32, 3.int32] of ASTNode)
    it_parses "{A::B}", TupleLiteral.new([Path.new("A", "B")] of ASTNode)
    it_parses "{\n1,\n2\n}", TupleLiteral.new([1.int32, 2.int32] of ASTNode)
    it_parses "{\n1\n}", TupleLiteral.new([1.int32] of ASTNode)
    it_parses "{\n{1}\n}", TupleLiteral.new([TupleLiteral.new([1.int32] of ASTNode)] of ASTNode)
    it_parses %({"".id}), TupleLiteral.new([Call.new("".string, "id")] of ASTNode)

    it_parses "foo { a = 1 }; a", [Call.new("foo", block: Block.new(body: Assign.new("a".var, 1.int32))), "a".call] of ASTNode

    it_parses "foo.bar(1).baz", Call.new(Call.new("foo".call, "bar", 1.int32), "baz")

    it_parses "b.c ||= 1", OpAssign.new(Call.new("b".call, "c"), "||", 1.int32)
    it_parses "b.c &&= 1", OpAssign.new(Call.new("b".call, "c"), "&&", 1.int32)

    it_parses "a = 1; class Foo; @x = a; end", [Assign.new("a".var, 1.int32), ClassDef.new("Foo".path, Assign.new("@x".instance_var, "a".call))]

    it_parses "@[Foo]", Annotation.new("Foo".path)
    it_parses "@[Foo()]", Annotation.new("Foo".path)
    it_parses "@[Foo(1)]", Annotation.new("Foo".path, [1.int32] of ASTNode)
    it_parses "@[Foo(\"hello\")]", Annotation.new("Foo".path, ["hello".string] of ASTNode)
    it_parses "@[Foo(1, foo: 2)]", Annotation.new("Foo".path, [1.int32] of ASTNode, [NamedArgument.new("foo", 2.int32)])
    it_parses "@[Foo(1, foo: 2\n)]", Annotation.new("Foo".path, [1.int32] of ASTNode, [NamedArgument.new("foo", 2.int32)])
    it_parses "@[Foo(\n1, foo: 2\n)]", Annotation.new("Foo".path, [1.int32] of ASTNode, [NamedArgument.new("foo", 2.int32)])
    it_parses "@[Foo::Bar]", Annotation.new(Path.new("Foo", "Bar"))

    assert_syntax_error "@[Foo(\"\": 1)]"

    it_parses "lib LibC\n@[Bar]; end", LibDef.new("LibC".path, Annotation.new("Bar".path))

    it_parses "Foo(_)", Generic.new("Foo".path, [Underscore.new] of ASTNode)

    it_parses "{% if true %}\n{% end %}\n{% if true %}\n{% end %}", [MacroIf.new(true.bool, MacroLiteral.new("\n")), MacroIf.new(true.bool, MacroLiteral.new("\n"))] of ASTNode
    it_parses "fun foo : Int32; 1; end; 2", [FunDef.new("foo", return_type: "Int32".path, body: 1.int32), 2.int32]

    it_parses "[] of ->;", ArrayLiteral.new([] of ASTNode, ProcNotation.new)
    it_parses "[] of ->\n1", [ArrayLiteral.new([] of ASTNode, ProcNotation.new), 1.int32]

    it_parses "def foo(x, *y); 1; end", Def.new("foo", [Arg.new("x"), Arg.new("y")], 1.int32, splat_index: 1)
    it_parses "macro foo(x, *y);end", Macro.new("foo", [Arg.new("x"), Arg.new("y")], body: Expressions.new, splat_index: 1)

    it_parses "def foo(x = 1, *y); 1; end", Def.new("foo", [Arg.new("x", 1.int32), Arg.new("y")], 1.int32, splat_index: 1)
    it_parses "def foo(x, *y : Int32); 1; end", Def.new("foo", [Arg.new("x"), Arg.new("y", restriction: "Int32".path)], 1.int32, splat_index: 1)
    it_parses "def foo(*y : *T); 1; end", Def.new("foo", [Arg.new("y", restriction: "T".path.splat)], 1.int32, splat_index: 0)

    it_parses "foo *bar", Call.new("foo", "bar".call.splat)
    it_parses "foo(*bar)", Call.new("foo", "bar".call.splat)
    it_parses "foo x, *bar", Call.new("foo", "x".call, "bar".call.splat)
    it_parses "foo(x, *bar, *baz, y)", Call.new("foo", ["x".call, "bar".call.splat, "baz".call.splat, "y".call] of ASTNode)
    it_parses "foo.bar=(*baz)", Call.new("foo".call, "bar=", "baz".call.splat)
    it_parses "foo.bar= *baz", Call.new("foo".call, "bar=", "baz".call.splat)
    it_parses "foo.bar = (1).abs", Call.new("foo".call, "bar=", Call.new(Expressions.new([1.int32] of ASTNode), "abs"))
    it_parses "foo[*baz]", Call.new("foo".call, "[]", "baz".call.splat)
    it_parses "foo[*baz] = 1", Call.new("foo".call, "[]=", ["baz".call.splat, 1.int32] of ASTNode)

    it_parses "foo **bar", Call.new("foo", DoubleSplat.new("bar".call))
    it_parses "foo(**bar)", Call.new("foo", DoubleSplat.new("bar".call))

    it_parses "foo 1, **bar", Call.new("foo", [1.int32, DoubleSplat.new("bar".call)] of ASTNode)
    it_parses "foo(1, **bar)", Call.new("foo", [1.int32, DoubleSplat.new("bar".call)] of ASTNode)

    it_parses "foo 1, **bar, &block", Call.new("foo", args: [1.int32, DoubleSplat.new("bar".call)] of ASTNode, block_arg: "block".call)
    it_parses "foo(1, **bar, &block)", Call.new("foo", args: [1.int32, DoubleSplat.new("bar".call)] of ASTNode, block_arg: "block".call)

    assert_syntax_error "foo **bar, 1", "argument not allowed after double splat"
    assert_syntax_error "foo(**bar, 1)", "argument not allowed after double splat"

    assert_syntax_error "foo **bar, *x", "splat not allowed after double splat"
    assert_syntax_error "foo(**bar, *x)", "splat not allowed after double splat"

    assert_syntax_error "foo **bar, out x", "out argument not allowed after double splat"
    assert_syntax_error "foo(**bar, out x)", "out argument not allowed after double splat"

    it_parses "private def foo; end", VisibilityModifier.new(Visibility::Private, Def.new("foo"))
    it_parses "protected def foo; end", VisibilityModifier.new(Visibility::Protected, Def.new("foo"))

    it_parses "`foo`", Call.new("`", "foo".string)
    it_parses "`foo\#{1}bar`", Call.new("`", StringInterpolation.new(["foo".string, 1.int32, "bar".string] of ASTNode))
    it_parses "`foo\\``", Call.new("`", "foo`".string)
    it_parses "%x(`which(foo)`)", Call.new("`", "`which(foo)`".string)

    it_parses "def `(cmd); 1; end", Def.new("`", ["cmd".arg], 1.int32)

    it_parses "def foo(bar = 1\n); 2; end", Def.new("foo", [Arg.new("bar", default_value: 1.int32)], 2.int32)

    it_parses "Set {1, 2, 3}", ArrayLiteral.new([1.int32, 2.int32, 3.int32] of ASTNode, name: "Set".path)
    it_parses "Set() {1, 2, 3}", ArrayLiteral.new([1.int32, 2.int32, 3.int32] of ASTNode, name: Generic.new("Set".path, [] of ASTNode))
    it_parses "Set(Int32) {1, 2, 3}", ArrayLiteral.new([1.int32, 2.int32, 3.int32] of ASTNode, name: Generic.new("Set".path, ["Int32".path] of ASTNode))

    describe "single splats inside container literals" do
      it_parses "{*1}", TupleLiteral.new([1.int32.splat] of ASTNode)
      it_parses "{*1, 2}", TupleLiteral.new([1.int32.splat, 2.int32] of ASTNode)
      it_parses "{1, *2}", TupleLiteral.new([1.int32, 2.int32.splat] of ASTNode)
      it_parses "{*1, *2}", TupleLiteral.new([1.int32.splat, 2.int32.splat] of ASTNode)
      it_parses "{1, *2, 3, *4, 5}", TupleLiteral.new([1.int32, 2.int32.splat, 3.int32, 4.int32.splat, 5.int32] of ASTNode)

      it_parses "[*1]", ArrayLiteral.new([1.int32.splat] of ASTNode)
      it_parses "[*1, 2]", ArrayLiteral.new([1.int32.splat, 2.int32] of ASTNode)
      it_parses "[1, *2]", ArrayLiteral.new([1.int32, 2.int32.splat] of ASTNode)
      it_parses "[*1, *2]", ArrayLiteral.new([1.int32.splat, 2.int32.splat] of ASTNode)
      it_parses "[1, *2, 3, *4, 5]", ArrayLiteral.new([1.int32, 2.int32.splat, 3.int32, 4.int32.splat, 5.int32] of ASTNode)

      it_parses "Set {*1, 2, *3}", ArrayLiteral.new([1.int32.splat, 2.int32, 3.int32.splat] of ASTNode, name: "Set".path)

      it_parses "[*[*[1]], *[2]]", ArrayLiteral.new([ArrayLiteral.new([ArrayLiteral.new([1.int32] of ASTNode).splat] of ASTNode).splat, ArrayLiteral.new([2.int32] of ASTNode).splat] of ASTNode)

      assert_syntax_error "{*1 => 2}"
      assert_syntax_error "{*a: 1}"
      assert_syntax_error "{1 => 2, *3}"
      assert_syntax_error "{a: 1, *2}"

      assert_syntax_error "case {*1}\nwhen {2}; 3; end", "splat is not allowed inside case expression"
      assert_syntax_error "case {1}\nwhen {*2}; 3; end"
      it_parses "case 1\nwhen {*2}; 3; end", Case.new(1.int32, [When.new([TupleLiteral.new([2.int32.splat] of ASTNode)] of ASTNode, 3.int32)], else: nil, exhaustive: false)

      it_parses "x = {*1}", Assign.new("x".var, TupleLiteral.new([1.int32.splat] of ASTNode))

      it_parses "{*1 * 2}", TupleLiteral.new([Call.new(1.int32, "*", 2.int32).splat] of ASTNode)
      it_parses "[*1 ** 2]", ArrayLiteral.new([Call.new(1.int32, "**", 2.int32).splat] of ASTNode)
      it_parses "Set {*{1} * 2}", ArrayLiteral.new([Call.new(TupleLiteral.new([1.int32] of ASTNode), "*", 2.int32).splat] of ASTNode, name: "Set".path)
    end

    it_parses "foo(Bar) { 1 }", Call.new("foo", args: ["Bar".path] of ASTNode, block: Block.new(body: 1.int32))
    it_parses "foo Bar { 1 }", Call.new("foo", args: [ArrayLiteral.new([1.int32] of ASTNode, name: "Bar".path)] of ASTNode)
    it_parses "foo(Bar { 1 })", Call.new("foo", args: [ArrayLiteral.new([1.int32] of ASTNode, name: "Bar".path)] of ASTNode)

    it_parses "\n\n__LINE__", 3.int32
    it_parses "__FILE__", "/foo/bar/baz.cr".string
    it_parses "__DIR__", "/foo/bar".string

    it_parses "def foo(x = __LINE__); end", Def.new("foo", args: [Arg.new("x", default_value: MagicConstant.new(:MAGIC_LINE))])
    it_parses "def foo(x = __FILE__); end", Def.new("foo", args: [Arg.new("x", default_value: MagicConstant.new(:MAGIC_FILE))])
    it_parses "def foo(x = __DIR__); end", Def.new("foo", args: [Arg.new("x", default_value: MagicConstant.new(:MAGIC_DIR))])

    it_parses "macro foo(x = __LINE__);end", Macro.new("foo", body: Expressions.new, args: [Arg.new("x", default_value: MagicConstant.new(:MAGIC_LINE))])

    it_parses "1 \\\n + 2", Call.new(1.int32, "+", 2.int32)
    it_parses "1\\\n + 2", Call.new(1.int32, "+", 2.int32)
    it_parses "1 \\\r\n + 2", Call.new(1.int32, "+", 2.int32)
    it_parses "1\\\r\n + 2", Call.new(1.int32, "+", 2.int32)

    it_parses %("hello " \\\n "world"), StringLiteral.new("hello world")
    it_parses %("hello "\\\n"world"), StringLiteral.new("hello world")
    it_parses %("hello " \\\r\n "world"), StringLiteral.new("hello world")
    it_parses %("hello "\\\r\n"world"), StringLiteral.new("hello world")
    it_parses %("hello \#{1}" \\\n "\#{2} world"), StringInterpolation.new(["hello ".string, 1.int32, 2.int32, " world".string] of ASTNode)
    it_parses %("hello \#{1}" \\\r\n "\#{2} world"), StringInterpolation.new(["hello ".string, 1.int32, 2.int32, " world".string] of ASTNode)
    it_parses "<<-HERE\nHello, mom! I am HERE.\nHER dress is beautiful.\nHE is OK.\n  HERESY\nHERE",
      "Hello, mom! I am HERE.\nHER dress is beautiful.\nHE is OK.\n  HERESY".string_interpolation
    it_parses "<<-HERE\n   One\n  Zero\n  HERE", " One\nZero".string_interpolation
    it_parses "<<-HERE\n   One \\n Two\n  Zero\n  HERE", " One \n Two\nZero".string_interpolation
    it_parses "<<-HERE\n   One\n\n  Zero\n  HERE", " One\n\nZero".string_interpolation
    it_parses "<<-HERE\n   One\n \n  Zero\n  HERE", " One\n\nZero".string_interpolation
    it_parses "<<-HERE\n   \#{1}One\n  \#{2}Zero\n  HERE", StringInterpolation.new([" ".string, 1.int32, "One\n".string, 2.int32, "Zero".string] of ASTNode)
    it_parses "<<-HERE\n  foo\#{1}bar\n   baz\n  HERE", StringInterpolation.new(["foo".string, 1.int32, "bar\n baz".string] of ASTNode)
    it_parses "<<-HERE\r\n   One\r\n  Zero\r\n  HERE", " One\r\nZero".string_interpolation
    it_parses "<<-HERE\r\n   One\r\n  Zero\r\n  HERE\r\n", " One\r\nZero".string_interpolation
    it_parses "<<-SOME\n  Sa\n  Se\n  SOME", "Sa\nSe".string_interpolation
    it_parses "<<-HERE\n  \#{1} \#{2}\n  HERE", StringInterpolation.new([1.int32, " ".string, 2.int32] of ASTNode)
    it_parses "<<-HERE\n  \#{1} \\n \#{2}\n  HERE", StringInterpolation.new([1.int32, " \n ".string, 2.int32] of ASTNode)
    it_parses "<<-HERE\nHERE", "".string_interpolation
    it_parses "<<-HERE1; <<-HERE2\nHERE1\nHERE2", ["".string_interpolation, "".string_interpolation] of ASTNode
    it_parses "<<-HERE1; <<-HERE2\nhere1\nHERE1\nHERE2", ["here1".string_interpolation, "".string_interpolation] of ASTNode
    it_parses "<<-HERE1; <<-HERE2\nHERE1\nhere2\nHERE2", ["".string_interpolation, "here2".string_interpolation] of ASTNode
    assert_syntax_error "<<-HERE\n   One\nwrong\n  Zero\n  HERE", "heredoc line must have an indent greater than or equal to 2", 3, 1
    assert_syntax_error "<<-HERE\n   One\n wrong\n  Zero\n  HERE", "heredoc line must have an indent greater than or equal to 2", 3, 1
    assert_syntax_error "<<-HERE\n   One\n \#{1}\n  Zero\n  HERE", "heredoc line must have an indent greater than or equal to 2", 3, 1
    assert_syntax_error "<<-HERE\n   One\n  \#{1}\n wrong\n  HERE", "heredoc line must have an indent greater than or equal to 2", 4, 1
    assert_syntax_error "<<-HERE\n   One\n  \#{1}\n wrong\#{1}\n  HERE", "heredoc line must have an indent greater than or equal to 2", 4, 1
    assert_syntax_error "<<-HERE\n One\n  \#{1}\n  HERE", "heredoc line must have an indent greater than or equal to 2", 2, 1
    assert_syntax_error %("\#{<<-HERE}"\nHERE), "heredoc cannot be used inside interpolation"
    assert_syntax_error %("foo" "bar")

    it_parses "<<-'HERE'\n  hello \\n world\n  \#{1}\n  HERE", "hello \\n world\n\#{1}".string_interpolation
    assert_syntax_error "<<-'HERE\n", "expecting closing single quote"

    it_parses "<<-'HERE COMES HEREDOC'\n  hello \\n world\n  \#{1}\n  HERE COMES HEREDOC", "hello \\n world\n\#{1}".string_interpolation

    it_parses "<<-EOF.x\n  foo\nEOF", Call.new("  foo".string_interpolation, "x")
    it_parses "<<-'EOF'.x\n  foo\nEOF", Call.new("  foo".string_interpolation, "x")

    assert_syntax_error "<<-FOO\n1\nFOO.bar", "Unterminated heredoc: can't find \"FOO\" anywhere before the end of file"
    assert_syntax_error "<<-FOO\n1\nFOO + 2", "Unterminated heredoc: can't find \"FOO\" anywhere before the end of file"

    it_parses "<<-FOO\n\t1\n\tFOO", "1".string_interpolation
    it_parses "<<-FOO\n \t1\n \tFOO", "1".string_interpolation
    it_parses "<<-FOO\n \t 1\n \t FOO", "1".string_interpolation
    it_parses "<<-FOO\n\t 1\n\t FOO", "1".string_interpolation

    it_parses "x, y = <<-FOO, <<-BAR\nhello\nFOO\nworld\nBAR",
      MultiAssign.new(["x".var, "y".var] of ASTNode, ["hello".string_interpolation, "world".string_interpolation] of ASTNode)

    it_parses "x, y, z = <<-FOO, <<-BAR, <<-BAZ\nhello\nFOO\nworld\nBAR\n!\nBAZ",
      MultiAssign.new(["x".var, "y".var, "z".var] of ASTNode, ["hello".string_interpolation, "world".string_interpolation, "!".string_interpolation] of ASTNode)

    it_parses "enum Foo; A\nB; C\nD = 1; end", EnumDef.new("Foo".path, [Arg.new("A"), Arg.new("B"), Arg.new("C"), Arg.new("D", 1.int32)] of ASTNode)
    it_parses "enum Foo; A = 1; B; end", EnumDef.new("Foo".path, [Arg.new("A", 1.int32), Arg.new("B")] of ASTNode)
    it_parses "enum Foo : UInt16; end", EnumDef.new("Foo".path, base_type: "UInt16".path)
    it_parses "enum Foo; def foo; 1; end; end", EnumDef.new("Foo".path, [Def.new("foo", body: 1.int32)] of ASTNode)
    it_parses "enum Foo; A = 1\ndef foo; 1; end; end", EnumDef.new("Foo".path, [Arg.new("A", 1.int32), Def.new("foo", body: 1.int32)] of ASTNode)
    it_parses "enum Foo; A = 1\ndef foo; 1; end\ndef bar; 2; end\nend", EnumDef.new("Foo".path, [Arg.new("A", 1.int32), Def.new("foo", body: 1.int32), Def.new("bar", body: 2.int32)] of ASTNode)
    it_parses "enum Foo; A = 1\ndef self.foo; 1; end\nend", EnumDef.new("Foo".path, [Arg.new("A", 1.int32), Def.new("foo", receiver: "self".var, body: 1.int32)] of ASTNode)
    it_parses "enum Foo::Bar; A = 1; end", EnumDef.new(Path.new("Foo", "Bar"), [Arg.new("A", 1.int32)] of ASTNode)

    it_parses "enum Foo; @@foo = 1\n A \n end", EnumDef.new("Foo".path, [Assign.new("@@foo".class_var, 1.int32), Arg.new("A")] of ASTNode)

    it_parses "enum Foo; private def foo; 1; end; end", EnumDef.new("Foo".path, [VisibilityModifier.new(Visibility::Private, Def.new("foo", body: 1.int32))] of ASTNode)
    it_parses "enum Foo; protected def foo; 1; end; end", EnumDef.new("Foo".path, [VisibilityModifier.new(Visibility::Protected, Def.new("foo", body: 1.int32))] of ASTNode)

    it_parses "enum Foo; {{1}}; end", EnumDef.new("Foo".path, [MacroExpression.new(1.int32)] of ASTNode)
    it_parses "enum Foo; {% if 1 %}2{% end %}; end", EnumDef.new("Foo".path, [MacroIf.new(1.int32, MacroLiteral.new("2"))] of ASTNode)

    it_parses "enum Foo; macro foo;end; end", EnumDef.new("Foo".path, [Macro.new("foo", [] of Arg, Expressions.new)] of ASTNode)

    it_parses "enum Foo; @[Bar]; end", EnumDef.new("Foo".path, [Annotation.new("Bar".path)] of ASTNode)

    assert_syntax_error "enum Foo; A B; end", "expecting ';', 'end' or newline after enum member"
    assert_syntax_error "enum Foo\n  A,   B,   C\nend\n", "expecting ';', 'end' or newline after enum member"

    it_parses "1.[](2)", Call.new(1.int32, "[]", 2.int32)
    it_parses "1.[]?(2)", Call.new(1.int32, "[]?", 2.int32)
    it_parses "1.[]=(2, 3)", Call.new(1.int32, "[]=", 2.int32, 3.int32)

    it_parses "a @b-1\nc", [Call.new("a", Call.new("@b".instance_var, "-", 1.int32)), "c".call] of ASTNode
    it_parses "4./(2)", Call.new(4.int32, "/", 2.int32)
    it_parses "foo[\n1\n]", Call.new("foo".call, "[]", 1.int32)
    it_parses "foo[\nfoo[\n1\n]\n]", Call.new("foo".call, "[]", Call.new("foo".call, "[]", 1.int32))

    it_parses "if (\ntrue\n)\n1\nend", If.new(Expressions.new([true.bool] of ASTNode), 1.int32)

    it_parses "my_def def foo\nloop do\nend\nend", Call.new("my_def", Def.new("foo", body: Call.new("loop", block: Block.new)))

    it_parses "foo(*{1})", Call.new("foo", Splat.new(TupleLiteral.new([1.int32] of ASTNode)))
    it_parses "foo *{1}", Call.new("foo", Splat.new(TupleLiteral.new([1.int32] of ASTNode)))

    it_parses "a.b/2", Call.new(Call.new("a".call, "b"), "/", 2.int32)
    it_parses "a.b /2/", Call.new("a".call, "b", regex("2"))
    it_parses "a.b / 2", Call.new(Call.new("a".call, "b"), "/", 2.int32)
    it_parses "a/b", Call.new("a".call, "/", "b".call)
    it_parses "T/1", Call.new("T".path, "/", 1.int32)
    it_parses "T::U/1", Call.new(Path.new(%w(T U)), "/", 1.int32)
    it_parses "::T/1", Call.new(Path.global("T"), "/", 1.int32)

    it_parses %(asm("nop" \n)), Asm.new("nop")
    it_parses %(asm("nop" : : )), Asm.new("nop")
    it_parses %(asm("nop" ::)), Asm.new("nop")
    it_parses %(asm("nop" :: : :)), Asm.new("nop")
    it_parses %(asm("nop" ::: :)), Asm.new("nop")
    it_parses %(asm("nop" ::::)), Asm.new("nop")
    it_parses %(asm("nop" : "a"(0))), Asm.new("nop", [AsmOperand.new("a", 0.int32)])
    it_parses %(asm("nop" : "a"(0) : "b"(1))), Asm.new("nop", [AsmOperand.new("a", 0.int32)], [AsmOperand.new("b", 1.int32)])
    it_parses %(asm("nop" : "a"(0) : "b"(1), "c"(2))), Asm.new("nop", [AsmOperand.new("a", 0.int32)], [AsmOperand.new("b", 1.int32), AsmOperand.new("c", 2.int32)])
    it_parses %(asm("nop" : "a"(0), "b"(1) : "c"(2), "d"(3))), Asm.new("nop", [AsmOperand.new("a", 0.int32), AsmOperand.new("b", 1.int32)], [AsmOperand.new("c", 2.int32), AsmOperand.new("d", 3.int32)])
    it_parses %(asm("nop" :: "b"(1), "c"(2))), Asm.new("nop", inputs: [AsmOperand.new("b", 1.int32), AsmOperand.new("c", 2.int32)])
    it_parses %(asm("nop" :: "b"(1), "c"(2) ::)), Asm.new("nop", inputs: [AsmOperand.new("b", 1.int32), AsmOperand.new("c", 2.int32)])
    it_parses %(asm(\n"nop"\n:\n"a"(0)\n:\n"b"(1),\n"c"(2)\n)), Asm.new("nop", [AsmOperand.new("a", 0.int32)], [AsmOperand.new("b", 1.int32), AsmOperand.new("c", 2.int32)])
    it_parses %(asm(\n"nop"\n:\n"a"(0),\n"b"(1)\n:\n"c"(2),\n"d"(3)\n)), Asm.new("nop", [AsmOperand.new("a", 0.int32), AsmOperand.new("b", 1.int32)], [AsmOperand.new("c", 2.int32), AsmOperand.new("d", 3.int32)])
    it_parses %(asm("nop" :: "b"(1), "c"(2) : "eax", "ebx" : "volatile", "alignstack", "intel")), Asm.new("nop", inputs: [AsmOperand.new("b", 1.int32), AsmOperand.new("c", 2.int32)], clobbers: %w(eax ebx), volatile: true, alignstack: true, intel: true)
    it_parses %(asm("nop" :: "b"(1), "c"(2) : "eax", "ebx"\n: "volatile", "alignstack"\n,\n"intel"\n)), Asm.new("nop", inputs: [AsmOperand.new("b", 1.int32), AsmOperand.new("c", 2.int32)], clobbers: %w(eax ebx), volatile: true, alignstack: true, intel: true)
    it_parses %(asm("nop" :::: "volatile")), Asm.new("nop", volatile: true)
    it_parses %(asm("bl trap" :::: "unwind")), Asm.new("bl trap", can_throw: true)

    assert_syntax_error %q(asm("nop" ::: "#{foo}")), "interpolation not allowed in asm clobber"
    assert_syntax_error %q(asm("nop" :::: "#{volatile}")), "interpolation not allowed in asm option"
    assert_syntax_error %q(asm("" ::: ""(var))), %{unexpected token: "("}
    assert_syntax_error %q(asm("" : 1)), %(unexpected token: "1")

    it_parses "foo begin\nbar do\nend\nend", Call.new("foo", Expressions.new([Call.new("bar", block: Block.new)] of ASTNode))
    it_parses "foo 1.bar do\nend", Call.new("foo", args: [Call.new(1.int32, "bar")] of ASTNode, block: Block.new)
    it_parses "return 1.bar do\nend", Return.new(Call.new(1.int32, "bar", block: Block.new))

    %w(
      begin nil true false yield with abstract
      def macro require case if unless include
      extend class struct module enum while until return
      next break lib fun alias pointerof sizeof
      instance_sizeof offsetof typeof private protected asm
      end do else elsif when rescue ensure
    ).each do |keyword|
      it_parses "#{keyword} : Int32", TypeDeclaration.new(keyword.var, "Int32".path)
      it_parses "property #{keyword} : Int32", Call.new("property", TypeDeclaration.new(keyword.var, "Int32".path))
    end

    it_parses "call(foo : A, end : B)", Call.new("call", [TypeDeclaration.new("foo".var, "A".path), TypeDeclaration.new("end".var, "B".path)] of ASTNode)
    it_parses "call foo : A, end : B", Call.new("call", [TypeDeclaration.new("foo".var, "A".path), TypeDeclaration.new("end".var, "B".path)] of ASTNode)

    it_parses "case :foo; when :bar; 2; end", Case.new("foo".symbol, [When.new(["bar".symbol] of ASTNode, 2.int32)], else: nil, exhaustive: false)

    it_parses "Foo.foo(count: 3).bar { }", Call.new(Call.new("Foo".path, "foo", named_args: [NamedArgument.new("count", 3.int32)]), "bar", block: Block.new)

    it_parses %(
      class Foo
        def bar
          print as Foo
        end
      end
    ), ClassDef.new("Foo".path, Def.new("bar", body: Call.new("print", Cast.new(Var.new("self"), "Foo".path))))

    assert_syntax_error "a = a", "can't use variable name 'a' inside assignment to variable 'a'"

    assert_syntax_error "{{ {{ 1 }} }}", "can't nest macro expressions"
    assert_syntax_error "{{ {% begin %} }}", "can't nest macro expressions"

    it_parses "Foo?", Crystal::Generic.new(Path.global("Union"), ["Foo".path, Path.global("Nil")] of ASTNode)
    it_parses "Foo::Bar?", Crystal::Generic.new(Path.global("Union"), [Path.new(%w(Foo Bar)), Path.global("Nil")] of ASTNode)
    it_parses "Foo(T)?", Crystal::Generic.new(Path.global("Union"), [Generic.new("Foo".path, ["T".path] of ASTNode), Path.global("Nil")] of ASTNode)
    it_parses "Foo??", Crystal::Generic.new(Path.global("Union"), [
      Crystal::Generic.new(Path.global("Union"), ["Foo".path, Path.global("Nil")] of ASTNode),
      Path.global("Nil"),
    ] of ASTNode)

    it_parses "{1 => 2 / 3}", HashLiteral.new([HashLiteral::Entry.new(1.int32, Call.new(2.int32, "/", 3.int32))])
    it_parses "a { |x| x } / b", Call.new(Call.new("a", block: Block.new(args: ["x".var], body: "x".var)), "/", "b".call)

    it_parses "1 if /x/", If.new(RegexLiteral.new("x".string), 1.int32)

    it_parses "foo bar.baz(1) do\nend", Call.new("foo", args: [Call.new("bar".call, "baz", 1.int32)] of ASTNode, block: Block.new)

    it_parses "1 rescue 2 if 3", If.new(3.int32, ExceptionHandler.new(1.int32, [Rescue.new(2.int32)]))
    it_parses "1 ensure 2 if 3", If.new(3.int32, ExceptionHandler.new(1.int32, ensure: 2.int32))

    it_parses "yield foo do\nend", Yield.new([Call.new("foo", block: Block.new)] of ASTNode)

    it_parses "x.y=(1).to_s", Call.new("x".call, "y=", Call.new(Expressions.new([1.int32] of ASTNode), "to_s"))

    it_parses "1 ** -x", Call.new(1.int32, "**", Call.new("x".call, "-"))

    it_parses "foo.Bar", Call.new("foo".call, "Bar")

    [{'(', ')'}, {'[', ']'}, {'<', '>'}, {'{', '}'}, {'|', '|'}].each do |open, close|
      it_parses "{% begin %}%#{open} %s #{close}{% end %}", MacroIf.new(true.bool, MacroLiteral.new("%#{open} %s #{close}"))
      it_parses "{% begin %}%q#{open} %s #{close}{% end %}", MacroIf.new(true.bool, MacroLiteral.new("%q#{open} %s #{close}"))
      it_parses "{% begin %}%Q#{open} %s #{close}{% end %}", MacroIf.new(true.bool, MacroLiteral.new("%Q#{open} %s #{close}"))
      it_parses "{% begin %}%i#{open} %s #{close}{% end %}", MacroIf.new(true.bool, MacroLiteral.new("%i#{open} %s #{close}"))
      it_parses "{% begin %}%w#{open} %s #{close}{% end %}", MacroIf.new(true.bool, MacroLiteral.new("%w#{open} %s #{close}"))
      it_parses "{% begin %}%x#{open} %s #{close}{% end %}", MacroIf.new(true.bool, MacroLiteral.new("%x#{open} %s #{close}"))
      it_parses "{% begin %}%r#{open}\\A#{close}{% end %}", MacroIf.new(true.bool, MacroLiteral.new("%r#{open}\\A#{close}"))
    end

    it_parses %(foo(bar:"a", baz:"b")), Call.new("foo", named_args: [NamedArgument.new("bar", "a".string), NamedArgument.new("baz", "b".string)])
    it_parses %(foo(bar:a, baz:b)), Call.new("foo", named_args: [NamedArgument.new("bar", "a".call), NamedArgument.new("baz", "b".call)])
    it_parses %({foo:"a", bar:"b"}), NamedTupleLiteral.new([NamedTupleLiteral::Entry.new("foo", "a".string), NamedTupleLiteral::Entry.new("bar", "b".string)])
    it_parses %({foo:'a', bar:'b'}), NamedTupleLiteral.new([NamedTupleLiteral::Entry.new("foo", CharLiteral.new('a')), NamedTupleLiteral::Entry.new("bar", CharLiteral.new('b'))])
    it_parses %({foo:a, bar:b}), NamedTupleLiteral.new([NamedTupleLiteral::Entry.new("foo", "a".call), NamedTupleLiteral::Entry.new("bar", "b".call)])

    assert_syntax_error "return do\nend", %(unexpected token: "do")

    assert_syntax_error "def foo\ndef\nend"
    assert_syntax_error "def foo\nmacro\nend"
    assert_syntax_error "def foo\nclass\nend"
    assert_syntax_error "def foo\nstruct\nend"
    assert_syntax_error "def foo\nmodule\nend"
    assert_syntax_error "def foo\nfun\nend"
    assert_syntax_error "def foo\nalias\nend"
    assert_syntax_error "def foo\nabstract\nend"
    assert_syntax_error "def foo\ninclude\nend"
    assert_syntax_error "def foo\nextend\nend"
    assert_syntax_error "def foo\nlib\nend"

    assert_syntax_error "def foo(x = 1, y); end",
      "parameter must have a default value"

    assert_syntax_error " [1, 2, 3 end"
    assert_syntax_error " {1 => end"

    assert_syntax_error " {1, 2, 3 end"
    assert_syntax_error " (1, 2, 3 end",
      "unterminated parenthesized expression", 1, 2

    assert_syntax_error "foo(1, 2, 3 end",
      "expecting token ')', not 'end'", 1, 13

    assert_syntax_error "foo(foo(&.block)",
      "expecting token ')', not 'EOF'", 1, 17

    assert_syntax_error "case when .foo? then 1; end"
    assert_syntax_error "macro foo;{%end};end"
    assert_syntax_error "foo {1, 2}", %(unexpected token: ",")
    assert_syntax_error "pointerof(self)", "can't take address of self"
    assert_syntax_error "def foo 1; end"

    assert_syntax_error %<{"x": [] of Int32,\n}\n1.foo(>, "unterminated call", 3, 6

    assert_syntax_error "def foo x y; end", "parentheses are mandatory for def parameters"
    assert_syntax_error "macro foo(x y z); end"
    assert_syntax_error "macro foo x y; end", "parentheses are mandatory for macro parameters"
    assert_syntax_error "macro foo *y;end", "parentheses are mandatory for macro parameters"
    assert_syntax_error %(macro foo x; 1 + 2; end), "parentheses are mandatory for macro parameters"
    assert_syntax_error %(macro foo x\n 1 + 2; end), "parentheses are mandatory for macro parameters"

    assert_syntax_error "1 2", %(unexpected token: "2")
    assert_syntax_error "macro foo(*x, *y); end", %(unexpected token: "*")

    assert_syntax_error "foo x: 1, x: 1", "duplicated named argument: x", 1, 11

    assert_syntax_error "def foo(x, x); end", "duplicated def parameter name: x", 1, 12
    assert_syntax_error "def foo(x y, x z); end", "duplicated def parameter external name: x", 1, 14
    assert_syntax_error "class Foo(T, T); end", "duplicated type parameter name: T", 1, 14
    assert_syntax_error "->(x : Int32, x : Int32) {}", "duplicated proc literal parameter name: x", 1, 15
    assert_syntax_error "foo { |x, x| }", "duplicated block parameter name: x", 1, 11
    assert_syntax_error "foo { |x, (x)| }", "duplicated block parameter name: x", 1, 12
    assert_syntax_error "foo { |(x, x)| }", "duplicated block parameter name: x", 1, 12

    assert_syntax_error "def foo(*x, **x); end", "duplicated def parameter name: x"
    assert_syntax_error "def foo(*x, &x); end", "duplicated def parameter name: x"
    assert_syntax_error "def foo(**x, &x); end", "duplicated def parameter name: x"
    assert_syntax_error "def foo(x, **x); end", "duplicated def parameter name: x"

    assert_syntax_error "fun foo(x : Int32, x : Int64); end", "duplicated fun parameter name: x"
    assert_syntax_error "lib Foo; fun foo(x : Int32, x : Int64); end", "duplicated fun parameter name: x"

    assert_syntax_error "Set {1, 2, 3} of Int32"
    assert_syntax_error "Hash {foo: 1} of Int32 => Int32"
    assert_syntax_error "enum Foo < UInt16; end"
    assert_syntax_error "foo(1 2)"
    assert_syntax_error %(foo("bar" "baz"))

    assert_syntax_error "@:Foo"

    assert_syntax_error "false foo"
    assert_syntax_error "nil foo"
    assert_syntax_error "'a' foo"
    assert_syntax_error %("hello" foo)
    assert_syntax_error %(:bar foo)
    assert_syntax_error "1 foo"
    assert_syntax_error "1 then"
    assert_syntax_error "return 1 foo"
    assert_syntax_error "return false foo"

    assert_syntax_error "a = 1; b = 2; a, b += 1, 2"

    assert_syntax_error "lib LibC\n$Errno : Int32\nend", "external variables must start with lowercase, use for example `$errno = Errno : Int32`"

    assert_syntax_error "a += 1",
      "'+=' before definition of 'a'"
    assert_syntax_error "self = 1",
      "can't change the value of self"
    assert_syntax_error "self += 1",
      "can't change the value of self"
    assert_syntax_error "FOO, BAR = 1, 2",
      "Multiple assignment is not allowed for constants"
    assert_syntax_error "self, x = 1, 2",
      "can't change the value of self"
    assert_syntax_error "x, self = 1, 2",
      "can't change the value of self"

    assert_syntax_error "macro foo(x : Int32); end"

    assert_syntax_error "/foo)/", "invalid regex"
    assert_syntax_error "def =\nend"
    assert_syntax_error "def foo; A = 1; end", "dynamic constant assignment. Constants can only be declared at the top level or inside other types."
    assert_syntax_error "{1, ->{ |x| x } }", "unexpected token: \"|\", proc literals specify their parameters like this: ->(x : Type) { ... }"
    assert_syntax_error "{1, ->do\n|x| x\end }", "unexpected token: \"|\", proc literals specify their parameters like this: ->(x : Type) { ... }"
    assert_syntax_error "{1, ->{ |_| x } }", "unexpected token: \"|\", proc literals specify their parameters like this: ->(param : Type) { ... }"

    # #2874
    assert_syntax_error "A = B = 1", "dynamic constant assignment"
    assert_syntax_error "A = (B = 1)", "dynamic constant assignment"
    assert_syntax_error "A = foo(B = 1)", "dynamic constant assignment"
    assert_syntax_error "A = foo { B = 1 }", "dynamic constant assignment"
    assert_syntax_error "A = begin; B = 1; end", "dynamic constant assignment"
    assert_syntax_error "A = begin; 1; rescue; B = 1; end", "dynamic constant assignment"
    assert_syntax_error "A = begin; 1; rescue; 1; else; B = 1; end", "dynamic constant assignment"
    assert_syntax_error "A = begin; 1; ensure; B = 1; end", "dynamic constant assignment"

    assert_syntax_error "1 while 3", "trailing `while` is not supported"
    assert_syntax_error "1 until 3", "trailing `until` is not supported"
    assert_syntax_error "x++", "postfix increment is not supported, use `exp += 1`"
    assert_syntax_error "x--", "postfix decrement is not supported, use `exp -= 1`"
    assert_syntax_error "if 1 == 1 a; end", "unexpected token"
    assert_syntax_error "unless 1 == 1 a; end", "unexpected token"
    assert_syntax_error "while 1 == 1 a; end", "unexpected token"
    assert_syntax_error "case 1 == 1 a; when 2; end", "unexpected token"
    assert_syntax_error "case 1 == 1; when 2 a; end", "unexpected token"

    assert_syntax_error %(class Foo; require "bar"; end), "can't require inside type declarations"
    assert_syntax_error %(module Foo; require "bar"; end), "can't require inside type declarations"
    assert_syntax_error %(def foo; require "bar"; end), "can't require inside def"

    assert_syntax_error "def foo(x: Int32); end", "space required before colon in type restriction"
    assert_syntax_error "def foo(x :Int32); end", "space required after colon in type restriction"

    assert_syntax_error "def f end", %(unexpected token: "end" (expected ";" or newline))

    assert_syntax_error "fun foo\nclass", "can't define class inside fun"
    assert_syntax_error "fun foo\nFoo = 1", "dynamic constant assignment"

    assert_syntax_error %([\n"foo"\n"bar"\n])
    it_parses "[\n1\n]", ArrayLiteral.new([1.int32] of ASTNode)
    it_parses "[\n1,2\n]", ArrayLiteral.new([1.int32, 2.int32] of ASTNode)

    assert_syntax_error %({\n1 => 2\n3 => 4\n})
    assert_syntax_error %({\n1 => 2, 3 => 4\n5 => 6})

    assert_syntax_error %({\n"foo"\n"bar"\n})

    assert_syntax_error %(
      lib LibFoo
        fun foo(x : Int32
              y : Float64)
      end
      )

    assert_syntax_error <<-CRYSTAL, "invalid trailing comma in call", line: 2, column: 8
      if 1
        foo 1,
      end
      CRYSTAL

    assert_syntax_error "foo 1,", "invalid trailing comma in call", line: 1, column: 6

    assert_syntax_error "def foo:String\nend", "a space is mandatory between ':' and return type"
    assert_syntax_error "def foo :String\nend", "a space is mandatory between ':' and return type"
    assert_syntax_error "def foo():String\nend", "a space is mandatory between ':' and return type"
    assert_syntax_error "def foo() :String\nend", "a space is mandatory between ':' and return type"

    assert_syntax_error "foo.responds_to?"

    assert_syntax_error "foo :: Foo"
    assert_syntax_error "@foo :: Foo"
    assert_syntax_error "@@foo :: Foo"
    assert_syntax_error "$foo :: Foo"

    assert_syntax_error "def foo(var : Foo+); end"

    assert_syntax_error "foo.&&"
    assert_syntax_error "foo.&&()"
    assert_syntax_error "foo &.&&"
    assert_syntax_error "foo &.&&()"

    assert_syntax_error "foo.||"
    assert_syntax_error "foo.||()"
    assert_syntax_error "foo &.||"
    assert_syntax_error "foo &.||()"

    assert_syntax_error "def !; end", "'!' is a pseudo-method and can't be redefined"
    assert_syntax_error "def is_a?; end", "'is_a?' is a pseudo-method and can't be redefined"
    assert_syntax_error "def as; end", "'as' is a pseudo-method and can't be redefined"
    assert_syntax_error "def as?; end", "'as?' is a pseudo-method and can't be redefined"
    assert_syntax_error "def responds_to?; end", "'responds_to?' is a pseudo-method and can't be redefined"
    assert_syntax_error "def nil?; end", "'nil?' is a pseudo-method and can't be redefined"

    assert_syntax_error "def self.!; end", "'!' is a pseudo-method and can't be redefined"
    assert_syntax_error "def self.is_a?; end", "'is_a?' is a pseudo-method and can't be redefined"
    assert_syntax_error "def self.as; end", "'as' is a pseudo-method and can't be redefined"
    assert_syntax_error "def self.as?; end", "'as?' is a pseudo-method and can't be redefined"
    assert_syntax_error "def self.responds_to?; end", "'responds_to?' is a pseudo-method and can't be redefined"
    assert_syntax_error "def self.nil?; end", "'nil?' is a pseudo-method and can't be redefined"

    assert_syntax_error "macro is_a?; end", "'is_a?' is a pseudo-method and can't be redefined"
    assert_syntax_error "macro as; end", "'as' is a pseudo-method and can't be redefined"
    assert_syntax_error "macro as?; end", "'as?' is a pseudo-method and can't be redefined"
    assert_syntax_error "macro responds_to?; end", "'responds_to?' is a pseudo-method and can't be redefined"
    assert_syntax_error "macro nil?; end", "'nil?' is a pseudo-method and can't be redefined"

    assert_syntax_error "Foo{one: :two, three: :four}", "can't use named tuple syntax for Hash-like literal"
    assert_syntax_error "{one: :two, three: :four} of Symbol => Symbol"
    assert_syntax_error %(Hash{"foo": 1}), "can't use named tuple syntax for Hash-like literal"
    assert_syntax_error %(Hash{"foo": 1, "bar": 2}), "can't use named tuple syntax for Hash-like literal"

    assert_syntax_error "{foo: 1\nbar: 2}"
    assert_syntax_error "{foo: 1, bar: 2\nbaz: 3}"

    assert_syntax_error "'''", "invalid empty char literal"

    assert_syntax_error "def foo(*args = 1); end", "splat parameter can't have default value"
    assert_syntax_error "def foo(**args = 1); end", "double splat parameter can't have default value"

    assert_syntax_error "require 1", "expected string literal for require"
    assert_syntax_error %(def foo("bar \#{1} qux" y); y; end), "interpolation not allowed in external name"

    assert_syntax_error "def Foo(Int32).bar;end"

    assert_syntax_error "[\n]", "for empty arrays use '[] of ElementType'"
    assert_syntax_error "[1 1]"
    assert_syntax_error "{\n}", "for empty hashes use '{} of KeyType => ValueType'"
    assert_syntax_error "{1 => 2 3 => 4}"
    assert_syntax_error "{1 => 2, 3 => 4 5 => 6}"
    assert_syntax_error "{a: 1 b: 2}"
    assert_syntax_error "{a: 1, b: 2 c: 3}"
    assert_syntax_error "{1 2}"
    assert_syntax_error "{1, 2 3}"
    assert_syntax_error "(1, 2 3)"
    assert_syntax_error "Foo(T U)"
    assert_syntax_error "Foo(T, U V)"
    assert_syntax_error "class Foo(T U)"
    assert_syntax_error "class Foo(T, U V)"
    assert_syntax_error "->(x y) { }"
    assert_syntax_error "->(x, y z) { }"

    assert_syntax_error "x[1:-2]"

    assert_syntax_error "1 ? : 2 : 3"

    assert_syntax_error %(def foo("bar");end), "expected parameter internal name"

    it_parses "{[] of Foo, Bar::Baz.new}", TupleLiteral.new([ArrayLiteral.new([] of ASTNode, "Foo".path), Call.new(Path.new(%w[Bar Baz]), "new")] of ASTNode)
    it_parses "{[] of Foo, ::Bar::Baz.new}", TupleLiteral.new([ArrayLiteral.new([] of ASTNode, "Foo".path), Call.new(Path.new(%w[Bar Baz], global: true), "new")] of ASTNode)
    it_parses "{[] of Foo, Bar::Baz + 2}", TupleLiteral.new([ArrayLiteral.new([] of ASTNode, "Foo".path), Call.new(Path.new(%w[Bar Baz]), "+", [2.int32] of ASTNode)] of ASTNode)
    it_parses "{[] of Foo, Bar::Baz * 2}", TupleLiteral.new([ArrayLiteral.new([] of ASTNode, "Foo".path), Call.new(Path.new(%w[Bar Baz]), "*", [2.int32] of ASTNode)] of ASTNode)
    it_parses "{[] of Foo, Bar::Baz ** 2}", TupleLiteral.new([ArrayLiteral.new([] of ASTNode, "Foo".path), Call.new(Path.new(%w[Bar Baz]), "**", [2.int32] of ASTNode)] of ASTNode)
    it_parses "{[] of Foo, ::foo}", TupleLiteral.new([ArrayLiteral.new([] of ASTNode, "Foo".path), Call.new("foo", global: true)] of ASTNode)
    it_parses "{[] of Foo, self.foo}", TupleLiteral.new([ArrayLiteral.new([] of ASTNode, "Foo".path), Call.new("self".var, "foo")] of ASTNode)

    it_parses <<-'CRYSTAL', Macro.new("foo", body: Expressions.new([MacroLiteral.new("  <<-FOO\n    \#{ "), MacroVar.new("var"), MacroLiteral.new(" }\n  FOO\n")] of ASTNode))
      macro foo
        <<-FOO
          #{ %var }
        FOO
      end
      CRYSTAL

    it_parses <<-'CRYSTAL', Macro.new("foo", body: MacroLiteral.new("  <<-FOO, <<-BAR + \"\"\n  FOO\n  BAR\n"))
      macro foo
        <<-FOO, <<-BAR + ""
        FOO
        BAR
      end
      CRYSTAL

    it_parses <<-'CRYSTAL', Macro.new("foo", body: MacroLiteral.new("  <<-FOO\n    %foo\n  FOO\n"))
      macro foo
        <<-FOO
          %foo
        FOO
      end
      CRYSTAL

    it_parses "macro foo; bar class: 1; end", Macro.new("foo", body: MacroLiteral.new(" bar class: 1; "))

    assert_syntax_error "lib Foo%end", %(unexpected token: "%")

    assert_syntax_error "foo.[]? = 1"
    assert_syntax_error "foo.[]? += 1"
    assert_syntax_error "foo[0]? = 1"
    assert_syntax_error "foo[0]? += 1"
    assert_syntax_error "foo.[0]? = 1"
    assert_syntax_error "foo.[0]? += 1"
    assert_syntax_error "foo &.[0]? = 1"
    assert_syntax_error "foo &.[0]? += 1"

    assert_syntax_error "foo &.[]?=(1)"
    assert_syntax_error "foo &.[]? = 1"
    assert_syntax_error "foo &.[]? 0 =(1)"
    assert_syntax_error "foo &.[]? 0 = 1"
    assert_syntax_error "foo &.[]?(0)=(1)"
    assert_syntax_error "foo &.[]?(0) = 1"
    assert_syntax_error "foo &.[] 0 =(1)"
    assert_syntax_error "foo &.[] 0 = 1"
    assert_syntax_error "foo &.[](0)=(1)"
    assert_syntax_error "foo &.[](0) = 1"

    assert_syntax_error "foo &.bar.[] 0 =(1)"
    assert_syntax_error "foo &.bar.[] 0 = 1"
    assert_syntax_error "foo &.bar.[](0)=(1)"
    assert_syntax_error "foo &.bar.[](0) = 1"

    describe "end locations" do
      assert_end_location "nil"
      assert_end_location "false"
      assert_end_location "123"
      assert_end_location "123.45"
      assert_end_location "'a'"
      assert_end_location ":foo"
      assert_end_location %("hello")
      assert_end_location "[1, 2]"
      assert_end_location "[] of Int32"
      assert_end_location "{a: 1}"
      assert_end_location "{} of Int32 => String"
      assert_end_location "1..3"
      assert_end_location "/foo/"
      assert_end_location "{1, 2}"
      assert_end_location "foo"
      assert_end_location "foo(1, 2)"
      assert_end_location "foo 1, 2"
      assert_end_location "Foo"
      assert_end_location "Foo(A)"
      assert_end_location "if 1; else; 2; end"
      assert_end_location "if 1; elseif; 2; end"
      assert_end_location "unless 1; 2; end"
      assert_end_location "a = 123"
      assert_end_location "a, b = 1, 2"
      assert_end_location "@foo"
      assert_end_location "foo.@foo"
      assert_end_location "@@foo"
      assert_end_location "a && b"
      assert_end_location "a || b"
      assert_end_location "def foo; end"
      assert_end_location "def foo; 1; end"
      assert_end_location "def foo; rescue ex; end"
      assert_end_location "abstract def foo"
      assert_end_location "abstract def foo : Int32"
      assert_end_location "begin; 1; end"
      assert_end_location "class Foo; end"
      assert_end_location "struct Foo; end"
      assert_end_location "module Foo; end"
      assert_end_location "alias Foo = Bar"
      assert_end_location "->{ }"
      assert_end_location "macro foo;end"
      assert_end_location "macro foo; 123; end"
      assert_end_location "!foo"
      assert_end_location "pointerof(@foo)"
      assert_end_location "sizeof(Foo)"
      assert_end_location "offsetof(Foo, @a)"
      assert_end_location "offsetof({X, Y}, 1)"
      assert_end_location "typeof(1)"
      assert_end_location "1 if 2"
      assert_end_location "while 1; end"
      assert_end_location "return"
      assert_end_location "return 1"
      assert_end_location "yield"
      assert_end_location "yield 1"
      assert_end_location "include Foo"
      assert_end_location "extend Foo"
      assert_end_location "1.as(Int32)"
      assert_end_location "puts obj.foo"
      assert_end_location "a, b = 1, 2 if 3"
      assert_end_location "abstract def foo(x)"
      assert_end_location "::foo"
      assert_end_location "foo.[0] = 1"
      assert_end_location "x : Foo(A, *B, C)"
      assert_end_location "Int[8]?"
      assert_end_location "[1, 2,]"
      assert_end_location "foo(\n  &.block\n)", line_number: 3, column_number: 1
      assert_end_location "foo.bar(x) do; end"
      assert_end_location "%w(one two)"
      assert_end_location "{%\nif foo\n  bar\n end\n%}", line_number: 5, column_number: 2
      assert_end_location "foo bar, out baz"
      assert_end_location "Foo?"
      assert_end_location "foo : Foo.class"
      assert_end_location "foo : Foo?"
      assert_end_location "foo : Foo*"
      assert_end_location "foo : Foo**"
      assert_end_location "foo : Foo[42]"
      assert_end_location "foo ->bar"
      assert_end_location "foo ->bar="
      assert_end_location "foo ->self.bar"
      assert_end_location "foo ->self.bar="
      assert_end_location "foo ->Bar.baz"
      assert_end_location "foo ->Bar.baz="
      assert_end_location "foo ->@bar.baz"
      assert_end_location "foo ->@bar.baz="
      assert_end_location "foo ->@@bar.baz"
      assert_end_location "foo ->@@bar.baz="
      assert_end_location "foo ->bar(Baz)"
      assert_end_location "foo *bar"
      assert_end_location "foo **bar"
      assert_end_location "Foo { 1 }"
      assert_end_location "foo.!"
      assert_end_location "foo.!()"
      assert_end_location "f.x = foo"
      assert_end_location "f.x=(*foo)"
      assert_end_location "f.x=(foo).bar"
      assert_end_location "x : Foo ->"
      assert_end_location "x : Foo -> Bar"
      assert_end_location %(require "foo")
      assert_end_location "begin; 1; 2; 3; end"
      assert_end_location "1.."
      assert_end_location "foo.responds_to?(:foo)"
      assert_end_location "foo.responds_to? :foo"
      assert_end_location "foo.nil?"
      assert_end_location "foo.nil?(  )"
      assert_end_location "@a = uninitialized Foo"
      assert_end_location "@@a = uninitialized Foo"
      assert_end_location "1 rescue 2"
      assert_end_location "1 ensure 2"
      assert_end_location "foo.bar= *baz"
<<<<<<< HEAD
    end
=======
      assert_end_location %("hello "\\\n"world"), line_number: 2, column_number: 7
>>>>>>> c29083ab

    assert_syntax_error %({"a" : 1}), "space not allowed between named argument name and ':'"
    assert_syntax_error %({"a": 1, "b" : 2}), "space not allowed between named argument name and ':'"

    assert_syntax_error "case x; when nil; 2; when nil; end", "duplicate when nil in case"
    assert_syntax_error "case x; when true; 2; when true; end", "duplicate when true in case"
    assert_syntax_error "case x; when 1; 2; when 1; end", "duplicate when 1 in case"
    assert_syntax_error "case x; when 'a'; 2; when 'a'; end", "duplicate when 'a' in case"
    assert_syntax_error %(case x; when "a"; 2; when "a"; end), %(duplicate when "a" in case)
    assert_syntax_error %(case x; when :a; 2; when :a; end), "duplicate when :a in case"
    assert_syntax_error %(case x; when {1, 2}; 2; when {1, 2}; end), "duplicate when {1, 2} in case"
    assert_syntax_error %(case x; when [1, 2]; 2; when [1, 2]; end), "duplicate when [1, 2] in case"
    assert_syntax_error %(case x; when 1..2; 2; when 1..2; end), "duplicate when 1..2 in case"
    assert_syntax_error %(case x; when /x/; 2; when /x/; end), "duplicate when /x/ in case"
    assert_syntax_error %(case x; when X; 2; when X; end), "duplicate when X in case"
    assert_syntax_error "case x; when _; end", "'when _' is not supported, use 'else' block instead"
    assert_syntax_error "case x; when 1; when _; end", "'when _' is not supported, use 'else' block instead"
    assert_syntax_error "case x; when 1, _; end", "'when _' is not supported, use 'else' block instead"

    it_parses "%w{one  two}", (["one".string, "two".string] of ASTNode).array_of(Path.global("String"))
    it_parses "%w{one\ntwo}", (["one".string, "two".string] of ASTNode).array_of(Path.global("String"))
    it_parses "%w{one\ttwo}", (["one".string, "two".string] of ASTNode).array_of(Path.global("String"))
    it_parses "%w{\n}", ([] of ASTNode).array_of(Path.global("String"))
    it_parses "%w{one\\ two}", (["one two".string] of ASTNode).array_of(Path.global("String"))
    it_parses "%w{one{} two}", (["one{}".string, "two".string] of ASTNode).array_of(Path.global("String"))
    it_parses "%w{\\{one}", (["{one".string] of ASTNode).array_of(Path.global("String"))
    it_parses "%w{one\\}}", (["one}".string] of ASTNode).array_of(Path.global("String"))
    it_parses "%i(one\\ two)", (["one two".symbol] of ASTNode).array_of(Path.global("Symbol"))
    it_parses "%i{(one two)}", (["(one".symbol, "two)".symbol] of ASTNode).array_of(Path.global("Symbol"))
    it_parses "%i((one two))", (["(one".symbol, "two)".symbol] of ASTNode).array_of(Path.global("Symbol"))
    it_parses "%i(foo(bar) baz)", (["foo(bar)".symbol, "baz".symbol] of ASTNode).array_of(Path.global("Symbol"))
    it_parses "%i{foo\\nbar baz}", (["foo\\nbar".symbol, "baz".symbol] of ASTNode).array_of(Path.global("Symbol"))

    assert_syntax_error "%w(", "Unterminated string array literal"
    assert_syntax_error "%w{one}}", "expecting token 'EOF', not '}'"
    assert_syntax_error "%w{{one}", "Unterminated string array literal"
    assert_syntax_error "%i(", "Unterminated symbol array literal"
    assert_syntax_error "%i{one}}", "expecting token 'EOF', not '}'"
    assert_syntax_error "%i{{one}", "Unterminated symbol array literal"
    assert_syntax_error "%x(", "Unterminated command literal"
    assert_syntax_error "%r(", "Unterminated regular expression"
    assert_syntax_error "%q(", "Unterminated string literal"
    assert_syntax_error "%Q(", "Unterminated string literal"
    assert_syntax_error "<<-HEREDOC", "Unexpected EOF on heredoc identifier"
    assert_syntax_error "<<-HEREDOC\n", "Unterminated heredoc"

    assert_syntax_error "[1\n,2]", "expecting token ']', not ','"
    assert_syntax_error "{1\n,2}", "expecting token '}', not ','"
    assert_syntax_error "{1, 2\n,3}", "expecting token '}', not ','"
    assert_syntax_error "{1 => 2\n,3 => 4}", "expecting token '}', not ','"
    assert_syntax_error "foo(1\n,2)", "expecting token ')', not ','"
    assert_syntax_error "foo(a: 1\n,b: 2)", "expecting token ')', not ','"
    assert_syntax_error "def foo(x\n,y); 1; end", "expecting token ')', not ','"
    assert_syntax_error "macro foo(x\n,y); 1; end", "expecting token ')', not ','"
    assert_syntax_error "class Foo(X\n,Y); 1; end", "expecting token ')', not ','"
    assert_syntax_error "Foo(X\n,Y)", "expecting token ')', not ','"
    assert_syntax_error "Foo(x: X\n,y: Y)", "expecting token ')', not ','"

    it_parses "annotation Foo; end", AnnotationDef.new("Foo".path)
    it_parses "annotation Foo\n\nend", AnnotationDef.new("Foo".path)
    it_parses "annotation Foo::Bar\n\nend", AnnotationDef.new(Path.new("Foo", "Bar"))

    it_parses %(annotation Foo\nend\nrequire "bar"), [AnnotationDef.new("Foo".path), Require.new("bar")]

    assert_syntax_error "def foo(x : *Int32); end", "invalid type splat"
    assert_syntax_error "def foo(x : (*Int32)); end", "invalid type splat"
    assert_syntax_error "def foo(x : Int32, Int32); end"
    assert_syntax_error "def foo(x : (Int32, Int32)); end"
    assert_syntax_error "def foo(x : (Int32, Int32) | Int32); end"
    assert_syntax_error "def foo(x : Int32 | (Int32, Int32)); end"
    assert_syntax_error "def foo(x : {Int32, (Int32, Int32)}); end"
    assert_syntax_error "def foo(x : 1); end"
    assert_syntax_error "def foo(x : {sizeof(Int32), 2}); end"
    assert_syntax_error "def foo(x : Array({sizeof(Int32), 2})); end"

    it "gets corrects of ~" do
      node = Parser.parse("\n  ~1")
      loc = node.location.not_nil!
      loc.line_number.should eq(2)
      loc.column_number.should eq(3)
    end

    it "gets corrects end location for var" do
      parser = Parser.new("foo = 1\nfoo; 1")
      node = parser.parse.as(Expressions).expressions[1]
      end_loc = node.end_location.not_nil!
      end_loc.line_number.should eq(2)
      end_loc.column_number.should eq(3)
    end

    it "gets corrects end location for var + var" do
      parser = Parser.new("foo = 1\nfoo + nfoo; 1")
      node = parser.parse.as(Expressions).expressions[1].as(Call).obj.as(Var)
      end_loc = node.end_location.not_nil!
      end_loc.line_number.should eq(2)
      end_loc.column_number.should eq(3)
    end

    it "gets corrects end location for block with { ... }" do
      parser = Parser.new("foo { 1 + 2 }; 1")
      node = parser.parse.as(Expressions).expressions[0].as(Call)
      block = node.block.not_nil!
      end_loc = block.end_location.not_nil!
      end_loc.line_number.should eq(1)
      end_loc.column_number.should eq(13)
      node.end_location.should eq(end_loc)
    end

    it "gets corrects end location for block with do ... end" do
      parser = Parser.new("foo do\n  1 + 2\nend; 1")
      node = parser.parse.as(Expressions).expressions[0].as(Call)
      block = node.block.not_nil!
      end_loc = block.end_location.not_nil!
      end_loc.line_number.should eq(3)
      end_loc.column_number.should eq(3)
      node.end_location.should eq(end_loc)
    end

    it "gets correct location after macro with yield" do
      parser = Parser.new(%(
        macro foo
          yield
        end

        1 + 'a'
        ))
      node = parser.parse.as(Expressions).expressions[1]
      loc = node.location.not_nil!
      loc.line_number.should eq(6)
    end

    it "gets correct location with \r\n (#1558)" do
      nodes = Parser.parse("class Foo\r\nend\r\n\r\n1").as(Expressions)
      loc = nodes.last.location.not_nil!
      loc.line_number.should eq(4)
      loc.column_number.should eq(1)
    end

    it "sets location of enum method" do
      parser = Parser.new("enum Foo; A; def bar; end; end")
      node = parser.parse.as(EnumDef).members[1].as(Def)
      loc = node.location.not_nil!
      loc.line_number.should eq(1)
      loc.column_number.should eq(14)
    end

    it "gets correct location after macro with yield" do
      parser = Parser.new(%(\n  1 ? 2 : 3))
      node = parser.parse
      loc = node.location.not_nil!
      loc.line_number.should eq(2)
      loc.column_number.should eq(3)
    end

    it "gets correct location of empty exception handler inside def" do
      parser = Parser.new("def foo\nensure\nend")
      node = parser.parse.as(Def).body
      loc = node.location.not_nil!
      loc.line_number.should eq(2)
    end

    it "sets location of +=" do
      parser = Parser.new("a = 1; a += 2")
      node = parser.parse.as(Expressions).expressions[1]

      node.name_location.should_not be_nil
      name_location = node.name_location.not_nil!

      name_location.line_number.should eq(1)
      name_location.column_number.should eq(10)
    end

    it "sets location of obj.x += as call" do
      parser = Parser.new("a = 1; a.x += 2")
      node = parser.parse.as(Expressions).expressions[1]

      node.name_location.should_not be_nil
      name_location = node.name_location.not_nil!

      name_location.line_number.should eq(1)
      name_location.column_number.should eq(12)
    end

    it "sets location of top-level fun name" do
      parser = Parser.new("fun foo; end")
      node = parser.parse.as(FunDef)

      name_location = node.name_location.should_not be_nil
      name_location.line_number.should eq(1)
      name_location.column_number.should eq(5)
    end

    it "sets location of lib fun name" do
      parser = Parser.new("lib Foo; fun foo; end")
      node = parser.parse.as(LibDef).body.as(FunDef)

      name_location = node.name_location.should_not be_nil
      name_location.line_number.should eq(1)
      name_location.column_number.should eq(14)
    end

    it "sets correct location of proc literal" do
      parser = Parser.new("->(\n  x : Int32,\n  y : String\n) { }")
      node = parser.parse.as(ProcLiteral)
      loc = node.location.not_nil!
      loc.line_number.should eq(1)
      loc.column_number.should eq(1)
    end

    it "sets correct location of `else` of if statement" do
      parser = Parser.new("if foo\nelse\nend")
      node = parser.parse.as(If)
      node.location.not_nil!.line_number.should eq(1)
      node.else_location.not_nil!.line_number.should eq(2)
      node.end_location.not_nil!.line_number.should eq(3)

      parser = Parser.new("if foo\nend")
      node = parser.parse.as(If)
      node.location.not_nil!.line_number.should eq(1)
      node.else_location.should be_nil
      node.end_location.not_nil!.line_number.should eq(2)
    end

    it "sets correct location of `elsif` of if statement" do
      parser = Parser.new("if foo\nelsif bar\nend")
      node = parser.parse.as(If)
      node.location.not_nil!.line_number.should eq(1)
      node.else_location.not_nil!.line_number.should eq(2)
      node.end_location.not_nil!.line_number.should eq(3)
    end

    it "sets correct location of `else` of unless statement" do
      parser = Parser.new("unless foo\nelse\nend")
      node = parser.parse.as(Unless)
      node.location.not_nil!.line_number.should eq(1)
      node.else_location.not_nil!.line_number.should eq(2)
      node.end_location.not_nil!.line_number.should eq(3)
    end

    it "sets correct location and end location of `begin` block" do
      parser = Parser.new("begin\nfoo\nend")
      node = parser.parse.as(Expressions)
      node.location.not_nil!.line_number.should eq(1)
      node.end_location.not_nil!.line_number.should eq(3)
    end

    it "sets correct location and end location of parenthesized empty block" do
      parser = Parser.new("()")
      node = parser.parse.as(Expressions)
      node.location.not_nil!.column_number.should eq(1)
      node.end_location.not_nil!.column_number.should eq(2)
    end

    it "sets correct location and end location of parenthesized block" do
      parser = Parser.new("(foo; bar)")
      node = parser.parse.as(Expressions)
      node.location.not_nil!.column_number.should eq(1)
      node.end_location.not_nil!.column_number.should eq(10)
    end

    it "sets correct locations of keywords of exception handler" do
      parser = Parser.new("begin\nrescue\nelse\nensure\nend")
      node = parser.parse.as(ExceptionHandler)
      node.location.not_nil!.line_number.should eq(1)
      node.rescues.not_nil!.first.location.not_nil!.line_number.should eq(2)
      node.else_location.not_nil!.line_number.should eq(3)
      node.ensure_location.not_nil!.line_number.should eq(4)
      node.end_location.not_nil!.line_number.should eq(5)
    end

    it "sets correct locations of macro if / else" do
      parser = Parser.new(<<-CR)
        {% if 1 == val %}
          "one!"
          "bar"
        {% else %}
          "not one"
          "bar"
        {% end %}
      CR

      node = parser.parse.as MacroIf

      location = node.cond.location.should_not be_nil
      location.line_number.should eq 1
      location = node.cond.end_location.should_not be_nil
      location.line_number.should eq 1

      location = node.then.location.should_not be_nil
      location.line_number.should eq 1
      location = node.then.end_location.should_not be_nil
      location.line_number.should eq 4

      location = node.else.location.should_not be_nil
      location.line_number.should eq 4
      location = node.else.end_location.should_not be_nil
      location.line_number.should eq 7
    end

    it "sets correct locations of macro if / elsif" do
      parser = Parser.new(<<-CR)
        {% if 1 == val %}
          "one!"
          "bar"
        {% elsif 2 == val %}
          "not one"
          "bar"
        {% end %}
      CR

      node = parser.parse.as MacroIf

      location = node.cond.location.should_not be_nil
      location.line_number.should eq 1
      location = node.cond.end_location.should_not be_nil
      location.line_number.should eq 1

      location = node.then.location.should_not be_nil
      location.line_number.should eq 1
      location = node.then.end_location.should_not be_nil
      location.line_number.should eq 4

      location = node.else.location.should_not be_nil
      location.line_number.should eq 4
      location = node.else.end_location.should_not be_nil
      location.line_number.should eq 7
    end

    it "sets correct locations of macro if / else / elsif" do
      parser = Parser.new(<<-CR)
        {% if 1 == val %}
          "one!"
          "bar"
        {% elsif 2 == val %}
          "not one"
          "bar"
        {% else %}
          "biz"
          "blah"
        {% end %}
      CR

      node = parser.parse.as MacroIf

      location = node.cond.location.should_not be_nil
      location.line_number.should eq 1
      location = node.cond.end_location.should_not be_nil
      location.line_number.should eq 1

      location = node.then.location.should_not be_nil
      location.line_number.should eq 1
      location = node.then.end_location.should_not be_nil
      location.line_number.should eq 4

      location = node.else.location.should_not be_nil
      location.line_number.should eq 4
      location = node.else.end_location.should_not be_nil
      location.line_number.should eq 10
    end

    it "sets the correct location for MacroExpressions in a MacroIf" do
      parser = Parser.new(<<-CR)
        {% if 1 == 2 %}
          {{2 * 2}}
        {% else %}
           {%
             1 + 1
             2 + 2
           %}
        {% end %}
      CR

      node = parser.parse.should be_a MacroIf
      location = node.location.should_not be_nil
      location.line_number.should eq 1
      location.column_number.should eq 3

      then_node = node.then.should be_a Expressions
      then_node_location = then_node.location.should_not be_nil
      then_node_location.line_number.should eq 1
      then_node_location = then_node.end_location.should_not be_nil
      then_node_location.line_number.should eq 3

      then_node_location = then_node.expressions[1].location.should_not be_nil
      then_node_location.line_number.should eq 2
      then_node_location = then_node.expressions[1].end_location.should_not be_nil
      then_node_location.line_number.should eq 2

      else_node = node.else.should be_a Expressions
      else_node_location = else_node.location.should_not be_nil
      else_node_location.line_number.should eq 3
      else_node_location = else_node.end_location.should_not be_nil
      else_node_location.line_number.should eq 8

      else_node = node.else.should be_a Expressions
      else_node_location = else_node.expressions[1].location.should_not be_nil
      else_node_location.line_number.should eq 4
      else_node_location = else_node.expressions[1].end_location.should_not be_nil
      else_node_location.line_number.should eq 7
    end

    it "sets correct location of Begin within another node" do
      parser = Parser.new(<<-CR)
        macro finished
          {% begin %}
            {{2 * 2}}
             {%
               1 + 1
               2 + 2
             %}
          {% end %}
        end
      CR

      node = parser.parse.should be_a Macro
      node = node.body.should be_a Expressions
      node = node.expressions[1].should be_a MacroIf

      location = node.location.should_not be_nil
      location.line_number.should eq 2
      location = node.end_location.should_not be_nil
      location.line_number.should eq 8
    end

    it "sets correct location of MacroIf within another node" do
      parser = Parser.new(<<-CR)
        macro finished
          {% if false %}
            {{2 * 2}}
             {%
               1 + 1
               2 + 2
             %}
          {% end %}
        end
      CR

      node = parser.parse.should be_a Macro
      node = node.body.should be_a Expressions
      node = node.expressions[1].should be_a MacroIf

      location = node.location.should_not be_nil
      location.line_number.should eq 2
      location = node.end_location.should_not be_nil
      location.line_number.should eq 8
    end

    it "sets correct location of MacroIf (unless) within another node" do
      parser = Parser.new(<<-CR)
        macro finished
          {% unless false %}
            {{2 * 2}}
             {%
               1 + 1
               2 + 2
             %}
          {% end %}
        end
      CR

      node = parser.parse.should be_a Macro
      node = node.body.should be_a Expressions
      node = node.expressions[1].should be_a MacroIf

      location = node.location.should_not be_nil
      location.line_number.should eq 2
      location = node.end_location.should_not be_nil
      location.line_number.should eq 8
    end

    it "sets correct location of trailing ensure" do
      parser = Parser.new("foo ensure bar")
      node = parser.parse.as(ExceptionHandler)
      ensure_location = node.ensure_location.not_nil!
      ensure_location.line_number.should eq(1)
      ensure_location.column_number.should eq(5)
    end

    it "sets correct location of trailing rescue" do
      source = "foo rescue bar"
      parser = Parser.new(source)
      node = parser.parse.as(ExceptionHandler).rescues.not_nil![0]
      node_source(source, node).should eq("rescue bar")
    end

    it "sets correct location of call name" do
      source = "foo(bar)"
      node = Parser.new(source).parse.as(Call)
      source_between(source, node.name_location, node.name_end_location).should eq("foo")
    end

    it "sets correct location of call name in operator assignment" do
      source = "@foo.bar += 1"
      node = Parser.parse(source).as(OpAssign).target.as(Call)
      source_between(source, node.name_location, node.name_end_location).should eq("bar")
    end

    it "sets correct location of element in array literal" do
      source = "%i(foo bar)"
      elements = Parser.new(source).parse.as(ArrayLiteral).elements
      node_source(source, elements[0]).should eq("foo")
      node_source(source, elements[1]).should eq("bar")
    end

    it "sets correct location of implicit tuple literal of multi-return" do
      source = "def foo; return 1, 2; end"
      node = Parser.new(source).parse.as(Def).body.as(Return).exp.not_nil!
      node_source(source, node).should eq("1, 2")
    end

    it "sets correct location of var in type declaration" do
      source = "foo : Int32"
      node = Parser.new(source).parse.as(TypeDeclaration).var
      node_source(source, node).should eq("foo")

      source = "begin : Int32"
      node = Parser.new(source).parse.as(TypeDeclaration).var
      node_source(source, node).should eq("begin")
    end

    it "sets correct location of var in proc pointer" do
      source = "foo : Foo; ->foo.bar"
      expressions = Parser.new(source).parse.as(Expressions).expressions
      node = expressions[1].as(ProcPointer).obj.not_nil!
      node_source(source, node).should eq("foo")
    end

    it "sets correct location of var in macro for loop" do
      source = "{% for foo, bar in baz %} {% end %}"
      node = Parser.new(source).parse.as(MacroFor)
      node_source(source, node.vars[0]).should eq("foo")
      node_source(source, node.vars[1]).should eq("bar")
    end

    it "sets correct location of receiver var in method def" do
      source = "def foo.bar; end"
      node = Parser.new(source).parse.as(Def).receiver.not_nil!
      node_source(source, node).should eq("foo")
    end

    it "sets correct location of vars in C struct" do
      source = "lib Foo; struct Bar; fizz, buzz : Int32; end; end"
      expressions = Parser.new(source).parse.as(LibDef).body.as(CStructOrUnionDef).body.as(Expressions).expressions
      node_source(source, expressions[0].as(TypeDeclaration).var).should eq("fizz")
      node_source(source, expressions[1].as(TypeDeclaration).var).should eq("buzz")
    end

    it "doesn't override yield with macro yield" do
      parser = Parser.new("def foo; yield 1; {% begin %} yield 1 {% end %}; end")
      a_def = parser.parse.as(Def)
      a_def.block_arity.should eq(1)
    end

    it "correctly computes line number after `\\{%\n` (#9857)" do
      code = <<-CRYSTAL
      macro foo
        \\{%
          1
        %}
      end

      1
      CRYSTAL

      exps = Parser.parse(code).as(Expressions)
      exps.expressions[1].location.not_nil!.line_number.should eq(7)
    end

    it "sets correct location for fun def" do
      source = "lib LibFoo; fun foo(x : Int32); end"
      node = Parser.new(source).parse.as(LibDef).body

      node_source(source, node).should eq("fun foo(x : Int32)")
    end

    it "sets correct location for fun def with return type" do
      source = "lib LibFoo; fun foo(x : Int32) : Void; end"
      node = Parser.new(source).parse.as(LibDef).body

      node_source(source, node).should eq("fun foo(x : Int32) : Void")
    end

    it "sets correct location for fun def on multiple lines" do
      source = "lib LibFoo\nfun foo(\n    x : Int32\n  )\nend"
      node = Parser.new(source).parse.as(LibDef).body

      node_source(source, node).should eq("fun foo(\n    x : Int32\n  )")
    end

    it "sets correct location for fun def with body" do
      source = "fun foo(x : Int32) : Void\nend"
      node = Parser.new(source).parse.as(FunDef)

      node_source(source, node).should eq("fun foo(x : Int32) : Void\nend")
    end

    it "sets correct location of parameter in proc literal" do
      source = "->(foo : Bar, baz) { }"
      args = Parser.parse(source).as(ProcLiteral).def.args
      node_source(source, args[0]).should eq("foo : Bar")
      node_source(source, args[1]).should eq("baz")
    end

    it "sets correct location of splat in multiple assignment" do
      source = "*foo, bar = 1, 2"
      node = Parser.parse(source).as(MultiAssign).targets[0]
      node_source(source, node).should eq("*foo")

      source = "foo, *bar = 1, 2"
      node = Parser.parse(source).as(MultiAssign).targets[1]
      node_source(source, node).should eq("*bar")
    end

    it "sets correct location of tuple type" do
      source = "x : {Foo, Bar}"
      node = Parser.parse(source).as(TypeDeclaration).declared_type
      node_source(source, node).should eq("{Foo, Bar}")
    end

    it "sets correct location of named tuple type" do
      source = "x : {foo: Bar}"
      node = Parser.parse(source).as(TypeDeclaration).declared_type
      node_source(source, node).should eq("{foo: Bar}")
    end

    it "sets correct location of argument in named tuple type" do
      source = "x : {foo: Bar}"
      node = Parser.parse(source).as(TypeDeclaration).declared_type.as(Generic).named_args.not_nil!.first
      node_source(source, node).should eq("foo: Bar")
    end

    it "sets correct location of instance variable in proc pointer" do
      source = "->@foo.x"
      node = Parser.parse(source).as(ProcPointer).obj.not_nil!
      node_source(source, node).should eq("@foo")
    end

    it "sets correct location of instance variable in proc pointer" do
      source = "->@@foo.x"
      node = Parser.parse(source).as(ProcPointer).obj.not_nil!
      node_source(source, node).should eq("@@foo")
    end

    it "sets correct location of annotation on method parameter" do
      source = "def x(@[Foo] y) end"
      node = Parser.parse(source).as(Def).args.first.parsed_annotations.not_nil!.first
      node_source(source, node).should eq("@[Foo]")
    end

    it "sets correct location of annotation in lib" do
      source = "lib X; @[Foo]; end"
      node = Parser.parse(source).as(LibDef).body
      node_source(source, node).should eq("@[Foo]")
    end

    it "sets correct location of annotation in enum" do
      source = "enum X; @[Foo]; end"
      node = Parser.parse(source).as(EnumDef).members.first
      node_source(source, node).should eq("@[Foo]")
    end

    it "sets correct location of private method in enum" do
      source = "enum X; private def foo; end; end"
      node = Parser.parse(source).as(EnumDef).members.first
      node_source(source, node).should eq("private def foo; end")
    end

    it "sets correct location of protected macro in enum" do
      source = "enum X; protected macro foo; end; end"
      node = Parser.parse(source).as(EnumDef).members.first
      node_source(source, node).should eq("protected macro foo; end")
    end

    it "sets correct location of global path in class def" do
      source = "class ::Foo; end"
      node = Parser.parse(source).as(ClassDef).name
      node_source(source, node).should eq("::Foo")
    end

    it "sets correct location of global path in annotation" do
      source = "@[::Foo]"
      node = Parser.parse(source).as(Annotation).path
      node_source(source, node).should eq("::Foo")
    end

    it "sets args_in_brackets to false for `a.b`" do
      parser = Parser.new("a.b")
      node = parser.parse.as(Call)
      node.args_in_brackets?.should be_false
    end

    it "sets args_in_brackets to true for `a[b]`" do
      parser = Parser.new("a[b]")
      node = parser.parse.as(Call)
      node.args_in_brackets?.should be_true
    end
  end
end<|MERGE_RESOLUTION|>--- conflicted
+++ resolved
@@ -2498,11 +2498,8 @@
       assert_end_location "1 rescue 2"
       assert_end_location "1 ensure 2"
       assert_end_location "foo.bar= *baz"
-<<<<<<< HEAD
-    end
-=======
       assert_end_location %("hello "\\\n"world"), line_number: 2, column_number: 7
->>>>>>> c29083ab
+    end
 
     assert_syntax_error %({"a" : 1}), "space not allowed between named argument name and ':'"
     assert_syntax_error %({"a": 1, "b" : 2}), "space not allowed between named argument name and ':'"
