require "../../support/syntax"

private def expect_to_s(original, expected = original, emit_doc = false, file = __FILE__, line = __LINE__, focus = false)
  it "does to_s of #{original.inspect}", file, line, focus: focus do
    str = IO::Memory.new expected.bytesize

    source = original
    if source.is_a?(String)
      parser = Parser.new source
      parser.wants_doc = emit_doc
      node = parser.parse
      node.to_s(str, emit_doc: emit_doc)
      str.to_s.should eq(expected), file: file, line: line

      # Check keeping information for `to_s` on clone
      cloned = node.clone
      str.clear
      cloned.to_s(str, emit_doc: emit_doc)
      str.to_s.should eq(expected), file: file, line: line
    else
      source.to_s.should eq(expected), file: file, line: line
    end
  end
end

describe "ASTNode#to_s" do
  expect_to_s "([] of T).foo"
  expect_to_s "({} of K => V).foo"
  expect_to_s "foo(bar)"
  expect_to_s "(~1).foo"
  expect_to_s "1 && (a = 2)"
  expect_to_s "(a = 2) && 1"
  expect_to_s "foo(a.as(Int32))"
  expect_to_s "(1 + 2).as(Int32)", "(1 + 2).as(Int32)"
  expect_to_s "a.as?(Int32)"
  expect_to_s "(1 + 2).as?(Int32)", "(1 + 2).as?(Int32)"
  expect_to_s "@foo.bar"
  expect_to_s %(:foo)
  expect_to_s %(:"{")
  expect_to_s %(%r())
  expect_to_s %(%r()imx)
  expect_to_s %(/hello world/)
  expect_to_s %(/hello world/imx)
  expect_to_s %(/\\s/)
  expect_to_s %(/\\?/)
  expect_to_s %(/\\(group\\)/)
  expect_to_s %(/\\//), "/\\//"
  expect_to_s %(/\#{1 / 2}/)
  expect_to_s %<%r(/)>, %(/\\//)
  expect_to_s %(/ /), %(/\\ /)
  expect_to_s %(%r( )), %(/\\ /)
  expect_to_s %(foo &.bar), %(foo(&.bar))
  expect_to_s %(foo &.bar(1, 2, 3)), %(foo(&.bar(1, 2, 3)))
  expect_to_s %(foo x: 1, y: 2, &.bar), %(foo(x: 1, y: 2, &.bar))
  expect_to_s %(foo { |i| i.bar { i } }), %(foo do |i| i.bar do i end end)
  expect_to_s %(foo do |k, v|\n  k.bar(1, 2, 3)\nend)
  expect_to_s %(foo(3, &.*(2)))
  expect_to_s %(return begin\n  1\n  2\nend)
  expect_to_s %(macro foo\n  %bar = 1\nend)
  expect_to_s %(macro foo\n  %bar = 1; end)
  expect_to_s %(macro foo\n  %bar{1, x} = 1\nend)
  expect_to_s %({% foo %})
  expect_to_s %({{ foo }})
  expect_to_s %({% if foo %}\n  foo_then\n{% end %})
  expect_to_s %({% if foo %}\n  foo_then\n{% else %}\n  foo_else\n{% end %})
  expect_to_s %({% for foo in bar %}\n  {{ foo }}\n{% end %})
  expect_to_s %(macro foo\n  {% for foo in bar %}\n    {{ foo }}\n  {% end %}\nend)
  expect_to_s %[1.as(Int32)]
  expect_to_s %[(1 || 1.1).as(Int32)], %[(1 || 1.1).as(Int32)]
  expect_to_s %[1 & 2 & (3 | 4)], %[(1 & 2) & (3 | 4)]
  expect_to_s %[(1 & 2) & (3 | 4)]
  expect_to_s "def foo(x : T = 1)\nend"
  expect_to_s "def foo(@[Foo] x : T = 1)\nend"
  expect_to_s "def foo(x : X, y : Y) forall X, Y\nend"
  expect_to_s "def foo(x : X, @[Foo] y : Y) forall X, Y\nend"
  expect_to_s %(foo : A | (B -> C))
  expect_to_s %(foo : (A | B).class)
  expect_to_s %[%("\#{foo}")], %["\\"\#{foo}\\""]
  expect_to_s "class Foo\n  private def bar\n  end\nend"
  expect_to_s "foo(&.==(2))"
  expect_to_s "foo.nil?"
  expect_to_s "foo._bar"
  expect_to_s "foo._bar(1)"
  expect_to_s "_foo.bar"
  expect_to_s "1.responds_to?(:to_s)"
  expect_to_s "1.responds_to?(:\"&&\")"
  expect_to_s "macro foo(&block)\nend"
  expect_to_s "macro foo(&)\nend"
  expect_to_s "macro foo(*, __var var)\nend"
  expect_to_s "macro foo(*, var)\nend"
  expect_to_s "macro foo(*var)\nend"
  expect_to_s "macro foo(@[Foo] &)\nend"
  expect_to_s "macro foo(@[Foo] &block)\nend"
  expect_to_s "macro foo(x, *y)\nend"
  expect_to_s "macro foo(x, @[Foo] *y)\nend"
  expect_to_s "macro foo(@[Foo] x, @[Foo] *y)\nend"
  expect_to_s "{ {1, 2, 3} }"
  expect_to_s "{ {1 => 2} }"
  expect_to_s "{ {1, 2, 3} => 4 }"
  expect_to_s "{ {foo: 2} }"
  expect_to_s "def foo(*args)\nend"
  expect_to_s "def foo(@[Foo] *args)\nend"
  expect_to_s "def foo(*args : _)\nend"
  expect_to_s "def foo(**args)\nend"
  expect_to_s "def foo(@[Foo] **args)\nend"
  expect_to_s "def foo(**args : T)\nend"
  expect_to_s "def foo(x, **args)\nend"
  expect_to_s "def foo(x, @[Foo] **args)\nend"
  expect_to_s "def foo(x, **args, &block)\nend"
  expect_to_s "def foo(@[Foo] x, @[Bar] **args, @[Baz] &block)\nend"
  expect_to_s "{% [1, 2, 3].each { |v| pp(v) } %}", "{% [1, 2, 3].each do |v| pp(v) end %}"
  expect_to_s "{%\n  [1, 2, 3].each { |v| pp(v) }\n%}", "{%\n  [1, 2, 3].each do |v| pp(v) end\n%}"
  expect_to_s "{% [1, 2, 3].find(&.!.even?) %}", "{% [1, 2, 3].find() do |__arg0| !__arg0.even? end %}"
  expect_to_s <<-'CR'
    {%
      [1, 2, 3].find do |e|
        e.even?
      end
    %}
    CR

  # 14216
  expect_to_s "def foo(x, **args, &block : _ -> _)\nend"
  expect_to_s "def foo(x, **args, &block : (_ -> _))\nend", "def foo(x, **args, &block : _ -> _)\nend"
  expect_to_s "def foo(& : ->)\nend"
  expect_to_s "def foo(& : (->))\nend", "def foo(& : ->)\nend"
  expect_to_s "def foo(x : (T -> U) -> V, *args : (T -> U) -> V, y : (T -> U) -> V, **opts : (T -> U) -> V, & : (T -> U) -> V) : ((T -> U) -> V)\nend"
  expect_to_s "foo(x : (T -> U) -> V, W)"
  expect_to_s "foo[x : (T -> U) -> V, W]"
  expect_to_s "foo[x : (T -> U) -> V, W] = 1"
  expect_to_s "lib LibFoo\n  fun foo(x : (T -> U) -> V, W) : ((T -> U) -> V)\nend"

  expect_to_s "lib LibFoo\n  fun foo(x : (T -> U) | V)\nend"
  expect_to_s "lib LibFoo\n  fun foo(x : Foo((T -> U)))\nend"
  expect_to_s "lib LibFoo\n  fun foo(x : (T -> U).class)\nend"
  expect_to_s "def foo(x : (T -> U) | V)\nend"
  expect_to_s "def foo(x : Foo((T -> U)))\nend"
  expect_to_s "def foo(x : (T -> U).class)\nend"
  expect_to_s "foo(x : (T -> U) | V)"
  expect_to_s "foo(x : Foo((T -> U)))"
  expect_to_s "foo(x : (T -> U).class)"

  expect_to_s "macro foo(@[Foo] id)\nend"
  expect_to_s "macro foo(**args)\nend"
  expect_to_s "macro foo(@[Foo] **args)\nend"
  expect_to_s "macro foo(x, **args)\nend"
  expect_to_s "macro foo(x, @[Foo] **args)\nend"
  expect_to_s "def foo(x y)\nend"
  expect_to_s "def foo(@[Foo] x y)\nend"
  expect_to_s %(foo("bar baz": 2))
  expect_to_s %(Foo("bar baz": Int32))
  expect_to_s %(Foo())
  expect_to_s %({"foo bar": 1})
  expect_to_s %(def foo("bar baz" qux)\nend)
  expect_to_s "foo()"
  expect_to_s "/a/x"
  expect_to_s "1_f32", "1_f32"
  expect_to_s "1_f64", "1_f64"
  expect_to_s "1.0", "1.0"
  expect_to_s "1e10_f64", "1e10"
  expect_to_s "!a"
  expect_to_s "!(1 < 2)"
  expect_to_s "!a.b && true"
  expect_to_s "(1 + 2)..3"
  expect_to_s "macro foo\n{{ @type }}\nend"
  expect_to_s "macro foo\n\\{{ @type }}\nend"
  expect_to_s "macro foo\n{% @type %}\nend"
  expect_to_s "macro foo\n\\{%@type %}\nend"
  expect_to_s "enum A : B\nend"
  expect_to_s "# doc\ndef foo\nend", emit_doc: true
  expect_to_s "class Foo\n  # doc\n  def foo\n  end\nend", emit_doc: true
  expect_to_s "foo[x, y, a: 1, b: 2]"
  expect_to_s "foo[x, y, a: 1, b: 2] = z"
  expect_to_s %(@[Foo(1, 2, a: 1, b: 2)])
  expect_to_s %(lib Foo\nend)
  expect_to_s %(lib LibC\n  fun getchar(Int, Float)\nend)
  expect_to_s %(fun foo(a : Void, b : Void, ...) : Void\nend)
  expect_to_s %(fun foo\nend)
  expect_to_s %(lib Foo\n  struct Foo\n    a : Void\n    b : Void\n  end\nend)
  expect_to_s %(lib Foo\n  union Foo\n    a : Int\n    b : Int32\n  end\nend)
  expect_to_s %(lib Foo\n  FOO = 0\nend)
  expect_to_s <<-CRYSTAL, <<-CRYSTAL
    lib Foo
      A = Pointer(Void).new(0)
      struct B
        x : Void*
        y : Int[1]
      end
      fun c(Void*) : Char[2]*
    end
    CRYSTAL
    lib Foo
      A = Pointer(Void).new(0)
      struct B
        x : ::Pointer(Void)
        y : ::StaticArray(Int, 1)
      end
      fun c(::Pointer(Void)) : ::Pointer(::StaticArray(Char, 2))
    end
    CRYSTAL
  expect_to_s %(lib LibC\n  fun getch = "get.char"\nend)
  expect_to_s %(lib Foo::Bar\nend)
  expect_to_s %(enum Foo\n  A = 0\n  B\nend)
  expect_to_s %(alias Foo = Void)
  expect_to_s %(alias Foo::Bar = Void)
  expect_to_s %(type(Foo = Void))
  expect_to_s %(return true ? 1 : 2)
  expect_to_s %(1 <= 2 <= 3)
  expect_to_s %((1 <= 2) <= 3)
  expect_to_s %(1 <= (2 <= 3))
  expect_to_s %(case 1; when .foo?; 2; end), %(case 1\nwhen .foo?\n  2\nend)
  expect_to_s %(case 1; in .foo?; 2; end), %(case 1\nin .foo?\n  2\nend)
  expect_to_s %(case 1; when .!; 2; when .< 0; 3; end), %(case 1\nwhen .!\n  2\nwhen .<(0)\n  3\nend)
  expect_to_s %(case 1\nwhen .[](2)\n  3\nwhen .[]=(4)\n  5\nend)
  expect_to_s %({(1 + 2)})
  expect_to_s %({foo: (1 + 2)})
  expect_to_s %q("#{(1 + 2)}")
  expect_to_s %({(1 + 2) => (3 + 4)})
  expect_to_s %([(1 + 2)] of Int32)
  expect_to_s %(foo(1, (2 + 3), bar: (4 + 5)))
  expect_to_s %(if (1 + 2\n3)\n  4\nend)
  expect_to_s "%x(whoami)", "`whoami`"
  expect_to_s %(begin\n  ()\nend)
  expect_to_s %(begin\n  (1)\nend)
  expect_to_s %(begin\n  (@x = x).is_a?(Foo)\nend)
  expect_to_s %(begin\n  (1)\n  2\nend)
  expect_to_s %(if 1\n  begin\n    2\n  end\nelse\n  begin\n    3\n  end\nend)
  expect_to_s %(foo do\n  begin\n    bar\n  end\nend)
  expect_to_s %q("\e\0\""), %q("\e\u0000\"")
  expect_to_s %q("#{1}\0"), %q("#{1}\u0000")
  expect_to_s %q(%r{\/\0}), %q(/\/\0/)
  expect_to_s %q(%r{#{1}\/\0}), %q(/#{1}\/\0/)
  expect_to_s %q(`\n\0`), %q(`\n\u0000`)
  expect_to_s %q(`#{1}\n\0`), %q(`#{1}\n\u0000`)
  expect_to_s Call.new("`", Call.new("String".path, "interpolation", "x".var, global: true)), %q(`#{::String.interpolation(x)}`)
  expect_to_s "macro foo\n{% verbatim do %}1{% end %}\nend"
  expect_to_s Assign.new("x".var, Expressions.new([1.int32, 2.int32] of ASTNode)), "x = (1\n2\n)"
  expect_to_s "foo.*"
  expect_to_s "foo.%"
  expect_to_s "&+1"
  expect_to_s "&-1"
  expect_to_s "1.&*"
  expect_to_s "1.&**"
  expect_to_s "1.~(2)"
  expect_to_s "1.~(2) do\nend"
  expect_to_s "1.+ do\nend"
  expect_to_s "1.[](2) do\nend"
  expect_to_s "1.[]="
  expect_to_s "1[&.foo]"
  expect_to_s "1[&.foo]?"
  expect_to_s "1[&.foo] = 2"
  expect_to_s "1[2, x: 3, &.foo]"
  expect_to_s "1[2, x: 3, &.foo]?"
  expect_to_s "1[2, x: 3, &.foo] = 4"
  expect_to_s "1.+(a: 2)"
  expect_to_s "1.+(&block)"
  expect_to_s "1.//(2, a: 3)"
  expect_to_s "1.//(2, &block)"
  expect_to_s <<-'CR'
    {% verbatim do %}
      1{{ 2 }}
      3{{ 4 }}
    {% end %}
    CR

  expect_to_s <<-'CR', <<-'CR'
    {% for foo in bar %}
      {{ if true
           foo
           bar
         end }}
    {% end %}
    CR
    {% for foo in bar %}
      {{ if true
      foo
      bar
    end }}
    {% end %}
    CR

  expect_to_s "{% a = 1 %}"
  expect_to_s "{{ a = 1 }}"
  expect_to_s "{%\n  1\n  2\n  3\n%}"
  expect_to_s "{%\n  1\n%}"
  expect_to_s "{%\n  2 + 2\n%}"
  expect_to_s "{%\n  a = 1 %}"
  expect_to_s "{% a = 1\n%}"

  expect_to_s <<-'CR', <<-'CR'
    macro finished
      {% verbatim do %}
        {%
          10

          # Foo

          20
        %}
      {% end %}
    end
    CR
    macro finished
      {% verbatim do %}
        {%
          10



          20
        %}
      {% end %}
    end
    CR

  expect_to_s <<-'CR', <<-'CR'
    macro finished
      {% verbatim do %}
        {%
          10

          # Foo
          20
        %}
      {% end %}
    end
    CR
    macro finished
      {% verbatim do %}
        {%
          10


          20
        %}
      {% end %}
    end
    CR

  expect_to_s <<-'CR', <<-'CR'
    macro finished
      {% verbatim do %}
        {%
          10

          # Foo

          20
          30

          # Bar

          40
        %}
        {%
          50
          60
        %}
      {% end %}
    end
    CR
    macro finished
      {% verbatim do %}
        {%
          10



          20
          30



          40
        %}
        {%
          50
          60
        %}
      {% end %}
    end
    CR

  expect_to_s <<-'CR'
    macro finished
      {% verbatim do %}
        {%
          10
          20
        %}
      {% end %}
    end
    CR

  expect_to_s <<-'CR'
    macro finished
      {% verbatim do %}
        {%
          10
        %}
      {% end %}
    end
    CR

  expect_to_s <<-'CR'
    macro finished
      {% verbatim do %}
        {%

          a = 1 %}
      {% end %}
    end
    CR

  expect_to_s <<-'CR'
    macro finished
      {% verbatim do %}
        {%


          a = 1
          b = 2 %}
      {% end %}
    end
    CR

  expect_to_s <<-'CR', <<-'CR'
    macro finished
      {% verbatim do %}
        {% a = 1
           b = 2

        %}
      {% end %}
    end
    CR
    macro finished
      {% verbatim do %}
        {%     a = 1
        b = 2

        %}
      {% end %}
    end
    CR

  expect_to_s %(asm("nop" ::::))
  expect_to_s %(asm("nop" : "a"(1), "b"(2) : "c"(3), "d"(4) : "e", "f" : "volatile", "alignstack", "intel"))
  expect_to_s %(asm("nop" :: "c"(3), "d"(4) ::))
  expect_to_s %(asm("nop" :::: "volatile"))
  expect_to_s %(asm("nop" :: "a"(1) :: "volatile"))
  expect_to_s %(asm("nop" ::: "e" : "volatile"))
  expect_to_s %(asm("bl trap" :::: "unwind"))
  expect_to_s %[(1..)]
  expect_to_s %[..3]
  expect_to_s "offsetof(Foo, @bar)"
  expect_to_s "def foo(**options, &block)\nend"
  expect_to_s "macro foo\n  123\nend"
  expect_to_s "if true\n  (1)\nend"
  expect_to_s "if true\n  (1)\n  2\nend"
  expect_to_s "begin\n  (1)\nrescue\nend"
  expect_to_s "begin\n  (1)\n  2\nrescue\nend"
  expect_to_s %[他.说("你好")]
  expect_to_s %[他.说 = "你好"]
  expect_to_s %[あ.い, う.え.お = 1, 2]
  expect_to_s "-> : Int32 do\nend"
  expect_to_s "->(x : Int32, y : Bool) : Char do\n  'a'\nend"
  expect_to_s "->::foo(Int32, String)"
  expect_to_s "->::Foo::Bar.foo"
  expect_to_s "yield(1)"
  expect_to_s "foo { |(x, y)| x }", "foo do |(x, y)| x end"
  expect_to_s "foo do |(x, y)|\n  x\nend", <<-CODE
    foo do |(x, y)|
      x
    end
    CODE
  expect_to_s "foo { |(x, (y, z))| x }", "foo do |(x, (y, z))| x end"
  expect_to_s "foo do |(x, (y, z))|\n  x\nend", <<-CODE
    foo do |(x, (y, z))|
      x
    end
    CODE
  expect_to_s "def foo\n  yield\nend", "def foo(&)\n  yield\nend"
  expect_to_s "def foo(x)\n  yield\nend", "def foo(x, &)\n  yield\nend"
  expect_to_s "def foo(**x)\n  yield\nend", "def foo(**x, &)\n  yield\nend"
  expect_to_s "macro foo(x)\n  yield\nend"
  expect_to_s <<-CRYSTAL
    select
    when foo
      select
      when bar
        1
      else
        2
      end
    else
      select
      when baz
        3
      else
        4
      end
    end
    CRYSTAL

  expect_to_s %({% {id: 10} %})
  expect_to_s <<-'CR'
    {%
      data = {__nil: nil}
      data["foo"] = {
        id: 1,
        active: true,
        name: "foo".upcase,
        pie: 3.14,
      }
    %}
    CR

  expect_to_s <<-'CR'
    {%
      data = {__nil: nil}
      data["foo"] = {
        id: 1, active: true,
        name: "foo".upcase,
        pie: 3.14,
      }
    %}
    CR

  expect_to_s <<-'CR'
    {%
      data = {__nil: nil}
      data["foo"] = {
        id: 1, active: true,
        name: "foo".upcase,
        pie: 3.14, biz: "baz", blah: false,
      }
    %}
    CR

  expect_to_s <<-'CR'
    {%
      {
        id: 1,

        blah: false,

        pie: 3.14,
      }
    %}
    CR

  expect_to_s <<-'CR', <<-'CR'
    {%
      {
        id: 1,

        # Foo
        pie: 3.14,
      }
    %}
    CR
    {%
      {
        id: 1,


        pie: 3.14,
      }
    %}
    CR

  expect_to_s <<-'CR', <<-'CR'
    macro finished
      {% verbatim do %}
        {%
          nt = {
            id: 1,

            # Foo
            pie: 3.14,
          }
        %}
      {% end %}
    end
    CR
    macro finished
      {% verbatim do %}
        {%
          nt = {
            id: 1,


            pie: 3.14,
          }
        %}
      {% end %}
    end
    CR

  expect_to_s <<-'CR'
    {%
      {
        id: 1,
        blah: false,
        pie: 3.14}
    %}
    CR

  expect_to_s <<-'CR'
    {%
      {id: 1,
        blah: false,
        pie: 3.14}
    %}
    CR

  expect_to_s <<-'CR'
    {%
      {id: 1,
        blah: false,
        pie: 3.14,
      }
    %}
    CR

<<<<<<< HEAD
  expect_to_s <<-'CR', <<-'CR'
    {%
      ({"a" => "b"} of Nil => Nil).each do |k, v|
        # stuff and things
        k + v

        # foo bar

        k + v
      end
    %}
    CR
  {%
    ({"a" => "b"} of Nil => Nil).each do |k, v|

      k + v



      k + v
    end
  %}
  CR
=======
  expect_to_s <<-'CR'
    {%
      vals = "foo".strip.strip.strip
    %}
    CR

  expect_to_s <<-'CR'
    {%
      vals = "foo".strip.strip
        .strip
    %}
    CR

  expect_to_s <<-'CR'
    {%
      vals = "foo"
        .strip
        .strip.strip
    %}
    CR

  expect_to_s <<-'CR'
    {%
      vals = [4, 1, 12]
        .sort_by do |v| v end
        .map do |v| v end
    %}
    CR

  expect_to_s <<-'CR'
    {%
      vals = [4, 1, 12]
        .sort_by do |v| v end
        .join
        .strip
        .chars
        .map do |v| v end
    %}
    CR
>>>>>>> 87a26e30
end<|MERGE_RESOLUTION|>--- conflicted
+++ resolved
@@ -624,7 +624,6 @@
     %}
     CR
 
-<<<<<<< HEAD
   expect_to_s <<-'CR', <<-'CR'
     {%
       ({"a" => "b"} of Nil => Nil).each do |k, v|
@@ -648,7 +647,7 @@
     end
   %}
   CR
-=======
+
   expect_to_s <<-'CR'
     {%
       vals = "foo".strip.strip.strip
@@ -688,5 +687,4 @@
         .map do |v| v end
     %}
     CR
->>>>>>> 87a26e30
 end