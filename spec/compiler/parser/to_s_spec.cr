--- conflicted
+++ resolved
@@ -150,9 +150,7 @@
   expect_to_s "1.&*"
   expect_to_s "1.&**"
   expect_to_s "1.~(2)"
-<<<<<<< HEAD
   expect_to_s %({% verbatim do %}\n  1{{ 2 }}\n  3{{ 4 }}\n{% end %})
-=======
   expect_to_s %({% for foo in bar %}\n  {{ if true\n  foo\n  bar\nend }}\n{% end %})
   expect_to_s %(asm("nop" ::::))
   expect_to_s %(asm("nop" : "a"(1), "b"(2) : "c"(3), "d"(4) : "e", "f" : "volatile", "alignstack", "intel"))
@@ -160,5 +158,4 @@
   expect_to_s %(asm("nop" :::: "volatile"))
   expect_to_s %(asm("nop" :: "a"(1) :: "volatile"))
   expect_to_s %(asm("nop" ::: "e" : "volatile"))
->>>>>>> 7954c04e
 end