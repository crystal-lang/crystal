--- conflicted
+++ resolved
@@ -618,7 +618,6 @@
       CODE
     end
 
-<<<<<<< HEAD
     it "considers block arg without type as having NoReturn type (#12270)" do
       interpret(<<-CODE).should eq(42)
         def bar
@@ -656,7 +655,9 @@
         end
 
         foo
-=======
+      CODE
+    end
+
     it "caches method with captured block (#12276)" do
       interpret(<<-CODE).should eq(42)
         def execute(x, &block : -> Int32)
@@ -672,7 +673,6 @@
         execute(true) do
           42
         end
->>>>>>> 92320d45
       CODE
     end
   end
