{% skip_file if flag?(:without_interpreter) %}
require "./spec_helper"

describe Crystal::Repl::Interpreter do
  context "structs" do
    it "does allocate, set instance var and get instance var" do
      interpret(<<-CODE).should eq(42)
        struct Foo
          @x = 0_i64
          @y = 0_i64

          def x=(@x)
          end

          def x
            @x
          end

          def y=(@y)
          end

          def y
            @y
          end
        end

        foo = Foo.allocate
        foo.x = 22_i64
        foo.y = 20_i64
        foo.x + foo.y
      CODE
    end

    it "does constructor" do
      interpret(<<-CODE).should eq(42)
        struct Foo
          def initialize(@x : Int32)
          end

          def x
            @x
          end
        end

        foo = Foo.new(42)
        foo.x
      CODE
    end

    it "interprets read instance var of struct" do
      interpret(<<-CODE).should eq(20)
        struct Foo
          @x = 0_i64
          @y = 0_i64

          def y=(@y)
          end

          def y
            @y
          end
        end

        foo = Foo.allocate
        foo.y = 20_i64
        foo.@y
      CODE
    end

    it "casts def body to def type" do
      interpret(<<-CODE).should eq(1)
        struct Foo
          def foo
            return nil if 1 == 2

            self
          end
        end

        value = Foo.new.foo
        value ? 1 : 2
      CODE
    end

    it "discards allocate" do
      interpret(<<-CODE).should eq(3)
        struct Foo
        end

        Foo.allocate
        3
      CODE
    end

    it "mutates struct inside union" do
      interpret(<<-CODE).should eq(2)
        struct Foo
          def initialize
            @x = 1
          end

          def inc
            @x += 1
          end

          def x
            @x
          end
        end

        foo = 1 == 1 ? Foo.new : nil
        if foo
          foo.inc
        end

        if foo
          foo.x
        else
          0
        end
      CODE
    end

    it "mutates struct stored in class var" do
      interpret(<<-CODE).should eq(3)
        struct Foo
          def initialize
            @x = 1
          end

          def inc
            @x += 1
          end

          def x
            @x
          end
        end

        module Moo
          @@foo = Foo.new

          def self.mutate
            @@foo.inc
          end

          def self.foo
            @@foo
          end
        end

        before = Moo.foo.x
        Moo.mutate
        after = Moo.foo.x
        before + after
      CODE
    end

    it "does simple class instance var initializer" do
      interpret(<<-CODE).should eq(42)
        class Foo
          @x = 42

          def x
            @x
          end
        end

        foo = Foo.allocate
        foo.x
      CODE
    end

    it "does complex class instance var initializer" do
      interpret(<<-CODE).should eq(42)
        class Foo
          @x : Int32 = begin
            a = 20
            b = 22
            a + b
          end

          def x
            @x
          end
        end

        foo = Foo.allocate
        foo.x
      CODE
    end

    it "does class instance var initializer inheritance" do
      interpret(<<-CODE).should eq(6)
        module Moo
          @z = 3

          def z
            @z
          end
        end

        class Foo
          include Moo

          @x = 1

          def x
            @x
          end
        end

        class Bar < Foo
          @y = 2

          def y
            @y
          end
        end

        bar = Bar.allocate
        bar.x + bar.y + bar.z
      CODE
    end

    it "does simple struct instance var initializer" do
      interpret(<<-CODE).should eq(42)
        struct Foo
          @x = 42

          def x
            @x
          end
        end

        foo = Foo.allocate
        foo.x
      CODE
    end

<<<<<<< HEAD
    it "does call receiver by value from VirtualType abstract struct to concrete struct (#12190)" do
      interpret(<<-CODE).should eq(42)
        abstract struct Base
        end

        struct A < Base
          def initialize(@x : Int32)
          end

          def foo
            @x
          end
        end

        struct B < Base
        end

        v = A.new(42) || B.new

        if v.is_a?(A)
          v.foo
        else
          1
        end
      CODE
    end

    it "does call receiver by value from VirtualType abstract struct to union" do
      interpret(<<-CODE).should eq(42)
        abstract struct Base
        end

        struct A < Base
          def initialize(@x : Int32)
          end

          def foo
            @x
          end
        end

        struct B < Base
          def initialize(@x : Int32)
          end

          def foo
            @x
          end
        end

        struct C < Base
        end

        v = A.new(42) || B.new(3)

        if v.is_a?(A | B)
          v.foo
        else
          1
        end
=======
    it "sets multiple instance vars in virtual abstract struct call (#12187)" do
      interpret(<<-CODE).should eq(6)
        abstract struct Foo
          @x = 0
          @y = 0
          @z = 0

          def set
            @x = 1
            @y = 2
            @z = 3
          end

          def x
            @x
          end

          def y
            @y
          end

          def z
            @z
          end
        end

        struct Bar < Foo
        end

        struct Baz < Foo
        end

        f = Bar.new || Baz.new
        f.set
        f.x + f.y + f.z
>>>>>>> 3f545947
      CODE
    end
  end
end<|MERGE_RESOLUTION|>--- conflicted
+++ resolved
@@ -238,7 +238,6 @@
       CODE
     end
 
-<<<<<<< HEAD
     it "does call receiver by value from VirtualType abstract struct to concrete struct (#12190)" do
       interpret(<<-CODE).should eq(42)
         abstract struct Base
@@ -299,7 +298,9 @@
         else
           1
         end
-=======
+      CODE
+    end
+
     it "sets multiple instance vars in virtual abstract struct call (#12187)" do
       interpret(<<-CODE).should eq(6)
         abstract struct Foo
@@ -335,7 +336,6 @@
         f = Bar.new || Baz.new
         f.set
         f.x + f.y + f.z
->>>>>>> 3f545947
       CODE
     end
   end
