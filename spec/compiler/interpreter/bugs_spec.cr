--- conflicted
+++ resolved
@@ -225,7 +225,19 @@
       CRYSTAL
     end
 
-<<<<<<< HEAD
+    it "returns concrete type with typeof (#16377)" do
+      interpret(<<-CRYSTAL, prelude: "prelude").should eq("true")
+        class Foo
+        end
+
+        class Bar < Foo
+        end
+
+        foo = Bar.new.as(Foo)
+        typeof(foo) == Foo
+      CRYSTAL
+    end
+
     it "looks up local vars in parent scopes after looking up local vars in current scope and closured scope (#15489)" do
       interpret(<<-CRYSTAL).should eq("parser")
         def capture(&block)
@@ -244,18 +256,6 @@
         end
 
         parser = "parser"
-=======
-    it "returns concrete type with typeof (#16377)" do
-      interpret(<<-CRYSTAL, prelude: "prelude").should eq("true")
-        class Foo
-        end
-
-        class Bar < Foo
-        end
-
-        foo = Bar.new.as(Foo)
-        typeof(foo) == Foo
->>>>>>> f005b9b2
       CRYSTAL
     end
   end
