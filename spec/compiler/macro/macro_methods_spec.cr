require "../../spec_helper"

private def declare_class_var(container : ClassVarContainer, name, var_type : Type, annotations = nil)
  var = MetaTypeVar.new(name)
  var.owner = container
  var.type = var_type
  var.annotations = annotations
  var.bind_to var
  var.freeze_type = var_type
  container.class_vars[name] = var
end

module Crystal
  describe Macro do
    describe "node methods" do
      describe "location" do
        location = Location.new("foo.cr", 1, 2)

        it "filename" do
          assert_macro "{{x.filename}}", %("foo.cr"), {x: "hello".string.tap { |n| n.location = location }}
        end

        it "line_number" do
          assert_macro "{{x.line_number}}", %(1), {x: "hello".string.tap { |n| n.location = location }}
        end

        it "column number" do
          assert_macro "{{x.column_number}}", %(2), {x: "hello".string.tap { |n| n.location = location }}
        end

        it "end line_number" do
          assert_macro "{{x.end_line_number}}", %(1), {x: "hello".string.tap { |n| n.end_location = location }}
        end

        it "end column number" do
          assert_macro "{{x.end_column_number}}", %(2), {x: "hello".string.tap { |n| n.end_location = location }}
        end
      end

      describe "stringify" do
        it "expands macro with stringify call on string" do
          assert_macro "{{x.stringify}}", "\"\\\"hello\\\"\"", {x: "hello".string}
        end

        it "expands macro with stringify call on symbol" do
          assert_macro "{{x.stringify}}", %(":hello"), {x: "hello".symbol}
        end

        it "expands macro with stringify call on call" do
          assert_macro "{{x.stringify}}", %("hello"), {x: "hello".call}
        end

        it "expands macro with stringify call on number" do
          assert_macro "{{x.stringify}}", %("1"), {x: 1.int32}
        end
      end

      describe "symbolize" do
        it "expands macro with symbolize call on string" do
          assert_macro "{{x.symbolize}}", ":\"\\\"hello\\\"\"", {x: "hello".string}
        end

        it "expands macro with symbolize call on symbol" do
          assert_macro "{{x.symbolize}}", ":\":hello\"", {x: "hello".symbol}
        end

        it "expands macro with symbolize call on id" do
          assert_macro "{{x.id.symbolize}}", ":hello", {x: "hello".string}
        end
      end

      describe "id" do
        it "expands macro with id call on string" do
          assert_macro "{{x.id}}", "hello", {x: "hello".string}
        end

        it "expands macro with id call on symbol" do
          assert_macro "{{x.id}}", "hello", {x: "hello".symbol}
        end

        it "expands macro with id call on char" do
          assert_macro "{{x.id}}", "є", {x: CharLiteral.new('є')}
        end

        it "expands macro with id call on call" do
          assert_macro "{{x.id}}", "hello", {x: "hello".call}
        end

        it "expands macro with id call on number" do
          assert_macro "{{x.id}}", %(1), {x: 1.int32}
        end
      end

      it "executes == on numbers (true)" do
        assert_macro "{%if 1 == 1%}hello{%else%}bye{%end%}", "hello"
      end

      it "executes == on numbers (false)" do
        assert_macro "{%if 1 == 2%}hello{%else%}bye{%end%}", "bye"
      end

      it "executes != on numbers (true)" do
        assert_macro "{%if 1 != 2%}hello{%else%}bye{%end%}", "hello"
      end

      it "executes != on numbers (false)" do
        assert_macro "{%if 1 != 1%}hello{%else%}bye{%end%}", "bye"
      end

      it "executes == on symbols (true) (#240)" do
        assert_macro "{{:foo == :foo}}", "true"
      end

      it "executes == on symbols (false) (#240)" do
        assert_macro "{{:foo == :bar}}", "false"
      end

      describe "class_name" do
        it "executes class_name" do
          assert_macro "{{:foo.class_name}}", "\"SymbolLiteral\""
        end

        it "executes class_name" do
          assert_macro "{{x.class_name}}", "\"MacroId\"", {x: MacroId.new("hello")}
        end

        it "executes class_name" do
          assert_macro "{{x.class_name}}", "\"StringLiteral\"", {x: "hello".string}
        end

        it "executes class_name" do
          assert_macro "{{x.class_name}}", "\"SymbolLiteral\"", {x: "hello".symbol}
        end

        it "executes class_name" do
          assert_macro "{{x.class_name}}", "\"NumberLiteral\"", {x: 1.int32}
        end

        it "executes class_name" do
          assert_macro "{{x.class_name}}", "\"ArrayLiteral\"", {x: ArrayLiteral.new([Path.new("Foo"), Path.new("Bar")] of ASTNode)}
        end
      end

      describe "#nil?" do
        it "NumberLiteral" do
          assert_macro "{{ 1.nil? }}", "false"
        end

        it "NilLiteral" do
          assert_macro "{{ nil.nil? }}", "true"
        end

        it "Nop" do
          assert_macro "{{ x.nil? }}", "true", {x: Nop.new}
        end
      end
    end

    describe "number methods" do
      it "executes > (true)" do
        assert_macro "{%if 2 > 1%}hello{%else%}bye{%end%}", "hello"
      end

      it "executes > (false)" do
        assert_macro "{%if 2 > 3%}hello{%else%}bye{%end%}", "bye"
      end

      it "executes >= (true)" do
        assert_macro "{%if 1 >= 1%}hello{%else%}bye{%end%}", "hello"
      end

      it "executes >= (false)" do
        assert_macro "{%if 2 >= 3%}hello{%else%}bye{%end%}", "bye"
      end

      it "executes < (true)" do
        assert_macro "{%if 1 < 2%}hello{%else%}bye{%end%}", "hello"
      end

      it "executes < (false)" do
        assert_macro "{%if 3 < 2%}hello{%else%}bye{%end%}", "bye"
      end

      it "executes <= (true)" do
        assert_macro "{%if 1 <= 1%}hello{%else%}bye{%end%}", "hello"
      end

      it "executes <= (false)" do
        assert_macro "{%if 3 <= 2%}hello{%else%}bye{%end%}", "bye"
      end

      it "executes <=>" do
        assert_macro "{{1 <=> -1}}", "1"
      end

      it "executes <=> (returns nil)" do
        assert_macro "{{0.0/0.0 <=> -1}}", "nil"
      end

      it "executes +" do
        assert_macro "{{1 + 2}}", "3"
      end

      it "executes + and preserves type" do
        assert_macro "{{1_u64 + 2_u64}}", "3_u64"
      end

      it "executes -" do
        assert_macro "{{1 - 2}}", "-1"
      end

      it "executes *" do
        assert_macro "{{2 * 3}}", "6"
      end

      # MathInterpreter only works with Integer and left / right : Float
      #
      # it "executes /" do
      #   assert_macro "{{5 / 3}}", "1"
      # end

      it "executes //" do
        assert_macro "{{5 // 3}}", "1"
      end

      it "executes %" do
        assert_macro "{{5 % 3}}", "2"
      end

      it "preserves integer size (#10713)" do
        assert_macro "{{ 3000000000u64 % 2 }}", "0_u64"
      end

      it "executes &" do
        assert_macro "{{5 & 3}}", "1"
      end

      it "executes |" do
        assert_macro "{{5 | 3}}", "7"
      end

      it "executes ^" do
        assert_macro "{{5 ^ 3}}", "6"
      end

      it "executes **" do
        assert_macro "{{2 ** 3}}", "8"
      end

      it "executes <<" do
        assert_macro "{{1 << 2}}", "4"
      end

      it "executes >>" do
        assert_macro "{{4 >> 2}}", "1"
      end

      it "executes + with float" do
        assert_macro "{{1.5 + 2.6}}", "4.1"
      end

      it "executes unary +" do
        assert_macro "{{+3}}", "+3"
      end

      it "executes unary -" do
        assert_macro "{{-(3)}}", "-3"
      end

      it "executes unary ~" do
        assert_macro "{{~1}}", "-2"
      end

      it "executes kind" do
        assert_macro "{{-128i8.kind}}", ":i8"
        assert_macro "{{1e-123_f32.kind}}", ":f32"
        assert_macro "{{1.0.kind}}", ":f64"
        assert_macro "{{0xde7ec7ab1e_u64.kind}}", ":u64"
      end

      it "#to_number" do
        assert_macro "{{ 4_u8.to_number }}", "4"
        assert_macro "{{ 2147483648.to_number }}", "2147483648"
        assert_macro "{{ 1_f32.to_number }}", "1.0"
      end
    end

    describe "string methods" do
      it "executes string == string" do
        assert_macro %({{"foo" == "foo"}}), %(true)
        assert_macro %({{"foo" == "bar"}}), %(false)
      end

      it "executes string != string" do
        assert_macro %({{"foo" != "foo"}}), %(false)
        assert_macro %({{"foo" != "bar"}}), %(true)
      end

      it "executes split without arguments" do
        assert_macro %({{"1 2 3".split}}), %(["1", "2", "3"] of ::String)
      end

      it "executes split with argument" do
        assert_macro %({{"1-2-3".split('-')}}), %(["1", "2", "3"] of ::String)
      end

      it "executes split with char argument" do
        assert_macro %({{"1-2-3".split('-')}}), %(["1", "2", "3"] of ::String)
      end

      it "executes strip" do
        assert_macro %({{"  hello   ".strip}}), %("hello")
      end

      it "executes downcase" do
        assert_macro %({{"HELLO".downcase}}), %("hello")
      end

      it "executes upcase" do
        assert_macro %({{"hello".upcase}}), %("HELLO")
      end

      it "executes capitalize" do
        assert_macro %({{"hello".capitalize}}), %("Hello")
      end

      it "executes chars" do
        assert_macro %({{x.chars}}), %(['1', '2', '3'] of ::Char), {x: StringLiteral.new("123")}
      end

      it "executes lines" do
        assert_macro %({{x.lines}}), %(["1", "2", "3"] of ::String), {x: StringLiteral.new("1\n2\n3")}
      end

      it "executes size" do
        assert_macro %({{"hello".size}}), "5"
      end

      it "executes count" do
        assert_macro %({{"aabbcc".count('a')}}), "2"
      end

      it "executes empty" do
        assert_macro %({{"hello".empty?}}), "false"
      end

<<<<<<< HEAD
      it "executes [] with inclusive range" do
        assert_macro "", %({{"hello"[1..-2]}}), [] of ASTNode, %("ell")
      end

      it "executes [] with exclusive range" do
        assert_macro "", %({{"hello"[1...-2]}}), [] of ASTNode, %("el")
      end

      it "executes [] with computed range" do
        assert_macro "", %({{"hello"[[1].size..-2]}}), [] of ASTNode, %("ell")
=======
      it "executes string [Range] inclusive" do
        assert_macro %({{"hello"[1..-2]}}), %("ell")
      end

      it "executes string [Range] exclusive" do
        assert_macro %({{"hello"[1...-2]}}), %("el")
      end

      it "executes string [Range] inclusive (computed)" do
        assert_macro %({{"hello"[[1].size..-2]}}), %("ell")
>>>>>>> 6337005e
      end

      it "executes [] with incomplete range" do
        assert_macro "", %({{"hello"[1..]}}), [] of ASTNode, %("ello")
        assert_macro "", %({{"hello"[1..nil]}}), [] of ASTNode, %("ello")
        assert_macro "", %({{"hello"[...3]}}), [] of ASTNode, %("hel")
        assert_macro "", %({{"hello"[nil...3]}}), [] of ASTNode, %("hel")
        assert_macro "", %({{"hello"[..]}}), [] of ASTNode, %("hello")
        assert_macro "", %({{"hello"[nil..nil]}}), [] of ASTNode, %("hello")
      end

      it "executes string chomp" do
        assert_macro %({{"hello\n".chomp}}), %("hello")
      end

      it "executes string starts_with? char (true)" do
        assert_macro %({{"hello".starts_with?('h')}}), %(true)
      end

      it "executes string starts_with? char (false)" do
        assert_macro %({{"hello".starts_with?('e')}}), %(false)
      end

      it "executes string starts_with? string (true)" do
        assert_macro %({{"hello".starts_with?("hel")}}), %(true)
      end

      it "executes string starts_with? string (false)" do
        assert_macro %({{"hello".starts_with?("hi")}}), %(false)
      end

      it "executes string ends_with? char (true)" do
        assert_macro %({{"hello".ends_with?('o')}}), %(true)
      end

      it "executes string ends_with? char (false)" do
        assert_macro %({{"hello".ends_with?('e')}}), %(false)
      end

      it "executes string ends_with? string (true)" do
        assert_macro %({{"hello".ends_with?("llo")}}), %(true)
      end

      it "executes string ends_with? string (false)" do
        assert_macro %({{"hello".ends_with?("tro")}}), %(false)
      end

      it "executes string + string" do
        assert_macro %({{"hello" + " world"}}), %("hello world")
      end

      it "executes string + char" do
        assert_macro %({{"hello" + 'w'}}), %("hellow")
      end

      it "executes string =~ (false)" do
        assert_macro %({{"hello" =~ /hei/}}), %(false)
      end

      it "executes string =~ (true)" do
        assert_macro %({{"hello" =~ /ell/}}), %(true)
      end

      it "executes string > string" do
        assert_macro %({{"fooa" > "foo"}}), %(true)
        assert_macro %({{"foo" > "fooa"}}), %(false)
      end

      it "executes string > macroid" do
        assert_macro %({{"fooa" > "foo".id}}), %(true)
        assert_macro %({{"foo" > "fooa".id}}), %(false)
      end

      it "executes string < string" do
        assert_macro %({{"fooa" < "foo"}}), %(false)
        assert_macro %({{"foo" < "fooa"}}), %(true)
      end

      it "executes string < macroid" do
        assert_macro %({{"fooa" < "foo".id}}), %(false)
        assert_macro %({{"foo" < "fooa".id}}), %(true)
      end

      it "executes tr" do
        assert_macro %({{"hello".tr("e", "o")}}), %("hollo")
      end

      it "executes gsub" do
        assert_macro %({{"hello".gsub(/e|o/, "a")}}), %("halla")
      end

      it "executes camelcase" do
        assert_macro %({{"foo_bar".camelcase}}), %("FooBar")
      end

      it "executes camelcase with lower" do
        assert_macro %({{"foo_bar".camelcase(lower: true)}}), %("fooBar")
      end

      it "executes camelcase with invalid lower arg type" do
        assert_macro_error %({{"foo_bar".camelcase(lower: 99)}}), "named argument 'lower' to StringLiteral#camelcase must be a bool, not NumberLiteral"
      end

      it "executes underscore" do
        assert_macro %({{"FooBar".underscore}}), %("foo_bar")
      end

      it "executes titleize" do
        assert_macro %({{"hello world".titleize}}), %("Hello World")
      end

      it "executes to_i" do
        assert_macro %({{"1234".to_i}}), %(1234)
      end

      it "executes to_i(base)" do
        assert_macro %({{"1234".to_i(16)}}), %(4660)
      end

      it "executes string includes? char (true)" do
        assert_macro %({{"spice".includes?('s')}}), %(true)
        assert_macro %({{"spice".includes?('p')}}), %(true)
        assert_macro %({{"spice".includes?('i')}}), %(true)
        assert_macro %({{"spice".includes?('c')}}), %(true)
        assert_macro %({{"spice".includes?('e')}}), %(true)
      end

      it "executes string includes? char (false)" do
        assert_macro %({{"spice".includes?('S')}}), %(false)
        assert_macro %({{"spice".includes?(' ')}}), %(false)
        assert_macro %({{"spice".includes?('!')}}), %(false)
        assert_macro %({{"spice".includes?('b')}}), %(false)
      end

      it "executes string includes? string (true)" do
        assert_macro %({{"spice".includes?("s")}}), %(true)
        assert_macro %({{"spice".includes?("e")}}), %(true)
        assert_macro %({{"spice".includes?("sp")}}), %(true)
        assert_macro %({{"spice".includes?("ce")}}), %(true)
        assert_macro %({{"spice".includes?("pic")}}), %(true)
      end

      it "executes string includes? string (false)" do
        assert_macro %({{"spice".includes?("Spi")}}), %(false)
        assert_macro %({{"spice".includes?(" spi")}}), %(false)
        assert_macro %({{"spice".includes?("ce ")}}), %(false)
        assert_macro %({{"spice".includes?("b")}}), %(false)
        assert_macro %({{"spice".includes?("spice ")}}), %(false)
      end
    end

    describe "macro id methods" do
      it "forwards methods to string" do
        assert_macro %({{x.ends_with?("llo")}}), %(true), {x: MacroId.new("hello")}
        assert_macro %({{x.ends_with?("tro")}}), %(false), {x: MacroId.new("hello")}
        assert_macro %({{x.starts_with?("hel")}}), %(true), {x: MacroId.new("hello")}
        assert_macro %({{x.chomp}}), %(hello), {x: MacroId.new("hello\n")}
        assert_macro %({{x.upcase}}), %(HELLO), {x: MacroId.new("hello")}
        assert_macro %({{x.titleize}}), %(Hello World), {x: MacroId.new("hello world")}
        assert_macro %({{x.includes?("el")}}), %(true), {x: MacroId.new("hello")}
        assert_macro %({{x.includes?("he")}}), %(true), {x: MacroId.new("hello")}
        assert_macro %({{x.includes?("EL")}}), %(false), {x: MacroId.new("hello")}
        assert_macro %({{x.includes?("cat")}}), %(false), {x: MacroId.new("hello")}
      end

      it "compares with string" do
        assert_macro %({{x == "foo"}}), %(true), {x: MacroId.new("foo")}
        assert_macro %({{"foo" == x}}), %(true), {x: MacroId.new("foo")}

        assert_macro %({{x == "bar"}}), %(false), {x: MacroId.new("foo")}
        assert_macro %({{"bar" == x}}), %(false), {x: MacroId.new("foo")}

        assert_macro %({{x != "foo"}}), %(false), {x: MacroId.new("foo")}
        assert_macro %({{"foo" != x}}), %(false), {x: MacroId.new("foo")}

        assert_macro %({{x != "bar"}}), %(true), {x: MacroId.new("foo")}
        assert_macro %({{"bar" != x}}), %(true), {x: MacroId.new("foo")}
      end

      it "compares with symbol" do
        assert_macro %({{x == :foo}}), %(true), {x: MacroId.new("foo")}
        assert_macro %({{:foo == x}}), %(true), {x: MacroId.new("foo")}

        assert_macro %({{x == :bar}}), %(false), {x: MacroId.new("foo")}
        assert_macro %({{:bar == x}}), %(false), {x: MacroId.new("foo")}

        assert_macro %({{x != :foo}}), %(false), {x: MacroId.new("foo")}
        assert_macro %({{:foo != x}}), %(false), {x: MacroId.new("foo")}

        assert_macro %({{x != :bar}}), %(true), {x: MacroId.new("foo")}
        assert_macro %({{:bar != x}}), %(true), {x: MacroId.new("foo")}
      end
    end

    describe "symbol methods" do
      it "forwards methods to string" do
        assert_macro %({{x.ends_with?("llo")}}), %(true), {x: "hello".symbol}
        assert_macro %({{x.ends_with?("tro")}}), %(false), {x: "hello".symbol}
        assert_macro %({{x.starts_with?("hel")}}), %(true), {x: "hello".symbol}
        assert_macro %({{x.chomp}}), %(:hello), {x: SymbolLiteral.new("hello\n")}
        assert_macro %({{x.upcase}}), %(:HELLO), {x: "hello".symbol}
        assert_macro %({{x.titleize}}), %(:"Hello World"), {x: "hello world".symbol}
        assert_macro %({{x.includes?("el")}}), %(true), {x: "hello".symbol}
        assert_macro %({{x.includes?("he")}}), %(true), {x: "hello".symbol}
        assert_macro %({{x.includes?("EL")}}), %(false), {x: "hello".symbol}
        assert_macro %({{x.includes?("cat")}}), %(false), {x: "hello".symbol}
      end

      it "executes symbol == symbol" do
        assert_macro %({{:foo == :foo}}), %(true)
        assert_macro %({{:foo == :bar}}), %(false)
      end

      it "executes symbol != symbol" do
        assert_macro %({{:foo != :foo}}), %(false)
        assert_macro %({{:foo != :bar}}), %(true)
      end
    end

    describe "and methods" do
      it "executes left" do
        assert_macro %({{x.left}}), %(1), {x: And.new(1.int32, 2.int32)}
      end

      it "executes right" do
        assert_macro %({{x.right}}), %(2), {x: And.new(1.int32, 2.int32)}
      end
    end

    describe "or methods" do
      it "executes left" do
        assert_macro %({{x.left}}), %(1), {x: Or.new(1.int32, 2.int32)}
      end

      it "executes right" do
        assert_macro %({{x.right}}), %(2), {x: Or.new(1.int32, 2.int32)}
      end
    end

    describe ArrayLiteral do
      it "executes index 0" do
        assert_macro %({{[1, 2, 3][0]}}), "1"
      end

      it "executes index 1" do
        assert_macro %({{[1, 2, 3][1]}}), "2"
      end

      it "executes index out of bounds" do
        assert_macro %({{[1, 2, 3][3]}}), "nil"
      end

      it "executes size" do
        assert_macro %({{[1, 2, 3].size}}), "3"
      end

      it "executes empty?" do
        assert_macro %({{[1, 2, 3].empty?}}), "false"
      end

      it "executes identify" do
        assert_macro %({{"A::B".identify}}), "\"A__B\""
        assert_macro %({{"A".identify}}), "\"A\""
      end

      it "executes join" do
        assert_macro %({{[1, 2, 3].join ", "}}), %("1, 2, 3")
      end

      it "executes join with strings" do
        assert_macro %({{["a", "b"].join ", "}}), %("a, b")
      end

      it "executes map" do
        assert_macro %({{[1, 2, 3].map { |e| e == 2 }}}), "[false, true, false]"
      end

      it "executes reduce with no initial value" do
        assert_macro %({{[1, 2, 3].reduce { |acc, val| acc * val }}}), "6"
      end

      it "executes reduce with initial value" do
        assert_macro %({{[1, 2, 3].reduce(4) { |acc, val| acc * val }}}), "24"
        assert_macro %({{[1, 2, 3].reduce([] of NumberLiteral) { |acc, val| acc = [val]+acc }}}), "[3, 2, 1]"
      end

      it "executes map with constants" do
        assert_macro %({{x.map { |e| e.id }}}), "[Foo, Bar]", {x: ArrayLiteral.new([Path.new("Foo"), Path.new("Bar")] of ASTNode)}
      end

      it "executes map with arg" do
        assert_macro %({{x.map { |e| e.id }}}), "[hello]", {x: ArrayLiteral.new(["hello".call] of ASTNode)}
      end

      describe "#map_with_index" do
        context "with both arguments" do
          it "returns the resulting array" do
            assert_macro %({{[1, 2, 3].map_with_index { |e, idx| e == 2 || idx <= 1 }}}), %([true, true, false])
          end
        end

        context "without the index argument" do
          it "returns the resulting array" do
            assert_macro %({{[1, 2, 3].map_with_index { |e| e }}}), %([1, 2, 3])
          end
        end

        context "without the element argument" do
          it "returns the resulting array" do
            assert_macro %({{[1, 2, 3].map_with_index { |_, idx| idx }}}), %([0, 1, 2])
          end
        end

        context "without either argument" do
          it "returns the resulting array" do
            assert_macro %({{[1, 2, 3].map_with_index { 7 }}}), %([7, 7, 7])
          end
        end
      end

      it "#each" do
        assert_macro(
          %({% begin %}{% values = [] of Nil %}{% [1, 2, 3].each { |v| values << v } %}{{values}}{% end %}),
          %([1, 2, 3])
        )
      end

      describe "#each_with_index" do
        context "with both arguments" do
          it "builds the correct array" do
            assert_macro(
              %({% begin %}{% values = [] of Nil %}{% [1, 2, 3].each_with_index { |v, idx| values << (v + idx) } %}{{values}}{% end %}),
              %([1, 3, 5])
            )
          end
        end

        context "without the index argument" do
          it "builds the correct array" do
            assert_macro(
              %({% begin %}{% values = [] of Nil %}{% [1, 2, 3].each_with_index { |v| values << v } %}{{values}}{% end %}),
              %([1, 2, 3])
            )
          end
        end

        context "without the element argument" do
          it "builds the correct array" do
            assert_macro(
              %({% begin %}{% values = [] of Nil %}{% [1, 2, 3].each_with_index { |_, idx| values << idx } %}{{values}}{% end %}),
              %([0, 1, 2])
            )
          end
        end

        context "without either argument" do
          it "builds the correct array" do
            assert_macro(
              %({% begin %}{% values = [] of Nil %}{% [1, 2, 3].each_with_index { values << 7 } %}{{values}}{% end %}),
              %([7, 7, 7])
            )
          end
        end
      end

      it "executes select" do
        assert_macro %({{[1, 2, 3].select { |e| e == 1 }}}), "[1]"
      end

      it "executes reject" do
        assert_macro %({{[1, 2, 3].reject { |e| e == 1 }}}), "[2, 3]"
      end

      it "executes find (finds)" do
        assert_macro %({{[1, 2, 3].find { |e| e == 2 }}}), "2"
      end

      it "executes find (doesn't find)" do
        assert_macro %({{[1, 2, 3].find { |e| e == 4 }}}), "nil"
      end

      it "executes any? (true)" do
        assert_macro %({{[1, 2, 3].any? { |e| e == 1 }}}), "true"
      end

      it "executes any? (false)" do
        assert_macro %({{[1, 2, 3].any? { |e| e == 4 }}}), "false"
      end

      it "executes all? (true)" do
        assert_macro %({{[1, 1, 1].all? { |e| e == 1 }}}), "true"
      end

      it "executes all? (false)" do
        assert_macro %({{[1, 2, 1].all? { |e| e == 1 }}}), "false"
      end

      it "executes first" do
        assert_macro %({{[1, 2, 3].first}}), "1"
      end

      it "executes last" do
        assert_macro %({{[1, 2, 3].last}}), "3"
      end

      it "executes splat" do
        assert_macro %({{[1, 2, 3].splat}}), "1, 2, 3"
      end

      it "executes splat with symbols and strings" do
        assert_macro %({{[:foo, "hello", 3].splat}}), %(:foo, "hello", 3)
      end

      it "executes splat with splat" do
        assert_macro %({{*[1, 2, 3]}}), "1, 2, 3"
      end

      it "executes is_a?" do
        assert_macro %({{[1, 2, 3].is_a?(ArrayLiteral)}}), "true"
        assert_macro %({{[1, 2, 3].is_a?(ASTNode)}}), "true"
        assert_macro %({{[1, 2, 3].is_a?(NumberLiteral)}}), "false"
      end

      it "creates an array literal with a var" do
        assert_macro %({% a = [x] %}{{a[0]}}), "1", {x: 1.int32}
      end

      it "executes sort with numbers" do
        assert_macro %({{[3, 2, 1].sort}}), "[1, 2, 3]"
      end

      it "executes sort with strings" do
        assert_macro %({{["c", "b", "a"].sort}}), %(["a", "b", "c"])
      end

      it "executes sort with ids" do
        assert_macro %({{["c".id, "b".id, "a".id].sort}}), %([a, b, c])
      end

      it "executes sort with ids and strings" do
        assert_macro %({{["c".id, "b", "a".id].sort}}), %([a, "b", c])
      end

      it "executes uniq" do
        assert_macro %({{[1, 1, 1, 2, 3, 1, 2, 3, 4].uniq}}), %([1, 2, 3, 4])
      end

      it "executes unshift" do
        assert_macro %({% x = [1]; x.unshift(2); %}{{x}}), %([2, 1])
      end

      it "executes push" do
        assert_macro %({% x = [1]; x.push(2); x << 3 %}{{x}}), %([1, 2, 3])
      end

      it "executes includes?" do
        assert_macro %({{ [1, 2, 3].includes?(1) }}), %(true)
        assert_macro %({{ [1, 2, 3].includes?(4) }}), %(false)
      end

      it "executes +" do
        assert_macro %({{ [1, 2] + [3, 4, 5] }}), %([1, 2, 3, 4, 5])
      end

      it "executes [] with range" do
        assert_macro %({{ [1, 2, 3, 4][1...-1] }}), %([2, 3])
      end

      it "executes [] with computed range" do
        assert_macro %({{ [1, 2, 3, 4][[1].size...-1] }}), %([2, 3])
      end

      it "executes [] with incomplete range" do
        assert_macro "", %({{ [1, 2, 3, 4][1..] }}), [] of ASTNode, %([2, 3, 4])
        assert_macro "", %({{ [1, 2, 3, 4][1..nil] }}), [] of ASTNode, %([2, 3, 4])
        assert_macro "", %({{ [1, 2, 3, 4][...2] }}), [] of ASTNode, %([1, 2])
        assert_macro "", %({{ [1, 2, 3, 4][nil...2] }}), [] of ASTNode, %([1, 2])
        assert_macro "", %({{ [1, 2, 3, 4][..] }}), [] of ASTNode, %([1, 2, 3, 4])
        assert_macro "", %({{ [1, 2, 3, 4][nil..nil] }}), [] of ASTNode, %([1, 2, 3, 4])
      end

      it "executes [] with two numbers" do
        assert_macro %({{ [1, 2, 3, 4, 5][1, 3] }}), %([2, 3, 4])
      end

      it "executes []=" do
        assert_macro %({% a = [0]; a[0] = 2 %}{{a[0]}}), "2"
      end

      it "executes of" do
        assert_macro %({{ x.of }}), %(Int64), {x: ArrayLiteral.new([] of ASTNode, of: Path.new(["Int64"]))}
      end

      it "executes of (nop)" do
        assert_macro %({{ [1, 2, 3].of }}), %()
      end

      it "executes type" do
        assert_macro %({{ x.type }}), %(Deque), {x: ArrayLiteral.new([] of ASTNode, name: Path.new(["Deque"]))}
      end

      it "executes type (nop)" do
        assert_macro %({{ [1, 2, 3].type }}), %()
      end
    end

    describe HashLiteral do
      it "executes size" do
        assert_macro %({{{:a => 1, :b => 3}.size}}), "2"
      end

      it "executes sort_by" do
        assert_macro %({{["abc", "a", "ab"].sort_by { |x| x.size }}}), %(["a", "ab", "abc"])
      end

      it "executes empty?" do
        assert_macro %({{{:a => 1}.empty?}}), "false"
      end

      it "executes []" do
        assert_macro %({{{:a => 1}[:a]}}), "1"
      end

      it "executes [] not found" do
        assert_macro %({{{:a => 1}[:b]}}), "nil"
      end

      it "executes keys" do
        assert_macro %({{{:a => 1, :b => 2}.keys}}), "[:a, :b]"
      end

      it "executes values" do
        assert_macro %({{{:a => 1, :b => 2}.values}}), "[1, 2]"
      end

      it "executes map" do
        assert_macro %({{{:a => 1, :b => 2}.map {|k, v| k == :a && v == 1}}}), "[true, false]"
      end

      it "executes is_a?" do
        assert_macro %({{{:a => 1}.is_a?(HashLiteral)}}), "true"
        assert_macro %({{{:a => 1}.is_a?(ASTNode)}}), "true"
        assert_macro %({{{:a => 1}.is_a?(RangeLiteral)}}), "false"
      end

      it "executes []=" do
        assert_macro %({% a = {} of Nil => Nil; a[1] = 2 %}{{a[1]}}), "2"
      end

      it "creates a hash literal with a var" do
        assert_macro %({% a = {:a => x} %}{{a[:a]}}), "1", {x: 1.int32}
      end

      it "executes to_a" do
        assert_macro %({{{:a => 1, :b => 3}.to_a}}), "[{:a, 1}, {:b, 3}]"
      end

      it "executes of_key" do
        of = HashLiteral::Entry.new(Path.new(["String"]), Path.new(["UInt8"]))
        assert_macro %({{ x.of_key }}), %(String), {x: HashLiteral.new([] of HashLiteral::Entry, of: of)}
      end

      it "executes of_key (nop)" do
        assert_macro %({{ {'z' => 6, 'a' => 9}.of_key }}), %()
      end

      it "executes of_value" do
        of = HashLiteral::Entry.new(Path.new(["String"]), Path.new(["UInt8"]))
        assert_macro %({{ x.of_value }}), %(UInt8), {x: HashLiteral.new([] of HashLiteral::Entry, of: of)}
      end

      it "executes of_value (nop)" do
        assert_macro %({{ {'z' => 6, 'a' => 9}.of_value }}), %()
      end

      it "executes type" do
        assert_macro %({{ x.type }}), %(Headers), {x: HashLiteral.new([] of HashLiteral::Entry, name: Path.new(["Headers"]))}
      end

      it "executes type (nop)" do
        assert_macro %({{ {'z' => 6, 'a' => 9}.type }}), %()
      end

      it "executes double splat" do
        assert_macro %({{**{1 => 2, 3 => 4}}}), "1 => 2, 3 => 4"
      end

      it "executes double splat" do
        assert_macro %({{{1 => 2, 3 => 4}.double_splat}}), "1 => 2, 3 => 4"
      end

      it "executes double splat with arg" do
        assert_macro %({{{1 => 2, 3 => 4}.double_splat(", ")}}), "1 => 2, 3 => 4, "
      end

      describe "#each" do
        context "with both arguments" do
          it "builds the correct array" do
            assert_macro(
              %({% begin %}{% values = [] of Nil %}{% {"k1" => "v1", "k2" => "v2"}.each { |k, v| values << {k, v} } %}{{values}}{% end %}),
              %([{"k1", "v1"}, {"k2", "v2"}])
            )
          end
        end

        context "without the value argument" do
          it "builds the correct array" do
            assert_macro(
              %({% begin %}{% values = [] of Nil %}{% {"k1" => "v1", "k2" => "v2"}.each { |k| values << k } %}{{values}}{% end %}),
              %(["k1", "k2"])
            )
          end
        end

        context "without the key argument" do
          it "builds the correct array" do
            assert_macro(
              %({% begin %}{% values = [] of Nil %}{% {"k1" => "v1", "k2" => "v2"}.each { |_, v| values << v } %}{{values}}{% end %}),
              %(["v1", "v2"])
            )
          end
        end

        context "without either argument" do
          it "builds the correct array" do
            assert_macro(
              %({% begin %}{% values = [] of Nil %}{% {"k1" => "v1", "k2" => "v2"}.each { values << {"k3", "v3"} } %}{{values}}{% end %}),
              %([{"k3", "v3"}, {"k3", "v3"}])
            )
          end
        end
      end
    end

    describe NamedTupleLiteral do
      it "executes size" do
        assert_macro %({{{a: 1, b: 3}.size}}), "2"
      end

      it "executes empty?" do
        assert_macro %({{{a: 1}.empty?}}), "false"
      end

      it "executes []" do
        assert_macro %({{{a: 1}[:a]}}), "1"
        assert_macro %({{{a: 1}["a"]}}), "1"
      end

      it "executes [] not found" do
        assert_macro %({{{a: 1}[:b]}}), "nil"
        assert_macro %({{{a: 1}["b"]}}), "nil"
      end

      it "executes [] with invalid key type" do
        assert_macro_error %({{{a: 1}[true]}}), "argument to [] must be a symbol or string, not BoolLiteral"
      end

      it "executes keys" do
        assert_macro %({{{a: 1, b: 2}.keys}}), "[a, b]"
      end

      it "executes values" do
        assert_macro %({{{a: 1, b: 2}.values}}), "[1, 2]"
      end

      it "executes map" do
        assert_macro %({{{a: 1, b: 2}.map {|k, v| k.stringify == "a" && v == 1}}}), "[true, false]"
      end

      it "executes is_a?" do
        assert_macro %({{{a: 1}.is_a?(NamedTupleLiteral)}}), "true"
        assert_macro %({{{a: 1}.is_a?(ASTNode)}}), "true"
        assert_macro %({{{a: 1}.is_a?(RangeLiteral)}}), "false"
      end

      it "executes []=" do
        assert_macro %({% a = {a: 1}; a[:a] = 2 %}{{a[:a]}}), "2"
        assert_macro %({% a = {a: 1}; a["a"] = 2 %}{{a["a"]}}), "2"
      end

      it "creates a named tuple literal with a var" do
        assert_macro %({% a = {a: x} %}{{a[:a]}}), "1", {x: 1.int32}
      end

      it "executes to_a" do
        assert_macro %({{{a: 1, b: 3}.to_a}}), "[{a, 1}, {b, 3}]"
      end

      it "executes double splat" do
        assert_macro %({{**{a: 1, "foo bar": 2, "+": 3}}}), %(a: 1, "foo bar": 2, "+": 3)
      end

      it "executes double splat" do
        assert_macro %({{{a: 1, "foo bar": 2, "+": 3}.double_splat}}), %(a: 1, "foo bar": 2, "+": 3)
      end

      it "executes double splat with arg" do
        assert_macro %({{{a: 1, "foo bar": 2, "+": 3}.double_splat(", ")}}), %(a: 1, "foo bar": 2, "+": 3, )
      end

      describe "#each" do
        context "with both arguments" do
          it "builds the correct array" do
            assert_macro(
              %({% begin %}{% values = [] of Nil %}{% {k1: "v1", k2: "v2"}.each { |k, v| values << {k, v} } %}{{values}}{% end %}),
              %([{k1, "v1"}, {k2, "v2"}])
            )
          end
        end

        context "without the value argument" do
          it "builds the correct array" do
            assert_macro(
              %({% begin %}{% values = [] of Nil %}{% {k1: "v1", k2: "v2"}.each { |k| values << k } %}{{values}}{% end %}),
              %([k1, k2])
            )
          end
        end

        context "without the key argument" do
          it "builds the correct array" do
            assert_macro(
              %({% begin %}{% values = [] of Nil %}{% {k1: "v1", k2: "v2"}.each { |_, v| values << v } %}{{values}}{% end %}),
              %(["v1", "v2"])
            )
          end
        end

        context "without either argument" do
          it "builds the correct array" do
            assert_macro(
              %({% begin %}{% values = [] of Nil %}{% {k1: "v1", k2: "v2"}.each { values << {"k3", "v3"} } %}{{values}}{% end %}),
              %([{"k3", "v3"}, {"k3", "v3"}])
            )
          end
        end
      end
    end

    describe TupleLiteral do
<<<<<<< HEAD
      it "executes [] with 0" do
        assert_macro "", %({{ {1, 2, 3}[0] }}), [] of ASTNode, "1"
      end

      it "executes [] with 1" do
        assert_macro "", %({{ {1, 2, 3}[1] }}), [] of ASTNode, "2"
      end

      it "executes [] out of bounds" do
        assert_macro "", %({{ {1, 2, 3}[3] }}), [] of ASTNode, "nil"
=======
      it "executes index 0" do
        assert_macro %({{ {1, 2, 3}[0] }}), "1"
      end

      it "executes index 1" do
        assert_macro %({{ {1, 2, 3}[1] }}), "2"
      end

      it "executes index out of bounds" do
        assert_macro %({{ {1, 2, 3}[3] }}), "nil"
>>>>>>> 6337005e
      end

      it "executes [] with range" do
        assert_macro "", %({{ {1, 2, 3, 4}[1...-1] }}), [] of ASTNode, %({2, 3})
      end

      it "executes [] with computed range" do
        assert_macro "", %({{ {1, 2, 3, 4}[[1].size...-1] }}), [] of ASTNode, %({2, 3})
      end

      it "executes [] with incomplete range" do
        assert_macro "", %({{ {1, 2, 3, 4}[1..] }}), [] of ASTNode, %({2, 3, 4})
        assert_macro "", %({{ {1, 2, 3, 4}[1..nil] }}), [] of ASTNode, %({2, 3, 4})
        assert_macro "", %({{ {1, 2, 3, 4}[...2] }}), [] of ASTNode, %({1, 2})
        assert_macro "", %({{ {1, 2, 3, 4}[nil...2] }}), [] of ASTNode, %({1, 2})
        assert_macro "", %({{ {1, 2, 3, 4}[..] }}), [] of ASTNode, %({1, 2, 3, 4})
        assert_macro "", %({{ {1, 2, 3, 4}[nil..nil] }}), [] of ASTNode, %({1, 2, 3, 4})
      end

      it "executes size" do
        assert_macro %({{ {1, 2, 3}.size }}), "3"
      end

      it "executes empty?" do
        assert_macro %({{ {1, 2, 3}.empty? }}), "false"
      end

      it "executes join" do
        assert_macro %({{ {1, 2, 3}.join ", " }}), %("1, 2, 3")
      end

      it "executes join with strings" do
        assert_macro %({{ {"a", "b"}.join ", " }}), %("a, b")
      end

      it "executes map" do
        assert_macro %({{ {1, 2, 3}.map { |e| e == 2 } }}), "{false, true, false}"
      end

      it "executes map with constants" do
        assert_macro %({{x.map { |e| e.id }}}), "{Foo, Bar}", {x: TupleLiteral.new([Path.new("Foo"), Path.new("Bar")] of ASTNode)}
      end

      it "executes map with arg" do
        assert_macro %({{x.map { |e| e.id }}}), "{hello}", {x: TupleLiteral.new(["hello".call] of ASTNode)}
      end

      describe "#map_with_index" do
        context "with both arguments" do
          it "returns the resulting tuple" do
            assert_macro %({{{1, 2, 3}.map_with_index { |e, idx| e == 2 || idx <= 1 }}}), %({true, true, false})
          end
        end

        context "without the index argument" do
          it "returns the resulting tuple" do
            assert_macro %({{{1, 2, 3}.map_with_index { |e| e }}}), %({1, 2, 3})
          end
        end

        context "without the element argument" do
          it "returns the resulting tuple" do
            assert_macro %({{{1, 2, 3}.map_with_index { |_, idx| idx }}}), %({0, 1, 2})
          end
        end

        context "without either argument" do
          it "returns the resulting tuple" do
            assert_macro %({{{1, 2, 3}.map_with_index { 7 }}}), %({7, 7, 7})
          end
        end
      end

      it "#each" do
        assert_macro(
          %({% begin %}{% values = [] of Nil %}{% {1, 2, 3}.each { |v| values << v } %}{{values}}{% end %}),
          %([1, 2, 3])
        )
      end

      describe "#each_with_index" do
        context "with both arguments" do
          it "builds the correct array" do
            assert_macro(
              %({% begin %}{% values = [] of Nil %}{% {1, 2, 3}.each_with_index { |v, idx| values << (v + idx) } %}{{values}}{% end %}),
              %([1, 3, 5])
            )
          end
        end

        context "without the index argument" do
          it "builds the correct array" do
            assert_macro(
              %({% begin %}{% values = [] of Nil %}{% {1, 2, 3}.each_with_index { |v| values << v } %}{{values}}{% end %}),
              %([1, 2, 3])
            )
          end
        end

        context "without the element argument" do
          it "builds the correct array" do
            assert_macro(
              %({% begin %}{% values = [] of Nil %}{% {1, 2, 3}.each_with_index { |_, idx| values << idx } %}{{values}}{% end %}),
              %([0, 1, 2])
            )
          end
        end

        context "without either argument" do
          it "builds the correct array" do
            assert_macro(
              %({% begin %}{% values = [] of Nil %}{% {1, 2, 3}.each_with_index { values << 7 } %}{{values}}{% end %}),
              %([7, 7, 7])
            )
          end
        end
      end

      it "executes select" do
        assert_macro %({{ {1, 2, 3}.select { |e| e == 1 } }}), "{1}"
      end

      it "executes reject" do
        assert_macro %({{ {1, 2, 3}.reject { |e| e == 1 } }}), "{2, 3}"
      end

      it "executes find (finds)" do
        assert_macro %({{ {1, 2, 3}.find { |e| e == 2 } }}), "2"
      end

      it "executes find (doesn't find)" do
        assert_macro %({{ {1, 2, 3}.find { |e| e == 4 } }}), "nil"
      end

      it "executes any? (true)" do
        assert_macro %({{ {1, 2, 3}.any? { |e| e == 1 } }}), "true"
      end

      it "executes any? (false)" do
        assert_macro %({{ {1, 2, 3}.any? { |e| e == 4 } }}), "false"
      end

      it "executes all? (true)" do
        assert_macro %({{ {1, 1, 1}.all? { |e| e == 1 } }}), "true"
      end

      it "executes all? (false)" do
        assert_macro %({{ {1, 2, 1}.all? { |e| e == 1 } }}), "false"
      end

      it "executes first" do
        assert_macro %({{ {1, 2, 3}.first }}), "1"
      end

      it "executes last" do
        assert_macro %({{ {1, 2, 3}.last }}), "3"
      end

      it "executes splat" do
        assert_macro %({{ {1, 2, 3}.splat }}), "1, 2, 3"
      end

      it "executes splat with arg" do
        assert_macro %({{ {1, 2, 3}.splat(", ") }}), "1, 2, 3, "
      end

      it "executes splat with symbols and strings" do
        assert_macro %({{ {:foo, "hello", 3}.splat }}), %(:foo, "hello", 3)
      end

      it "executes splat with splat" do
        assert_macro %({{ *{1, 2, 3} }}), "1, 2, 3"
      end

      it "executes is_a?" do
        assert_macro %({{ {1, 2, 3}.is_a?(TupleLiteral) }}), "true"
        assert_macro %({{ {1, 2, 3}.is_a?(ASTNode) }}), "true"
        assert_macro %({{ {1, 2, 3}.is_a?(ArrayLiteral) }}), "false"
      end

      it "creates a tuple literal with a var" do
        assert_macro %({% a = {x} %}{{a[0]}}), "1", {x: 1.int32}
      end

      it "executes sort with numbers" do
        assert_macro %({{ {3, 2, 1}.sort }}), "{1, 2, 3}"
      end

      it "executes sort with strings" do
        assert_macro %({{ {"c", "b", "a"}.sort }}), %({"a", "b", "c"})
      end

      it "executes sort with ids" do
        assert_macro %({{ {"c".id, "b".id, "a".id}.sort }}), %({a, b, c})
      end

      it "executes sort with ids and strings" do
        assert_macro %({{ {"c".id, "b", "a".id}.sort }}), %({a, "b", c})
      end

      it "executes uniq" do
        assert_macro %({{ {1, 1, 1, 2, 3, 1, 2, 3, 4}.uniq }}), %({1, 2, 3, 4})
      end

      it "executes unshift" do
        assert_macro %({% x = {1}; x.unshift(2); %}{{x}}), %({2, 1})
      end

      it "executes push" do
        assert_macro %({% x = {1}; x.push(2); x << 3 %}{{x}}), %({1, 2, 3})
      end

      it "executes includes?" do
        assert_macro %({{ {1, 2, 3}.includes?(1) }}), %(true)
        assert_macro %({{ {1, 2, 3}.includes?(4) }}), %(false)
      end

      it "executes +" do
        assert_macro %({{ {1, 2} + {3, 4, 5} }}), %({1, 2, 3, 4, 5})
      end
    end

    describe "regex methods" do
      it "executes source" do
        assert_macro %({{ /rëgéx/i.source }}), %("rëgéx")
      end

      it "executes options" do
        assert_macro %({{ //.options }}), %([] of ::Symbol)
        assert_macro %({{ /a/i.options }}), %([:i] of ::Symbol)
        assert_macro %({{ /re/mix.options }}), %([:i, :m, :x] of ::Symbol)
      end
    end

    describe "metavar methods" do
      it "executes nothing" do
        assert_macro %({{x}}), %(foo), {x: MetaMacroVar.new("foo", Program.new.int32)}
      end

      it "executes name" do
        assert_macro %({{x.name}}), %(foo), {x: MetaMacroVar.new("foo", Program.new.int32)}
      end

      it "executes id" do
        assert_macro %({{x.id}}), %(foo), {x: MetaMacroVar.new("foo", Program.new.int32)}
      end

      it "executes is_a?" do
        assert_macro %({{x.is_a?(MetaVar)}}), %(true), {x: MetaMacroVar.new("foo", Program.new.int32)}
      end
    end

    describe "block methods" do
      it "executes body" do
        assert_macro %({{x.body}}), "1", {x: Block.new(body: 1.int32)}
      end

      it "executes args" do
        assert_macro %({{x.args}}), "[x, y]", {x: Block.new(["x".var, "y".var])}
      end

      it "executes splat_index" do
        assert_macro %({{x.splat_index}}), "1", {x: Block.new(["x".var, "y".var], splat_index: 1)}
        assert_macro %({{x.splat_index}}), "nil", {x: Block.new(["x".var, "y".var])}
      end
    end

    describe "expressions methods" do
      it "executes expressions" do
        assert_macro %({{x.body.expressions[0]}}), "some_call", {x: Block.new(body: Expressions.new(["some_call".call, "some_other_call".call] of ASTNode))}
      end
    end

    it "executes assign" do
      assert_macro %({{a = 1}}{{a}}), "11"
    end

    it "executes assign without output" do
      assert_macro %({% a = 1 %}{{a}}), "1"
    end

    describe TypeNode do
      describe "#includers" do
        it "returns an array of types `self` is directly included in" do
          assert_type(%(
            module Foo
            end

            module Baz
              module Tar
                include Baz
              end
            end

            abstract class Parent
            end

            module Enumt(T)
              include Baz
            end

            class Bar < Parent
              include Foo
              include Baz
            end

            struct Str
              include Enumt(String)
              include Baz
            end

            struct Gen(T)
              include Baz
            end

            abstract struct AStr
              include Baz
            end

            abstract class ACla
              include Baz
            end

            class SubT(T)
              include Baz
            end

            class ChildT(T) < SubT(T)
              include Enumt(T)
            end

            class Witness < ChildT(String)
            end

            {
              {% if Baz.includers.map(&.stringify).sort == %w(ACla AStr Bar Baz::Tar Enumt(T) Gen(T) Str SubT(T)) %} 1 {% else %} 'a' {% end %},
              {% if Enumt.includers.map(&.stringify).sort == %w(ChildT(String) ChildT(T) Str) %} 1 {% else %} 'a' {% end %},
              {% if Enumt(String).includers.map(&.stringify).sort == %w(ChildT(String) Str) %} 1 {% else %} 'a' {% end %},
            }
            )) { tuple_of([int32, int32, int32]) }
        end
      end

      describe "#name" do
        describe "simple type" do
          it "returns the name of the type" do
            assert_macro("{{x.name}}", "String") do |program|
              {x: TypeNode.new(program.string)}
            end
          end
        end

        describe "namespaced type" do
          it "should return the FQN of the type" do
            assert_macro("{{type.name}}", "SomeModule::SomeType") do |program|
              mod = NonGenericModuleType.new(program, program, "SomeModule")

              klass = NonGenericClassType.new(program, mod, "SomeType", program.reference)

              {type: TypeNode.new(klass)}
            end
          end
        end

        describe "generic type" do
          it "includes the generic_args of the type by default" do
            assert_macro("{{klass.name}}", "SomeType(A, B)") do |program|
              {klass: TypeNode.new(GenericClassType.new(program, program, "SomeType", program.object, ["A", "B"]))}
            end
          end

          it "includes the generic_args of the instantiated type by default" do
            assert_macro("{{Array(Int32).name}}", "Array(Int32)")
          end
        end

        describe :generic_args do
          describe true do
            it "includes the generic_args of the type" do
              assert_macro("{{klass.name(generic_args: true)}}", "SomeType(A, B)") do |program|
                {klass: TypeNode.new(GenericClassType.new(program, program, "SomeType", program.object, ["A", "B"]))}
              end
            end

            it "includes the generic_args of the instantiated type" do
              assert_macro("{{Array(Int32).name(generic_args: true)}}", "Array(Int32)")
            end
          end

          describe false do
            it "does not include the generic_args of the type" do
              assert_macro("{{klass.name(generic_args: false)}}", "SomeType") do |program|
                {klass: TypeNode.new(GenericClassType.new(program, program, "SomeType", program.object, ["A", "B"]))}
              end
            end

            it "does not include the generic_args of the instantiated type" do
              assert_macro("{{Array(Int32).name(generic_args: false)}}", "Array")
            end
          end

          describe "with an invalid type argument" do
            it "should raise the proper exception" do
              assert_macro_error("{{x.name(generic_args: 99)}}", "named argument 'generic_args' to TypeNode#name must be a bool, not NumberLiteral") do |program|
                {x: TypeNode.new(program.string)}
              end
            end
          end
        end
      end

      it "executes instance_vars" do
        assert_macro("{{x.instance_vars.map &.stringify}}", %(["bytesize", "length", "c"])) do |program|
          {x: TypeNode.new(program.string)}
        end
      end

      it "executes class vars" do
        assert_macro("{{x.class_vars.map &.name}}", %([class_var])) do |program|
          klass = NonGenericClassType.new(program, program, "SomeType", program.reference)
          declare_class_var(klass, "@@class_var", program.string)
          {x: TypeNode.new(klass)}
        end
      end

      it "executes class vars (with inheritance)" do
        assert_macro("{{x.class_vars.map &.name}}", %([child_class_var, base_class_var, mod_class_var])) do |program|
          base_class = NonGenericClassType.new(program, program, "BaseType", program.reference)
          declare_class_var(base_class, "@@base_class_var", program.string)
          mod = NonGenericModuleType.new(program, program, "SomeModule")
          declare_class_var(mod, "@@mod_class_var", program.string)
          base_class.include mod
          child_class = NonGenericClassType.new(program, program, "ChildType", base_class)
          declare_class_var(child_class, "@@child_class_var", program.string)
          {x: TypeNode.new(child_class)}
        end
      end

      it "executes instance_vars on metaclass" do
        assert_macro("{{x.class.instance_vars.map &.stringify}}", %([])) do |program|
          klass = NonGenericClassType.new(program, program, "SomeType", program.reference)
          klass.declare_instance_var("@var", program.string)
          {x: TypeNode.new(klass)}
        end
      end

      it "executes class_vars on metaclass" do
        assert_macro("{{x.class.class_vars.map &.stringify}}", %([])) do |program|
          klass = NonGenericClassType.new(program, program, "SomeType", program.reference)
          declare_class_var(klass, "@@class_var", program.string)
          {x: TypeNode.new(klass)}
        end
      end

      it "executes instance_vars on symbol literal" do
        assert_macro("{{x.instance_vars.map &.stringify}}", %([])) do |program|
          {x: TypeNode.new(SymbolLiteralType.new(program, "foo".symbol))}
        end
      end

      it "executes class_vars on symbol literal" do
        assert_macro("{{x.class_vars.map &.stringify}}", %([])) do |program|
          {x: TypeNode.new(SymbolLiteralType.new(program, "foo".symbol))}
        end
      end

      it "executes methods" do
        assert_macro("{{x.methods.map &.name}}", %([foo])) do |program|
          klass = NonGenericClassType.new(program, program, "SomeType", program.reference)
          a_def = Def.new "foo"
          klass.add_def a_def
          {x: TypeNode.new(klass)}
        end
      end

      it "executes class methods" do
        assert_macro("{{x.class.methods.map &.name}}", %([allocate])) do |program|
          klass = NonGenericClassType.new(program, program, "SomeType", program.reference)
          {x: TypeNode.new(klass)}
        end
      end

      it "executes ancestors" do
        assert_macro("{{x.ancestors}}", %([SomeModule, Reference, Object])) do |program|
          mod = NonGenericModuleType.new(program, program, "SomeModule")
          klass = NonGenericClassType.new(program, program, "SomeType", program.reference)
          klass.include mod

          {x: TypeNode.new(klass)}
        end
      end

      it "executes ancestors (with generic)" do
        assert_macro("{{x.ancestors}}", %([SomeGenericModule(String), SomeGenericType(String), Reference, Object])) do |program|
          generic_type = GenericClassType.new(program, program, "SomeGenericType", program.reference, ["T"])
          generic_mod = GenericModuleType.new(program, program, "SomeGenericModule", ["T"])
          type_var = {"T" => TypeNode.new(program.string)} of String => ASTNode
          type = GenericClassInstanceType.new(program, generic_type, program.reference, type_var)
          mod = GenericModuleInstanceType.new(program, generic_mod, type_var)

          klass = NonGenericClassType.new(program, program, "SomeType", type)
          klass.include mod

          {x: TypeNode.new(klass)}
        end
      end

      it "executes superclass" do
        assert_macro("{{x.superclass}}", %(Reference)) do |program|
          {x: TypeNode.new(program.string)}
        end
      end

      it "executes size of tuple" do
        assert_macro("{{x.size}}", "2") do |program|
          {x: TypeNode.new(program.tuple_of([program.int32, program.string] of TypeVar))}
        end
      end

      it "executes size of tuple metaclass" do
        assert_macro("{{x.size}}", "2") do |program|
          {x: TypeNode.new(program.tuple_of([program.int32, program.string] of TypeVar).metaclass)}
        end
      end

      it "executes type_vars" do
        assert_macro("{{x.type_vars.map &.stringify}}", %(["A", "B"])) do |program|
          {x: TypeNode.new(GenericClassType.new(program, program, "SomeType", program.object, ["A", "B"]))}
        end
      end

      it "executes class" do
        assert_macro("{{x.class.name}}", "String.class") do |program|
          {x: TypeNode.new(program.string)}
        end
      end

      it "executes instance" do
        assert_macro("{{x.class.instance}}", "String") do |program|
          {x: TypeNode.new(program.string)}
        end
      end

      it "executes ==" do
        assert_macro("{{x == Reference}}", "false") do |program|
          {x: TypeNode.new(program.string)}
        end
        assert_macro("{{x == String}}", "true") do |program|
          {x: TypeNode.new(program.string)}
        end
      end

      it "executes !=" do
        assert_macro("{{x != Reference}}", "true") do |program|
          {x: TypeNode.new(program.string)}
        end
        assert_macro("{{x != String}}", "false") do |program|
          {x: TypeNode.new(program.string)}
        end
      end

      it "== and != devirtualize generic type arguments (#10730)" do
        assert_type(%(
          class A
          end

          class B < A
          end

          module Foo(T)
            def self.foo
              {
                {% if T == A %} 1 {% else %} 'a' {% end %},
                {% if T != A %} 1 {% else %} 'a' {% end %},
              }
            end
          end

          Foo(A).foo
          )) { tuple_of([int32, char]) }
      end

      it "executes <" do
        assert_macro("{{x < Reference}}", "true") do |program|
          {x: TypeNode.new(program.string)}
        end
        assert_macro("{{x < String}}", "false") do |program|
          {x: TypeNode.new(program.string)}
        end
      end

      it "executes <=" do
        assert_macro("{{x <= Reference}}", "true") do |program|
          {x: TypeNode.new(program.string)}
        end
        assert_macro("{{x <= String}}", "true") do |program|
          {x: TypeNode.new(program.string)}
        end
      end

      it "executes >" do
        assert_macro("{{x > Reference}}", "false") do |program|
          {x: TypeNode.new(program.reference)}
        end
        assert_macro("{{x > String}}", "true") do |program|
          {x: TypeNode.new(program.reference)}
        end
      end

      it "executes >=" do
        assert_macro("{{x >= Reference}}", "true") do |program|
          {x: TypeNode.new(program.reference)}
        end
        assert_macro("{{x >= String}}", "true") do |program|
          {x: TypeNode.new(program.reference)}
        end
      end

      describe "#abstract?" do
        it NonGenericModuleType do
          assert_macro("{{type.abstract?}}", "false") do |program|
            mod = NonGenericModuleType.new(program, program, "SomeModule")

            {type: TypeNode.new(mod)}
          end
        end

        it GenericModuleType do
          assert_macro("{{type.abstract?}}", "false") do |program|
            generic_mod = GenericModuleType.new(program, program, "SomeGenericModule", ["T"])

            {type: TypeNode.new(generic_mod)}
          end
        end

        describe NonGenericClassType do
          describe "class" do
            it "abstract" do
              assert_macro("{{type.abstract?}}", "true") do |program|
                klass = NonGenericClassType.new(program, program, "SomeType", program.reference)
                klass.abstract = true

                {type: TypeNode.new(klass)}
              end
            end

            it "non-abstract" do
              assert_macro("{{type.abstract?}}", "false") do |program|
                klass = NonGenericClassType.new(program, program, "SomeType", program.reference)

                {type: TypeNode.new(klass)}
              end
            end
          end

          describe "struct" do
            it "abstract" do
              assert_macro("{{type.abstract?}}", "true") do |program|
                klass = NonGenericClassType.new(program, program, "SomeType", program.reference)
                klass.abstract = true
                klass.struct = true

                {type: TypeNode.new(klass)}
              end
            end

            it "non-abstract" do
              assert_macro("{{type.abstract?}}", "false") do |program|
                klass = NonGenericClassType.new(program, program, "SomeType", program.reference)
                klass.struct = true

                {type: TypeNode.new(klass)}
              end
            end
          end
        end

        describe GenericClassType do
          describe "class" do
            it "abstract" do
              assert_macro("{{type.abstract?}}", "true") do |program|
                klass = GenericClassType.new(program, program, "SomeGenericType", program.reference, ["T"])
                klass.abstract = true

                {type: TypeNode.new(klass)}
              end
            end

            it "non-abstract" do
              assert_macro("{{type.abstract?}}", "false") do |program|
                klass = GenericClassType.new(program, program, "SomeGenericType", program.reference, ["T"])

                {type: TypeNode.new(klass)}
              end
            end
          end

          describe "struct" do
            it "abstract" do
              assert_macro("{{type.abstract?}}", "true") do |program|
                klass = GenericClassType.new(program, program, "SomeGenericType", program.reference, ["T"])
                klass.abstract = true
                klass.struct = true

                {type: TypeNode.new(klass)}
              end
            end

            it "non-abstract" do
              assert_macro("{{type.abstract?}}", "false") do |program|
                klass = GenericClassType.new(program, program, "SomeGenericType", program.reference, ["T"])
                klass.struct = true

                {type: TypeNode.new(klass)}
              end
            end
          end
        end
      end

      describe "#union?" do
        it true do
          assert_macro("{{x.union?}}", "true") do |program|
            {x: TypeNode.new(program.union_of(program.string, program.nil))}
          end
        end

        it false do
          assert_macro("{{x.union?}}", "false") do |program|
            {x: TypeNode.new(program.string)}
          end
        end
      end

      describe "#module?" do
        it NonGenericModuleType do
          assert_macro("{{type.module?}}", "true") do |program|
            mod = NonGenericModuleType.new(program, program, "SomeModule")

            {type: TypeNode.new(mod)}
          end
        end

        it GenericModuleType do
          assert_macro("{{type.module?}}", "true") do |program|
            generic_mod = GenericModuleType.new(program, program, "SomeGenericModule", ["T"])

            {type: TypeNode.new(generic_mod)}
          end
        end

        describe NonGenericClassType do
          it "class" do
            assert_macro("{{type.module?}}", "false") do |program|
              klass = NonGenericClassType.new(program, program, "SomeType", program.reference)

              {type: TypeNode.new(klass)}
            end
          end

          it "struct" do
            assert_macro("{{type.module?}}", "false") do |program|
              klass = NonGenericClassType.new(program, program, "SomeType", program.reference)
              klass.struct = true

              {type: TypeNode.new(klass)}
            end
          end
        end

        describe GenericClassType do
          it "class" do
            assert_macro("{{type.module?}}", "false") do |program|
              klass = GenericClassType.new(program, program, "SomeGenericType", program.reference, ["T"])

              {type: TypeNode.new(klass)}
            end
          end

          it "struct" do
            assert_macro("{{type.module?}}", "false") do |program|
              klass = GenericClassType.new(program, program, "SomeGenericType", program.reference, ["T"])
              klass.struct = true

              {type: TypeNode.new(klass)}
            end
          end
        end
      end

      describe "#class?" do
        it NonGenericModuleType do
          assert_macro("{{type.class?}}", "false") do |program|
            mod = NonGenericModuleType.new(program, program, "SomeModule")

            {type: TypeNode.new(mod)}
          end
        end

        it GenericModuleType do
          assert_macro("{{type.class?}}", "false") do |program|
            generic_mod = GenericModuleType.new(program, program, "SomeGenericModule", ["T"])

            {type: TypeNode.new(generic_mod)}
          end
        end

        describe NonGenericClassType do
          it "class" do
            assert_macro("{{type.class?}}", "true") do |program|
              klass = NonGenericClassType.new(program, program, "SomeType", program.reference)

              {type: TypeNode.new(klass)}
            end
          end

          it "struct" do
            assert_macro("{{type.class?}}", "false") do |program|
              klass = NonGenericClassType.new(program, program, "SomeType", program.reference)
              klass.struct = true

              {type: TypeNode.new(klass)}
            end
          end
        end

        describe GenericClassType do
          it "class" do
            assert_macro("{{type.class?}}", "true") do |program|
              klass = GenericClassType.new(program, program, "SomeGenericType", program.reference, ["T"])

              {type: TypeNode.new(klass)}
            end
          end

          it "struct" do
            assert_macro("{{type.class?}}", "false") do |program|
              klass = GenericClassType.new(program, program, "SomeGenericType", program.reference, ["T"])
              klass.struct = true

              {type: TypeNode.new(klass)}
            end
          end
        end
      end

      describe "#struct?" do
        it NonGenericModuleType do
          assert_macro("{{type.struct?}}", "false") do |program|
            mod = NonGenericModuleType.new(program, program, "SomeModule")

            {type: TypeNode.new(mod)}
          end
        end

        it GenericModuleType do
          assert_macro("{{type.struct?}}", "false") do |program|
            generic_mod = GenericModuleType.new(program, program, "SomeGenericModule", ["T"])

            {type: TypeNode.new(generic_mod)}
          end
        end

        describe NonGenericClassType do
          it "class" do
            assert_macro("{{type.struct?}}", "false") do |program|
              klass = NonGenericClassType.new(program, program, "SomeType", program.reference)

              {type: TypeNode.new(klass)}
            end
          end

          it "struct" do
            assert_macro("{{type.struct?}}", "true") do |program|
              klass = NonGenericClassType.new(program, program, "SomeType", program.reference)
              klass.struct = true

              {type: TypeNode.new(klass)}
            end
          end
        end

        describe GenericClassType do
          it "class" do
            assert_macro("{{type.struct?}}", "false") do |program|
              klass = GenericClassType.new(program, program, "SomeGenericType", program.reference, ["T"])

              {type: TypeNode.new(klass)}
            end
          end

          it "struct" do
            assert_macro("{{type.struct?}}", "true") do |program|
              klass = GenericClassType.new(program, program, "SomeGenericType", program.reference, ["T"])
              klass.struct = true

              {type: TypeNode.new(klass)}
            end
          end
        end
      end
      describe "#nilable?" do
        it false do
          assert_macro("{{x.nilable?}}", "false") do |program|
            {x: TypeNode.new(program.string)}
          end
        end

        it true do
          assert_macro("{{x.nilable?}}", "true") do |program|
            {x: TypeNode.new(program.union_of(program.string, program.nil))}
          end
        end
      end

      it "executes resolve" do
        assert_macro("{{x.resolve}}", "String") do |program|
          {x: TypeNode.new(program.string)}
        end
      end

      it "executes resolve?" do
        assert_macro("{{x.resolve?}}", "String") do |program|
          {x: TypeNode.new(program.string)}
        end
      end

      it "executes union_types (union)" do
        assert_macro("{{x.union_types}}", %([Bool, Int32])) do |program|
          {x: TypeNode.new(program.union_of(program.int32, program.bool))}
        end
      end

      it "executes union_types (non-union)" do
        assert_macro("{{x.union_types}}", %([Int32])) do |program|
          {x: TypeNode.new(program.int32)}
        end
      end
    end

    describe "type declaration methods" do
      it "executes var" do
        assert_macro %({{x.var}}), "some_name", {x: TypeDeclaration.new(Var.new("some_name"), Path.new("SomeType"))}
      end

      it "executes var when instance var" do
        assert_macro %({{x.var}}), "@some_name", {x: TypeDeclaration.new(InstanceVar.new("@some_name"), Path.new("SomeType"))}
      end

      it "executes type" do
        assert_macro %({{x.type}}), "SomeType", {x: TypeDeclaration.new(Var.new("some_name"), Path.new("SomeType"))}
      end

      it "executes value" do
        assert_macro %({{x.value}}), "1", {x: TypeDeclaration.new(Var.new("some_name"), Path.new("SomeType"), 1.int32)}
      end
    end

    describe "uninitialized var methods" do
      it "executes var" do
        assert_macro %({{x.var}}), "some_name", {x: UninitializedVar.new(Var.new("some_name"), Path.new("SomeType"))}
      end

      it "executes type" do
        assert_macro %({{x.type}}), "SomeType", {x: UninitializedVar.new(Var.new("some_name"), Path.new("SomeType"))}
      end
    end

    describe "proc notation methods" do
      it "gets single input" do
        assert_macro %({{x.inputs}}), "[SomeType]", {x: ProcNotation.new(([Path.new("SomeType")] of ASTNode), Path.new("SomeResult"))}
      end

      it "gets single output" do
        assert_macro %({{x.output}}), "SomeResult", {x: ProcNotation.new(([Path.new("SomeType")] of ASTNode), Path.new("SomeResult"))}
      end

      it "gets multiple inputs" do
        assert_macro %({{x.inputs}}), "[SomeType, OtherType]", {x: ProcNotation.new([Path.new("SomeType"), Path.new("OtherType")] of ASTNode)}
      end

      it "gets empty output" do
        assert_macro %({{x.output}}), "nil", {x: ProcNotation.new([Path.new("SomeType")] of ASTNode)}
      end
    end

    describe "proc literal methods" do
      it "executes body" do
        assert_macro %({{x.body}}), "1", {x: ProcLiteral.new(Def.new("->", body: 1.int32))}
      end

      it "executes args" do
        assert_macro %({{x.args}}), "[z]", {x: ProcLiteral.new(Def.new("->", [Arg.new("z")]))}
      end
    end

    describe "proc pointer methods" do
      it "executes obj when present" do
        assert_macro %({{x.obj}}), "some_object", {x: ProcPointer.new(Var.new("some_object"), "method", [] of ASTNode)}
      end

      it "executes obj when absent" do
        assert_macro %({{x.obj}}), "nil", {x: ProcPointer.new(NilLiteral.new, "method", [] of ASTNode)}
      end

      it "executes name" do
        assert_macro %({{x.name}}), "method", {x: ProcPointer.new(Var.new("some_object"), "method", [] of ASTNode)}
      end

      it "executes args when empty" do
        assert_macro %({{x.args}}), "[]", {x: ProcPointer.new(Var.new("some_object"), "method", [] of ASTNode)}
      end

      it "executes args when not empty" do
        assert_macro %({{x.args}}), "[SomeType, OtherType]", {x: ProcPointer.new(Var.new("some_object"), "method", [Path.new("SomeType"), Path.new("OtherType")] of ASTNode)}
      end
    end

    describe "def methods" do
      it "executes name" do
        assert_macro %({{x.name}}), "some_def", {x: Def.new("some_def")}
      end

      it "executes body" do
        assert_macro %({{x.body}}), "1", {x: Def.new("some_def", body: 1.int32)}
      end

      it "executes args" do
        assert_macro %({{x.args}}), "[z]", {x: Def.new("some_def", [Arg.new("z")])}
      end

      it "executes splat_index" do
        assert_macro %({{x.splat_index}}), "1", {x: Def.new("some_def", ["x".arg, "y".arg], splat_index: 1)}
        assert_macro %({{x.splat_index}}), "nil", {x: Def.new("some_def")}
      end

      it "executes double_splat" do
        assert_macro %({{x.double_splat}}), "s", {x: Def.new("some_def", ["x".arg, "y".arg], double_splat: "s".arg)}
        assert_macro %({{x.double_splat}}), "", {x: Def.new("some_def")}
      end

      it "executes block_arg" do
        assert_macro %({{x.block_arg}}), "b", {x: Def.new("some_def", ["x".arg, "y".arg], block_arg: "b".arg)}
        assert_macro %({{x.block_arg}}), "", {x: Def.new("some_def")}
      end

      it "executes accepts_block?" do
        assert_macro %({{x.accepts_block?}}), "true", {x: Def.new("some_def", ["x".arg, "y".arg], yields: 1)}
        assert_macro %({{x.accepts_block?}}), "false", {x: Def.new("some_def")}
      end

      it "executes return_type" do
        assert_macro %({{x.return_type}}), "b", {x: Def.new("some_def", ["x".arg, "y".arg], return_type: "b".arg)}
        assert_macro %({{x.return_type}}), "", {x: Def.new("some_def")}
      end

      it "executes receiver" do
        assert_macro %({{x.receiver}}), "self", {x: Def.new("some_def", receiver: Var.new("self"))}
      end

      it "executes visibility" do
        assert_macro %({{x.visibility}}), ":public", {x: Def.new("some_def")}
        assert_macro %({{x.visibility}}), ":private", {x: Def.new("some_def").tap { |d| d.visibility = Visibility::Private }}
      end
    end

    describe "macro methods" do
      it "executes name" do
        assert_macro %({{x.name}}), "some_macro", {x: Macro.new("some_macro")}
      end

      it "executes body" do
        assert_macro %({{x.body}}), "1", {x: Macro.new("some_macro", body: 1.int32)}
      end

      it "executes args" do
        assert_macro %({{x.args}}), "[z]", {x: Macro.new("some_macro", [Arg.new("z")])}
      end

      it "executes splat_index" do
        assert_macro %({{x.splat_index}}), "1", {x: Macro.new("some_macro", ["x".arg, "y".arg], splat_index: 1)}
        assert_macro %({{x.splat_index}}), "nil", {x: Macro.new("some_macro")}
      end

      it "executes double_splat" do
        assert_macro %({{x.double_splat}}), "s", {x: Macro.new("some_macro", ["x".arg, "y".arg], double_splat: "s".arg)}
        assert_macro %({{x.double_splat}}), "", {x: Macro.new("some_macro")}
      end

      it "executes block_arg" do
        assert_macro %({{x.block_arg}}), "b", {x: Macro.new("some_macro", ["x".arg, "y".arg], block_arg: "b".arg)}
        assert_macro %({{x.block_arg}}), "", {x: Macro.new("some_macro")}
      end

      it "executes visibility" do
        assert_macro %({{x.visibility}}), ":public", {x: Macro.new("some_macro")}
        assert_macro %({{x.visibility}}), ":private", {x: Macro.new("some_macro").tap { |d| d.visibility = Visibility::Private }}
      end
    end

    describe "unary expression methods" do
      it "executes exp" do
        assert_macro %({{x.exp}}), "some_call", {x: Not.new("some_call".call)}
      end

      it "executes is_a?" do
        assert_macro %({{ x.is_a?(Not) }}), "true", {x: Not.new("some_call".call)}
        assert_macro %({{ x.is_a?(Splat) }}), "false", {x: Not.new("some_call".call)}
        assert_macro %({{ x.is_a?(UnaryExpression) }}), "true", {x: Not.new("some_call".call)}
        assert_macro %({{ x.is_a?(ASTNode) }}), "true", {x: Not.new("some_call".call)}
        assert_macro %({{ x.is_a?(TypeNode) }}), "false", {x: Not.new("some_call".call)}
      end
    end

    describe "offsetof methods" do
      it "executes type" do
        assert_macro %({{x.type}}), "SomeType", {x: OffsetOf.new("SomeType".path, "@some_ivar".instance_var)}
      end

      it "executes offset" do
        assert_macro %({{x.offset}}), "@some_ivar", {x: OffsetOf.new("SomeType".path, "@some_ivar".instance_var)}
      end
    end

    describe "visibility modifier methods" do
      node = VisibilityModifier.new(Visibility::Protected, Def.new("some_def"))

      it "executes visibility" do
        assert_macro %({{x.visibility}}), ":protected", {x: node}
      end

      it "executes exp" do
        assert_macro %({{x.exp}}), "def some_def\nend", {x: node}
      end
    end

    describe "is_a methods" do
      node = IsA.new("var".var, Path.new("Int32"))

      it "executes receiver" do
        assert_macro %({{x.receiver}}), "var", {x: node}
      end

      it "executes arg" do
        assert_macro %({{x.arg}}), "Int32", {x: node}
      end
    end

    describe "responds_to methods" do
      node = RespondsTo.new("var".var, "to_i")

      it "executes receiver" do
        assert_macro %({{x.receiver}}), "var", {x: node}
      end

      it "executes name" do
        assert_macro %({{x.name}}), %("to_i"), {x: node}
      end
    end

    describe "require methods" do
      it "executes path" do
        assert_macro %({{x.path}}), %("json"), {x: Require.new("json")}
      end
    end

    describe "call methods" do
      it "executes name" do
        assert_macro %({{x.name}}), "some_call", {x: "some_call".call}
      end

      it "executes args" do
        assert_macro %({{x.args}}), "[1, 3]", {x: Call.new(nil, "some_call", [1.int32, 3.int32] of ASTNode)}
      end

      it "executes receiver" do
        assert_macro %({{x.receiver}}), "1", {x: Call.new(1.int32, "some_call")}
      end

      it "executes block" do
        assert_macro %({{x.block}}), "do\nend", {x: Call.new(1.int32, "some_call", block: Block.new)}
      end

      it "executes block arg" do
        assert_macro %({{x.block_arg}}), "bl", {x: Call.new(1.int32, "some_call", block_arg: "bl".arg)}
      end

      it "executes block arg (nop)" do
        assert_macro %({{x.block_arg}}), "", {x: Call.new(1.int32, "some_call")}
      end

      it "executes named args" do
        assert_macro %({{x.named_args}}), "[a: 1, b: 2]", {x: Call.new(1.int32, "some_call", named_args: [NamedArgument.new("a", 1.int32), NamedArgument.new("b", 2.int32)])}
      end

      it "executes named args name" do
        assert_macro %({{x.named_args[0].name}}), "a", {x: Call.new(1.int32, "some_call", named_args: [NamedArgument.new("a", 1.int32), NamedArgument.new("b", 2.int32)])}
      end

      it "executes named args value" do
        assert_macro %({{x.named_args[0].value}}), "1", {x: Call.new(1.int32, "some_call", named_args: [NamedArgument.new("a", 1.int32), NamedArgument.new("b", 2.int32)])}
      end
    end

    describe "arg methods" do
      it "executes name" do
        arg = "into".arg
        assert_macro %({{x.name}}), "into", {x: arg}
        arg.name = "array" # internal
        assert_macro %({{x.name}}), "into", {x: arg}
      end

      it "executes internal_name" do
        arg = "into".arg
        assert_macro %({{x.internal_name}}), "into", {x: arg}
        arg.name = "array"
        assert_macro %({{x.internal_name}}), "array", {x: arg}
      end

      it "executes default_value" do
        assert_macro %({{x.default_value}}), "1", {x: "some_arg".arg(default_value: 1.int32)}
      end

      it "executes restriction" do
        assert_macro %({{x.restriction}}), "T", {x: "some_arg".arg(restriction: "T".path)}
      end
    end

    describe "cast methods" do
      it "executes obj" do
        assert_macro %({{x.obj}}), "x", {x: Cast.new("x".call, "Int32".path)}
      end

      it "executes to" do
        assert_macro %({{x.to}}), "Int32", {x: Cast.new("x".call, "Int32".path)}
      end
    end

    describe "nilable cast methods" do
      it "executes obj" do
        assert_macro %({{x.obj}}), "x", {x: NilableCast.new("x".call, "Int32".path)}
      end

      it "executes to" do
        assert_macro %({{x.to}}), "Int32", {x: NilableCast.new("x".call, "Int32".path)}
      end
    end

    describe "case methods" do
      describe "when" do
        case_node = Case.new(1.int32, [When.new([2.int32, 3.int32] of ASTNode, 4.int32)], 5.int32, exhaustive: false)

        it "executes cond" do
          assert_macro %({{x.cond}}), "1", {x: case_node}
        end

        it "executes whens" do
          assert_macro %({{x.whens}}), "[when 2, 3\n  4\n]", {x: case_node}
        end

        it "executes when conds" do
          assert_macro %({{x.whens[0].conds}}), "[2, 3]", {x: case_node}
        end

        it "executes when body" do
          assert_macro %({{x.whens[0].body}}), "4", {x: case_node}
        end

        it "executes else" do
          assert_macro %({{x.else}}), "5", {x: case_node}
        end
      end

      describe "in" do
        case_node = Case.new(1.int32, [When.new([2.int32, 3.int32] of ASTNode, 4.int32)], 5.int32, exhaustive: true)

        it "executes whens" do
          assert_macro %({{x.whens}}), "[in 2, 3\n  4\n]", {x: case_node}
        end
      end
    end

    describe "if methods" do
      if_node = If.new(1.int32, 2.int32, 3.int32)

      it "executes cond" do
        assert_macro %({{x.cond}}), "1", {x: if_node}
      end

      it "executes then" do
        assert_macro %({{x.then}}), "2", {x: if_node}
      end

      it "executes else" do
        assert_macro %({{x.else}}), "3", {x: if_node}
      end

      it "executes else (nop)" do
        assert_macro %({{x.else}}), "", {x: If.new(1.int32, 2.int32)}
      end
    end

    describe "while methods" do
      while_node = While.new(1.int32, 2.int32)

      it "executes cond" do
        assert_macro %({{x.cond}}), "1", {x: while_node}
      end

      it "executes body" do
        assert_macro %({{x.body}}), "2", {x: while_node}
      end
    end

    describe "assign methods" do
      it "executes target" do
        assert_macro %({{x.target}}), "foo", {x: Assign.new("foo".var, 2.int32)}
      end

      it "executes value" do
        assert_macro %({{x.value}}), "2", {x: Assign.new("foo".var, 2.int32)}
      end
    end

    describe "multiassign methods" do
      multiassign_node = MultiAssign.new(["foo".var, "bar".var] of ASTNode, [2.int32, "a".string] of ASTNode)

      it "executes targets" do
        assert_macro %({{x.targets}}), %([foo, bar]), {x: multiassign_node}
      end

      it "executes values" do
        assert_macro %({{x.values}}), %([2, "a"]), {x: multiassign_node}
      end
    end

    describe "instancevar methods" do
      it "executes name" do
        assert_macro %({{x.name}}), %(ivar), {x: InstanceVar.new("ivar")}
      end
    end

    describe "instancevar methods" do
      it "executes name" do
        assert_macro %({{x.name}}), %(ivar), {x: InstanceVar.new("ivar")}
      end
    end

    describe "readinstancevar methods" do
      it "executes obj" do
        assert_macro %({{x.obj}}), %(obj), {x: ReadInstanceVar.new("obj".var, "ivar")}
      end

      it "executes name" do
        assert_macro %({{x.name}}), %(ivar), {x: ReadInstanceVar.new("obj".var, "ivar")}
      end
    end

    describe "classvar methods" do
      it "executes name" do
        assert_macro %({{x.name}}), %(cvar), {x: ClassVar.new("cvar")}
      end
    end

    describe "global methods" do
      it "executes name" do
        assert_macro %({{x.name}}), %(gvar), {x: Global.new("gvar")}
      end
    end

    describe "splat methods" do
      it "executes exp" do
        assert_macro %({{x.exp}}), "2", {x: 2.int32.splat}
      end
    end

    describe "generic methods" do
      it "executes name" do
        assert_macro %({{x.name}}), "Foo", {x: Generic.new("Foo".path, ["T".path] of ASTNode)}
      end

      it "executes type_vars" do
        assert_macro %({{x.type_vars}}), "[T, U]", {x: Generic.new("Foo".path, ["T".path, "U".path] of ASTNode)}
      end

      it "executes named_args" do
        assert_macro %({{x.named_args}}), "{x: U, y: V}", {x: Generic.new("Foo".path, [] of ASTNode, named_args: [NamedArgument.new("x", "U".path), NamedArgument.new("y", "V".path)])}
      end

      it "executes resolve" do
        assert_macro %({{x.resolve}}), %(Array(String)), {x: Generic.new("Array".path, ["String".path] of ASTNode)}

        assert_macro_error %({{x.resolve}}), "undefined constant Foo", {x: Generic.new("Foo".path, ["String".path] of ASTNode)}
        assert_macro_error %({{x.resolve}}), "undefined constant Foo", {x: Generic.new("Array".path, ["Foo".path] of ASTNode)}
      end

      it "executes resolve?" do
        assert_macro %({{x.resolve?}}), %(Array(String)), {x: Generic.new("Array".path, ["String".path] of ASTNode)}
        assert_macro %({{x.resolve?}}), %(nil), {x: Generic.new("Foo".path, ["String".path] of ASTNode)}
        assert_macro %({{x.resolve?}}), %(nil), {x: Generic.new("Array".path, ["Foo".path] of ASTNode)}
      end

      it "executes types" do
        assert_macro %({{x.types}}), "[Foo(T)]", {x: Generic.new("Foo".path, ["T".path] of ASTNode)}
      end
    end

    describe "union methods" do
      it "executes types" do
        assert_macro %({{x.types}}), "[Int32, String]", {x: Crystal::Union.new(["Int32".path, "String".path] of ASTNode)}
      end

      it "executes resolve" do
        assert_macro %({{x.resolve}}), "(Int32 | String)", {x: Crystal::Union.new(["Int32".path, "String".path] of ASTNode)}
      end

      it "executes resolve?" do
        assert_macro %({{x.resolve?}}), "(Int32 | String)", {x: Crystal::Union.new(["Int32".path, "String".path] of ASTNode)}
        assert_macro %({{x.resolve?}}), "nil", {x: Crystal::Union.new(["Int32".path, "Unknown".path] of ASTNode)}
      end
    end

    describe RangeLiteral do
      it "executes begin" do
        assert_macro %({{x.begin}}), "1", {x: RangeLiteral.new(1.int32, 2.int32, true)}
      end

      it "executes end" do
        assert_macro %({{x.end}}), "2", {x: RangeLiteral.new(1.int32, 2.int32, true)}
      end

      it "executes excludes_end?" do
        assert_macro %({{x.excludes_end?}}), "true", {x: RangeLiteral.new(1.int32, 2.int32, true)}
      end

      it "executes map" do
        assert_macro %({{x.map(&.stringify)}}), %(["1", "2", "3"]), {x: RangeLiteral.new(1.int32, 3.int32, false)}
        assert_macro %({{x.map(&.stringify)}}), %(["1", "2"]), {x: RangeLiteral.new(1.int32, 3.int32, true)}
      end

      it "executes to_a" do
        assert_macro %({{x.to_a}}), %([1, 2, 3]), {x: RangeLiteral.new(1.int32, 3.int32, false)}
        assert_macro %({{x.to_a}}), %([1, 2]), {x: RangeLiteral.new(1.int32, 3.int32, true)}
      end

      it "#each" do
        assert_macro(
          %({% begin %}{% values = [] of Nil %}{% (1..3).each { |v| values << v } %}{{values}}{% end %}),
          %([1, 2, 3])
        )
      end
    end

    describe "path methods" do
      it "executes names" do
        assert_macro %({{x.names}}), %([String]), {x: Path.new("String")}
        assert_macro %({{x.names}}), %([Foo, Bar]), {x: Path.new(["Foo", "Bar"])}
      end

      it "executes global?" do
        assert_macro %({{x.global?}}), %(false), {x: Path.new("Foo")}
        assert_macro %({{x.global?}}), %(true), {x: Path.new("Foo", global: true)}
      end

      # TODO: remove deprecated tests
      it "executes global" do
        assert_macro %({{x.global}}), %(false), {x: Path.new("Foo")}
        assert_macro %({{x.global}}), %(true), {x: Path.new("Foo", global: true)}
      end

      it "executes resolve" do
        assert_macro %({{x.resolve}}), %(String), {x: Path.new("String")}

        assert_macro_error %({{x.resolve}}), "undefined constant Foo", {x: Path.new("Foo")}
      end

      it "executes resolve?" do
        assert_macro %({{x.resolve?}}), %(String), {x: Path.new("String")}
        assert_macro %({{x.resolve?}}), %(nil), {x: Path.new("Foo")}
      end

      it "executes types" do
        assert_macro %({{x.types}}), %([String]), {x: Path.new("String")}
      end
    end

    describe "annotation methods" do
      it "executes [] with NumberLiteral" do
        assert_macro %({{x[y]}}), %(42), {
          x: Annotation.new(Path.new("Foo"), [42.int32] of ASTNode),
          y: 0.int32,
        }
      end

      it "executes [] with SymbolLiteral" do
        assert_macro %({{x[y]}}), %(42), {
          x: Annotation.new(Path.new("Foo"), [] of ASTNode, [NamedArgument.new("foo", 42.int32)]),
          y: "foo".symbol,
        }
      end

      it "executes [] with StringLiteral" do
        assert_macro %({{x[y]}}), %(42), {
          x: Annotation.new(Path.new("Foo"), [] of ASTNode, [NamedArgument.new("foo", 42.int32)]),
          y: "foo".string,
        }
      end

      it "executes [] with MacroId" do
        assert_macro %({{x[y]}}), %(42), {
          x: Annotation.new(Path.new("Foo"), [] of ASTNode, [NamedArgument.new("foo", 42.int32)]),
          y: MacroId.new("foo"),
        }
      end

      it "executes [] with other ASTNode, but raises an error" do
        assert_macro_error %({{x[y]}}), "argument to [] must be a number, symbol or string, not BoolLiteral", {
          x: Annotation.new(Path.new("Foo"), [] of ASTNode),
          y: true.bool,
        }
      end
    end

    describe "env" do
      it "has key" do
        ENV["FOO"] = "foo"
        assert_macro %({{env("FOO")}}), %("foo")
        ENV.delete "FOO"
      end

      it "doesn't have key" do
        ENV.delete "FOO"
        assert_macro %({{env("FOO")}}), %(nil)
      end
    end

    describe "flag?" do
      it "has flag" do
        assert_macro %({{flag?(:foo)}}), %(true), flags: "foo"
      end

      it "doesn't have flag" do
        assert_macro %({{flag?(:foo)}}), %(false)
      end
    end

    it "compares versions" do
      assert_macro %({{compare_versions("1.10.3", "1.2.3")}}), %(1)
    end

    describe "printing" do
      it "puts" do
        String.build do |io|
          assert_macro(%({% puts foo %}), "") do |program|
            program.stdout = io
            {foo: "bar".string}
          end
        end.should eq %(bar\n)
      end

      it "p" do
        String.build do |io|
          assert_macro(%({% p foo %}), "") do |program|
            program.stdout = io
            {foo: "bar".string}
          end
        end.should eq %("bar"\n)
      end

      it "p!" do
        String.build do |io|
          assert_macro("{% p! foo %}", "") do |program|
            program.stdout = io
            {foo: "bar".string}
          end
        end.should eq %(foo # => "bar"\n)
      end

      it "pp" do
        String.build do |io|
          assert_macro("{% pp foo %}", "") do |program|
            program.stdout = io
            {foo: "bar".string}
          end
        end.should eq %("bar"\n)
      end

      it "pp!" do
        String.build do |io|
          assert_macro("{% pp! foo %}", "") do |program|
            program.stdout = io
            {foo: "bar".string}
          end
        end.should eq %(foo # => "bar"\n)
      end
    end
  end

  describe "file_exists?" do
    context "with absolute path" do
      it "returns true if file exists" do
        run(%q<
          {{file_exists?("#{__DIR__}/../data/build")}} ? 10 : 20
          >, filename = __FILE__).to_i.should eq(10)
      end

      it "returns false if file doesn't exist" do
        run(%q<
          {{file_exists?("#{__DIR__}/../data/build_foo")}} ? 10 : 20
          >, filename = __FILE__).to_i.should eq(20)
      end
    end

    context "with relative path" do
      it "reads file (exists)" do
        run(%q<
          {{file_exists?("spec/compiler/data/build")}} ? 10 : 20
          >, filename = __FILE__).to_i.should eq(10)
      end

      it "reads file (doesn't exist)" do
        run(%q<
          {{file_exists?("spec/compiler/data/build_foo")}} ? 10 : 20
          >, filename = __FILE__).to_i.should eq(20)
      end
    end
  end

  describe "read_file" do
    context "with absolute path" do
      it "reads file (exists)" do
        run(%q<
          {{read_file("#{__DIR__}/../data/build")}}
          >, filename = __FILE__).to_string.should eq(File.read("#{__DIR__}/../data/build"))
      end

      it "reads file (doesn't exist)" do
        assert_error <<-CR,
          {{read_file("#{__DIR__}/../data/build_foo")}}
          CR
          "No such file or directory"
      end
    end

    context "with relative path" do
      it "reads file (exists)" do
        run(%q<
          {{read_file("spec/compiler/data/build")}}
          >, filename = __FILE__).to_string.should eq(File.read("spec/compiler/data/build"))
      end

      it "reads file (doesn't exist)" do
        assert_error <<-CR,
          {{read_file("spec/compiler/data/build_foo")}}
          CR
          "No such file or directory"
      end
    end
  end

  describe "read_file?" do
    context "with absolute path" do
      it "reads file (doesn't exist)" do
        run(%q<
          {{read_file?("#{__DIR__}/../data/build_foo")}} ? 10 : 20
          >, filename = __FILE__).to_i.should eq(20)
      end
    end

    context "with relative path" do
      it "reads file (doesn't exist)" do
        run(%q<
          {{read_file?("spec/compiler/data/build_foo")}} ? 10 : 20
          >, filename = __FILE__).to_i.should eq(20)
      end
    end
  end

  describe "error reporting" do
    it "reports wrong number of arguments" do
      assert_macro_error %({{[1, 2, 3].push}}), "wrong number of arguments for macro 'ArrayLiteral#push' (given 0, expected 1)"
    end

    it "reports wrong number of arguments, with optional parameters" do
      assert_macro_error %({{1.+(2, 3)}}), "wrong number of arguments for macro 'NumberLiteral#+' (given 2, expected 0..1)"
      assert_macro_error %({{[1][]}}), "wrong number of arguments for macro 'ArrayLiteral#[]' (given 0, expected 1..2)"
    end

    it "reports unexpected block" do
      assert_macro_error %({{[1, 2, 3].shuffle { |x| }}}), "macro 'ArrayLiteral#shuffle' is not expected to be invoked with a block, but a block was given"
    end

    it "reports missing block" do
      assert_macro_error %({{[1, 2, 3].reduce}}), "macro 'ArrayLiteral#reduce' is expected to be invoked with a block, but no block was given"
    end

    it "reports unexpected named argument" do
      assert_macro_error %({{"".starts_with?(other: "")}}), "named arguments are not allowed here"
    end

    it "reports unexpected named argument (2)" do
      assert_macro_error %({{"".camelcase(foo: "")}}), "no named parameter 'foo'"
    end

    # there are no macro methods with required named parameters

    it "uses correct name for top-level macro methods" do
      assert_macro_error %({{flag?}}), "wrong number of arguments for top-level macro 'flag?' (given 0, expected 1)"
    end
  end
end<|MERGE_RESOLUTION|>--- conflicted
+++ resolved
@@ -344,29 +344,16 @@
         assert_macro %({{"hello".empty?}}), "false"
       end
 
-<<<<<<< HEAD
       it "executes [] with inclusive range" do
-        assert_macro "", %({{"hello"[1..-2]}}), [] of ASTNode, %("ell")
+        assert_macro %({{"hello"[1..-2]}}), %("ell")
       end
 
       it "executes [] with exclusive range" do
-        assert_macro "", %({{"hello"[1...-2]}}), [] of ASTNode, %("el")
+        assert_macro %({{"hello"[1...-2]}}), %("el")
       end
 
       it "executes [] with computed range" do
-        assert_macro "", %({{"hello"[[1].size..-2]}}), [] of ASTNode, %("ell")
-=======
-      it "executes string [Range] inclusive" do
-        assert_macro %({{"hello"[1..-2]}}), %("ell")
-      end
-
-      it "executes string [Range] exclusive" do
-        assert_macro %({{"hello"[1...-2]}}), %("el")
-      end
-
-      it "executes string [Range] inclusive (computed)" do
         assert_macro %({{"hello"[[1].size..-2]}}), %("ell")
->>>>>>> 6337005e
       end
 
       it "executes [] with incomplete range" do
@@ -1107,29 +1094,16 @@
     end
 
     describe TupleLiteral do
-<<<<<<< HEAD
       it "executes [] with 0" do
-        assert_macro "", %({{ {1, 2, 3}[0] }}), [] of ASTNode, "1"
+        assert_macro %({{ {1, 2, 3}[0] }}), "1"
       end
 
       it "executes [] with 1" do
-        assert_macro "", %({{ {1, 2, 3}[1] }}), [] of ASTNode, "2"
+        assert_macro %({{ {1, 2, 3}[1] }}), "2"
       end
 
       it "executes [] out of bounds" do
-        assert_macro "", %({{ {1, 2, 3}[3] }}), [] of ASTNode, "nil"
-=======
-      it "executes index 0" do
-        assert_macro %({{ {1, 2, 3}[0] }}), "1"
-      end
-
-      it "executes index 1" do
-        assert_macro %({{ {1, 2, 3}[1] }}), "2"
-      end
-
-      it "executes index out of bounds" do
         assert_macro %({{ {1, 2, 3}[3] }}), "nil"
->>>>>>> 6337005e
       end
 
       it "executes [] with range" do
