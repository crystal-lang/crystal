--- conflicted
+++ resolved
@@ -3789,18 +3789,6 @@
       end
 
       it "has flag value" do
-<<<<<<< HEAD
-        assert_macro %({{flag?(:foo)}}), %("bar"), flags: "foo=bar"
-      end
-
-      it "has empty flag value" do
-        assert_macro %({{flag?(:foo)}}), %(""), flags: "foo="
-      end
-
-      it "uses last one of multiple values" do
-        assert_macro %({{flag?(:foo)}}), %("baz"), flags: %w[foo=bar foo=baz]
-        assert_macro %({{flag?(:foo)}}), %("bar"), flags: %w[foo=baz foo=bar]
-=======
         assert_macro %({{flag?(:foo)}}), %(false), flags: "foo=bar"
       end
 
@@ -3833,16 +3821,11 @@
           assert_macro %({{flag?(:"foo=bar")}}), %(true), flags: %w[foo=bar foo]
           assert_macro %({{flag?(:"foo=bar")}}), %(true), flags: %w[foo foo=bar]
         end
->>>>>>> 215d8db0
       end
 
       it "uses last one of multiple values and simple" do
         assert_macro %({{flag?(:foo)}}), %(true), flags: %w[foo=bar foo]
-<<<<<<< HEAD
-        assert_macro %({{flag?(:foo)}}), %("bar"), flags: %w[foo foo=bar]
-=======
         assert_macro %({{flag?(:foo)}}), %(true), flags: %w[foo foo=bar]
->>>>>>> 215d8db0
       end
     end
 
