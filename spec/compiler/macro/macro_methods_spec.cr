--- conflicted
+++ resolved
@@ -1523,27 +1523,15 @@
         end
       end
 
-<<<<<<< HEAD
       it "executes instance_vars on symbol type" do
-        assert_macro("x", "{{x.instance_vars.map &.stringify}}", %([])) do |program|
-          [TypeNode.new(program.symbol)] of ASTNode
+        assert_macro("{{x.instance_vars.map &.stringify}}", %([])) do |program|
+          {x: TypeNode.new(program.symbol)}
         end
       end
 
       it "executes class_vars on symbol type" do
-        assert_macro("x", "{{x.class_vars.map &.stringify}}", %([])) do |program|
-          [TypeNode.new(program.symbol)] of ASTNode
-=======
-      it "executes instance_vars on symbol literal" do
-        assert_macro("{{x.instance_vars.map &.stringify}}", %([])) do |program|
-          {x: TypeNode.new(SymbolLiteralType.new(program, "foo".symbol))}
-        end
-      end
-
-      it "executes class_vars on symbol literal" do
         assert_macro("{{x.class_vars.map &.stringify}}", %([])) do |program|
-          {x: TypeNode.new(SymbolLiteralType.new(program, "foo".symbol))}
->>>>>>> 5c6685cc
+          {x: TypeNode.new(program.symbol)}
         end
       end
 
