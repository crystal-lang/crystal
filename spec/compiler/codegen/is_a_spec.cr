--- conflicted
+++ resolved
@@ -835,11 +835,7 @@
       )).to_i.should eq(1)
   end
 
-<<<<<<< HEAD
-  it "restricts metaclass against virtual metaclass type" do
-=======
   it "restricts virtual metaclass against virtual metaclass type" do
->>>>>>> f18b38b0
     run(%(
       class A
       end
