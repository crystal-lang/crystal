--- conflicted
+++ resolved
@@ -314,20 +314,21 @@
     end
   {% end %}
 
-<<<<<<< HEAD
-  it "doesn't fail if class var initializer is followed by metaclass (#15970)" do
-=======
   it "doesn't fail if no top-level code follows discarded class var initializer (#15970)" do
->>>>>>> d23f4664
     codegen <<-CRYSTAL, debug: Crystal::Debug::All
       module Foo
         @@x = 1
       end
-<<<<<<< HEAD
+      CRYSTAL
+  end
+
+  it "doesn't fail if class var initializer is followed by metaclass (#15970)" do
+    codegen <<-CRYSTAL, debug: Crystal::Debug::All
+      module Foo
+        @@x = 1
+      end
 
       Int32
-=======
->>>>>>> d23f4664
       CRYSTAL
   end
 end