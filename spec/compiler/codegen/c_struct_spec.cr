--- conflicted
+++ resolved
@@ -380,7 +380,6 @@
       )).to_i.should eq(2)
   end
 
-<<<<<<< HEAD
   it "codegens c struct with Sizeof" do
     run(%(
       lib LibFoo
@@ -398,7 +397,8 @@
       foo.y = 3
       foo.x &+ foo.y
       )).to_i.should eq(4)
-=======
+  end
+
   it "can access member of uninitialized struct behind type (#8774)" do
     run(%(
       lib LibFoo
@@ -412,6 +412,5 @@
       foo = uninitialized LibFoo::FooT
       foo.x
     ))
->>>>>>> 9e9e6f0d
   end
 end