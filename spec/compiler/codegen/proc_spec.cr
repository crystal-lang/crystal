require "../../spec_helper"

describe "Code gen: proc" do
  it "call simple proc literal" do
    run("x = -> { 1 }; x.call").to_i.should eq(1)
  end

  it "call proc literal with arguments" do
    run("f = ->(x : Int32) { x &+ 1 }; f.call(41)").to_i.should eq(42)
  end

  it "call proc pointer" do
    run("def foo; 1; end; x = ->foo; x.call").to_i.should eq(1)
  end

  it "call proc pointer with args" do
    run("
      def foo(x, y)
        x &+ y
      end

      f = ->foo(Int32, Int32)
      f.call(1, 2)
    ").to_i.should eq(3)
  end

  it "call proc pointer of instance method" do
    run(%(
      class Foo
        def initialize
          @x = 1
        end

        def coco
          @x
        end
      end

      foo = Foo.new
      f = ->foo.coco
      f.call
    )).to_i.should eq(1)
  end

  it "call proc pointer of instance method that raises" do
    run(%(
      require "prelude"
      class Foo
        def coco
          raise "foo"
        end
      end

      foo = Foo.new
      f = ->foo.coco
      f.call rescue 1
    )).to_i.should eq(1)
  end

  it "codegens proc with another var" do
    run("
      def foo(x)
        bar(x, -> {})
      end

      def bar(x, proc)
      end

      foo(1)
      ")
  end

  it "codegens proc that returns a virtual type" do
    run("
      class Foo
        def coco; 1; end
      end

      class Bar < Foo
        def coco; 2; end
      end

      x = -> { Foo.new || Bar.new }
      x.call.coco
      ").to_i.should eq(1)
  end

  it "codegens proc that accepts a union and is called with a single type" do
    run("
      struct Float
        def &+(other)
          self + other
        end
      end

      f = ->(x : Int32 | Float64) { x &+ 1 }
      f.call(1).to_i!
      ").to_i.should eq(2)
  end

  it "makes sure that proc pointer is transformed after type inference" do
    run("
      require \"prelude\"

      class Bar
        def initialize(@x : Int32)
        end

        def x
          @x
        end
      end

      class Foo
        def on_something
          Bar.new(1)
        end
      end

      def _on_(p : Foo*)
        p.value.on_something.x
      end

      c = ->_on_(Foo*)
      a = Foo.new
      c.call(pointerof(a))
      ").to_i.should eq(1)
  end

  it "binds function pointer to associated call" do
    run("
      class Foo
        def initialize(@e : Int32)
        end

        def on_something
          @e
        end
      end

      def _on_(p : Foo*)
        p.value.on_something
      end

      c = ->_on_(Foo*)
      a = Foo.new(12)
      a.on_something

      c.call(pointerof(a))
      ").to_i.should eq(12)
  end

  it "call simple proc literal with return" do
    run("x = -> { return 1 }; x.call").to_i.should eq(1)
  end

  it "calls proc pointer with union (passed by value) arg" do
    run("
      struct Number
        def abs; self; end
      end

      f = ->(x : Int32 | Float64) { x.abs }
      f.call(1 || 1.5).to_i!
      ").to_i.should eq(1)
  end

  it "allows passing proc type to C automatically" do
    run(%(
      require "prelude"

      lib LibC
        fun qsort(base : Void*, nel : LibC::SizeT, width : LibC::SizeT, callback : (Void*, Void* -> Int32))
      end

      ary = [3, 1, 4, 2]
      LibC.qsort(ary.to_unsafe.as(Void*), LibC::SizeT.new(ary.size), LibC::SizeT.new(sizeof(Int32)), ->(a : Void*, b : Void*) {
        a = a.as(Int32*)
        b = b.as(Int32*)
        a.value <=> b.value
      })
      ary[0]
      )).to_i.should eq(1)
  end

  it "allows proc pointer where self is a class" do
    run("
      class Foo
        def self.bla
          1
        end
      end

      f = ->Foo.bla
      f.call
      ").to_i.should eq(1)
  end

  it "codegens proc literal hard type inference (1)" do
    run(%(
      require "prelude"

      class Foo
        def initialize(@x : NoReturn)
        end

        def x
          @x
        end
      end

      def foo(s)
        Foo.new(s.x)
      end

      def bar
        ->(s : Foo) { ->foo(Foo) }
      end

      bar

      1
      )).to_i.should eq(1)
  end

  it "automatically casts proc that returns something to proc that returns void" do
    run("
      class Global
        @@x = 0

        def self.x=(@@x)
        end

        def self.x
          @@x
        end
      end

      def foo(x : ->)
        x.call
      end

      foo ->{ Global.x = 1 }

      Global.x
      ").to_i.should eq(1)
  end

  it "allows proc type of enum type" do
    run("
      lib LibFoo
        enum MyEnum
          X = 1
        end
      end

      ->(x : LibFoo::MyEnum) {
        x
      }.call(LibFoo::MyEnum::X)
      ").to_i.should eq(1)
  end

  it "allows proc type of enum type with base type" do
    run("
      lib LibFoo
        enum MyEnum : UInt16
          X = 1
        end
      end

      ->(x : LibFoo::MyEnum) {
        x
      }.call(LibFoo::MyEnum::X)
      ").to_i.should eq(1)
  end

  it "codegens nilable proc type (1)" do
    run("
      a = 1 == 2 ? nil : ->{ 3 }
      if a
        a.call
      else
        4
      end
      ").to_i.should eq(3)
  end

  it "codegens nilable proc type (2)" do
    run("
      a = 1 == 1 ? nil : ->{ 3 }
      if a
        a.call
      else
        4
      end
      ").to_i.should eq(4)
  end

  it "codegens nilable proc type dispatch (1)" do
    run("
      def foo(x : -> U) forall U
        x.call
      end

      def foo(x : Nil)
        0
      end

      a = 1 == 1 ? (->{ 3 }) : nil
      foo(a)
      ").to_i.should eq(3)
  end

  it "codegens nilable proc type dispatch (2)" do
    run("
      def foo(x : -> U) forall U
        x.call
      end

      def foo(x : Nil)
        0
      end

      a = 1 == 1 ? nil : ->{ 3 }
      foo(a)
      ").to_i.should eq(0)
  end

  it "builds proc type from fun" do
    codegen("
      lib LibC
        fun foo : ->
      end

      x = LibC.foo
      x.call
      ")
  end

  it "builds nilable proc type from fun" do
    codegen("
      lib LibC
        fun foo : (->)?
      end

      x = LibC.foo
      if x
        x.call
      end
      ")
  end

  it "assigns nil and proc to nilable proc type" do
    run("
      class Foo
        def initialize
        end

        def x=(@x : (-> Int32)?)
        end

        def x
          @x
        end
      end

      foo = Foo.new
      foo.x = nil
      foo.x = -> { 1 }
      z = foo.x
      if z
        z.call
      else
        2
      end
      ").to_i.should eq(1)
  end

  it "allows invoking proc literal with smaller type" do
    run("
      struct Nil
        def to_i!
          0
        end
      end

      f = ->(x : Int32 | Nil) {
        x
      }
      f.call(1).to_i!
      ").to_i.should eq(1)
  end

  it "does new on proc type" do
    run("
      alias Func = Int32 -> Int32

      a = 2
      f = Func.new { |x| x &+ a }
      f.call(1)
      ").to_i.should eq(3)
  end

  it "allows invoking a function with a subtype" do
    run(%(
      class Foo
        def x
          1
        end
      end

      class Bar < Foo
        def x
          2
        end
      end

      f = ->(foo : Foo) { foo.x }
      f.call Bar.new
      )).to_i.should eq(2)
  end

  it "allows invoking a function with a subtype when defined as block spec" do
    run(%(
      class Foo
        def x
          1
        end
      end

      class Bar < Foo
        def x
          2
        end
      end

      def func(&block : Foo -> U) forall U
        block
      end

      f = func { |foo| foo.x }
      f.call Bar.new
      )).to_i.should eq(2)
  end

  it "allows redefining fun" do
    run(%(
      fun foo : Int32
        1
      end

      fun foo : Int32
        2
      end

      foo
      )).to_i.should eq(2)
  end

  it "passes block to another function (bug: mangling of both methods was the same)" do
    run(%(
      def foo(&block : ->)
        foo(block)
      end

      def foo(block)
        1
      end

      foo { }
      )).to_i.should eq(1)
  end

  it "codegens proc with union type that returns itself" do
    run(%(
      a = 1 || 1.5

      foo = ->(x : Int32 | Float64) { x }
      foo.call(a)
      foo.call(a).to_i!
      )).to_i.should eq(1)
  end

  it "codegens issue with missing byval in proc literal inside struct" do
    run(%(
      require "prelude"

      struct Params
        def foo
          params = [] of {String}
          params << {"foo"}
          params << {"bar"}
          params.sort! { |x, y| x[0] <=> y[0] }
          params[0][0]
        end
      end

      Params.new.foo
      )).to_string.should eq("bar")
  end

  it "codegens proc that references struct (bug)" do
    run(%(
      class Ref
      end

      class Context
        def initialize
          @x = Ref.new
        end

        def run
          @x.object_id
        end

        def it(&block)
          block.call
        end
      end

      struct Foo
        def initialize
          @x = 0
          @y = 0
          @z = 42
          @w = 0
        end
      end

      context = Context.new
      context.it do
        Foo.new
      end
      context.run
      )).to_i.should_not eq(42)
  end

  it "codegens captured block that returns tuple" do
    codegen(%(
      def foo(&block)
        block
      end

      block = foo do
        {0, 0, 42, 0}
      end
      block.call
      ))
  end

  it "allows using proc arg name shadowing local variable" do
    run(%(
      a = 1
      f = ->(a : String) { }
      a
      )).to_i.should eq(1)
  end

  it "codegens proc that accepts array of type" do
    run(%(
      require "prelude"

      class Foo
        def foo
          1
        end
      end

      class Bar < Foo
        def foo
          2
        end
      end

      def foo(&block : Array(Foo) -> Foo)
        block
      end

      block = foo { |elems| Bar.new }
      elems = [Bar.new, Foo.new]
      bar = block.call elems
      bar.foo
      )).to_i.should eq(2)
  end

  it "gets proc to lib fun (#504)" do
    codegen(%(
      lib LibFoo
        fun bar
      end

      ->LibFoo.bar
      ))
  end

  it "codegens proc to implicit self in constant (#647)" do
    run(%(
      require "prelude"

      module Foo
        def self.blah
          1
        end
        H = ->{ blah }
      end

      Foo::H.call
      )).to_i.should eq(1)
  end

  it "passes proc as &->expr to method that yields" do
    run(%(
      def foo
        yield
      end

      foo &->{ 123 }
      )).to_i.should eq(123)
  end

  it "mangles strings in such a way they don't conflict with funs (#1006)" do
    run(%(
      a = :foo

      fun foo : Int32
        123
      end

      foo
      )).to_i.should eq(123)
  end

  it "gets proc pointer using virtual type (#1337)" do
    run(%(
      class Foo
        def foo
          1
        end
      end

      class Bar < Foo
        def foo
          2
        end
      end

      def foo(a : Foo)
        a.foo
      end

      bar = ->foo(Foo)
      bar.call(Bar.new)
      )).to_i.should eq(2)
  end

  it "uses alias of proc with virtual type (#1347)" do
    run(%(
      require "prelude"

      class Class1
        def foo
          1
        end
      end

      class Class2 < Class1
        def foo
          2
        end
      end

      module Foo
        alias Callback = Class1 ->
        @@callbacks = Hash(String, Callback).new
        def self.add(name, &block : Callback)
          @@callbacks[name] = block
        end

        def self.call
          @@callbacks.each_value(&.call(Class2.new))
        end
      end

      class Global
        @@x = 0

        def self.x=(@@x)
        end

        def self.x
          @@x
        end
      end

      Foo.add("foo") do |a|
        Global.x = a.foo
      end

      Foo.call

      Global.x
      )).to_i.should eq(2)
  end

  it "doesn't crash on #2196" do
    run(%(
      x = 42
      z = if x.is_a?(Int32)
        x
      else
        y = x
        ->{ y }
      end
      z.is_a?(Int32) ? z : 0
      )).to_i.should eq(42)
  end

  it "accesses T in macros as a TupleLiteral" do
    run(%(
      struct Proc
        def t
          {{ T.class_name }}
        end
      end

      ->(x : Int32) { 'a' }.t
      )).to_string.should eq("TupleLiteral")
  end

  it "codegens proc in instance var initialize (#3016)" do
    run(%(
      class Foo
        @f : -> Int32 = ->foo

        def self.foo
          42
        end
      end

      Foo.new.@f.call
      )).to_i.should eq(42)
  end

  it "codegens proc of generic type" do
    codegen(%(
      class Gen(T)
      end

      class Foo < Gen(Int32)
      end

      f = ->(x : Gen(Int32)) {}
      f.call(Foo.new)
      ))
  end

  it "executes proc pointer on primitive" do
    run(%(
      a = 1
      f = ->a.&+(Int32)
      f.call(20)
      )).to_i.should eq(21)
  end

  it "can pass Proc(T) to Proc(Nil) in type restriction (#8964)" do
    run(%(
      def foo(x : Proc(Nil))
        x
      end

      a = 1
      proc = foo(->{ a = 2 })
      proc.call
      a
      )).to_i.should eq(2)
  end

  it "can assign proc that returns anything to proc that returns nil (#3655)" do
    run(%(
      class Foo
        @block : -> Nil

        def initialize(@block)
        end

        def call
          @block.call
        end
      end

      a = 1
      block = ->{ a = 2 }

      Foo.new(block).call

      a
      )).to_i.should eq(2)
  end

  it "can assign proc that returns anything to proc that returns nil, using union type (#3655)" do
    run(%(
      class Foo
        @block : -> Nil

        def initialize(@block)
        end

        def call
          @block.call
        end
      end

      a = 1
      block1 = ->{ a = 2 }
      block2 = ->{ a = 3; nil }

      Foo.new(block2 || block1).call

      a
      )).to_i.should eq(3)
  end

  it "calls function pointer" do
    run(%(
      require "prelude"

      fun foo(f : Int32 -> Int32) : Int32
        f.call(1)
      end

      foo(->(x : Int32) { x &+ 1 })
    )).to_i.should eq(2)
  end

  it "casts from function pointer to proc" do
    codegen(%(
      fun a(a : Void* -> Void*)
        Pointer(Proc((Void* -> Void*), Void*)).new(0_u64).value.call(a)
      end
    ))
  end

  it "takes pointerof function pointer" do
    codegen(%(
      fun a(a : Void* -> Void*)
        pointerof(a).value.call(Pointer(Void).new(0_u64))
      end
    ))
  end

<<<<<<< HEAD
  it "saves receiver value of proc pointer `->var.foo`" do
    run(%(
      class Foo
        def initialize(@foo : Int32)
        end

        def foo
          @foo
        end
      end

      var = Foo.new(1)
      proc = ->var.foo
      var = Foo.new(2)
      proc.call
      )).to_i.should eq(1)
  end

  it "saves receiver value of proc pointer `->@ivar.foo`" do
    run(%(
      class Foo
        def initialize(@foo : Int32)
        end

        def foo
          @foo
        end
      end

      class Test
        @ivar = Foo.new(1)

        def test
          proc = ->@ivar.foo
          @ivar = Foo.new(2)
          proc.call
        end
      end

      Test.new.test
      )).to_i.should eq(1)
  end

  it "saves receiver value of proc pointer `->@@cvar.foo`" do
    run(%(
      require "prelude"

      class Foo
        def initialize(@foo : Int32)
        end

        def foo
          @foo
        end
      end

      class Test
        @@cvar = Foo.new(1)

        def self.test
          proc = ->@@cvar.foo
          @@cvar = Foo.new(2)
          proc.call
        end
      end

      Test.test
=======
  it "closures var on ->var.call (#8584)" do
    run(%(
      def bar(x)
        x
      end

      struct Foo
        def initialize
          @value = 1
        end

        def value
          bar(@value)
          @value
        end
      end

      def get_proc_a
        foo = Foo.new
        ->foo.value
      end

      def get_proc_b
        foo = Foo.new
        ->{ foo.value }
      end

      proc_a = get_proc_a
      proc_b = get_proc_b
      proc_b.call
      proc_a.call
>>>>>>> 070cc734
      )).to_i.should eq(1)
  end
end<|MERGE_RESOLUTION|>--- conflicted
+++ resolved
@@ -848,7 +848,40 @@
     ))
   end
 
-<<<<<<< HEAD
+  it "closures var on ->var.call (#8584)" do
+    run(%(
+      def bar(x)
+        x
+      end
+
+      struct Foo
+        def initialize
+          @value = 1
+        end
+
+        def value
+          bar(@value)
+          @value
+        end
+      end
+
+      def get_proc_a
+        foo = Foo.new
+        ->foo.value
+      end
+
+      def get_proc_b
+        foo = Foo.new
+        ->{ foo.value }
+      end
+
+      proc_a = get_proc_a
+      proc_b = get_proc_b
+      proc_b.call
+      proc_a.call
+      )).to_i.should eq(1)
+  end
+
   it "saves receiver value of proc pointer `->var.foo`" do
     run(%(
       class Foo
@@ -916,39 +949,6 @@
       end
 
       Test.test
-=======
-  it "closures var on ->var.call (#8584)" do
-    run(%(
-      def bar(x)
-        x
-      end
-
-      struct Foo
-        def initialize
-          @value = 1
-        end
-
-        def value
-          bar(@value)
-          @value
-        end
-      end
-
-      def get_proc_a
-        foo = Foo.new
-        ->foo.value
-      end
-
-      def get_proc_b
-        foo = Foo.new
-        ->{ foo.value }
-      end
-
-      proc_a = get_proc_a
-      proc_b = get_proc_b
-      proc_b.call
-      proc_a.call
->>>>>>> 070cc734
       )).to_i.should eq(1)
   end
 end