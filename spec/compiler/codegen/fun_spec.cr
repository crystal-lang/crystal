--- conflicted
+++ resolved
@@ -167,7 +167,6 @@
       ").to_i.should eq(1)
   end
 
-<<<<<<< HEAD
   it "allows passing fun type to C automatically" do
     run(%(
       require "prelude"
@@ -184,7 +183,8 @@
       })
       ary[0]
       )).to_i.should eq(1)
-=======
+  end
+
   it "allows fun pointer where self is a class" do
     run("
       class A
@@ -196,6 +196,5 @@
       f = ->A.bla
       f.call
       ").to_i.should eq(1)
->>>>>>> 45e3f549
   end
 end