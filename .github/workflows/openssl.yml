name: OpenSSL CI

on: [push, pull_request]

jobs:
  openssl3:
    runs-on: ubuntu-latest
    name: "OpenSSL 3.0"
    container: crystallang/crystal:1.6.1-alpine
    steps:
      - name: Download Crystal source
        uses: actions/checkout@v3
      - name: Uninstall openssl 1.1
        run: apk del openssl-dev
      - name: Upgrade alpine-keys
        run: apk upgrade alpine-keys
      - name: Install openssl 3.0
        run: apk add "openssl3-dev" --repository=http://dl-cdn.alpinelinux.org/alpine/v3.15/main
      - name: Check LibSSL version
        run: bin/crystal eval 'require "openssl"; p! LibSSL::OPENSSL_VERSION, LibSSL::LIBRESSL_VERSION'
      - name: Run OpenSSL specs
        run: bin/crystal spec spec/std/openssl/
  openssl111:
    runs-on: ubuntu-latest
    name: "OpenSSL 1.1.1"
    container: crystallang/crystal:1.6.1-alpine
    steps:
      - name: Download Crystal source
        uses: actions/checkout@v3
      - name: Install openssl 1.1.1
        run: apk add "openssl-dev=~1.1.1"
      - name: Check LibSSL version
        run: bin/crystal eval 'require "openssl"; p! LibSSL::OPENSSL_VERSION, LibSSL::LIBRESSL_VERSION'
      - name: Run OpenSSL specs
        run: bin/crystal spec spec/std/openssl/
<<<<<<< HEAD
  libressl31:
    runs-on: ubuntu-latest
    name: "LibreSSL 3.1"
    container: crystallang/crystal:1.5.0-alpine
    steps:
      - name: Download Crystal source
        uses: actions/checkout@v3
      - name: Uninstall openssl
        run: apk del openssl-dev openssl-libs-static
      - name: Install libressl 3.1
        run: apk add "libressl-dev=~3.1"
      - name: Check LibSSL version
        run: bin/crystal eval 'require "openssl"; p! LibSSL::OPENSSL_VERSION, LibSSL::LIBRESSL_VERSION'
      - name: Run OpenSSL specs
        run: bin/crystal spec spec/std/openssl/
=======
>>>>>>> 5f5b468f
  libressl34:
    runs-on: ubuntu-latest
    name: "LibreSSL 3.4"
    container: crystallang/crystal:1.6.1-alpine
    steps:
      - name: Download Crystal source
        uses: actions/checkout@v3
      - name: Uninstall openssl
        run: apk del openssl-dev openssl-libs-static
      - name: Upgrade alpine-keys
        run: apk upgrade alpine-keys
      - name: Install libressl 3.4
        run: apk add "libressl-dev=~3.4" --repository=http://dl-cdn.alpinelinux.org/alpine/v3.15/community
      # We need a recent libc which include reallocarray
      - name: Upgrade musl-dev
        run: apk add "musl-dev=~1.2" --repository=http://dl-cdn.alpinelinux.org/alpine/v3.15/main
      - name: Check LibSSL version
        run: bin/crystal eval 'require "openssl"; p! LibSSL::OPENSSL_VERSION, LibSSL::LIBRESSL_VERSION'
      - name: Run OpenSSL specs
        run: bin/crystal spec spec/std/openssl/<|MERGE_RESOLUTION|>--- conflicted
+++ resolved
@@ -33,24 +33,6 @@
         run: bin/crystal eval 'require "openssl"; p! LibSSL::OPENSSL_VERSION, LibSSL::LIBRESSL_VERSION'
       - name: Run OpenSSL specs
         run: bin/crystal spec spec/std/openssl/
-<<<<<<< HEAD
-  libressl31:
-    runs-on: ubuntu-latest
-    name: "LibreSSL 3.1"
-    container: crystallang/crystal:1.5.0-alpine
-    steps:
-      - name: Download Crystal source
-        uses: actions/checkout@v3
-      - name: Uninstall openssl
-        run: apk del openssl-dev openssl-libs-static
-      - name: Install libressl 3.1
-        run: apk add "libressl-dev=~3.1"
-      - name: Check LibSSL version
-        run: bin/crystal eval 'require "openssl"; p! LibSSL::OPENSSL_VERSION, LibSSL::LIBRESSL_VERSION'
-      - name: Run OpenSSL specs
-        run: bin/crystal spec spec/std/openssl/
-=======
->>>>>>> 5f5b468f
   libressl34:
     runs-on: ubuntu-latest
     name: "LibreSSL 3.4"
