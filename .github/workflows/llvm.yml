name: LLVM CI

on: [push, pull_request]

concurrency:
  group: ${{ github.workflow }}-${{ github.ref }}
  cancel-in-progress: ${{ github.ref != 'refs/heads/master' }}

env:
  SPEC_SPLIT_DOTS: 160

jobs:
  llvm_test:
    runs-on: ubuntu-22.04
    strategy:
      fail-fast: false
      matrix:
        llvm_version: ["13.0.0", "14.0.0", "15.0.6"]
        include:
          - llvm_version: "16.0.3"
            force_version: true
            ubuntu_version: "22.04"
    name: "LLVM ${{ matrix.llvm_version }}"
    steps:
      - name: Checkout Crystal source
        uses: actions/checkout@v3

      - name: Cache LLVM and Clang
        id: cache-llvm
        uses: actions/cache@v3
        with:
          path: |
            C:/Program Files/LLVM
            ./llvm
          key: llvm-${{ matrix.llvm_version }}
        if: "${{ !env.ACT }}"

      - uses: KyleMayes/install-llvm-action@13d5d77cbf0bd7e35cb02a8f9ed4bb85bed3393b # v1.8.0
        with:
          version: "${{ matrix.llvm_version }}"
          force-version: "${{ matrix.force_version }}"
          ubuntu-version: "${{ matrix.ubuntu_version }}"
          cached: ${{ steps.cache-llvm.outputs.cache-hit }}

      - name: Install dependencies
        run: sudo apt-get install -y libtinfo5

      - name: Set LLVM_CONFIG
        # LLVM_PATH is set by install-llvm-action
        run: echo "LLVM_CONFIG=$LLVM_PATH/bin/llvm-config" >> $GITHUB_ENV

      - name: Install Crystal
        uses: crystal-lang/install-crystal@v1
        with:
<<<<<<< HEAD
          crystal: "1.8.2"
=======
          crystal: "1.8.1"
>>>>>>> 98c091ee

      - name: Build libllvm_ext
        run: make -B deps

      - name: Test compiler_spec
        run: make compiler_spec junit_output=.junit/compiler_spec.xml

      - name: Integration test
        run: make crystal std_spec threads=1 junit_output=.junit/std_spec.xml<|MERGE_RESOLUTION|>--- conflicted
+++ resolved
@@ -52,11 +52,7 @@
       - name: Install Crystal
         uses: crystal-lang/install-crystal@v1
         with:
-<<<<<<< HEAD
           crystal: "1.8.2"
-=======
-          crystal: "1.8.1"
->>>>>>> 98c091ee
 
       - name: Build libllvm_ext
         run: make -B deps
