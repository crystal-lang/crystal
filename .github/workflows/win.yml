name: Windows CI

on: [push, pull_request]

jobs:
  linux-job:
    runs-on: ubuntu-latest
    container: crystallang/crystal:0.34.0-build
    steps:
      - name: Download Crystal source
        uses: actions/checkout@v2

<<<<<<< HEAD
      - name: Install LLVM
        run: |
          apt-get -q update; apt-get -qy install llvm-8-dev

      - name: Build C extensions
=======
      - name: Build LLVM extensions
>>>>>>> 5cecc198
        run: |
          make deps
      - name: Cross-compile Crystal
        run: |
          LLVM_TARGETS=X86 bin/crystal build --cross-compile --target x86_64-pc-windows-msvc src/compiler/crystal.cr -Dwithout_playground

      - name: Upload Crystal object file
        uses: actions/upload-artifact@v1
        with:
          name: objs
          path: crystal.o

  windows-job:
    needs: linux-job
    runs-on: windows-latest
    steps:
      - name: Disable CRLF line ending substitution
        run: |
          git config --global core.autocrlf false
      - name: Enable Developer Command Prompt
        uses: ilammy/msvc-dev-cmd@1eed9c12159dd2d2f8804980fbba1abe36ff77d2

      - name: Download Crystal source
        uses: actions/checkout@v2

      - name: Cache libraries
        id: cache-libs
        uses: actions/cache@v1
        with:
          path: libs
          key: win-libs-${{ hashFiles('.github/workflows/win.yml') }}
      - name: Download libgc
        if: steps.cache-libs.outputs.cache-hit != 'true'
        uses: actions/checkout@v2
        with:
          repository: ivmai/bdwgc
          ref: 2fd48a92b8bff3afb64b3528ad78b63f033f0436  # master @ 2020-02-13
          path: bdwgc
      - name: Download libatomic_ops
        if: steps.cache-libs.outputs.cache-hit != 'true'
        uses: actions/checkout@v2
        with:
          repository: ivmai/libatomic_ops
          ref: v7.6.10
          path: bdwgc/libatomic_ops
      - name: Build libgc
        if: steps.cache-libs.outputs.cache-hit != 'true'
        working-directory: ./bdwgc
        run: |
          cmake . -DBUILD_SHARED_LIBS=OFF -Denable_large_config=ON -DCMAKE_POLICY_DEFAULT_CMP0091=NEW -DCMAKE_MSVC_RUNTIME_LIBRARY=MultiThreaded
          cmake --build . --config Release
      - name: Download libpcre
        if: steps.cache-libs.outputs.cache-hit != 'true'
        run: |
          iwr https://ftp.pcre.org/pub/pcre/pcre-8.43.zip -OutFile pcre.zip
          7z x pcre.zip
          mv pcre-* pcre
      - name: Build libpcre
        if: steps.cache-libs.outputs.cache-hit != 'true'
        working-directory: ./pcre
        run: |
          cmake . -DBUILD_SHARED_LIBS=OFF -DPCRE_SUPPORT_UNICODE_PROPERTIES=ON -DPCRE_SUPPORT_JIT=ON -DPCRE_STATIC_RUNTIME=ON
          cmake --build . --config Release
      - name: Download zlib
        if: steps.cache-libs.outputs.cache-hit != 'true'
        run: |
          iwr https://github.com/madler/zlib/archive/v1.2.11.zip -OutFile zlib.zip
          7z x zlib.zip
          mv zlib-* zlib
      - name: Build zlib
        if: steps.cache-libs.outputs.cache-hit != 'true'
        working-directory: ./zlib
        run: |
          cmake . -DCMAKE_POLICY_DEFAULT_CMP0091=NEW -DCMAKE_MSVC_RUNTIME_LIBRARY=MultiThreaded
          cmake --build . --config Release
      - name: Download libyaml
        if: steps.cache-libs.outputs.cache-hit != 'true'
        run: |
          iwr https://github.com/yaml/libyaml/archive/0.2.4.zip -OutFile libyaml.zip
          7z x libyaml.zip
          mv libyaml-* libyaml
      - name: Build libyaml
        if: steps.cache-libs.outputs.cache-hit != 'true'
        working-directory: ./libyaml
        run: |
          cmake . -DCMAKE_POLICY_DEFAULT_CMP0091=NEW -DCMAKE_MSVC_RUNTIME_LIBRARY=MultiThreaded
          cmake --build . --config Release
      - name: Gather libraries
        if: steps.cache-libs.outputs.cache-hit != 'true'
        run: |
          mkdir libs
          mv pcre/Release/pcre.lib libs/
          mv bdwgc/Release/gc.lib libs/
          mv zlib/Release/zlibstatic.lib libs/z.lib
          mv libyaml/Release/yaml.lib libs/

      - name: Cache LLVM
        id: cache-llvm
        uses: actions/cache@v1
        with:
          path: llvm
          key: llvm-libs-10.0.0
      - name: Download LLVM
        if: steps.cache-llvm.outputs.cache-hit != 'true'
        run: |
          iwr https://github.com/llvm/llvm-project/releases/download/llvmorg-10.0.0/llvm-10.0.0.src.tar.xz -OutFile llvm.tar.xz
          7z x llvm.tar.xz
          7z x llvm.tar
          mv llvm-* llvm-src
      - name: Build LLVM
        if: steps.cache-llvm.outputs.cache-hit != 'true'
        working-directory: ./llvm-src
        run: |
          cmake . -Thost=x64 -DLLVM_TARGETS_TO_BUILD="X86" -DLLVM_USE_CRT_RELEASE=MT -DBUILD_SHARED_LIBS=OFF
          cmake --build . --config Release
      - name: Gather LLVM
        if: steps.cache-llvm.outputs.cache-hit != 'true'
        run: |
          mv llvm-src/Release llvm
          mv llvm-src/include llvm/

      - name: Set up environment
        run: |
          echo "::set-env name=CRYSTAL_PATH::src"
          echo "::set-env name=LIB::${env:LIB};$(pwd)\libs"
          echo "::set-env name=TERM::dumb"
          echo "::set-env name=LLVM_CONFIG::$(pwd)\llvm\bin\llvm-config.exe"
          echo "::set-env name=SOURCE_DATE_EPOCH::$(Get-Date -Millisecond 0 -UFormat %s)"

      - name: Download Crystal object file
        uses: actions/download-artifact@v1
        with:
          name: objs
      - name: Build LLVM extensions
        run: |
          cl /MT /c src\llvm\ext\llvm_ext.cc -I llvm\include /Fosrc\llvm\ext\llvm_ext.o
      - name: Link Crystal executable
        run: |
          Invoke-Expression "cl objs\crystal.o /Fecrystal-cross src\llvm\ext\llvm_ext.o $(llvm\bin\llvm-config.exe --libs) libs\pcre.lib libs\gc.lib advapi32.lib libcmt.lib legacy_stdio_definitions.lib /F10000000"

      - name: Re-build Crystal
        run: |
          .\crystal-cross.exe build src/compiler/crystal.cr -Di_know_what_im_doing -Dwithout_playground --link-flags=/F10000000

      - name: Gather Crystal executable
        run: |
          mkdir crystal
          cp crystal.exe crystal/
          cp libs/* crystal/
      - name: Upload Crystal executable
        uses: actions/upload-artifact@v1
        with:
          name: crystal
          path: crystal

      - name: Build stdlib specs executable
        run: |
          .\crystal.exe build spec/std_spec.cr --exclude-warnings spec/std -Dwithout_openssl -Di_know_what_im_doing
      - name: Run stdlib specs
        run: |
          .\std_spec.exe<|MERGE_RESOLUTION|>--- conflicted
+++ resolved
@@ -10,15 +10,7 @@
       - name: Download Crystal source
         uses: actions/checkout@v2
 
-<<<<<<< HEAD
-      - name: Install LLVM
-        run: |
-          apt-get -q update; apt-get -qy install llvm-8-dev
-
       - name: Build C extensions
-=======
-      - name: Build LLVM extensions
->>>>>>> 5cecc198
         run: |
           make deps
       - name: Cross-compile Crystal
