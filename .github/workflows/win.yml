--- conflicted
+++ resolved
@@ -7,9 +7,6 @@
   cancel-in-progress: true
 
 jobs:
-<<<<<<< HEAD
-  x86_64-windows:
-=======
   x86_64-linux-job:
     runs-on: ubuntu-latest
     container: crystallang/crystal:1.7.3-build
@@ -32,7 +29,6 @@
 
   x86_64-windows-job:
     needs: x86_64-linux-job
->>>>>>> 31c17f7e
     runs-on: windows-2022
     steps:
       - name: Disable CRLF line ending substitution
