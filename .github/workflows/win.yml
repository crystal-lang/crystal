--- conflicted
+++ resolved
@@ -66,10 +66,7 @@
         if: steps.cache-libs.outputs.cache-hit != 'true'
         run: |
           iwr https://cs.stanford.edu/pub/exim/pcre/pcre-8.43.zip -OutFile pcre.zip
-<<<<<<< HEAD
-=======
           (Get-FileHash -Algorithm SHA256 .\pcre.zip).hash -eq "ae236dc25d7e0e738a94e103218e0085eb02ff9bd98f637b6e061a48decdb433"
->>>>>>> b06c7b25
           7z x pcre.zip
           mv pcre-* pcre
       - name: Build libpcre
