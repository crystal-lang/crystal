name: Linux CI

on: [push, pull_request]

concurrency:
  group: ${{ github.workflow }}-${{ github.ref }}
  cancel-in-progress: true

env:
  TRAVIS_OS_NAME: linux
  SPEC_SPLIT_DOTS: 160

jobs:
  x86_64-gnu-test:
    env:
      ARCH: x86_64
      ARCH_CMD: linux64
      DOCKER_TEST_PREFIX: crystallang/crystal:${{ matrix.crystal_bootstrap_version }}
    runs-on: ubuntu-latest
    strategy:
      matrix:
        crystal_bootstrap_version: [1.2.2, 1.3.2, 1.4.1, 1.5.1, 1.6.2]
        flags: ["USE_PCRE1=true"]
        include:
          # libffi is only available starting from the 1.2.2 build images
          - crystal_bootstrap_version: 1.0.0
            flags: "FLAGS=-Dwithout_ffi USE_PCRE1=true"
          - crystal_bootstrap_version: 1.1.1
            flags: "FLAGS=-Dwithout_ffi USE_PCRE1=true"
          - crystal_bootstrap_version: 1.7.3
            flags: ""
    steps:
      - name: Download Crystal source
        uses: actions/checkout@v3

      - name: Prepare System
        run: bin/ci prepare_system

      - name: Prepare Build
        run: bin/ci prepare_build

      - name: Test
        run: ${{ matrix.flags }} bin/ci build

  x86_64-musl-test:
    env:
      ARCH: x86_64-musl
      ARCH_CMD: linux64
    runs-on: ubuntu-latest
    steps:
      - name: Download Crystal source
        uses: actions/checkout@v3

      - name: Prepare System
        run: bin/ci prepare_system

      - name: Prepare Build
        run: bin/ci prepare_build

      - name: Test
        run: bin/ci build

  x86_64-gnu-test-preview_mt:
    env:
      ARCH: x86_64
      ARCH_CMD: linux64
    runs-on: ubuntu-latest
    steps:
      - name: Download Crystal source
        uses: actions/checkout@v3

      - name: Prepare System
        run: bin/ci prepare_system

      - name: Prepare Build
        run: bin/ci prepare_build

      - name: Make Crystal
        run: bin/ci with_build_env 'make crystal'

      - name: Test
        run: bin/ci with_build_env 'CRYSTAL_WORKERS=4 make std_spec threads=1 FLAGS="-D preview_mt"'

<<<<<<< HEAD
  test_interpreter:
    env:
      ARCH: ${{ matrix.arch }}
      ARCH_CMD: linux64
    runs-on: ubuntu-latest
    strategy:
      matrix:
        arch:
          - x86_64
    steps:
      - name: Download Crystal source
        uses: actions/checkout@v3

      - name: Prepare System
        run: bin/ci prepare_system

      - name: Prepare Build
        run: bin/ci prepare_build

      - name: Test interpreter
        run: bin/ci with_build_env 'make interpreter_spec'

      - name: Build interpreter
        run: bin/ci with_build_env 'make interpreter=1 release=1'

      - name: Test std specs with interpreter
        run: bin/ci with_build_env 'bin/crystal i spec/interpreter_std_spec.cr'

=======
>>>>>>> 58ec6c23
  check_format:
    env:
      ARCH: x86_64
      ARCH_CMD: linux64
    runs-on: ubuntu-latest
    steps:
      - name: Download Crystal source
        uses: actions/checkout@v3

      - name: Prepare System
        run: bin/ci prepare_system

      - name: Prepare Build
        run: bin/ci prepare_build

      - name: Check Format
        run: bin/ci format

  deploy_api_docs:
    if: github.repository_owner == 'crystal-lang' && github.event_name == 'push' && github.ref == 'refs/heads/master'
    env:
      ARCH: x86_64
      ARCH_CMD: linux64
    runs-on: ubuntu-latest
    steps:
      - name: Download Crystal source
        uses: actions/checkout@v3

      - name: Prepare System
        run: bin/ci prepare_system

      - name: Prepare Build
        run: bin/ci prepare_build

      - name: Build docs
        run: bin/ci with_build_env 'make crystal docs threads=1'

      - name: Set revision
        run: echo $GITHUB_SHA > ./docs/revision.txt

      - name: Configure AWS Credentials
        uses: aws-actions/configure-aws-credentials@v2
        with:
          aws-access-key-id: ${{ secrets.AWS_ACCESS_KEY_ID }}
          aws-secret-access-key: ${{ secrets.AWS_SECRET_ACCESS_KEY }}
          aws-region: us-east-1

      - name: Deploy API docs to S3
        run: |
          aws s3 sync ./docs s3://crystal-api/api/master --delete<|MERGE_RESOLUTION|>--- conflicted
+++ resolved
@@ -81,37 +81,6 @@
       - name: Test
         run: bin/ci with_build_env 'CRYSTAL_WORKERS=4 make std_spec threads=1 FLAGS="-D preview_mt"'
 
-<<<<<<< HEAD
-  test_interpreter:
-    env:
-      ARCH: ${{ matrix.arch }}
-      ARCH_CMD: linux64
-    runs-on: ubuntu-latest
-    strategy:
-      matrix:
-        arch:
-          - x86_64
-    steps:
-      - name: Download Crystal source
-        uses: actions/checkout@v3
-
-      - name: Prepare System
-        run: bin/ci prepare_system
-
-      - name: Prepare Build
-        run: bin/ci prepare_build
-
-      - name: Test interpreter
-        run: bin/ci with_build_env 'make interpreter_spec'
-
-      - name: Build interpreter
-        run: bin/ci with_build_env 'make interpreter=1 release=1'
-
-      - name: Test std specs with interpreter
-        run: bin/ci with_build_env 'bin/crystal i spec/interpreter_std_spec.cr'
-
-=======
->>>>>>> 58ec6c23
   check_format:
     env:
       ARCH: x86_64
