--- conflicted
+++ resolved
@@ -74,23 +74,11 @@
       - name: Test
         run: bin/ci with_build_env 'CRYSTAL_WORKERS=4 make std_spec threads=1 FLAGS="-D preview_mt"'
 
-<<<<<<< HEAD
   test_force_iouring:
     env:
       ARCH: x86_64
       ARCH_CMD: linux64
     runs-on: ubuntu-latest
-=======
-  test_interpreter:
-    env:
-      ARCH: ${{ matrix.arch }}
-      ARCH_CMD: linux64
-    runs-on: ubuntu-latest
-    strategy:
-      matrix:
-        arch:
-          - x86_64
->>>>>>> ad3b7d1c
     steps:
       - name: Download Crystal source
         uses: actions/checkout@v2
@@ -101,16 +89,33 @@
       - name: Prepare Build
         run: bin/ci prepare_build
 
-<<<<<<< HEAD
       - name: Make Crystal
         run: bin/ci with_build_env 'make crystal'
 
       - name: Test
         run: bin/ci with_build_env 'make std_spec threads=1 FLAGS="-D force_iouring"'
-=======
+
+  test_interpreter:
+    env:
+      ARCH: ${{ matrix.arch }}
+      ARCH_CMD: linux64
+    runs-on: ubuntu-latest
+    strategy:
+      matrix:
+        arch:
+          - x86_64
+    steps:
+      - name: Download Crystal source
+        uses: actions/checkout@v2
+
+      - name: Prepare System
+        run: bin/ci prepare_system
+
+      - name: Prepare Build
+        run: bin/ci prepare_build
+
       - name: Test interpreter
         run: bin/ci with_build_env 'make deps && bin/crystal build -o interpreter_spec spec/compiler/interpreter_spec.cr && ./interpreter_spec'
->>>>>>> ad3b7d1c
 
   check_format:
     env:
