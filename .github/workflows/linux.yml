name: Linux CI

on: [push, pull_request]

env:
  TRAVIS_OS_NAME: linux
  SPEC_SPLIT_DOTS: 160

jobs:
  x86_64-gnu-test:
    env:
      ARCH: x86_64
      ARCH_CMD: linux64
      DOCKER_TEST_PREFIX: crystallang/crystal:${{ matrix.crystal_bootstrap_version }}
    runs-on: ubuntu-latest
    strategy:
      matrix:
        crystal_bootstrap_version: [1.2.2, 1.3.2, 1.4.1, 1.5.0]
        include:
          # libffi is only available starting from the 1.2.2 build images
          - crystal_bootstrap_version: 1.0.0
            flags: -Dwithout_ffi
          - crystal_bootstrap_version: 1.1.1
            flags: -Dwithout_ffi
    steps:
      - name: Download Crystal source
        uses: actions/checkout@v2

      - name: Prepare System
        run: bin/ci prepare_system

      - name: Prepare Build
        run: bin/ci prepare_build

      - name: Test
        run: FLAGS=${{ matrix.flags }} bin/ci build

  x86_64-musl-test:
    env:
      ARCH: x86_64-musl
      ARCH_CMD: linux64
    runs-on: ubuntu-latest
    steps:
      - name: Download Crystal source
        uses: actions/checkout@v2

      - name: Prepare System
        run: bin/ci prepare_system

      - name: Prepare Build
        run: bin/ci prepare_build

      - name: Test
        run: bin/ci build

  test_llvm:
    env:
      ARCH: x86_64
      ARCH_CMD: linux64
    strategy:
      fail-fast: false
      matrix:
        include:
        - llvm_version: 13.0.0
          llvm_url: https://github.com/llvm/llvm-project/releases/download/llvmorg-13.0.0/clang+llvm-13.0.0-x86_64-linux-gnu-ubuntu-20.04.tar.xz
          base_image: ubuntu-20.04
        - llvm_version: 14.0.0
          llvm_url: https://github.com/llvm/llvm-project/releases/download/llvmorg-14.0.0/clang+llvm-14.0.0-x86_64-linux-gnu-ubuntu-18.04.tar.xz
          base_image: ubuntu-18.04
    runs-on: ${{ matrix.base_image }}
    name: "Test LLVM ${{ matrix.llvm_version }} (${{ matrix.base_image }})"
    steps:
      - name: Download Crystal source
        uses: actions/checkout@v2

      - name: Prepare System
        run: bin/ci prepare_system

      - name: Prepare Build
        run: bin/ci prepare_build

      - name: Install LLVM ${{ matrix.llvm_version }}
        run: mkdir -p llvm && curl -L ${{ matrix.llvm_url }} > llvm.tar.xz && tar x --xz -C llvm --strip-components=1 -f llvm.tar.xz

      - name: Test
        run: bin/ci with_build_env "make clean deps compiler_spec crystal std_spec LLVM_CONFIG=\$(pwd)/llvm/bin/llvm-config threads=1 verbose=1 junit_output=.junit/spec.xml"

  x86_64-gnu-test-preview_mt:
    env:
      ARCH: x86_64
      ARCH_CMD: linux64
    runs-on: ubuntu-latest
    steps:
      - name: Download Crystal source
        uses: actions/checkout@v2

      - name: Prepare System
        run: bin/ci prepare_system

      - name: Prepare Build
        run: bin/ci prepare_build

      - name: Make Crystal
        run: bin/ci with_build_env 'make crystal'

      - name: Test
        run: bin/ci with_build_env 'CRYSTAL_WORKERS=4 make std_spec threads=1 FLAGS="-D preview_mt"'

  test_interpreter:
    env:
      ARCH: ${{ matrix.arch }}
      ARCH_CMD: linux64
    runs-on: ubuntu-latest
    strategy:
      matrix:
        arch:
          - x86_64
    steps:
      - name: Download Crystal source
        uses: actions/checkout@v2

      - name: Prepare System
        run: bin/ci prepare_system

      - name: Prepare Build
        run: bin/ci prepare_build

      - name: Test interpreter
        run: bin/ci with_build_env 'make deps && bin/crystal build -o interpreter_spec spec/compiler/interpreter_spec.cr && ./interpreter_spec'

<<<<<<< HEAD
  test_compatibility:
    env:
      ARCH: ${{ matrix.arch }}
      ARCH_CMD: linux64
    runs-on: ubuntu-latest
    strategy:
      matrix:
        arch:
          - x86_64
        profile:
          - current
          - legacy
    steps:
      - name: Download Crystal source
        uses: actions/checkout@v2

      - name: Prepare System
        run: bin/ci prepare_system

      - name: Prepare Build
        run: bin/ci prepare_build

      - name: Test
        run: bin/ci with_build_env 'make crystal std_spec primitives_spec samples profile=${{ matrix.profile }}'
=======
      - name: Build interpreter
        run: bin/ci with_build_env 'make interpreter=1 release=1'

      - name: Test std specs with interpreter
        run: bin/ci with_build_env 'bin/crystal i spec/interpreter_std_spec.cr'
>>>>>>> 4dff1a96

  check_format:
    env:
      ARCH: x86_64
      ARCH_CMD: linux64
    runs-on: ubuntu-latest
    steps:
      - name: Download Crystal source
        uses: actions/checkout@v2

      - name: Prepare System
        run: bin/ci prepare_system

      - name: Prepare Build
        run: bin/ci prepare_build

      - name: Check Format
        run: bin/ci format

  deploy_api_docs:
    if: github.repository_owner == 'crystal-lang' && github.event_name == 'push' && github.ref == 'refs/heads/master'
    env:
      ARCH: x86_64
      ARCH_CMD: linux64
    runs-on: ubuntu-latest
    steps:
      - name: Download Crystal source
        uses: actions/checkout@v2

      - name: Prepare System
        run: bin/ci prepare_system

      - name: Prepare Build
        run: bin/ci prepare_build

      - name: Build docs
        run: bin/ci with_build_env 'make crystal docs threads=1'

      - name: Set revision
        run: echo $GITHUB_SHA > ./docs/revision.txt

      - name: Configure AWS Credentials
        uses: aws-actions/configure-aws-credentials@v1
        with:
          aws-access-key-id: ${{ secrets.AWS_ACCESS_KEY_ID }}
          aws-secret-access-key: ${{ secrets.AWS_SECRET_ACCESS_KEY }}
          aws-region: us-east-1

      - name: Deploy API docs to S3
        run: |
          aws s3 sync ./docs s3://crystal-api/api/master --delete<|MERGE_RESOLUTION|>--- conflicted
+++ resolved
@@ -128,7 +128,12 @@
       - name: Test interpreter
         run: bin/ci with_build_env 'make deps && bin/crystal build -o interpreter_spec spec/compiler/interpreter_spec.cr && ./interpreter_spec'
 
-<<<<<<< HEAD
+      - name: Build interpreter
+        run: bin/ci with_build_env 'make interpreter=1 release=1'
+
+      - name: Test std specs with interpreter
+        run: bin/ci with_build_env 'bin/crystal i spec/interpreter_std_spec.cr'
+
   test_compatibility:
     env:
       ARCH: ${{ matrix.arch }}
@@ -153,13 +158,6 @@
 
       - name: Test
         run: bin/ci with_build_env 'make crystal std_spec primitives_spec samples profile=${{ matrix.profile }}'
-=======
-      - name: Build interpreter
-        run: bin/ci with_build_env 'make interpreter=1 release=1'
-
-      - name: Test std specs with interpreter
-        run: bin/ci with_build_env 'bin/crystal i spec/interpreter_std_spec.cr'
->>>>>>> 4dff1a96
 
   check_format:
     env:
