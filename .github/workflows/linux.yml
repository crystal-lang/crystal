name: Linux CI

on: [push, pull_request]

env:
  TRAVIS_OS_NAME: linux
  SPEC_SPLIT_DOTS: 160

jobs:
  x86_64-gnu-test:
    env:
      ARCH: x86_64
      ARCH_CMD: linux64
      DOCKER_TEST_PREFIX: crystallang/crystal:${{ matrix.crystal_bootstrap_version }}
    runs-on: ubuntu-latest
    strategy:
      matrix:
        crystal_bootstrap_version: [1.2.2, 1.3.2]
        include:
          # libffi is only available starting from the 1.2.2 build images
          - crystal_bootstrap_version: 1.0.0
            flags: -Dwithout_ffi
          - crystal_bootstrap_version: 1.1.1
            flags: -Dwithout_ffi
    steps:
      - name: Download Crystal source
        uses: actions/checkout@v2

      - name: Prepare System
        run: bin/ci prepare_system

      - name: Prepare Build
        run: bin/ci prepare_build

      - name: Test
        run: FLAGS=${{ matrix.flags }} bin/ci build

  x86_64-musl-test:
    env:
      ARCH: x86_64-musl
      ARCH_CMD: linux64
    runs-on: ubuntu-latest
    steps:
      - name: Download Crystal source
        uses: actions/checkout@v2

      - name: Prepare System
        run: bin/ci prepare_system

      - name: Prepare Build
        run: bin/ci prepare_build

      - name: Test
        run: bin/ci build

<<<<<<< HEAD
  x86_64-gnu-test-preview_mt:
=======
  test_llvm:
    env:
      ARCH: x86_64
      ARCH_CMD: linux64
    strategy:
      fail-fast: false
      matrix:
        include:
        - llvm_version: 13.0.0
          llvm_url: https://github.com/llvm/llvm-project/releases/download/llvmorg-13.0.0/clang+llvm-13.0.0-x86_64-linux-gnu-ubuntu-20.04.tar.xz
          base_image: ubuntu-20.04
    runs-on: ${{ matrix.base_image }}
    name: "Test LLVM ${{ matrix.llvm_version }} (${{ matrix.base_image }})"
    steps:
      - name: Download Crystal source
        uses: actions/checkout@v2

      - name: Prepare System
        run: bin/ci prepare_system

      - name: Prepare Build
        run: bin/ci prepare_build

      - name: Install LLVM ${{ matrix.llvm_version }}
        run: mkdir -p llvm && curl -L ${{ matrix.llvm_url }} > llvm.tar.xz && tar x --xz -C llvm --strip-components=1 -f llvm.tar.xz

      - name: Test
        run: bin/ci with_build_env "make clean deps compiler_spec crystal std_spec LLVM_CONFIG=\$(pwd)/llvm/bin/llvm-config threads=1 verbose=1 junit_output=.junit/spec.xml"

  test_preview_mt:
>>>>>>> 9e52dd6a
    env:
      ARCH: x86_64
      ARCH_CMD: linux64
    runs-on: ubuntu-latest
    steps:
      - name: Download Crystal source
        uses: actions/checkout@v2

      - name: Prepare System
        run: bin/ci prepare_system

      - name: Prepare Build
        run: bin/ci prepare_build

      - name: Make Crystal
        run: bin/ci with_build_env 'make crystal'

      - name: Test
        run: bin/ci with_build_env 'CRYSTAL_WORKERS=4 make std_spec threads=1 FLAGS="-D preview_mt"'

  test_interpreter:
    env:
      ARCH: ${{ matrix.arch }}
      ARCH_CMD: linux64
    runs-on: ubuntu-latest
    strategy:
      matrix:
        arch:
          - x86_64
    steps:
      - name: Download Crystal source
        uses: actions/checkout@v2

      - name: Prepare System
        run: bin/ci prepare_system

      - name: Prepare Build
        run: bin/ci prepare_build

      - name: Test interpreter
        run: bin/ci with_build_env 'make deps && bin/crystal build -o interpreter_spec spec/compiler/interpreter_spec.cr && ./interpreter_spec'

  check_format:
    env:
      ARCH: x86_64
      ARCH_CMD: linux64
    runs-on: ubuntu-latest
    steps:
      - name: Download Crystal source
        uses: actions/checkout@v2

      - name: Prepare System
        run: bin/ci prepare_system

      - name: Prepare Build
        run: bin/ci prepare_build

      - name: Check Format
        run: bin/ci format

  deploy_api_docs:
    if: github.repository_owner == 'crystal-lang' && github.event_name == 'push' && github.ref == 'refs/heads/master'
    env:
      ARCH: x86_64
      ARCH_CMD: linux64
    runs-on: ubuntu-latest
    steps:
      - name: Download Crystal source
        uses: actions/checkout@v2

      - name: Prepare System
        run: bin/ci prepare_system

      - name: Prepare Build
        run: bin/ci prepare_build

      - name: Build docs
        run: bin/ci with_build_env 'make crystal docs threads=1'

      - name: Set revision
        run: echo $GITHUB_SHA > ./docs/revision.txt

      - name: Configure AWS Credentials
        uses: aws-actions/configure-aws-credentials@v1
        with:
          aws-access-key-id: ${{ secrets.AWS_ACCESS_KEY_ID }}
          aws-secret-access-key: ${{ secrets.AWS_SECRET_ACCESS_KEY }}
          aws-region: us-east-1

      - name: Deploy API docs to S3
        run: |
          aws s3 sync ./docs s3://crystal-api/api/master --delete<|MERGE_RESOLUTION|>--- conflicted
+++ resolved
@@ -53,9 +53,6 @@
       - name: Test
         run: bin/ci build
 
-<<<<<<< HEAD
-  x86_64-gnu-test-preview_mt:
-=======
   test_llvm:
     env:
       ARCH: x86_64
@@ -85,8 +82,7 @@
       - name: Test
         run: bin/ci with_build_env "make clean deps compiler_spec crystal std_spec LLVM_CONFIG=\$(pwd)/llvm/bin/llvm-config threads=1 verbose=1 junit_output=.junit/spec.xml"
 
-  test_preview_mt:
->>>>>>> 9e52dd6a
+  x86_64-gnu-test-preview_mt:
     env:
       ARCH: x86_64
       ARCH_CMD: linux64
