<<<<<<< HEAD
name: Windows CI / Build Portable Package

on:
  workflow_call:
    inputs:
      release:
        required: true
        type: boolean
      llvm_version:
        required: true
        type: string

jobs:
  build:
    runs-on: windows-2022
    steps:
      - name: Disable CRLF line ending substitution
        run: |
          git config --global core.autocrlf false

      - name: Enable Developer Command Prompt
        uses: ilammy/msvc-dev-cmd@0b201ec74fa43914dc39ae48a89fd1d8cb592756 # v1.13.0

      - name: Install Crystal
        uses: crystal-lang/install-crystal@v1
        with:
          crystal: "1.11.2"

      - name: Download Crystal source
        uses: actions/checkout@v4

      - name: Restore libraries
        uses: actions/cache/restore@v4
        with:
          path: |
            libs/pcre.lib
            libs/pcre2-8.lib
            libs/iconv.lib
            libs/gc.lib
            libs/ffi.lib
            libs/z.lib
            libs/mpir.lib
            libs/yaml.lib
            libs/xml2.lib
          key: win-libs-${{ hashFiles('.github/workflows/win.yml', 'etc/win-ci/*.ps1') }}-msvc
          fail-on-cache-miss: true
      - name: Restore OpenSSL
        uses: actions/cache/restore@v4
        with:
          path: |
            libs/crypto.lib
            libs/ssl.lib
            libs/openssl_VERSION
          key: win-openssl-libs-3.1.0-${{ hashFiles('etc/win-ci/build-openssl.ps1') }}-msvc
          fail-on-cache-miss: true
      - name: Restore DLLs
        uses: actions/cache/restore@v4
        with:
          path: |
            libs/pcre-dynamic.lib
            libs/pcre2-8-dynamic.lib
            libs/iconv-dynamic.lib
            libs/gc-dynamic.lib
            libs/ffi-dynamic.lib
            libs/z-dynamic.lib
            libs/mpir-dynamic.lib
            libs/yaml-dynamic.lib
            libs/xml2-dynamic.lib
            dlls/pcre.dll
            dlls/pcre2-8.dll
            dlls/libiconv.dll
            dlls/gc.dll
            dlls/libffi.dll
            dlls/zlib1.dll
            dlls/mpir.dll
            dlls/yaml.dll
            dlls/libxml2.dll
          key: win-dlls-${{ hashFiles('.github/workflows/win.yml', 'etc/win-ci/*.ps1') }}-msvc
          fail-on-cache-miss: true
      - name: Restore OpenSSL DLLs
        uses: actions/cache/restore@v4
        with:
          path: |
            libs/crypto-dynamic.lib
            libs/ssl-dynamic.lib
            dlls/libcrypto-3-x64.dll
            dlls/libssl-3-x64.dll
          key: win-openssl-dlls-3.1.0-${{ hashFiles('etc/win-ci/build-openssl.ps1') }}-msvc
          fail-on-cache-miss: true
      - name: Restore LLVM
        uses: actions/cache/restore@v4
        with:
          path: llvm
          key: llvm-libs-${{ inputs.llvm_version }}-msvc
          fail-on-cache-miss: true
      - name: Restore LLVM DLLs
        uses: actions/cache/restore@v4
        with:
          path: |
            libs/llvm_VERSION
            libs/llvm-dynamic.lib
            dlls/LLVM-C.dll
          key: llvm-dlls-${{ inputs.llvm_version }}-${{ hashFiles('etc/win-ci/build-llvm.ps1') }}-msvc
          fail-on-cache-miss: true

      - name: Set up environment
        run: |
          echo "CRYSTAL_LIBRARY_PATH=$(pwd)\libs" >> ${env:GITHUB_ENV}
          echo "LLVM_CONFIG=$(pwd)\llvm\bin\llvm-config.exe" >> ${env:GITHUB_ENV}

      - name: Build LLVM extensions
        run: make -f Makefile.win deps

      - name: Build Crystal
        run: |
          bin/crystal.bat env
          make -f Makefile.win -B ${{ inputs.release && 'release=1' || '' }}

      - name: Download shards release
        uses: actions/checkout@v4
        with:
          repository: crystal-lang/shards
          ref: v0.17.4
          path: shards

      - name: Download molinillo release
        uses: actions/checkout@v4
        with:
          repository: crystal-lang/crystal-molinillo
          ref: v0.2.0
          path: shards/lib/molinillo

      - name: Build shards release
        working-directory: ./shards
        run: ../bin/crystal.bat build ${{ inputs.release && '--release' || '' }} src/shards.cr

      - name: Gather Crystal binaries
        run: |
          make -f Makefile.win install prefix=crystal
          mkdir crystal/lib
          cp shards/shards.exe crystal/
          cp libs/* crystal/lib/
          cp dlls/* crystal/
          cp README.md crystal/

      - name: Upload Crystal binaries
        uses: actions/upload-artifact@v4
        with:
          name: ${{ inputs.release && 'crystal-release' || 'crystal' }}
          path: crystal
=======
name: Windows CI / Build Portable Package

on:
  workflow_call:
    inputs:
      release:
        required: true
        type: boolean
      llvm_version:
        required: true
        type: string

jobs:
  build:
    runs-on: windows-2022
    steps:
      - name: Disable CRLF line ending substitution
        run: |
          git config --global core.autocrlf false

      - name: Enable Developer Command Prompt
        uses: ilammy/msvc-dev-cmd@0b201ec74fa43914dc39ae48a89fd1d8cb592756 # v1.13.0

      - name: Install Crystal
        uses: crystal-lang/install-crystal@v1
        with:
          crystal: "1.11.2"

      - name: Download Crystal source
        uses: actions/checkout@v4

      - name: Restore libraries
        uses: actions/cache/restore@v4
        with:
          path: |
            libs/pcre.lib
            libs/pcre2-8.lib
            libs/iconv.lib
            libs/gc.lib
            libs/ffi.lib
            libs/z.lib
            libs/mpir.lib
            libs/yaml.lib
            libs/xml2.lib
          key: win-libs-${{ hashFiles('.github/workflows/win.yml', 'etc/win-ci/*.ps1') }}-msvc
          fail-on-cache-miss: true
      - name: Restore OpenSSL
        uses: actions/cache/restore@v4
        with:
          path: |
            libs/crypto.lib
            libs/ssl.lib
            libs/openssl_VERSION
          key: win-openssl-libs-3.1.0-${{ hashFiles('etc/win-ci/build-openssl.ps1') }}-msvc
          fail-on-cache-miss: true
      - name: Restore DLLs
        uses: actions/cache/restore@v4
        with:
          path: |
            libs/pcre-dynamic.lib
            libs/pcre2-8-dynamic.lib
            libs/iconv-dynamic.lib
            libs/gc-dynamic.lib
            libs/ffi-dynamic.lib
            libs/z-dynamic.lib
            libs/mpir-dynamic.lib
            libs/yaml-dynamic.lib
            libs/xml2-dynamic.lib
            dlls/pcre.dll
            dlls/pcre2-8.dll
            dlls/libiconv.dll
            dlls/gc.dll
            dlls/libffi.dll
            dlls/zlib1.dll
            dlls/mpir.dll
            dlls/yaml.dll
            dlls/libxml2.dll
          key: win-dlls-${{ hashFiles('.github/workflows/win.yml', 'etc/win-ci/*.ps1') }}-msvc
          fail-on-cache-miss: true
      - name: Restore OpenSSL DLLs
        uses: actions/cache/restore@v4
        with:
          path: |
            libs/crypto-dynamic.lib
            libs/ssl-dynamic.lib
            dlls/libcrypto-3-x64.dll
            dlls/libssl-3-x64.dll
          key: win-openssl-dlls-3.1.0-${{ hashFiles('etc/win-ci/build-openssl.ps1') }}-msvc
          fail-on-cache-miss: true
      - name: Restore LLVM
        uses: actions/cache/restore@v4
        with:
          path: llvm
          key: llvm-libs-${{ inputs.llvm_version }}-msvc
          fail-on-cache-miss: true
      - name: Restore LLVM DLLs
        uses: actions/cache/restore@v4
        with:
          path: |
            libs/llvm_VERSION
            libs/llvm-dynamic.lib
            dlls/LLVM-C.dll
          key: llvm-dlls-${{ inputs.llvm_version }}-${{ hashFiles('etc/win-ci/build-llvm.ps1') }}-msvc
          fail-on-cache-miss: true

      - name: Set up environment
        run: |
          echo "CRYSTAL_LIBRARY_PATH=$(pwd)\libs" >> ${env:GITHUB_ENV}
          echo "LLVM_CONFIG=$(pwd)\llvm\bin\llvm-config.exe" >> ${env:GITHUB_ENV}

      - name: Build LLVM extensions
        run: make -f Makefile.win deps

      - name: Build Crystal
        run: |
          bin/crystal.bat env
          # TODO: the 1.11.2 compiler only understands `-Dpreview_dll`; remove this once the
          # base compiler is updated
          make -f Makefile.win -B FLAGS=-Dpreview_dll ${{ inputs.release && 'release=1' || '' }}
          # TODO: 1.11.2 comes with LLVM 17's DLL and copies it to the output directory, but a
          # dynamically linked compiler requires LLVM 18, so we must overwrite it; remove this
          # line once the base compiler is updated
          cp dlls/LLVM-C.dll .build/

      - name: Download shards release
        uses: actions/checkout@v4
        with:
          repository: crystal-lang/shards
          ref: v0.17.4
          path: shards

      - name: Download molinillo release
        uses: actions/checkout@v4
        with:
          repository: crystal-lang/crystal-molinillo
          ref: v0.2.0
          path: shards/lib/molinillo

      - name: Build shards release
        working-directory: ./shards
        run: ../bin/crystal.bat build ${{ inputs.release && '--release' || '' }} src/shards.cr

      - name: Gather Crystal binaries
        run: |
          make -f Makefile.win install prefix=crystal
          mkdir crystal/lib
          cp shards/shards.exe crystal/
          cp libs/* crystal/lib/
          cp dlls/* crystal/
          cp README.md crystal/

      - name: Upload Crystal binaries
        uses: actions/upload-artifact@v4
        with:
          name: ${{ inputs.release && 'crystal-release' || 'crystal' }}
          path: crystal
>>>>>>> 72aea71a
<|MERGE_RESOLUTION|>--- conflicted
+++ resolved
@@ -1,155 +1,3 @@
-<<<<<<< HEAD
-name: Windows CI / Build Portable Package
-
-on:
-  workflow_call:
-    inputs:
-      release:
-        required: true
-        type: boolean
-      llvm_version:
-        required: true
-        type: string
-
-jobs:
-  build:
-    runs-on: windows-2022
-    steps:
-      - name: Disable CRLF line ending substitution
-        run: |
-          git config --global core.autocrlf false
-
-      - name: Enable Developer Command Prompt
-        uses: ilammy/msvc-dev-cmd@0b201ec74fa43914dc39ae48a89fd1d8cb592756 # v1.13.0
-
-      - name: Install Crystal
-        uses: crystal-lang/install-crystal@v1
-        with:
-          crystal: "1.11.2"
-
-      - name: Download Crystal source
-        uses: actions/checkout@v4
-
-      - name: Restore libraries
-        uses: actions/cache/restore@v4
-        with:
-          path: |
-            libs/pcre.lib
-            libs/pcre2-8.lib
-            libs/iconv.lib
-            libs/gc.lib
-            libs/ffi.lib
-            libs/z.lib
-            libs/mpir.lib
-            libs/yaml.lib
-            libs/xml2.lib
-          key: win-libs-${{ hashFiles('.github/workflows/win.yml', 'etc/win-ci/*.ps1') }}-msvc
-          fail-on-cache-miss: true
-      - name: Restore OpenSSL
-        uses: actions/cache/restore@v4
-        with:
-          path: |
-            libs/crypto.lib
-            libs/ssl.lib
-            libs/openssl_VERSION
-          key: win-openssl-libs-3.1.0-${{ hashFiles('etc/win-ci/build-openssl.ps1') }}-msvc
-          fail-on-cache-miss: true
-      - name: Restore DLLs
-        uses: actions/cache/restore@v4
-        with:
-          path: |
-            libs/pcre-dynamic.lib
-            libs/pcre2-8-dynamic.lib
-            libs/iconv-dynamic.lib
-            libs/gc-dynamic.lib
-            libs/ffi-dynamic.lib
-            libs/z-dynamic.lib
-            libs/mpir-dynamic.lib
-            libs/yaml-dynamic.lib
-            libs/xml2-dynamic.lib
-            dlls/pcre.dll
-            dlls/pcre2-8.dll
-            dlls/libiconv.dll
-            dlls/gc.dll
-            dlls/libffi.dll
-            dlls/zlib1.dll
-            dlls/mpir.dll
-            dlls/yaml.dll
-            dlls/libxml2.dll
-          key: win-dlls-${{ hashFiles('.github/workflows/win.yml', 'etc/win-ci/*.ps1') }}-msvc
-          fail-on-cache-miss: true
-      - name: Restore OpenSSL DLLs
-        uses: actions/cache/restore@v4
-        with:
-          path: |
-            libs/crypto-dynamic.lib
-            libs/ssl-dynamic.lib
-            dlls/libcrypto-3-x64.dll
-            dlls/libssl-3-x64.dll
-          key: win-openssl-dlls-3.1.0-${{ hashFiles('etc/win-ci/build-openssl.ps1') }}-msvc
-          fail-on-cache-miss: true
-      - name: Restore LLVM
-        uses: actions/cache/restore@v4
-        with:
-          path: llvm
-          key: llvm-libs-${{ inputs.llvm_version }}-msvc
-          fail-on-cache-miss: true
-      - name: Restore LLVM DLLs
-        uses: actions/cache/restore@v4
-        with:
-          path: |
-            libs/llvm_VERSION
-            libs/llvm-dynamic.lib
-            dlls/LLVM-C.dll
-          key: llvm-dlls-${{ inputs.llvm_version }}-${{ hashFiles('etc/win-ci/build-llvm.ps1') }}-msvc
-          fail-on-cache-miss: true
-
-      - name: Set up environment
-        run: |
-          echo "CRYSTAL_LIBRARY_PATH=$(pwd)\libs" >> ${env:GITHUB_ENV}
-          echo "LLVM_CONFIG=$(pwd)\llvm\bin\llvm-config.exe" >> ${env:GITHUB_ENV}
-
-      - name: Build LLVM extensions
-        run: make -f Makefile.win deps
-
-      - name: Build Crystal
-        run: |
-          bin/crystal.bat env
-          make -f Makefile.win -B ${{ inputs.release && 'release=1' || '' }}
-
-      - name: Download shards release
-        uses: actions/checkout@v4
-        with:
-          repository: crystal-lang/shards
-          ref: v0.17.4
-          path: shards
-
-      - name: Download molinillo release
-        uses: actions/checkout@v4
-        with:
-          repository: crystal-lang/crystal-molinillo
-          ref: v0.2.0
-          path: shards/lib/molinillo
-
-      - name: Build shards release
-        working-directory: ./shards
-        run: ../bin/crystal.bat build ${{ inputs.release && '--release' || '' }} src/shards.cr
-
-      - name: Gather Crystal binaries
-        run: |
-          make -f Makefile.win install prefix=crystal
-          mkdir crystal/lib
-          cp shards/shards.exe crystal/
-          cp libs/* crystal/lib/
-          cp dlls/* crystal/
-          cp README.md crystal/
-
-      - name: Upload Crystal binaries
-        uses: actions/upload-artifact@v4
-        with:
-          name: ${{ inputs.release && 'crystal-release' || 'crystal' }}
-          path: crystal
-=======
 name: Windows CI / Build Portable Package
 
 on:
@@ -305,5 +153,4 @@
         uses: actions/upload-artifact@v4
         with:
           name: ${{ inputs.release && 'crystal-release' || 'crystal' }}
-          path: crystal
->>>>>>> 72aea71a
+          path: crystal