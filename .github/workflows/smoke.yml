--- conflicted
+++ resolved
@@ -46,11 +46,8 @@
           - aarch64-darwin
           - arm-linux-gnueabihf
           - i386-linux-musl
-<<<<<<< HEAD
           - wasm32-unknown-wasi
-=======
           - i386-linux-gnu
->>>>>>> fdcbcf41
           - x86_64-dragonfly
           - x86_64-freebsd
           - x86_64-netbsd
