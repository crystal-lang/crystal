# An `Array` is an ordered, integer-indexed collection of objects of type T.
#
# Array indexing starts at 0. A negative index is assumed to be
# relative to the end of the array: -1 indicates the last element,
# -2 is the next to last element, and so on.
#
# An `Array` can be created using the usual `new` method (several are provided), or with an array literal:
#
# ```
# Array(Int32).new  # => []
# [1, 2, 3]         # Array(Int32)
# [1, "hello", 'x'] # Array(Int32 | String | Char)
# ```
#
# See [`Array` literals](https://crystal-lang.org/reference/syntax_and_semantics/literals/array.html) in the language reference.
#
# An `Array` can have mixed types, meaning T will be a union of types, but these are determined
# when the array is created, either by specifying T or by using an array literal. In the latter
# case, T will be set to the union of the array literal elements' types.
#
# When creating an empty array you must always specify T:
#
# ```
# [] of Int32 # same as Array(Int32)
# []          # syntax error
# ```
#
# An `Array` is implemented using an internal buffer of some capacity
# and is reallocated when elements are pushed to it when more capacity
# is needed. This is normally known as a [dynamic array](http://en.wikipedia.org/wiki/Dynamic_array).
#
# You can use a special array literal syntax with other types too, as long as they define an argless
# `new` method and a `<<` method. `Set` is one such type:
#
# ```
# set = Set{1, 2, 3} # => Set{1, 2, 3}
# set.class          # => Set(Int32)
# ```
#
# The above is the same as this:
#
# ```
# set = Set(typeof(1, 2, 3)).new
# set << 1
# set << 2
# set << 3
# ```
class Array(T)
  include Indexable::Mutable(T)
  include Comparable(Array)

  # Size of an Array that we consider small to do linear scans or other optimizations.
  private SMALL_ARRAY_SIZE = 16

  # The initial capacity reserved for new arrays; just a lucky number
  private INITIAL_CAPACITY = 3

  # The capacity threshold before we stop doubling array during resize.
  private CAPACITY_THRESHOLD = 256

  # The size of this array.
  @size : Int32

  # The capacity of `@buffer`.
  # Note that, because `@buffer` moves on shift, the actual
  # capacity (the allocated memory) starts at `@buffer - @offset_to_buffer`.
  # The actual capacity is also given by the `remaining_capacity` internal method.
  @capacity : Int32

  # Offset to the buffer that was originally allocated, and which needs to
  # be reallocated on resize. On shift this value gets increased, together with
  # `@buffer`. To reach the root buffer you have to do `@buffer - @offset_to_buffer`,
  # and this is also provided by the `root_buffer` internal method.
  @offset_to_buffer : Int32 = 0

  # The buffer where elements start.
  @buffer : Pointer(T)

  # In 64 bits the Array is composed then by:
  # - type_id            : Int32   # 4 bytes -|
  # - size               : Int32   # 4 bytes  |- packed as 8 bytes
  #
  # - capacity           : Int32   # 4 bytes -|
  # - offset_to_buffer   : Int32   # 4 bytes  |- packed as 8 bytes
  #
  # - buffer             : Pointer # 8 bytes  |- another 8 bytes
  #
  # So in total 24 bytes. Without offset_to_buffer it's the same,
  # because of aligning to 8 bytes (at least in 64 bits), and that's
  # why we chose to include this value, because with it we can optimize
  # `shift` to let Array be used as a queue/deque.

  # Creates a new empty `Array`.
  def initialize
    @size = 0
    @capacity = 0
    @buffer = Pointer(T).null
  end

  # Creates a new empty `Array` backed by a buffer that is initially
  # `initial_capacity` big.
  #
  # The *initial_capacity* is useful to avoid unnecessary reallocations
  # of the internal buffer in case of growth. If you have an estimate
  # of the maximum number of elements an array will hold, the array should
  # be initialized with that capacity for improved performance.
  #
  # ```
  # ary = Array(Int32).new(5)
  # ary.size # => 0
  # ```
  def initialize(initial_capacity : Int)
    if initial_capacity < 0
      raise ArgumentError.new("Negative array size: #{initial_capacity}")
    end

    @size = 0
    @capacity = initial_capacity.to_i
    if initial_capacity == 0
      @buffer = Pointer(T).null
    else
      @buffer = Pointer(T).malloc(initial_capacity)
    end
  end

  # Creates a new `Array` of the given *size* filled with the same *value* in each position.
  #
  # ```
  # Array.new(3, 'a') # => ['a', 'a', 'a']
  #
  # ary = Array.new(3, [1])
  # ary # => [[1], [1], [1]]
  # ary[0][0] = 2
  # ary # => [[2], [2], [2]]
  # ```
  def initialize(size : Int, value : T)
    if size < 0
      raise ArgumentError.new("Negative array size: #{size}")
    end

    @size = size.to_i
    @capacity = size.to_i

    if size == 0
      @buffer = Pointer(T).null
    else
      @buffer = Pointer(T).malloc(size, value)
    end
  end

  # Creates a new `Array` of the given *size* and invokes the given block once
  # for each index of `self`, assigning the block's value in that index.
  #
  # ```
  # Array.new(3) { |i| (i + 1) ** 2 } # => [1, 4, 9]
  #
  # ary = Array.new(3) { [1] }
  # ary # => [[1], [1], [1]]
  # ary[0][0] = 2
  # ary # => [[2], [1], [1]]
  # ```
  def self.new(size : Int, & : Int32 -> T)
    Array(T).build(size) do |buffer|
      size.to_i.times do |i|
        buffer[i] = yield i
      end
      size
    end
  end

  # Creates a new `Array`, allocating an internal buffer with the given *capacity*,
  # and yielding that buffer. The given block must return the desired size of the array.
  #
  # This method is **unsafe**, but is usually used to initialize the buffer
  # by passing it to a C function.
  #
  # ```
  # Array.build(3) do |buffer|
  #   LibSome.fill_buffer_and_return_number_of_elements_filled(buffer)
  # end
  # ```
<<<<<<< HEAD
  def self.build(capacity : Int, & : Pointer(T) -> Int) : self
=======
  def self.build(capacity : Int, & : Pointer(T) ->) : self
>>>>>>> a3f9199b
    ary = Array(T).new(capacity)
    ary.size = (yield ary.to_unsafe).to_i
    ary
  end

  # :nodoc:
  #
  # This method is used by LiteralExpander to efficiently create an Array
  # instance from a literal.
  def self.unsafe_build(capacity : Int) : self
    ary = Array(T).new(capacity)
    ary.size = capacity
    ary
  end

  # Returns the number of elements in the array.
  #
  # ```
  # [:foo, :bar].size # => 2
  # ```
  getter size : Int32

  # Equality. Returns `true` if each element in `self` is equal to each
  # corresponding element in *other*.
  #
  # ```
  # ary = [1, 2, 3]
  # ary == [1, 2, 3] # => true
  # ary == [2, 3]    # => false
  # ```
  def ==(other : Array) : Bool
    equals?(other) { |x, y| x == y }
  end

  def ==(other) : Bool
    false
  end

  # Combined comparison operator.
  #
  # Returns `-1`, `0` or `1` depending on whether `self` is less than *other*, equals *other*
  # or is greater than *other*.
  #
  # It compares the elements of both arrays in the same position using the
  # `<=>` operator. As soon as one of such comparisons returns a non-zero
  # value, that result is the return value of the comparison.
  #
  # If all elements are equal, the comparison is based on the size of the arrays.
  #
  # ```
  # [8] <=> [1, 2, 3] # => 1
  # [2] <=> [4, 2, 3] # => -1
  # [1, 2] <=> [1, 2] # => 0
  # ```
  def <=>(other : Array)
    min_size = Math.min(size, other.size)
    0.upto(min_size - 1) do |i|
      n = @buffer[i] <=> other.to_unsafe[i]
      return n if n != 0
    end
    size <=> other.size
  end

  # Set intersection: returns a new `Array` containing elements common to `self`
  # and *other*, excluding any duplicates. The order is preserved from `self`.
  #
  # ```
  # [1, 1, 3, 5] & [1, 2, 3]               # => [ 1, 3 ]
  # ['a', 'b', 'b', 'z'] & ['a', 'b', 'c'] # => [ 'a', 'b' ]
  # ```
  #
  # See also: `#uniq`.
  def &(other : Array(U)) : Array(T) forall U
    return Array(T).new if self.empty? || other.empty?

    # Heuristic: for small arrays we do a linear scan, which is usually
    # faster than creating an intermediate Hash.
    if self.size + other.size <= SMALL_ARRAY_SIZE * 2
      ary = Array(T).new
      each do |elem|
        ary << elem if !ary.includes?(elem) && other.includes?(elem)
      end
      return ary
    end

    hash = other.to_lookup_hash
    hash_size = hash.size
    Array(T).build(Math.min(size, other.size)) do |buffer|
      i = 0
      each do |obj|
        hash.delete(obj)
        new_hash_size = hash.size
        if hash_size != new_hash_size
          hash_size = new_hash_size
          buffer[i] = obj
          i += 1
        end
      end
      i
    end
  end

  # Set union: returns a new `Array` by joining `self` with *other*, excluding
  # any duplicates, and preserving the order from `self`.
  #
  # ```
  # ["a", "b", "c"] | ["c", "d", "a"] # => [ "a", "b", "c", "d" ]
  # ```
  #
  # See also: `#uniq`.
  def |(other : Array(U)) : Array(T | U) forall U
    # Heuristic: if the combined size is small we just do a linear scan
    # instead of using a Hash for lookup.
    if size + other.size <= SMALL_ARRAY_SIZE
      ary = Array(T | U).new
      each do |elem|
        ary << elem unless ary.includes?(elem)
      end
      other.each do |elem|
        ary << elem unless ary.includes?(elem)
      end
      return ary
    end

    Array(T | U).build(size + other.size) do |buffer|
      hash = Hash(T, Bool).new
      i = 0
      each do |obj|
        unless hash.has_key?(obj)
          buffer[i] = obj
          hash[obj] = true
          i += 1
        end
      end
      other.each do |obj|
        unless hash.has_key?(obj)
          buffer[i] = obj
          hash[obj] = true
          i += 1
        end
      end
      i
    end
  end

  # Concatenation. Returns a new `Array` built by concatenating `self` and *other*.
  # The type of the new array is the union of the types of both the original arrays.
  #
  # ```
  # [1, 2] + ["a"]  # => [1,2,"a"] of (Int32 | String)
  # [1, 2] + [2, 3] # => [1,2,2,3]
  # ```
  def +(other : Array(U)) : Array(T | U) forall U
    new_size = size + other.size
    Array(T | U).build(new_size) do |buffer|
      buffer.copy_from(@buffer, size)
      (buffer + size).copy_from(other.to_unsafe, other.size)
      new_size
    end
  end

  # Returns the additive identity of this type.
  #
  # This is an empty array.
  def self.additive_identity : self
    self.new
  end

  # Difference. Returns a new `Array` that is a copy of `self`, removing any items
  # that appear in *other*. The order of `self` is preserved.
  #
  # ```
  # [1, 2, 3] - [2, 1] # => [3]
  # ```
  def -(other : Array(U)) : Array(T) forall U
    # Heuristic: if any of the arrays is small we just do a linear scan
    # instead of using a Hash for lookup.
    if size <= SMALL_ARRAY_SIZE || other.size <= SMALL_ARRAY_SIZE
      ary = Array(T).new
      each do |elem|
        ary << elem unless other.includes?(elem)
      end
      return ary
    end

    ary = Array(T).new(Math.max(size - other.size, 0))
    hash = other.to_lookup_hash
    each do |obj|
      ary << obj unless hash.has_key?(obj)
    end
    ary
  end

  # Repetition: Returns a new `Array` built by concatenating *times* copies of `self`.
  #
  # ```
  # ["a", "b", "c"] * 2 # => [ "a", "b", "c", "a", "b", "c" ]
  # ```
  def *(times : Int) : Array(T)
    if times == 0 || empty?
      return Array(T).new
    end

    if times == 1
      return dup
    end

    if size == 1
      return Array(T).new(times, first)
    end

    new_size = size * times
    Array(T).build(new_size) do |buffer|
      buffer.copy_from(to_unsafe, size)
      n = size

      while n <= new_size // 2
        (buffer + n).copy_from(buffer, n)
        n *= 2
      end

      (buffer + n).copy_from(buffer, new_size - n)
      new_size
    end
  end

  # Append. Alias for `push`.
  #
  # ```
  # a = [1, 2]
  # a << 3 # => [1,2,3]
  # ```
  def <<(value : T) : self
    push(value)
  end

  # Replaces a subrange with a single value. All elements in the range
  # `start...start+count` are removed and replaced by a single element
  # *value*.
  #
  # If *count* is zero, *value* is inserted at *start*.
  #
  # Negative values of *start* count from the end of the array.
  #
  # ```
  # a = [1, 2, 3, 4, 5]
  # a[1, 3] = 6
  # a # => [1, 6, 5]
  #
  # a = [1, 2, 3, 4, 5]
  # a[1, 0] = 6
  # a # => [1, 6, 2, 3, 4, 5]
  # ```
  def []=(start : Int, count : Int, value : T) : T
    start, count = normalize_start_and_count(start, count)

    case count
    when 0
      insert start, value
    when 1
      @buffer[start] = value
    else
      diff = count - 1

      # If *start* is 0 we can avoid a memcpy by doing a shift.
      # For example if we have:
      #
      #    a = ['a', 'b', 'c', 'd']
      #
      # and someone does:
      #
      #    a[0..2] = 'x'
      #
      # we can change the value at 2 to 'x' and repoint `@offset_to_buffer`:
      #
      #    [-, -, 'x', 'd']
      #           ^
      #
      # (we also have to clear the elements before that)
      if start == 0
        @buffer.clear(diff)
        shift_buffer_by(diff)
        @buffer.value = value
      else
        (@buffer + start + 1).move_from(@buffer + start + count, size - start - count)
        (@buffer + @size - diff).clear(diff)
        @buffer[start] = value
      end

      @size -= diff
    end

    value
  end

  # :ditto:
  @[Deprecated("Use `#[]=(start, count, value)` instead")]
  def []=(value : T, *, index start : Int, count : Int)
    self[start, count] = value
  end

  # Replaces a subrange with a single value.
  #
  # ```
  # a = [1, 2, 3, 4, 5]
  # a[1..3] = 6
  # a # => [1, 6, 5]
  #
  # a = [1, 2, 3, 4, 5]
  # a[1...1] = 6
  # a # => [1, 6, 2, 3, 4, 5]
  #
  # a = [1, 2, 3, 4, 5]
  # a[2...] = 6
  # a # => [1, 2, 6]
  # ```
  def []=(range : Range, value : T)
    self[*Indexable.range_to_index_and_count(range, size) || raise IndexError.new] = value
  end

  # Replaces a subrange with the elements of the given array.
  #
  # ```
  # a = [1, 2, 3, 4, 5]
  # a[1, 3] = [6, 7, 8]
  # a # => [1, 6, 7, 8, 5]
  #
  # a = [1, 2, 3, 4, 5]
  # a[1, 3] = [6, 7]
  # a # => [1, 6, 7, 5]
  #
  # a = [1, 2, 3, 4, 5]
  # a[1, 3] = [6, 7, 8, 9, 10]
  # a # => [1, 6, 7, 8, 9, 10, 5]
  # ```
  def []=(start : Int, count : Int, values : Array(T))
    start, count = normalize_start_and_count(start, count)
    diff = values.size - count

    if diff == 0
      # Replace values directly
      (@buffer + start).copy_from(values.to_unsafe, values.size)
    elsif diff < 0
      # Need to shrink
      diff = -diff
      (@buffer + start).copy_from(values.to_unsafe, values.size)
      (@buffer + start + values.size).move_from(@buffer + start + count, size - start - count)
      (@buffer + @size - diff).clear(diff)
      @size -= diff
    else
      # Need to grow
      resize_to_capacity(Math.pw2ceil(@size + diff))
      (@buffer + start + values.size).move_from(@buffer + start + count, size - start - count)
      (@buffer + start).copy_from(values.to_unsafe, values.size)
      @size += diff
    end

    values
  end

  # :ditto:
  @[Deprecated("Use `#[]=(start, count, values)` instead")]
  def []=(values : Array(T), *, index start : Int, count : Int)
    self[start, count] = values
  end

  # Replaces a subrange with the elements of the given array.
  #
  # ```
  # a = [1, 2, 3, 4, 5]
  # a[1..3] = [6, 7, 8]
  # a # => [1, 6, 7, 8, 5]
  #
  # a = [1, 2, 3, 4, 5]
  # a[1..3] = [6, 7]
  # a # => [1, 6, 7, 5]
  #
  # a = [1, 2, 3, 4, 5]
  # a[1..3] = [6, 7, 8, 9, 10]
  # a # => [1, 6, 7, 8, 9, 10, 5]
  #
  # a = [1, 2, 3, 4, 5]
  # a[2..] = [6, 7, 8, 9, 10]
  # a # => [1, 2, 6, 7, 8, 9, 10]
  # ```
  def []=(range : Range, values : Array(T))
    self[*Indexable.range_to_index_and_count(range, size) || raise IndexError.new] = values
  end

  # Returns all elements that are within the given range.
  #
  # The first element in the returned array is `self[range.begin]` followed
  # by the next elements up to index `range.end` (or `self[range.end - 1]` if
  # the range is exclusive).
  # If there are fewer elements in `self`, the returned array is shorter than
  # `range.size`.
  #
  # ```
  # a = ["a", "b", "c", "d", "e"]
  # a[1..3] # => ["b", "c", "d"]
  # # range.end > array.size
  # a[3..7] # => ["d", "e"]
  # ```
  #
  # Open ended ranges are clamped at the start and end of the array, respectively.
  #
  # ```
  # # open ended ranges
  # a[2..] # => ["c", "d", "e"]
  # a[..2] # => ["a", "b", "c"]
  # ```
  #
  # Negative range values are added to `self.size`, thus they are treated as
  # indices counting from the end of the array, `-1` designating the last element.
  #
  # ```
  # # negative indices, both ranges are equivalent for `a`
  # a[1..3]   # => ["b", "c", "d"]
  # a[-4..-2] # => ["b", "c", "d"]
  # # Mixing negative and positive indices, both ranges are equivalent for `a`
  # a[1..-2] # => ["b", "c", "d"]
  # a[-4..3] # => ["b", "c", "d"]
  # ```
  #
  # Raises `IndexError` if the start index is out of range (`range.begin >
  # self.size || range.begin < -self.size`). If `range.begin == self.size` an
  # empty array is returned. If `range.begin > range.end`, an empty array is
  # returned.
  #
  # ```
  # # range.begin > array.size
  # a[6..10] # raise IndexError
  # # range.begin == array.size
  # a[5..10] # => []
  # # range.begin > range.end
  # a[3..1]   # => []
  # a[-2..-4] # => []
  # a[-2..1]  # => []
  # a[3..-4]  # => []
  # ```
  def [](range : Range) : Array(T)
    self[*Indexable.range_to_index_and_count(range, size) || raise IndexError.new]
  end

  # Like `#[](Range)`, but returns `nil` if `range.begin` is out of range.
  #
  # ```
  # a = ["a", "b", "c", "d", "e"]
  # a[6..10]? # => nil
  # a[6..]?   # => nil
  # ```
  def []?(range : Range) : Array(T)?
    self[*Indexable.range_to_index_and_count(range, size) || return nil]?
  end

  # Returns count or less (if there aren't enough) elements starting at the
  # given start index.
  #
  # Negative *start* is added to `self.size`, thus it's treated as
  # index counting from the end of the array, `-1` designating the last element.
  #
  # Raises `IndexError` if *start* index is out of bounds.
  # Raises `ArgumentError` if *count* is negative.
  #
  # ```
  # a = ["a", "b", "c", "d", "e"]
  # a[-3, 3] # => ["c", "d", "e"]
  # a[1, 2]  # => ["b", "c"]
  # a[5, 1]  # => []
  # a[6, 1]  # raises IndexError
  # ```
  def [](start : Int, count : Int) : Array(T)
    self[start, count]? || raise IndexError.new
  end

  # Like `#[](Int, Int)` but returns `nil` if the *start* index is out of range.
  def []?(start : Int, count : Int) : Array(T)?
    start, count = normalize_start_and_count(start, count) { return nil }
    return Array(T).new if count == 0

    Array(T).build(count) do |buffer|
      buffer.copy_from(@buffer + start, count)
      count
    end
  end

  @[AlwaysInline]
  def unsafe_fetch(index : Int) : T
    @buffer[index]
  end

  @[AlwaysInline]
  def unsafe_put(index : Int, value : T)
    @buffer[index] = value
  end

  # Removes all elements from `self`.
  #
  # ```
  # a = ["a", "b", "c", "d", "e"]
  # a.clear # => []
  # ```
  def clear : self
    @buffer.clear(@size)
    @size = 0
    self
  end

  # Returns a new `Array` that has `self`'s elements cloned.
  # That is, it returns a deep copy of `self`.
  #
  # Use `#dup` if you want a shallow copy.
  #
  # ```
  # ary = [[1, 2], [3, 4]]
  # ary2 = ary.clone
  # ary[0][0] = 5
  # ary  # => [[5, 2], [3, 4]]
  # ary2 # => [[1, 2], [3, 4]]
  #
  # ary2 << [7, 8]
  # ary  # => [[5, 2], [3, 4]]
  # ary2 # => [[1, 2], [3, 4], [7, 8]]
  # ```
  def clone : Array(T)
    {% if T == ::Bool || T == ::Char || T == ::String || T == ::Symbol || T < ::Number::Primitive %}
      Array(T).new(size) { |i| @buffer[i].clone.as(T) }
    {% else %}
      exec_recursive_clone do |hash|
        clone = Array(T).new(size)
        hash[object_id] = clone.object_id
        each do |element|
          clone << element.clone.as(T)
        end
        clone
      end
    {% end %}
  end

  # Returns a copy of `self` with all `nil` elements removed.
  #
  # ```
  # ["a", nil, "b", nil, "c", nil].compact # => ["a", "b", "c"]
  # ```
  def compact
    compact_map &.itself
  end

  # Removes all `nil` elements from `self` and returns `self`.
  #
  # ```
  # ary = ["a", nil, "b", nil, "c"]
  # ary.compact!
  # ary # => ["a", "b", "c"]
  # ```
  def compact! : self
    reject! &.nil?
  end

  # Appends the elements of *other* to `self`, and returns `self`.
  #
  # ```
  # ary = ["a", "b"]
  # ary.concat(["c", "d"])
  # ary # => ["a", "b", "c", "d"]
  # ```
  def concat(other : Array) : self
    other_size = other.size

    resize_if_cant_insert(other_size)

    (@buffer + @size).copy_from(other.to_unsafe, other_size)

    @size += other_size

    self
  end

  # :ditto:
  def concat(other : Enumerable) : self
    left_before_resize = remaining_capacity - @size
    len = @size
    buf = @buffer + len
    other.each do |elem|
      if left_before_resize == 0
        increase_capacity
        left_before_resize = remaining_capacity - len
        buf = @buffer + len
      end
      buf.value = elem
      buf += 1
      len += 1
      left_before_resize -= 1
    end

    @size = len

    self
  end

  # Removes all items from `self` that are equal to *obj*.
  #
  # Returns the last found element that was equal to *obj*,
  # if any, or `nil` if not found.
  #
  # ```
  # a = ["a", "b", "b", "b", "c"]
  # a.delete("b") # => "b"
  # a             # => ["a", "c"]
  #
  # a.delete("x") # => nil
  # a             # => ["a", "c"]
  # ```
  def delete(obj) : T?
    internal_delete { |e| e == obj }[1]
  end

  # Removes the element at *index*, returning that element.
  # Raises `IndexError` if *index* is out of range.
  #
  # ```
  # a = ["ant", "bat", "cat", "dog"]
  # a.delete_at(2)  # => "cat"
  # a               # => ["ant", "bat", "dog"]
  # a.delete_at(99) # raises IndexError
  # ```
  def delete_at(index : Int) : T
    index = check_index_out_of_bounds index

    # Deleting the first element is the same as a shift
    if index == 0
      return shift_when_not_empty
    end

    elem = @buffer[index]
    (@buffer + index).move_from(@buffer + index + 1, size - index - 1)
    @size -= 1
    (@buffer + @size).clear
    elem
  end

  # Removes all elements within the given *range*.
  # Returns an array of the removed elements with the original order of `self` preserved.
  # Raises `IndexError` if the index is out of range.
  #
  # ```
  # a = ["ant", "bat", "cat", "dog"]
  # a.delete_at(1..2)    # => ["bat", "cat"]
  # a                    # => ["ant", "dog"]
  # a.delete_at(99..100) # raises IndexError
  # ```
  def delete_at(range : Range) : self
    delete_at(*Indexable.range_to_index_and_count(range, size) || raise IndexError.new)
  end

  # Removes *count* elements from `self` starting at *start*.
  # If the size of `self` is less than *count*, removes values to the end of the array without error.
  # Returns an array of the removed elements with the original order of `self` preserved.
  # Raises `IndexError` if *start* is out of range.
  #
  # ```
  # a = ["ant", "bat", "cat", "dog"]
  # a.delete_at(1, 2)  # => ["bat", "cat"]
  # a                  # => ["ant", "dog"]
  # a.delete_at(99, 1) # raises IndexError
  # ```
  def delete_at(start : Int, count : Int) : self
    start, count = normalize_start_and_count(start, count)

    val = self[start, count]
    (@buffer + start).move_from(@buffer + start + count, size - start - count)
    @size -= count
    (@buffer + @size).clear(count)
    val
  end

  # :ditto:
  @[Deprecated("Use `#delete_at(start, count)` instead")]
  def delete_at(*, index start : Int, count : Int) : self
    delete_at(start, count)
  end

  # Returns a new `Array` that has exactly `self`'s elements.
  # That is, it returns a shallow copy of `self`.
  #
  # Use `#clone` if you want a deep copy.
  #
  # ```
  # ary = [[1, 2], [3, 4]]
  # ary2 = ary.dup
  # ary[0][0] = 5
  # ary  # => [[5, 2], [3, 4]]
  # ary2 # => [[5, 2], [3, 4]]
  #
  # ary2 << [7, 8]
  # ary  # => [[5, 2], [3, 4]]
  # ary2 # => [[5, 2], [3, 4], [7, 8]]
  # ```
  def dup : Array(T)
    Array(T).build(@size) do |buffer|
      buffer.copy_from(@buffer, size)
      size
    end
  end

  # Yields each index of `self`, starting at *start*, to the given block and then assigns
  # the block's value in that position. Returns `self`.
  #
  # Negative values of *start* count from the end of the array.
  #
  # Raises `IndexError` if *start* is outside the array range.
  #
  # ```
  # a = [1, 2, 3, 4]
  # a.fill(2) { |i| i * i } # => [1, 2, 4, 9]
  # ```
  @[Deprecated("Use `fill(start.., &)` instead")]
  def fill(start : Int, & : Int32 -> T) : self
    fill(start..) { |i| yield i }
  end

  # :ditto:
  @[Deprecated("Use `fill(start.., &)` instead")]
  def fill(*, from start : Int, & : Int32 -> T) : self
    fill(start..) { |i| yield i }
  end

  # Yields each index of `self`, starting at *start* and just *count* times,
  # to the given block and then assigns the block's value in that position. Returns `self`.
  #
  # Negative values of *start* count from the end of the array.
  #
  # Raises `IndexError` if *start* is outside the array range.
  #
  # Has no effect if *count* is zero or negative.
  #
  # ```
  # a = [1, 2, 3, 4, 5, 6]
  # a.fill(2, 2) { |i| i * i } # => [1, 2, 4, 9, 5, 6]
  # ```
  @[Deprecated("Use `Indexable::Mutable#fill(start, count, &)` instead")]
  def fill(*, from start : Int, count : Int, & : Int32 -> T) : self
    fill(start, count) { |i| yield i }
  end

  # :inherit:
  def fill(value : T) : self
    # enable memset optimization
    to_unsafe_slice.fill(value)
    self
  end

  # Replaces every element in `self`, starting at *start*, with the given *value*. Returns `self`.
  #
  # Negative values of *start* count from the end of the array.
  #
  # ```
  # a = [1, 2, 3, 4, 5]
  # a.fill(9, 2) # => [1, 2, 9, 9, 9]
  # ```
  @[Deprecated("Use `fill(value, start..)` instead")]
  def fill(value : T, start : Int) : self
    fill(value, start..)
  end

  # :ditto:
  @[Deprecated("Use `fill(value, start..)` instead")]
  def fill(value : T, *, from start : Int) : self
    fill(value, start..)
  end

  # Replaces *count* or less (if there aren't enough) elements starting at the
  # given *start* index with *value*. Returns `self`.
  #
  # Negative values of *start* count from the end of the container.
  #
  # Raises `IndexError` if the *start* index is out of range.
  #
  # Raises `ArgumentError` if *count* is negative.
  #
  # ```
  # array = [1, 2, 3, 4, 5]
  # array.fill(9, 2, 2) # => [1, 2, 9, 9, 5]
  # array               # => [1, 2, 9, 9, 5]
  # ```
  def fill(value : T, start : Int, count : Int) : self
    to_unsafe_slice.fill(value, start, count)
    self
  end

  # :ditto:
  @[Deprecated("Use `#fill(value, start, count)` instead")]
  def fill(value : T, *, from start : Int, count : Int) : self
    fill(value, start, count)
  end

  # Replaces every element in *range* with *value*. Returns `self`.
  #
  # Negative values of *from* count from the end of the array.
  #
  # ```
  # a = [1, 2, 3, 4, 5]
  # a.fill(9, 2..3) # => [1, 2, 9, 9, 5]
  # ```
  def fill(value : T, range : Range) : self
    to_unsafe_slice.fill(value, range)
    self
  end

  # Returns the first *n* elements of the array.
  #
  # ```
  # [1, 2, 3].first(2) # => [1, 2]
  # [1, 2, 3].first(4) # => [1, 2, 3]
  # ```
  def first(n : Int) : Array(T)
    self[0, n]
  end

  # Insert *object* before the element at *index* and shifting successive elements, if any.
  # Returns `self`.
  #
  # Negative values of *index* count from the end of the array.
  #
  # ```
  # a = ["a", "b", "c"]
  # a.insert(0, "x")  # => ["x", "a", "b", "c"]
  # a.insert(2, "y")  # => ["x", "a", "y", "b", "c"]
  # a.insert(-1, "z") # => ["x", "a", "y", "b", "c", "z"]
  # ```
  def insert(index : Int, object : T) : self
    if index == 0
      return unshift(object)
    end

    if index < 0
      index += size + 1
    end

    unless 0 <= index <= size
      raise IndexError.new
    end

    check_needs_resize
    (@buffer + index + 1).move_from(@buffer + index, size - index)
    @buffer[index] = object

    @size += 1

    self
  end

  def inspect(io : IO) : Nil
    to_s io
  end

  # Returns the last *n* elements of the array.
  #
  # ```
  # [1, 2, 3].last(2) # => [2, 3]
  # [1, 2, 3].last(4) # => [1, 2, 3]
  # ```
  def last(n : Int) : Array(T)
    if n < @size
      self[@size - n, n]
    else
      dup
    end
  end

  # :nodoc:
  protected def size=(size : Int)
    @size = size.to_i
  end

  # Optimized version of `Enumerable#map`.
  def map(& : T -> U) : Array(U) forall U
    Array(U).new(size) { |i| yield @buffer[i] }
  end

  # Modifies `self`, keeping only the elements in the collection for which the
  # passed block is truthy. Returns `self`.
  #
  # ```
  # ary = [1, 6, 2, 4, 8]
  # ary.select! { |x| x > 3 }
  # ary # => [6, 4, 8]
  # ```
  #
  # See also: `Array#select`.
  def select!(& : T ->) : self
    reject! { |elem| !yield(elem) }
  end

  # Modifies `self`, keeping only the elements in the collection for which
  # `pattern === element`.
  #
  # ```
  # ary = [1, 6, 2, 4, 8]
  # ary.select!(3..7)
  # ary # => [6, 4]
  # ```
  #
  # See also: `Array#reject!`.
  def select!(pattern) : self
    self.select! { |elem| pattern === elem }
  end

  # Modifies `self`, deleting the elements in the collection for which the
  # passed block is truthy. Returns `self`.
  #
  # ```
  # ary = [1, 6, 2, 4, 8]
  # ary.reject! { |x| x > 3 }
  # ary # => [1, 2]
  # ```
  #
  # See also: `Array#reject`.
  def reject!(& : T ->) : self
    internal_delete { |e| yield e }
    self
  end

  # Modifies `self`, deleting the elements in the collection for which
  # `pattern === element`.
  #
  # ```
  # ary = [1, 6, 2, 4, 8]
  # ary.reject!(3..7)
  # ary # => [1, 2, 8]
  # ```
  #
  # See also: `Array#select!`.
  def reject!(pattern) : self
    reject! { |elem| pattern === elem }
    self
  end

  # `reject!` and `delete` implementation: returns a tuple {x, y}
  # with x being self/nil (modified, not modified)
  # and y being the last matching element, or nil
  private def internal_delete
    i1 = 0
    i2 = 0
    match = nil
    while i1 < @size
      e = @buffer[i1]
      if yield e, i1
        match = e
      else
        if i1 != i2
          @buffer[i2] = e
        end
        i2 += 1
      end

      i1 += 1
    end

    if i2 != i1
      count = i1 - i2
      @size -= count
      (@buffer + @size).clear(count)
      {self, match}
    else
      {nil, match}
    end
  end

  # Optimized version of `Enumerable#map_with_index`.
  #
  # Accepts an optional *offset* parameter, which tells it to start counting
  # from there.
  #
  # ```
  # gems = ["crystal", "pearl", "diamond"]
  # results = gems.map_with_index { |gem, i| "#{i}: #{gem}" }
  # results # => ["0: crystal", "1: pearl", "2: diamond"]
  # ```
  def map_with_index(offset = 0, & : T, Int32 -> _)
    Array.new(size) { |i| yield @buffer[i], offset + i }
  end

  # Returns an `Array` with the first *count* elements removed
  # from the original array.
  #
  # If *count* is bigger than the number of elements in the array, returns an empty array.
  #
  # ```
  # [1, 2, 3, 4, 5, 6].skip(3) # => [4, 5, 6]
  # ```
  def skip(count : Int) : Array(T)
    raise ArgumentError.new("Attempt to skip negative size") if count < 0

    new_size = Math.max(size - count, 0)
    Array(T).build(new_size) do |buffer|
      buffer.copy_from(to_unsafe + count, new_size)
      new_size
    end
  end

  # Returns a new `Array` that is a one-dimensional flattening of `self` (recursively).
  #
  # That is, for every element that is an array or an iterator, extract its elements into the new array.
  #
  # ```
  # s = [1, 2, 3]          # => [1, 2, 3]
  # t = [4, 5, 6, [7, 8]]  # => [4, 5, 6, [7, 8]]
  # u = [9, [10, 11].each] # => [9, #<Indexable::ItemIterator>]
  # a = [s, t, u, 12, 13]  # => [[1, 2, 3], [4, 5, 6, [7, 8]], 9, #<Indexable::ItemIterator>, 12, 13]
  # a.flatten              # => [1, 2, 3, 4, 5, 6, 7, 8, 9, 10, 11, 12, 13]
  # ```
  def flatten
    FlattenHelper(typeof(FlattenHelper.element_type(self))).flatten(self)
  end

  # Returns an `Array` of all ordered combinations of elements taken from each
  # of the *arrays* as `Array`s.
  # Traversal of elements starts from the last given array.
  @[Deprecated("Use `Indexable.cartesian_product(indexables : Indexable(Indexable))` instead")]
  def self.product(arrays : Array(Array))
    Indexable.cartesian_product(arrays)
  end

  # :ditto:
  @[Deprecated("Use `Indexable.cartesian_product(indexables : Indexable(Indexable))` instead")]
  def self.product(*arrays : Array)
    Indexable.cartesian_product(arrays)
  end

  # Yields each ordered combination of the elements taken from each of the
  # *arrays* as `Array`s.
  # Traversal of elements starts from the last given array.
  @[Deprecated("Use `Indexable.each_cartesian(indexables : Indexable(Indexable), reuse = false, &block)` instead")]
  def self.each_product(arrays : Array(Array), reuse = false)
    Indexable.each_cartesian(arrays, reuse: reuse) { |r| yield r }
  end

  # :ditto:
  @[Deprecated("Use `Indexable.each_cartesian(indexables : Indexable(Indexable), reuse = false, &block)` instead")]
  def self.each_product(*arrays : Array, reuse = false)
    Indexable.each_cartesian(arrays, reuse: reuse) { |r| yield r }
  end

  def repeated_permutations(size : Int = self.size) : Array(Array(T))
    ary = [] of Array(T)
    each_repeated_permutation(size) do |a|
      ary << a
    end
    ary
  end

  def each_repeated_permutation(size : Int = self.size, reuse = false) : Nil
    n = self.size
    return if size != 0 && n == 0
    raise ArgumentError.new("Size must be positive") if size < 0

    if size == 0
      yield([] of T)
    else
      Indexable.each_cartesian(Array.new(size, self), reuse: reuse) { |r| yield r }
    end
  end

  # Removes the last value from `self`, at index *size - 1*.
  # This method returns the removed value.
  # Raises `IndexError` if array is of 0 size.
  #
  # ```
  # a = ["a", "b", "c"]
  # a.pop # => "c"
  # a     # => ["a", "b"]
  # ```
  #
  # See also: `#truncate`.
  def pop : T
    pop { raise IndexError.new }
  end

  # Removes the last value from `self`.
  # If the array is empty, the given block is called.
  #
  # ```
  # a = [1]
  # a.pop { "Testing" } # => 1
  # a.pop { "Testing" } # => "Testing"
  # ```
  #
  # See also: `#truncate`.
  def pop
    if @size == 0
      yield
    else
      @size -= 1
      value = @buffer[@size]
      (@buffer + @size).clear

      # If we remain empty we also take the chance to
      # reset the buffer to its original position.
      if empty? && @offset_to_buffer != 0
        reset_buffer_to_root_buffer
      end

      value
    end
  end

  # Removes the last *n* values from `self`, at index *size - 1*.
  # This method returns an array of the removed values, with the original order preserved.
  #
  # If *n* is greater than the size of `self`, all values will be removed from `self`
  # without raising an error.
  #
  # ```
  # a = ["a", "b", "c"]
  # a.pop(2) # => ["b", "c"]
  # a        # => ["a"]
  #
  # a = ["a", "b", "c"]
  # a.pop(4) # => ["a", "b", "c"]
  # a        # => []
  # ```
  #
  # See also: `#truncate`.
  def pop(n : Int) : Array(T)
    if n < 0
      raise ArgumentError.new("Can't pop negative count")
    end

    n = Math.min(n, @size)
    ary = Array(T).new(n) { |i| @buffer[@size - n + i] }

    @size -= n
    (@buffer + @size).clear(n)

    ary
  end

  # Like `pop`, but returns `nil` if `self` is empty.
  #
  # See also: `#truncate`.
  def pop? : T?
    pop { nil }
  end

  # Returns an `Array` of all ordered combinations of elements taken from each
  # of `self` and *ary* as `Tuple`s.
  # Traversal of elements starts from *ary*.
  @[Deprecated("Use `Indexable#cartesian_product(*others : Indexable)` instead")]
  def product(ary : Array(U)) forall U
    cartesian_product(ary)
  end

  # Yields each ordered combination of the elements taken from each of `self`
  # and *enumerable* as a `Tuple`.
  # Traversal of elements starts from *enumerable*.
  @[Deprecated("Use `Indexable#each_cartesian(*others : Indexable, &block)` instead")]
  def product(enumerable : Enumerable, &)
    self.each { |a| enumerable.each { |b| yield a, b } }
  end

  # Append. Pushes one value to the end of `self`, given that the type of the value is *T*
  # (which might be a single type or a union of types).
  # This method returns `self`, so several calls can be chained.
  # See `pop` for the opposite effect.
  #
  # ```
  # a = ["a", "b"]
  # a.push("c") # => ["a", "b", "c"]
  # a.push(1)   # Errors, because the array only accepts String.
  #
  # a = ["a", "b"] of (Int32 | String)
  # a.push("c") # => ["a", "b", "c"]
  # a.push(1)   # => ["a", "b", "c", 1]
  # ```
  def push(value : T) : self
    check_needs_resize
    @buffer[@size] = value
    @size += 1
    self
  end

  # Append multiple values. The same as `push`, but takes an arbitrary number
  # of values to push into `self`. Returns `self`.
  #
  # ```
  # a = ["a"]
  # a.push("b", "c") # => ["a", "b", "c"]
  # ```
  def push(*values : T) : self
    resize_if_cant_insert(values.size)

    values.each_with_index do |value, i|
      @buffer[@size + i] = value
    end
    @size += values.size
    self
  end

  # Replaces the contents of `self` with the contents of *other*.
  # This resizes the Array to a greater capacity but does not free memory if the given array is smaller.
  #
  # ```
  # a1 = [1, 2, 3]
  # a1.replace([1])
  # a1                    # => [1]
  # a1.remaining_capacity # => 3
  # a2 = [1]
  # a2.replace([1, 2, 3])
  # a2 # => [1, 2, 3]
  # ```
  def replace(other : Array) : self
    @size = other.size
    resize_to_capacity(Math.pw2ceil(@size)) if @size > @capacity
    @buffer.copy_from(other.to_unsafe, other.size)
    self
  end

  # Returns an array with all the elements in the collection reversed.
  #
  # ```
  # a = [1, 2, 3]
  # a.reverse # => [3, 2, 1]
  # ```
  def reverse : Array(T)
    Array(T).new(size) { |i| @buffer[size - i - 1] }
  end

  # :inherit:
  def rotate!(n : Int = 1) : self
    to_unsafe_slice.rotate!(n)
    self
  end

  # Returns an array with all the elements shifted to the left `n` times.
  #
  # ```
  # a = [0, 1, 2, 3, 4, 5, 6, 7, 8, 9]
  # a.rotate    # => [1, 2, 3, 4, 5, 6, 7, 8, 9, 0]
  # a.rotate(1) # => [1, 2, 3, 4, 5, 6, 7, 8, 9, 0]
  # a.rotate(3) # => [3, 4, 5, 6, 7, 8, 9, 0, 1, 2]
  # a           # => [0, 1, 2, 3, 4, 5, 6, 7, 8, 9]
  # ```
  def rotate(n = 1) : Array(T)
    return self if size == 0
    n %= size
    return self if n == 0
    res = Array(T).new(size)
    res.to_unsafe.copy_from(@buffer + n, size - n)
    (res.to_unsafe + size - n).copy_from(@buffer, n)
    res.size = size
    res
  end

  # Removes the first value of `self`, at index 0. This method returns the removed value.
  # If the array is empty, it raises `IndexError`.
  #
  # ```
  # a = ["a", "b", "c"]
  # a.shift # => "a"
  # a       # => ["b", "c"]
  # ```
  #
  # See also: `#truncate`.
  def shift : T
    shift { raise IndexError.new }
  end

  # Removes the first value of `self`, at index 0, or otherwise invokes the given block.
  # This method returns the removed value.
  # If the array is empty, it invokes the given block and returns its value.
  #
  # ```
  # a = ["a"]
  # a.shift { "empty!" } # => "a"
  # a                    # => []
  # a.shift { "empty!" } # => "empty!"
  # a                    # => []
  # ```
  #
  # See also: `#truncate`.
  def shift
    if @size == 0
      yield
    else
      shift_when_not_empty
    end
  end

  # Internal implementation of shift when we are sure the array is not empty
  private def shift_when_not_empty
    value = @buffer[0]
    @size -= 1
    @buffer.clear(1)

    if empty?
      reset_buffer_to_root_buffer
    else
      shift_buffer_by(1)
    end

    value
  end

  # Removes the first *n* values of `self`, starting at index 0.
  # This method returns an array of the removed values.
  #
  # If *n* is greater than the size of `self`, all values will be removed from `self`
  # without raising an error.
  #
  # ```
  # a = ["a", "b", "c"]
  # a.shift # => "a"
  # a       # => ["b", "c"]
  #
  # a = ["a", "b", "c"]
  # a.shift(4) # => ["a", "b", "c"]
  # a          # => []
  # ```
  #
  # See also: `#truncate`.
  def shift(n : Int) : Array(T)
    if n < 0
      raise ArgumentError.new("Can't shift negative count")
    end

    n = Math.min(n, @size)
    ary = Array(T).new(n) { |i| @buffer[i] }

    @size -= n

    @buffer.clear(n)

    if empty?
      reset_buffer_to_root_buffer
    else
      shift_buffer_by(n)
    end

    ary
  end

  # Removes the first value of `self`, at index 0. This method returns the removed value.
  # If the array is empty, it returns `nil` without raising any error.
  #
  # ```
  # a = ["a", "b"]
  # a.shift? # => "a"
  # a        # => ["b"]
  # a.shift? # => "b"
  # a        # => []
  # a.shift? # => nil
  # a        # => []
  # ```
  #
  # See also: `#truncate`.
  def shift? : T?
    shift { nil }
  end

  # Returns an array with all the elements in the collection randomized
  # using the given *random* number generator.
  def shuffle(random = Random::DEFAULT) : Array(T)
    dup.shuffle!(random)
  end

  # Returns a new instance with all elements sorted based on the return value of
  # their comparison method `T#<=>` (see `Comparable#<=>`), using a stable sort algorithm.
  #
  # ```
  # a = [3, 1, 2]
  # a.sort # => [1, 2, 3]
  # a      # => [3, 1, 2]
  # ```
  #
  # See `Indexable::Mutable#sort!` for details on the sorting mechanism.
  #
  # Raises `ArgumentError` if the comparison between any two elements returns `nil`.
  def sort : Array(T)
    dup.sort!
  end

  # Returns a new instance with all elements sorted based on the return value of
  # their comparison method `T#<=>` (see `Comparable#<=>`), using an unstable sort algorithm.
  #
  # ```
  # a = [3, 1, 2]
  # a.unstable_sort # => [1, 2, 3]
  # a               # => [3, 1, 2]
  # ```
  #
  # See `Indexable::Mutable#unstable_sort!` for details on the sorting mechanism.
  #
  # Raises `ArgumentError` if the comparison between any two elements returns `nil`.
  def unstable_sort : Array(T)
    dup.unstable_sort!
  end

  # Returns a new instance with all elements sorted based on the comparator in the
  # given block, using a stable sort algorithm.
  #
  # ```
  # a = [3, 1, 2]
  # b = a.sort { |a, b| b <=> a }
  #
  # b # => [3, 2, 1]
  # a # => [3, 1, 2]
  # ```
  #
  # See `Indexable::Mutable#sort!(&block : T, T -> U)` for details on the sorting mechanism.
  #
  # Raises `ArgumentError` if for any two elements the block returns `nil`.
  def sort(&block : T, T -> U) : Array(T) forall U
    {% unless U <= Int32? %}
      {% raise "expected block to return Int32 or Nil, not #{U}" %}
    {% end %}

    dup.sort! &block
  end

  # Returns a new instance with all elements sorted based on the comparator in the
  # given block, using an unstable sort algorithm.
  #
  # ```
  # a = [3, 1, 2]
  # b = a.unstable_sort { |a, b| b <=> a }
  #
  # b # => [3, 2, 1]
  # a # => [3, 1, 2]
  # ```
  #
  # See `Indexable::Mutable#unstable_sort!(&block : T, T -> U)` for details on the sorting mechanism.
  #
  # Raises `ArgumentError` if for any two elements the block returns `nil`.
  def unstable_sort(&block : T, T -> U) : Array(T) forall U
    {% unless U <= Int32? %}
      {% raise "expected block to return Int32 or Nil, not #{U}" %}
    {% end %}

    dup.unstable_sort!(&block)
  end

  # :inherit:
  def sort! : Array(T)
    to_unsafe_slice.sort!
    self
  end

  # :inherit:
  def unstable_sort! : self
    to_unsafe_slice.unstable_sort!
    self
  end

  # :inherit:
  def sort!(&block : T, T -> U) : self forall U
    {% unless U <= Int32? %}
      {% raise "expected block to return Int32 or Nil, not #{U}" %}
    {% end %}

    to_unsafe_slice.sort!(&block)
    self
  end

  # :inherit:
  def unstable_sort!(&block : T, T -> U) : self forall U
    {% unless U <= Int32? %}
      {% raise "expected block to return Int32 or Nil, not #{U}" %}
    {% end %}

    to_unsafe_slice.unstable_sort!(&block)
    self
  end

  # Returns a new instance with all elements sorted by the output value of the
  # block. The output values are compared via the comparison method `T#<=>`
  # (see `Comparable#<=>`), using a stable sort algorithm.
  #
  # ```
  # a = %w(apple pear fig)
  # b = a.sort_by { |word| word.size }
  # b # => ["fig", "pear", "apple"]
  # a # => ["apple", "pear", "fig"]
  # ```
  #
  # If stability is expendable, `#unstable_sort_by(&block : T -> _)` provides a
  # performance advantage over stable sort.
  #
  # See `Indexable::Mutable#sort_by!(&block : T -> _)` for details on the sorting mechanism.
  #
  # Raises `ArgumentError` if the comparison between any two comparison values returns `nil`.
  def sort_by(&block : T -> _) : Array(T)
    dup.sort_by! { |e| yield(e) }
  end

  # Returns a new instance with all elements sorted by the output value of the
  # block. The output values are compared via the comparison method `#<=>`
  # (see `Comparable#<=>`), using an unstable sort algorithm.
  #
  # ```
  # a = %w(apple pear fig)
  # b = a.unstable_sort_by { |word| word.size }
  # b # => ["fig", "pear", "apple"]
  # a # => ["apple", "pear", "fig"]
  # ```
  #
  # If stability is necessary, use `#sort_by(&block : T -> _)` instead.
  #
  # See `Indexable::Mutable#unstable_sort!(&block : T -> _)` for details on the sorting mechanism.
  #
  # Raises `ArgumentError` if the comparison between any two comparison values returns `nil`.
  def unstable_sort_by(&block : T -> _) : Array(T)
    dup.unstable_sort_by! { |e| yield(e) }
  end

  # :inherit:
  def sort_by!(&block : T -> _) : Array(T)
    sorted = map { |e| {e, yield(e)} }.sort! { |x, y| x[1] <=> y[1] }
    @size.times do |i|
      @buffer[i] = sorted.to_unsafe[i][0]
    end
    self
  end

  # :inherit:
  def unstable_sort_by!(&block : T -> _) : Array(T)
    sorted = map { |e| {e, yield(e)} }.unstable_sort! { |x, y| x[1] <=> y[1] }
    @size.times do |i|
      @buffer[i] = sorted.to_unsafe[i][0]
    end
    self
  end

  def to_a : self
    self
  end

  def to_s(io : IO) : Nil
    executed = exec_recursive(:to_s) do
      io << '['
      join io, ", ", &.inspect(io)
      io << ']'
    end
    io << "[...]" unless executed
  end

  def pretty_print(pp) : Nil
    executed = exec_recursive(:pretty_print) do
      pp.list("[", self, "]")
    end
    pp.text "[...]" unless executed
  end

  # Returns a pointer to the internal buffer where `self`'s elements are stored.
  #
  # This method is **unsafe** because it returns a pointer, and the pointed might eventually
  # not be that of `self` if the array grows and its internal buffer is reallocated.
  #
  # ```
  # ary = [1, 2, 3]
  # ary.to_unsafe[0] # => 1
  # ```
  def to_unsafe : Pointer(T)
    @buffer
  end

  # Assumes that `self` is an array of arrays and transposes the rows and columns.
  #
  # ```
  # a = [[:a, :b], [:c, :d], [:e, :f]]
  # a.transpose # => [[:a, :c, :e], [:b, :d, :f]]
  # a           # => [[:a, :b], [:c, :d], [:e, :f]]
  # ```
  def transpose
    return Array(Array(typeof(Enumerable.element_type Enumerable.element_type self))).new if empty?

    len = self[0].size
    (1...@size).each do |i|
      l = self[i].size
      raise IndexError.new if len != l
    end

    Array(Array(typeof(Enumerable.element_type Enumerable.element_type self))).new(len) do |i|
      Array(typeof(Enumerable.element_type Enumerable.element_type self)).new(@size) do |j|
        self[j][i]
      end
    end
  end

  # Removes all elements except the *count* or less (if there aren't enough)
  # elements starting at the given *start* index. Returns `self`.
  #
  # Negative values of *start* count from the end of the array.
  #
  # Raises `IndexError` if the *start* index is out of range.
  #
  # Raises `ArgumentError` if *count* is negative.
  #
  # ```
  # a = [0, 1, 4, 9, 16, 25]
  # a.truncate(2, 3) # => [4, 9, 16]
  # a                # => [4, 9, 16]
  # ```
  #
  # See also: `#pop`, `#shift`.
  def truncate(start : Int, count : Int) : self
    start, count = normalize_start_and_count(start, count)

    if count == 0
      clear
      reset_buffer_to_root_buffer
    else
      @buffer.clear(start)
      (@buffer + start + count).clear(size - start - count)
      @size = count
      shift_buffer_by(start)
    end

    self
  end

  # Removes all elements except those within the given *range*. Returns `self`.
  #
  # ```
  # a = [0, 1, 4, 9, 16, 25]
  # a.truncate(1..-3) # => [1, 4, 9]
  # a                 # => [1, 4, 9]
  # ```
  def truncate(range : Range) : self
    truncate(*Indexable.range_to_index_and_count(range, size) || raise IndexError.new)
  end

  # Returns a new `Array` by removing duplicate values in `self`.
  #
  # ```
  # a = ["a", "a", "b", "b", "c"]
  # a.uniq # => ["a", "b", "c"]
  # a      # => [ "a", "a", "b", "b", "c" ]
  # ```
  def uniq : Array(T)
    if size <= 1
      return dup
    end

    # Heuristic: for a small array it's faster to do a linear scan
    # than creating a Hash to find out duplicates.
    if size <= SMALL_ARRAY_SIZE
      ary = Array(T).new
      each do |elem|
        ary << elem unless ary.includes?(elem)
      end
      return ary
    end

    # Convert the Array into a Hash and then ask for its values
    to_lookup_hash.values
  end

  # Returns a new `Array` by removing duplicate values in `self`, using the block's
  # value for comparison.
  #
  # ```
  # a = [{"student", "sam"}, {"student", "george"}, {"teacher", "matz"}]
  # a.uniq { |s| s[0] } # => [{"student", "sam"}, {"teacher", "matz"}]
  # a                   # => [{"student", "sam"}, {"student", "george"}, {"teacher", "matz"}]
  # ```
  def uniq(& : T ->) : Array(T)
    if size <= 1
      dup
    else
      hash = to_lookup_hash { |elem| yield elem }
      hash.values
    end
  end

  # Removes duplicate elements from `self`. Returns `self`.
  #
  # ```
  # a = ["a", "a", "b", "b", "c"]
  # a.uniq! # => ["a", "b", "c"]
  # a       # => ["a", "b", "c"]
  # ```
  def uniq! : self
    if size <= 1
      return self
    end

    # Heuristic: for small arrays we do a linear scan, which is usually
    # faster than creating an intermediate Hash.
    if size <= SMALL_ARRAY_SIZE
      # We simply delete elements we've seen before
      internal_delete do |elem, index|
        (0...index).any? { |subindex| elem == to_unsafe[subindex] }
      end
      return self
    end

    uniq! &.itself
  end

  # Removes duplicate elements from `self`, using the block's value for comparison. Returns `self`.
  #
  # ```
  # a = [{"student", "sam"}, {"student", "george"}, {"teacher", "matz"}]
  # a.uniq! { |s| s[0] } # => [{"student", "sam"}, {"teacher", "matz"}]
  # a                    # => [{"student", "sam"}, {"teacher", "matz"}]
  # ```
  def uniq!(& : T ->) : self
    if size <= 1
      return self
    end

    hash = to_lookup_hash { |elem| yield elem }
    if size == hash.size
      return self
    end

    old_size = @size
    @size = hash.size
    removed = old_size - @size
    return self if removed == 0

    ptr = @buffer
    hash.each do |k, v|
      ptr.value = v
      ptr += 1
    end

    (@buffer + @size).clear(removed)

    self
  end

  # Prepend. Adds *object* to the beginning of `self`, given that the type of the value is *T*
  # (which might be a single type or a union of types).
  # This method returns `self`, so several calls can be chained.
  # See `shift` for the opposite effect.
  #
  # ```
  # a = ["a", "b"]
  # a.unshift("c") # => ["c", "a", "b"]
  # a.unshift(1)   # Errors, because the array only accepts String.
  #
  # a = ["a", "b"] of (Int32 | String)
  # a.unshift("c") # => ["c", "a", "b"]
  # a.unshift(1)   # => [1, "c", "a", "b"]
  # ```
  def unshift(object : T) : self
    check_needs_resize_for_unshift
    shift_buffer_by(-1)
    @buffer.value = object
    @size += 1

    self
  end

  # Prepend multiple values. The same as `unshift`, but takes an arbitrary number
  # of values to add to the array. Returns `self`.
  def unshift(*values : T) : self
    values.reverse_each do |value|
      unshift(value)
    end
    self
  end

  private def check_needs_resize
    # We have to compare against the actual capacity in case `@buffer` was moved
    return unless needs_resize?

    # If the array is not empty and more than half of the elements were shifted
    # then we avoid a resize and just move the elements to the left.
    # This is an heuristic. We could always try to move the elements if
    # `@offset_to_buffer` is positive but it might happen that a user does
    # `shift` + `push` in succession and it will produce a lot of memcopies.
    #
    # Note: `@offset_to_buffer != 0` is not redundant because `@capacity` might be 1.
    # and so `@capacity / 2` is 0 and `@offset_to_buffer >= @capacity / 2` would hold
    # without it.
    if @capacity != 0 && @offset_to_buffer != 0 && @offset_to_buffer >= @capacity / 2
      # Given
      #
      #     [-, -, -, 'c', 'd', -]
      #      |         |
      #      |         ^-- `@buffer`
      #      |
      #      ^-- root_buffer
      #
      # and:
      # - @size is 2
      # - @capacity is 6
      # - @offset_to_buffer is 3
      # - remaining_capacity is 3

      # First copy the remaining elements in the array to the front
      #
      #     [-, -, -, 'c', 'd', -]
      #               ^-------^
      #                   |
      #                   ^-- copy this
      #
      #     [-, -, -, 'c', 'd', -]
      #     ^----^
      #       |
      #       ^-- here
      #
      # We get:
      #
      #     ['c', 'd', '-', 'c', 'd', -]
      root_buffer.copy_from(@buffer, @size)

      # Then after that we have to clear the rest of the elements
      #
      #     ['c', 'd', '-', 'c', 'd', -]
      #              ^-------------^
      #                     |
      #                     ^-- clear this
      # We get:
      #
      #     ['c', 'd', -, -, -, -]
      (root_buffer + @size).clear(@offset_to_buffer)

      # Move the buffer pointer to where it was originally allocated,
      # and now we don't have any offset to the root buffer
      reset_buffer_to_root_buffer
    else
      increase_capacity
    end
  end

  private def needs_resize?
    @size == remaining_capacity
  end

  private def check_needs_resize_for_unshift
    return unless @offset_to_buffer == 0

    # If we have no more room left before the beginning of the array
    # we make the array larger, but point the buffer to start at the middle
    # of the entire allocated memory. In this way, if more elements are unshift
    # later we won't need a reallocation right away. This is similar to what
    # happens when we push and we don't have more room, except that toward
    # the beginning.

    half_capacity = @capacity // 2
    if @capacity != 0 && half_capacity != 0 && @size <= half_capacity
      # Apply the same heuristic as the case for pushing elements to the array,
      # but in backwards: (note that `@size` can be 0 here)

      # `['c', 'd', -, -, -, -] (@size = 2)`
      (root_buffer + half_capacity).copy_from(@buffer, @size)

      # `['c', 'd', -, 'c', 'd', -]`
      root_buffer.clear(@size)

      # `[-, -, -, 'c', 'd', -]`
      shift_buffer_by(half_capacity)
    else
      increase_capacity_for_unshift
    end
  end

  def remaining_capacity : Int32
    @capacity - @offset_to_buffer
  end

  private def calculate_new_capacity
    return INITIAL_CAPACITY if @capacity == 0

    if @capacity < CAPACITY_THRESHOLD
      @capacity * 2
    else
      @capacity + (@capacity + 3 * CAPACITY_THRESHOLD) // 4
    end
  end

  private def increase_capacity
    resize_to_capacity(calculate_new_capacity)
  end

  private def resize_to_capacity(capacity)
    @capacity = capacity
    if @buffer
      @buffer = root_buffer.realloc(@capacity) + @offset_to_buffer
    else
      @buffer = Pointer(T).malloc(@capacity)
    end
  end

  # Similar to `increase_capacity`, except that after reallocating the buffer
  # we point it to the middle of the buffer in case more unshifts come right away.
  # This assumes @offset_to_buffer is zero.
  private def increase_capacity_for_unshift
    resize_to_capacity_for_unshift(calculate_new_capacity)
  end

  private def resize_to_capacity_for_unshift(capacity)
    old_capacity, @capacity = @capacity, capacity
    offset = @capacity - old_capacity

    if @buffer
      @buffer = root_buffer.realloc(@capacity)
      @buffer.move_to(@buffer + offset, old_capacity)
      @buffer.clear(offset)
    else
      @buffer = Pointer(T).malloc(@capacity)
    end

    shift_buffer_by(offset)
  end

  private def resize_if_cant_insert(insert_size)
    # Resize if we exceed the remaining capacity.
    # `remaining_capacity - @size` is the actual number of slots we have
    # to push new elements.
    if insert_size > remaining_capacity - @size
      # The new capacity that we need is what we already have occupied
      # because of shift (`@offset_to_buffer`) plus my size plus the insert size.
      resize_to_capacity(Math.pw2ceil(@offset_to_buffer + @size + insert_size))
    end
  end

  # Returns a pointer to the buffer that was originally allocated/reallocated
  # for this array.
  private def root_buffer
    @buffer - @offset_to_buffer
  end

  # Moves `@buffer` by n while at the same time increments `@offset_to_buffer`
  private def shift_buffer_by(n)
    @offset_to_buffer += n
    @buffer += n
  end

  # Makes `@buffer` point at the original buffer that was allocated/reallocated.
  private def reset_buffer_to_root_buffer
    @buffer = root_buffer
    @offset_to_buffer = 0
  end

  private def to_unsafe_slice
    Slice.new(@buffer, size)
  end

  private def to_unsafe_slice(start : Int, count : Int)
    start, count = normalize_start_and_count(start, count)
    Slice.new(@buffer + start, count)
  end

  protected def to_lookup_hash
    to_lookup_hash { |elem| elem }
  end

  protected def to_lookup_hash(& : T -> U) forall U
    each_with_object(Hash(U, T).new) do |o, h|
      key = yield o
      unless h.has_key?(key)
        h[key] = o
      end
    end
  end

  def index(object, offset : Int = 0)
    # Optimize for the case of looking for a byte in a byte slice
    if T.is_a?(UInt8.class) &&
       (object.is_a?(UInt8) || (object.is_a?(Int) && 0 <= object < 256))
      return to_unsafe_slice.fast_index(object, offset)
    end

    super
  end

  private struct FlattenHelper(T)
    def self.flatten(ary)
      result = [] of T
      flatten ary, result
      result
    end

    def self.flatten(ary : Array, result)
      ary.each do |elem|
        flatten elem, result
      end
    end

    def self.flatten(iter : Iterator, result)
      iter.each do |elem|
        flatten elem, result
      end
    end

    def self.flatten(other : T, result)
      result << other
    end

    def self.element_type(ary)
      case ary
      when Array
        element_type(ary.first)
      when Iterator
        element_type(ary.next)
      else
        ary
      end
    end
  end
end<|MERGE_RESOLUTION|>--- conflicted
+++ resolved
@@ -179,11 +179,7 @@
   #   LibSome.fill_buffer_and_return_number_of_elements_filled(buffer)
   # end
   # ```
-<<<<<<< HEAD
-  def self.build(capacity : Int, & : Pointer(T) -> Int) : self
-=======
   def self.build(capacity : Int, & : Pointer(T) ->) : self
->>>>>>> a3f9199b
     ary = Array(T).new(capacity)
     ary.size = (yield ary.to_unsafe).to_i
     ary
