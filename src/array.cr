--- conflicted
+++ resolved
@@ -953,21 +953,9 @@
   # a = [1, 2, 3]
   # a.fill(9) # => [9, 9, 9]
   # ```
-<<<<<<< HEAD
   def fill(value : T) : self
     to_unsafe_slice.fill(value)
     self
-=======
-  def fill(value : T)
-    {% if Number::Primitive.union_types.includes?(T) %}
-      if value == 0
-        to_unsafe.clear(size)
-        return self
-      end
-    {% end %}
-
-    fill { value }
->>>>>>> 1db5d456
   end
 
   # Replaces every element in `self`, starting at *from*, with the given *value*. Returns `self`.
@@ -978,15 +966,8 @@
   # a = [1, 2, 3, 4, 5]
   # a.fill(9, 2) # => [1, 2, 9, 9, 9]
   # ```
-<<<<<<< HEAD
   def fill(value : T, from : Int) : self
     from += size if from < 0
-=======
-  def fill(value : T, from : Int)
-    {% if Number::Primitive.union_types.includes?(T) %}
-      if value == 0
-        from += size if from < 0
->>>>>>> 1db5d456
 
     raise IndexError.new unless 0 <= from < size
 
@@ -1004,15 +985,8 @@
   # a = [1, 2, 3, 4, 5]
   # a.fill(9, 2, 2) # => [1, 2, 9, 9, 5]
   # ```
-<<<<<<< HEAD
   def fill(value : T, from : Int, count : Int) : self
     return self if count <= 0
-=======
-  def fill(value : T, from : Int, count : Int)
-    {% if Number::Primitive.union_types.includes?(T) %}
-      if value == 0
-        return self if count <= 0
->>>>>>> 1db5d456
 
     from += size if from < 0
 
@@ -1031,23 +1005,8 @@
   # a = [1, 2, 3, 4, 5]
   # a.fill(9, 2..3) # => [1, 2, 9, 9, 5]
   # ```
-<<<<<<< HEAD
   def fill(value : T, range : Range) : self
     fill(value, *Indexable.range_to_index_and_count(range, size) || raise IndexError.new)
-=======
-  def fill(value : T, range : Range)
-    {% if Number::Primitive.union_types.includes?(T) %}
-      if value == 0
-        fill(value, *Indexable.range_to_index_and_count(range, size) || raise IndexError.new)
-
-        self
-      else
-        fill(range) { value }
-      end
-    {% else %}
-      fill(range) { value }
-    {% end %}
->>>>>>> 1db5d456
   end
 
   # Returns the first *n* elements of the array.
@@ -1746,13 +1705,8 @@
   # a.sort!
   # a # => [1, 2, 3]
   # ```
-<<<<<<< HEAD
-  def sort! : Array(T)
-    to_unsafe_slice.sort!
-=======
   def sort!(*, stable : Bool = true) : Array(T)
-    Slice.new(to_unsafe, size).sort!(stable: stable)
->>>>>>> 1db5d456
+    to_unsafe_slice.sort!(stable: stable)
     self
   end
 
@@ -1774,11 +1728,7 @@
       {% raise "expected block to return Int32 or Nil, not #{U}" %}
     {% end %}
 
-<<<<<<< HEAD
-    to_unsafe_slice.sort!(&block)
-=======
-    Slice.new(to_unsafe, size).sort!(stable: stable, &block)
->>>>>>> 1db5d456
+    to_unsafe_slice.sort!(stable: stable, &block)
     self
   end
 
