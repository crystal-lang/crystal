--- conflicted
+++ resolved
@@ -1216,17 +1216,13 @@
   #
   # Accepts an optional *offset* parameter, which tells it to start counting
   # from there.
-<<<<<<< HEAD
-  def map_with_index(offset = 0, & : T, Int32 -> U) forall U
-=======
   #
   # ```
   # gems = ["crystal", "pearl", "diamond"]
   # results = gems.map_with_index { |gem, i| "#{i}: #{gem}" }
   # results # => ["0: crystal", "1: pearl", "2: diamond"]
   # ```
-  def map_with_index(offset = 0, &block : T, Int32 -> U) forall U
->>>>>>> 52985870
+  def map_with_index(offset = 0, & : T, Int32 -> U) forall U
     Array(U).new(size) { |i| yield @buffer[i], offset + i }
   end
 
@@ -1234,17 +1230,13 @@
   #
   # Accepts an optional *offset* parameter, which tells it to start counting
   # from there.
-<<<<<<< HEAD
-  def map_with_index!(offset = 0, & : T, Int32 -> T)
-=======
   #
   # ```
   # gems = ["crystal", "pearl", "diamond"]
   # gems.map_with_index! { |gem, i| "#{i}: #{gem}" }
   # gems # => ["0: crystal", "1: pearl", "2: diamond"]
   # ```
-  def map_with_index!(offset = 0, &block : (T, Int32) -> T)
->>>>>>> 52985870
+  def map_with_index!(offset = 0, & : (T, Int32) -> T)
     to_unsafe.map_with_index!(size) { |e, i| yield e, offset + i }
     self
   end
