--- conflicted
+++ resolved
@@ -1274,13 +1274,8 @@
     FlattenHelper(typeof(FlattenHelper.element_type(self))).flatten(self)
   end
 
-<<<<<<< HEAD
-  def self.product(arrays)
+  def self.product(arrays : Array(Array))
     result = [] of Array(typeof(arrays.first_internal.first_internal))
-=======
-  def self.product(arrays : Array(Array))
-    result = [] of Array(typeof(arrays.first.first))
->>>>>>> a47491f8
     each_product(arrays) do |product|
       result << product
     end
