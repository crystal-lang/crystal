# An `Array` is an ordered, integer-indexed collection of objects of type T.
#
# Array indexing starts at 0. A negative index is assumed to be
# relative to the end of the array: -1 indicates the last element,
# -2 is the next to last element, and so on.
#
# An `Array` can be created using the usual `new` method (several are provided), or with an array literal:
#
# ```
# Array(Int32).new  # => []
# [1, 2, 3]         # Array(Int32)
# [1, "hello", 'x'] # Array(Int32 | String | Char)
# ```
#
# An `Array` can have mixed types, meaning T will be a union of types, but these are determined
# when the array is created, either by specifying T or by using an array literal. In the latter
# case, T will be set to the union of the array literal elements' types.
#
# When creating an empty array you must always specify T:
#
# ```
# [] of Int32 # same as Array(Int32)
# []          # syntax error
# ```
#
# An `Array` is implemented using an internal buffer of some capacity
# and is reallocated when elements are pushed to it when more capacity
# is needed. This is normally known as a [dynamic array](http://en.wikipedia.org/wiki/Dynamic_array).
#
# You can use a special array literal syntax with other types too, as long as they define an argless
# `new` method and a `<<` method. `Set` is one such type:
#
# ```
# set = Set{1, 2, 3} # => Set{1, 2, 3}
# set.class          # => Set(Int32)
# ```
#
# The above is the same as this:
#
# ```
# set = Set(typeof(1, 2, 3)).new
# set << 1
# set << 2
# set << 3
# ```
class Array(T)
  include Indexable(T)
  include Comparable(Array)

  # Size of an Array that we consider small to do linear scans or other optimizations.
  private SMALL_ARRAY_SIZE = 16

  # The size of this array.
  @size : Int32

  # The capacity of `@buffer`.
  # Note that, because `@buffer` moves on shift, the actual
  # capacity (the allocated memory) starts at `@buffer - @offset_to_buffer`.
  # The actual capacity is also given by the `remaining_capacity` internal method.
  @capacity : Int32

  # Offset to the buffer that was originally allocated, and which needs to
  # be reallocated on resize. On shift this value gets increased, together with
  # `@buffer`. To reach the root buffer you have to do `@buffer - @offset_to_buffer`,
  # and this is also provided by the `root_buffer` internal method.
  @offset_to_buffer : Int32 = 0

  # The buffer where elements start.
  @buffer : Pointer(T)

  # In 64 bits the Array is composed then by:
  # - type_id            : Int32   # 4 bytes -|
  # - size               : Int32   # 4 bytes  |- packed as 8 bytes
  #
  # - capacity           : Int32   # 4 bytes -|
  # - offset_to_buffer   : Int32   # 4 bytes  |- packed as 8 bytes
  #
  # - buffer             : Pointer # 8 bytes  |- another 8 bytes
  #
  # So in total 24 bytes. Without offset_to_buffer it's the same,
  # because of aligning to 8 bytes (at least in 64 bits), and that's
  # why we chose to include this value, because with it we can optimize
  # `shift` to let Array be used as a queue/deque.

  # Creates a new empty `Array`.
  def initialize
    @size = 0
    @capacity = 0
    @buffer = Pointer(T).null
  end

  # Creates a new empty `Array` backed by a buffer that is initially
  # `initial_capacity` big.
  #
  # The *initial_capacity* is useful to avoid unnecessary reallocations
  # of the internal buffer in case of growth. If you have an estimate
  # of the maximum number of elements an array will hold, the array should
  # be initialized with that capacity for improved performance.
  #
  # ```
  # ary = Array(Int32).new(5)
  # ary.size # => 0
  # ```
  def initialize(initial_capacity : Int)
    if initial_capacity < 0
      raise ArgumentError.new("Negative array size: #{initial_capacity}")
    end

    @size = 0
    @capacity = initial_capacity.to_i
    if initial_capacity == 0
      @buffer = Pointer(T).null
    else
      @buffer = Pointer(T).malloc(initial_capacity)
    end
  end

  # Creates a new `Array` of the given *size* filled with the same *value* in each position.
  #
  # ```
  # Array.new(3, 'a') # => ['a', 'a', 'a']
  #
  # ary = Array.new(3, [1])
  # ary # => [[1], [1], [1]]
  # ary[0][0] = 2
  # ary # => [[2], [2], [2]]
  # ```
  def initialize(size : Int, value : T)
    if size < 0
      raise ArgumentError.new("Negative array size: #{size}")
    end

    @size = size.to_i
    @capacity = size.to_i

    if size == 0
      @buffer = Pointer(T).null
    else
      @buffer = Pointer(T).malloc(size, value)
    end
  end

  # Creates a new `Array` of the given *size* and invokes the given block once
  # for each index of `self`, assigning the block's value in that index.
  #
  # ```
  # Array.new(3) { |i| (i + 1) ** 2 } # => [1, 4, 9]
  #
  # ary = Array.new(3) { [1] }
  # ary # => [[1], [1], [1]]
  # ary[0][0] = 2
  # ary # => [[2], [1], [1]]
  # ```
  def self.new(size : Int, &block : Int32 -> T)
    Array(T).build(size) do |buffer|
      size.to_i.times do |i|
        buffer[i] = yield i
      end
      size
    end
  end

  # Creates a new `Array`, allocating an internal buffer with the given *capacity*,
  # and yielding that buffer. The given block must return the desired size of the array.
  #
  # This method is **unsafe**, but is usually used to initialize the buffer
  # by passing it to a C function.
  #
  # ```
  # Array.build(3) do |buffer|
  #   LibSome.fill_buffer_and_return_number_of_elements_filled(buffer)
  # end
  # ```
  def self.build(capacity : Int) : self
    ary = Array(T).new(capacity)
    ary.size = (yield ary.to_unsafe).to_i
    ary
  end

  # :nodoc:
  #
  # This method is used by LiteralExpander to efficiently create an Array
  # instance from a literal.
  def self.unsafe_build(capacity : Int) : self
    ary = Array(T).new(capacity)
    ary.size = capacity
    ary
  end

  # Returns the number of elements in the array.
  #
  # ```
  # [:foo, :bar].size # => 2
  # ```
  getter size : Int32

  # Equality. Returns `true` if each element in `self` is equal to each
  # corresponding element in *other*.
  #
  # ```
  # ary = [1, 2, 3]
  # ary == [1, 2, 3] # => true
  # ary == [2, 3]    # => false
  # ```
  def ==(other : Array)
    equals?(other) { |x, y| x == y }
  end

  # :nodoc:
  def ==(other)
    false
  end

  # Combined comparison operator.
  #
  # Returns `-1`, `0` or `1` depending on whether `self` is less than *other*, equals *other*
  # or is greater than *other*.
  #
  # It compares the elements of both arrays in the same position using the
  # `<=>` operator. As soon as one of such comparisons returns a non-zero
  # value, that result is the return value of the comparison.
  #
  # If all elements are equal, the comparison is based on the size of the arrays.
  #
  # ```
  # [8] <=> [1, 2, 3] # => 1
  # [2] <=> [4, 2, 3] # => -1
  # [1, 2] <=> [1, 2] # => 0
  # ```
  def <=>(other : Array)
    min_size = Math.min(size, other.size)
    0.upto(min_size - 1) do |i|
      n = @buffer[i] <=> other.to_unsafe[i]
      return n if n != 0
    end
    size <=> other.size
  end

  # Set intersection: returns a new `Array` containing elements common to `self`
  # and *other*, excluding any duplicates. The order is preserved from `self`.
  #
  # ```
  # [1, 1, 3, 5] & [1, 2, 3]               # => [ 1, 3 ]
  # ['a', 'b', 'b', 'z'] & ['a', 'b', 'c'] # => [ 'a', 'b' ]
  # ```
  #
  # See also: `#uniq`.
  def &(other : Array(U)) forall U
    return Array(T).new if self.empty? || other.empty?

    # Heuristic: for small arrays we do a linear scan, which is usually
    # faster than creating an intermediate Hash.
    if self.size + other.size <= SMALL_ARRAY_SIZE * 2
      ary = Array(T).new
      each do |elem|
        ary << elem if !ary.includes?(elem) && other.includes?(elem)
      end
      return ary
    end

    hash = other.to_lookup_hash
    hash_size = hash.size
    Array(T).build(Math.min(size, other.size)) do |buffer|
      i = 0
      each do |obj|
        hash.delete(obj)
        new_hash_size = hash.size
        if hash_size != new_hash_size
          hash_size = new_hash_size
          buffer[i] = obj
          i += 1
        end
      end
      i
    end
  end

  # Set union: returns a new `Array` by joining `self` with *other*, excluding
  # any duplicates, and preserving the order from `self`.
  #
  # ```
  # ["a", "b", "c"] | ["c", "d", "a"] # => [ "a", "b", "c", "d" ]
  # ```
  #
  # See also: `#uniq`.
  def |(other : Array(U)) forall U
    # Heuristic: if the combined size is small we just do a linear scan
    # instead of using a Hash for lookup.
    if size + other.size <= SMALL_ARRAY_SIZE
      ary = Array(T | U).new
      each do |elem|
        ary << elem unless ary.includes?(elem)
      end
      other.each do |elem|
        ary << elem unless ary.includes?(elem)
      end
      return ary
    end

    Array(T | U).build(size + other.size) do |buffer|
      hash = Hash(T, Bool).new
      i = 0
      each do |obj|
        unless hash.has_key?(obj)
          buffer[i] = obj
          hash[obj] = true
          i += 1
        end
      end
      other.each do |obj|
        unless hash.has_key?(obj)
          buffer[i] = obj
          hash[obj] = true
          i += 1
        end
      end
      i
    end
  end

  # Concatenation. Returns a new `Array` built by concatenating `self` and *other*.
  # The type of the new array is the union of the types of both the original arrays.
  #
  # ```
  # [1, 2] + ["a"]  # => [1,2,"a"] of (Int32 | String)
  # [1, 2] + [2, 3] # => [1,2,2,3]
  # ```
  def +(other : Array(U)) forall U
    new_size = size + other.size
    Array(T | U).build(new_size) do |buffer|
      buffer.copy_from(@buffer, size)
      (buffer + size).copy_from(other.to_unsafe, other.size)
      new_size
    end
  end

  # Returns the additive identity of this type.
  #
  # This is an empty array.
  def self.additive_identity : self
    self.new
  end

  # Difference. Returns a new `Array` that is a copy of `self`, removing any items
  # that appear in *other*. The order of `self` is preserved.
  #
  # ```
  # [1, 2, 3] - [2, 1] # => [3]
  # ```
  def -(other : Array(U)) forall U
    # Heuristic: if any of the arrays is small we just do a linear scan
    # instead of using a Hash for lookup.
    if size <= SMALL_ARRAY_SIZE || other.size <= SMALL_ARRAY_SIZE
      ary = Array(T).new
      each do |elem|
        ary << elem unless other.includes?(elem)
      end
      return ary
    end

    ary = Array(T).new(Math.max(size - other.size, 0))
    hash = other.to_lookup_hash
    each do |obj|
      ary << obj unless hash.has_key?(obj)
    end
    ary
  end

  # Repetition: Returns a new `Array` built by concatenating *times* copies of `self`.
  #
  # ```
  # ["a", "b", "c"] * 2 # => [ "a", "b", "c", "a", "b", "c" ]
  # ```
  def *(times : Int)
    if times == 0 || empty?
      return Array(T).new
    end

    if times == 1
      return dup
    end

    if size == 1
      return Array(T).new(times, first)
    end

    new_size = size * times
    Array(T).build(new_size) do |buffer|
      buffer.copy_from(to_unsafe, size)
      n = size

      while n <= new_size // 2
        (buffer + n).copy_from(buffer, n)
        n *= 2
      end

      (buffer + n).copy_from(buffer, new_size - n)
      new_size
    end
  end

  # Append. Alias for `push`.
  #
  # ```
  # a = [1, 2]
  # a << 3 # => [1,2,3]
  # ```
  def <<(value : T)
    push(value)
  end

  # Sets the given value at the given index.
  #
  # Negative indices can be used to start counting from the end of the array.
  # Raises `IndexError` if trying to set an element outside the array's range.
  #
  # ```
  # ary = [1, 2, 3]
  # ary[0] = 5
  # p ary # => [5,2,3]
  #
  # ary[3] = 5 # raises IndexError
  # ```
  @[AlwaysInline]
  def []=(index : Int, value : T)
    index = check_index_out_of_bounds index
    @buffer[index] = value
  end

  # Replaces a subrange with a single value. All elements in the range
  # `index...index+count` are removed and replaced by a single element
  # *value*.
  #
  # If *count* is zero, *value* is inserted at *index*.
  #
  # Negative values of *index* count from the end of the array.
  #
  # ```
  # a = [1, 2, 3, 4, 5]
  # a[1, 3] = 6
  # a # => [1, 6, 5]
  #
  # a = [1, 2, 3, 4, 5]
  # a[1, 0] = 6
  # a # => [1, 6, 2, 3, 4, 5]
  # ```
  def []=(index : Int, count : Int, value : T)
    index, count = normalize_start_and_count(index, count)

    case count
    when 0
      insert index, value
    when 1
      @buffer[index] = value
    else
      diff = count - 1

      # If index is 0 we can avoid a memcpy by doing a shift.
      # For example if we have:
      #
      #    a = ['a', 'b', 'c', 'd']
      #
      # and someone does:
      #
      #    a[0..2] = 'x'
      #
      # we can change the value at 2 to 'x' and repoint `@offset_to_buffer`:
      #
      #    [-, -, 'x', 'd']
      #           ^
      #
      # (we also have to clear the elements before that)
      if index == 0
        @buffer.clear(diff)
        shift_buffer_by(diff)
        @buffer.value = value
      else
        (@buffer + index + 1).move_from(@buffer + index + count, size - index - count)
        (@buffer + @size - diff).clear(diff)
        @buffer[index] = value
      end

      @size -= diff
    end

    value
  end

  # Replaces a subrange with a single value.
  #
  # ```
  # a = [1, 2, 3, 4, 5]
  # a[1..3] = 6
  # a # => [1, 6, 5]
  #
  # a = [1, 2, 3, 4, 5]
  # a[1...1] = 6
  # a # => [1, 6, 2, 3, 4, 5]
  #
  # a = [1, 2, 3, 4, 5]
  # a[2...] = 6
  # a # => [1, 2, 6]
  # ```
  def []=(range : Range, value : T)
    self[*Indexable.range_to_index_and_count(range, size) || raise IndexError.new] = value
  end

  # Replaces a subrange with the elements of the given array.
  #
  # ```
  # a = [1, 2, 3, 4, 5]
  # a[1, 3] = [6, 7, 8]
  # a # => [1, 6, 7, 8, 5]
  #
  # a = [1, 2, 3, 4, 5]
  # a[1, 3] = [6, 7]
  # a # => [1, 6, 7, 5]
  #
  # a = [1, 2, 3, 4, 5]
  # a[1, 3] = [6, 7, 8, 9, 10]
  # a # => [1, 6, 7, 8, 9, 10, 5]
  # ```
  def []=(index : Int, count : Int, values : Array(T))
    index, count = normalize_start_and_count(index, count)
    diff = values.size - count

    if diff == 0
      # Replace values directly
      (@buffer + index).copy_from(values.to_unsafe, values.size)
    elsif diff < 0
      # Need to shrink
      diff = -diff
      (@buffer + index).copy_from(values.to_unsafe, values.size)
      (@buffer + index + values.size).move_from(@buffer + index + count, size - index - count)
      (@buffer + @size - diff).clear(diff)
      @size -= diff
    else
      # Need to grow
      resize_to_capacity(Math.pw2ceil(@size + diff))
      (@buffer + index + values.size).move_from(@buffer + index + count, size - index - count)
      (@buffer + index).copy_from(values.to_unsafe, values.size)
      @size += diff
    end

    values
  end

  # Replaces a subrange with the elements of the given array.
  #
  # ```
  # a = [1, 2, 3, 4, 5]
  # a[1..3] = [6, 7, 8]
  # a # => [1, 6, 7, 8, 5]
  #
  # a = [1, 2, 3, 4, 5]
  # a[1..3] = [6, 7]
  # a # => [1, 6, 7, 5]
  #
  # a = [1, 2, 3, 4, 5]
  # a[1..3] = [6, 7, 8, 9, 10]
  # a # => [1, 6, 7, 8, 9, 10, 5]
  #
  # a = [1, 2, 3, 4, 5]
  # a[2..] = [6, 7, 8, 9, 10]
  # a # => [1, 2, 6, 7, 8, 9, 10]
  # ```
  def []=(range : Range, values : Array(T))
    self[*Indexable.range_to_index_and_count(range, size) || raise IndexError.new] = values
  end

  # Returns all elements that are within the given range.
  #
  # The first element in the returned array is `self[range.begin]` followed
  # by the next elements up to index `range.end` (or `self[range.end - 1]` if
  # the range is exclusive).
  # If there are fewer elements in `self`, the returned array is shorter than
  # `range.size`.
  #
  # ```
  # a = ["a", "b", "c", "d", "e"]
  # a[1..3] # => ["b", "c", "d"]
  # # range.end > array.size
  # a[3..7] # => ["d", "e"]
  # ```
  #
  # Open ended ranges are clamped at the start and end of the array, respectively.
  #
  # ```
  # # open ended ranges
  # a[2..] # => ["c", "d", "e"]
  # a[..2] # => ["a", "b", "c"]
  # ```
  #
  # Negative range values are added to `self.size`, thus they are treated as
  # indices counting from the end of the array, `-1` designating the last element.
  #
  # ```
  # # negative indices, both ranges are equivalent for `a`
  # a[1..3]   # => ["b", "c", "d"]
  # a[-4..-2] # => ["b", "c", "d"]
  # # Mixing negative and positive indices, both ranges are equivalent for `a`
  # a[1..-2] # => ["b", "c", "d"]
  # a[-4..3] # => ["b", "c", "d"]
  # ```
  #
  # Raises `IndexError` if the start index is out of range (`range.begin >
  # self.size || range.begin < -self.size`). If `range.begin == self.size` an
  # empty array is returned. If `range.begin > range.end`, an empty array is
  # returned.
  #
  # ```
  # # range.begin > array.size
  # a[6..10] # raise IndexError
  # # range.begin == array.size
  # a[5..10] # => []
  # # range.begin > range.end
  # a[3..1]   # => []
  # a[-2..-4] # => []
  # a[-2..1]  # => []
  # a[3..-4]  # => []
  # ```
  def [](range : Range) : self
    self[*Indexable.range_to_index_and_count(range, size) || raise IndexError.new]
  end

  # Like `#[](Range)`, but returns `nil` if `range.begin` is out of range.
  #
  # ```
  # a = ["a", "b", "c", "d", "e"]
  # a[6..10]? # => nil
  # a[6..]?   # => nil
  # ```
  def []?(range : Range) : self | Nil
    self[*Indexable.range_to_index_and_count(range, size) || return nil]?
  end

  # Returns count or less (if there aren't enough) elements starting at the
  # given start index.
  #
  # Negative *start* is added to `self.size`, thus it's treated as
  # index counting from the end of the array, `-1` designating the last element.
  #
  # Raises `IndexError` if *start* index is out of bounds.
  # Raises `ArgumentError` if *count* is negative.
  #
  # ```
  # a = ["a", "b", "c", "d", "e"]
  # a[-3, 3] # => ["c", "d", "e"]
  # a[1, 2]  # => ["b", "c"]
  # a[5, 1]  # => []
  # a[6, 1]  # raises IndexError
  # ```
  def [](start : Int, count : Int) : self
    self[start, count]? || raise IndexError.new
  end

<<<<<<< HEAD
  # Like `#[Int, Int]` but returns `nil` if the *start* index is out of range.
  def []?(start : Int, count : Int)
    start, count = normalize_start_and_count(start, count) { return nil }
    return Array(T).new if count == 0
=======
  # Like `#[](Int, Int)` but returns `nil` if the *start* index is out of range.
  def []?(start : Int, count : Int) : self | Nil
    raise ArgumentError.new "Negative count: #{count}" if count < 0
    return Array(T).new if start == size

    start += size if start < 0

    if 0 <= start <= size
      return Array(T).new if count == 0

      count = Math.min(count, size - start)
>>>>>>> bc362ada

    Array(T).build(count) do |buffer|
      buffer.copy_from(@buffer + start, count)
      count
    end
  end

  @[AlwaysInline]
  def unsafe_fetch(index : Int)
    @buffer[index]
  end

  # Removes all elements from self.
  #
  # ```
  # a = ["a", "b", "c", "d", "e"]
  # a.clear # => []
  # ```
  def clear
    @buffer.clear(@size)
    @size = 0
    self
  end

  # Returns a new `Array` that has `self`'s elements cloned.
  # That is, it returns a deep copy of `self`.
  #
  # Use `#dup` if you want a shallow copy.
  #
  # ```
  # ary = [[1, 2], [3, 4]]
  # ary2 = ary.clone
  # ary[0][0] = 5
  # ary  # => [[5, 2], [3, 4]]
  # ary2 # => [[1, 2], [3, 4]]
  #
  # ary2 << [7, 8]
  # ary  # => [[5, 2], [3, 4]]
  # ary2 # => [[1, 2], [3, 4], [7, 8]]
  # ```
  def clone
    {% if T == ::Bool || T == ::Char || T == ::String || T == ::Symbol || T < ::Number::Primitive %}
      Array(T).new(size) { |i| @buffer[i].clone.as(T) }
    {% else %}
      exec_recursive_clone do |hash|
        clone = Array(T).new(size)
        hash[object_id] = clone.object_id
        each do |element|
          clone << element.clone.as(T)
        end
        clone
      end
    {% end %}
  end

  # Returns a copy of `self` with all `nil` elements removed.
  #
  # ```
  # ["a", nil, "b", nil, "c", nil].compact # => ["a", "b", "c"]
  # ```
  def compact
    compact_map &.itself
  end

  # Removes all `nil` elements from `self` and returns `self`.
  #
  # ```
  # ary = ["a", nil, "b", nil, "c"]
  # ary.compact!
  # ary # => ["a", "b", "c"]
  # ```
  def compact!
    reject! &.nil?
  end

  # Appends the elements of *other* to `self`, and returns `self`.
  #
  # ```
  # ary = ["a", "b"]
  # ary.concat(["c", "d"])
  # ary # => ["a", "b", "c", "d"]
  # ```
  def concat(other : Array)
    other_size = other.size

    resize_if_cant_insert(other_size)

    (@buffer + @size).copy_from(other.to_unsafe, other_size)

    @size += other_size

    self
  end

  # :ditto:
  def concat(other : Enumerable)
    left_before_resize = remaining_capacity - @size
    len = @size
    buf = @buffer + len
    other.each do |elem|
      if left_before_resize == 0
        double_capacity
        left_before_resize = remaining_capacity - len
        buf = @buffer + len
      end
      buf.value = elem
      buf += 1
      len += 1
      left_before_resize -= 1
    end

    @size = len

    self
  end

  # Removes all items from `self` that are equal to *obj*.
  #
  # Returns the last found element that was equal to *obj*,
  # if any, or `nil` if not found.
  #
  # ```
  # a = ["a", "b", "b", "b", "c"]
  # a.delete("b") # => "b"
  # a             # => ["a", "c"]
  #
  # a.delete("x") # => nil
  # a             # => ["a", "c"]
  # ```
  def delete(obj)
    internal_delete { |e| e == obj }[1]
  end

  # Removes the element at *index*, returning that element.
  # Raises `IndexError` if *index* is out of range.
  #
  # ```
  # a = ["ant", "bat", "cat", "dog"]
  # a.delete_at(2)  # => "cat"
  # a               # => ["ant", "bat", "dog"]
  # a.delete_at(99) # raises IndexError
  # ```
  def delete_at(index : Int)
    index = check_index_out_of_bounds index

    # Deleting the first element is the same as a shift
    if index == 0
      return shift_when_not_empty
    end

    elem = @buffer[index]
    (@buffer + index).move_from(@buffer + index + 1, size - index - 1)
    @size -= 1
    (@buffer + @size).clear
    elem
  end

  # Removes all elements within the given *range*.
  # Returns an array of the removed elements with the original order of `self` preserved.
  # Raises `IndexError` if the index is out of range.
  #
  # ```
  # a = ["ant", "bat", "cat", "dog"]
  # a.delete_at(1..2)    # => ["bat", "cat"]
  # a                    # => ["ant", "dog"]
  # a.delete_at(99..100) # raises IndexError
  # ```
  def delete_at(range : Range)
    index, count = Indexable.range_to_index_and_count(range, self.size) || raise IndexError.new
    delete_at(index, count)
  end

  # Removes *count* elements from `self` starting at *index*.
  # If the size of `self` is less than *count*, removes values to the end of the array without error.
  # Returns an array of the removed elements with the original order of `self` preserved.
  # Raises `IndexError` if *index* is out of range.
  #
  # ```
  # a = ["ant", "bat", "cat", "dog"]
  # a.delete_at(1, 2)  # => ["bat", "cat"]
  # a                  # => ["ant", "dog"]
  # a.delete_at(99, 1) # raises IndexError
  # ```
  def delete_at(index : Int, count : Int)
    index, count = normalize_start_and_count(index, count)

    val = self[index, count]
    (@buffer + index).move_from(@buffer + index + count, size - index - count)
    @size -= count
    (@buffer + @size).clear(count)
    val
  end

  # Returns a new `Array` that has exactly `self`'s elements.
  # That is, it returns a shallow copy of `self`.
  #
  # Use `#clone` if you want a deep copy.
  #
  # ```
  # ary = [[1, 2], [3, 4]]
  # ary2 = ary.dup
  # ary[0][0] = 5
  # ary  # => [[5, 2], [3, 4]]
  # ary2 # => [[5, 2], [3, 4]]
  #
  # ary2 << [7, 8]
  # ary  # => [[5, 2], [3, 4]]
  # ary2 # => [[5, 2], [3, 4], [7, 8]]
  # ```
  def dup
    Array(T).build(@size) do |buffer|
      buffer.copy_from(@buffer, size)
      size
    end
  end

  # Yields each index of `self` to the given block and then assigns
  # the block's value in that position. Returns `self`.
  #
  # ```
  # a = [1, 2, 3, 4]
  # a.fill { |i| i * i } # => [0, 1, 4, 9]
  # ```
  def fill
    each_index { |i| @buffer[i] = yield i }

    self
  end

  # Yields each index of `self`, starting at *from*, to the given block and then assigns
  # the block's value in that position. Returns `self`.
  #
  # Negative values of *from* count from the end of the array.
  #
  # Raises `IndexError` if *from* is outside the array range.
  #
  # ```
  # a = [1, 2, 3, 4]
  # a.fill(2) { |i| i * i } # => [1, 2, 4, 9]
  # ```
  def fill(from : Int)
    from += size if from < 0

    raise IndexError.new unless 0 <= from < size

    from.upto(size - 1) { |i| @buffer[i] = yield i }

    self
  end

  # Yields each index of `self`, starting at *from* and just *count* times,
  # to the given block and then assigns the block's value in that position. Returns `self`.
  #
  # Negative values of *from* count from the end of the array.
  #
  # Raises `IndexError` if *from* is outside the array range.
  #
  # Has no effect if *count* is zero or negative.
  #
  # ```
  # a = [1, 2, 3, 4, 5, 6]
  # a.fill(2, 2) { |i| i * i } # => [1, 2, 4, 9, 5, 6]
  # ```
  def fill(from : Int, count : Int)
    return self if count <= 0

    from += size if from < 0

    raise IndexError.new unless 0 <= from < size && from + count <= size

    from.upto(from + count - 1) { |i| @buffer[i] = yield i }

    self
  end

  # Yields each index of `self`, in the given *range*, to the given block and then assigns
  # the block's value in that position. Returns `self`.
  #
  # ```
  # a = [1, 2, 3, 4, 5, 6]
  # a.fill(2..3) { |i| i * i } # => [1, 2, 4, 9, 5, 6]
  # ```
  def fill(range : Range)
    fill(*Indexable.range_to_index_and_count(range, size) || raise IndexError.new) do |i|
      yield i
    end
  end

  # Replaces every element in `self` with the given *value*. Returns `self`.
  #
  # ```
  # a = [1, 2, 3]
  # a.fill(9) # => [9, 9, 9]
  # ```
  def fill(value : T)
    {% if Int::Primitive.union_types.includes?(T) || Float::Primitive.union_types.includes?(T) %}
      if value == 0
        to_unsafe.clear(size)
        return self
      end
    {% end %}

    fill { value }
  end

  # Replaces every element in `self`, starting at *from*, with the given *value*. Returns `self`.
  #
  # Negative values of *from* count from the end of the array.
  #
  # ```
  # a = [1, 2, 3, 4, 5]
  # a.fill(9, 2) # => [1, 2, 9, 9, 9]
  # ```
  def fill(value : T, from : Int)
    {% if Int::Primitive.union_types.includes?(T) || Float::Primitive.union_types.includes?(T) %}
      if value == 0
        from += size if from < 0

        raise IndexError.new unless 0 <= from < size

        (to_unsafe + from).clear(size - from)

        self
      else
        fill(from) { value }
      end
    {% else %}
      fill(from) { value }
    {% end %}
  end

  # Replaces every element in `self`, starting at *from* and only *count* times,
  # with the given *value*. Returns `self`.
  #
  # Negative values of *from* count from the end of the array.
  #
  # ```
  # a = [1, 2, 3, 4, 5]
  # a.fill(9, 2, 2) # => [1, 2, 9, 9, 5]
  # ```
  def fill(value : T, from : Int, count : Int)
    {% if Int::Primitive.union_types.includes?(T) || Float::Primitive.union_types.includes?(T) %}
      if value == 0
        return self if count <= 0

        from += size if from < 0

        raise IndexError.new unless 0 <= from < size && from + count <= size

        (to_unsafe + from).clear(count)

        self
      else
        fill(from, count) { value }
      end
    {% else %}
      fill(from, count) { value }
    {% end %}
  end

  # Replaces every element in *range* with *value*. Returns `self`.
  #
  # Negative values of *from* count from the end of the array.
  #
  # ```
  # a = [1, 2, 3, 4, 5]
  # a.fill(9, 2..3) # => [1, 2, 9, 9, 5]
  # ```
  def fill(value : T, range : Range)
    {% if Int::Primitive.union_types.includes?(T) || Float::Primitive.union_types.includes?(T) %}
      if value == 0
        fill(value, *Indexable.range_to_index_and_count(range, size) || raise IndexError.new)

        self
      else
        fill(range) { value }
      end
    {% else %}
      fill(range) { value }
    {% end %}
  end

  # Returns the first *n* elements of the array.
  #
  # ```
  # [1, 2, 3].first(2) # => [1, 2]
  # [1, 2, 3].first(4) # => [1, 2, 3]
  # ```
  def first(n : Int)
    self[0, n]
  end

  # Insert *object* before the element at *index* and shifting successive elements, if any.
  # Returns `self`.
  #
  # Negative values of *index* count from the end of the array.
  #
  # ```
  # a = ["a", "b", "c"]
  # a.insert(0, "x")  # => ["x", "a", "b", "c"]
  # a.insert(2, "y")  # => ["x", "a", "y", "b", "c"]
  # a.insert(-1, "z") # => ["x", "a", "y", "b", "c", "z"]
  # ```
  def insert(index : Int, object : T)
    if index == 0
      return unshift(object)
    end

    if index < 0
      index += size + 1
    end

    unless 0 <= index <= size
      raise IndexError.new
    end

    check_needs_resize
    (@buffer + index + 1).move_from(@buffer + index, size - index)
    @buffer[index] = object

    @size += 1

    self
  end

  # :nodoc:
  def inspect(io : IO) : Nil
    to_s io
  end

  # Returns the last *n* elements of the array.
  #
  # ```
  # [1, 2, 3].last(2) # => [2, 3]
  # [1, 2, 3].last(4) # => [1, 2, 3]
  # ```
  def last(n : Int)
    if n < @size
      self[@size - n, n]
    else
      dup
    end
  end

  # :nodoc:
  protected def size=(size : Int)
    @size = size.to_i
  end

  # Optimized version of `Enumerable#map`.
  def map(&block : T -> U) forall U
    Array(U).new(size) { |i| yield @buffer[i] }
  end

  # Invokes the given block for each element of `self`, replacing the element
  # with the value returned by the block. Returns `self`.
  #
  # ```
  # a = [1, 2, 3]
  # a.map! { |x| x * x }
  # a # => [1, 4, 9]
  # ```
  def map!
    @buffer.map!(size) { |e| yield e }
    self
  end

  # Modifies `self`, keeping only the elements in the collection for which the
  # passed block returns `true`. Returns `self`.
  #
  # ```
  # ary = [1, 6, 2, 4, 8]
  # ary.select! { |x| x > 3 }
  # ary # => [6, 4, 8]
  # ```
  #
  # See also: `Array#select`.
  def select!
    reject! { |elem| !yield(elem) }
  end

  # Modifies `self`, keeping only the elements in the collection for which
  # `pattern === element`.
  #
  # ```
  # ary = [1, 6, 2, 4, 8]
  # ary.select!(3..7)
  # ary # => [6, 4]
  # ```
  #
  # See also: `Array#reject!`.
  def select!(pattern)
    self.select! { |elem| pattern === elem }
  end

  # Modifies `self`, deleting the elements in the collection for which the
  # passed block returns `true`. Returns `self`.
  #
  # ```
  # ary = [1, 6, 2, 4, 8]
  # ary.reject! { |x| x > 3 }
  # ary # => [1, 2]
  # ```
  #
  # See also: `Array#reject`.
  def reject!
    internal_delete { |e| yield e }
    self
  end

  # Modifies `self`, deleting the elements in the collection for which
  # `pattern === element`.
  #
  # ```
  # ary = [1, 6, 2, 4, 8]
  # ary.reject!(3..7)
  # ary # => [1, 2, 8]
  # ```
  #
  # See also: `Array#select!`.
  def reject!(pattern)
    reject! { |elem| pattern === elem }
    self
  end

  # `reject!` and `delete` implementation: returns a tuple {x, y}
  # with x being self/nil (modified, not modified)
  # and y being the last matching element, or nil
  private def internal_delete
    i1 = 0
    i2 = 0
    match = nil
    while i1 < @size
      e = @buffer[i1]
      if yield e, i1
        match = e
      else
        if i1 != i2
          @buffer[i2] = e
        end
        i2 += 1
      end

      i1 += 1
    end

    if i2 != i1
      count = i1 - i2
      @size -= count
      (@buffer + @size).clear(count)
      {self, match}
    else
      {nil, match}
    end
  end

  # Optimized version of `Enumerable#map_with_index`.
  #
  # Accepts an optional *offset* parameter, which tells it to start counting
  # from there.
  #
  # ```
  # gems = ["crystal", "pearl", "diamond"]
  # results = gems.map_with_index { |gem, i| "#{i}: #{gem}" }
  # results # => ["0: crystal", "1: pearl", "2: diamond"]
  # ```
  def map_with_index(offset = 0, &block : T, Int32 -> U) forall U
    Array(U).new(size) { |i| yield @buffer[i], offset + i }
  end

  # Like `map_with_index`, but mutates `self` instead of allocating a new object.
  #
  # Accepts an optional *offset* parameter, which tells it to start counting
  # from there.
  #
  # ```
  # gems = ["crystal", "pearl", "diamond"]
  # gems.map_with_index! { |gem, i| "#{i}: #{gem}" }
  # gems # => ["0: crystal", "1: pearl", "2: diamond"]
  # ```
  def map_with_index!(offset = 0, &block : (T, Int32) -> T)
    to_unsafe.map_with_index!(size) { |e, i| yield e, offset + i }
    self
  end

  # Returns an `Array` with the first *count* elements removed
  # from the original array.
  #
  # If *count* is bigger than the number of elements in the array, returns an empty array.
  #
  # ```
  # [1, 2, 3, 4, 5, 6].skip(3) # => [4, 5, 6]
  # ```
  def skip(count : Int) : Array(T)
    raise ArgumentError.new("Attempt to skip negative size") if count < 0

    new_size = Math.max(size - count, 0)
    Array(T).build(new_size) do |buffer|
      buffer.copy_from(to_unsafe + count, new_size)
      new_size
    end
  end

  # Returns a new `Array` that is a one-dimensional flattening of `self` (recursively).
  #
  # That is, for every element that is an array or an iterator, extract its elements into the new array.
  #
  # ```
  # s = [1, 2, 3]          # => [1, 2, 3]
  # t = [4, 5, 6, [7, 8]]  # => [4, 5, 6, [7, 8]]
  # u = [9, [10, 11].each] # => [9, #<Indexable::ItemIterator>]
  # a = [s, t, u, 12, 13]  # => [[1, 2, 3], [4, 5, 6, [7, 8]], 9, #<Indexable::ItemIterator>, 12, 13]
  # a.flatten              # => [1, 2, 3, 4, 5, 6, 7, 8, 9, 10, 11, 12, 13]
  # ```
  def flatten
    FlattenHelper(typeof(FlattenHelper.element_type(self))).flatten(self)
  end

  def self.product(arrays : Array(Array))
    result = [] of Array(typeof(arrays.first.first))
    each_product(arrays) do |product|
      result << product
    end
    result
  end

  def self.product(*arrays : Array)
    product(arrays.to_a)
  end

  def self.each_product(arrays : Array(Array), reuse = false)
    lens = arrays.map &.size
    return if lens.any? &.==(0)

    pool = arrays.map &.first

    n = arrays.size
    indices = Array.new(n, 0)

    if reuse
      unless reuse.is_a?(Array)
        reuse = typeof(pool).new(n)
      end
    else
      reuse = nil
    end

    yield pool_slice(pool, n, reuse)

    while true
      i = n - 1
      indices[i] += 1

      while indices[i] >= lens[i]
        indices[i] = 0
        pool[i] = arrays[i][indices[i]]
        i -= 1
        return if i < 0
        indices[i] += 1
      end
      pool[i] = arrays[i][indices[i]]
      yield pool_slice(pool, n, reuse)
    end
  end

  def self.each_product(*arrays : Array, reuse = false)
    each_product(arrays.to_a, reuse: reuse) do |result|
      yield result
    end
  end

  def repeated_permutations(size : Int = self.size)
    ary = [] of Array(T)
    each_repeated_permutation(size) do |a|
      ary << a
    end
    ary
  end

  def each_repeated_permutation(size : Int = self.size, reuse = false) : Nil
    n = self.size
    return if size != 0 && n == 0
    raise ArgumentError.new("Size must be positive") if size < 0

    if size == 0
      yield([] of T)
    else
      Array.each_product(Array.new(size, self), reuse: reuse) { |r| yield r }
    end
  end

  # Removes the last value from `self`, at index *size - 1*.
  # This method returns the removed value.
  # Raises `IndexError` if array is of 0 size.
  #
  # ```
  # a = ["a", "b", "c"]
  # a.pop # => "c"
  # a     # => ["a", "b"]
  # ```
  #
  # See also: `#truncate`.
  def pop
    pop { raise IndexError.new }
  end

  # Removes the last value from `self`.
  # If the array is empty, the given block is called.
  #
  # ```
  # a = [1]
  # a.pop { "Testing" } # => 1
  # a.pop { "Testing" } # => "Testing"
  # ```
  #
  # See also: `#truncate`.
  def pop
    if @size == 0
      yield
    else
      @size -= 1
      value = @buffer[@size]
      (@buffer + @size).clear

      # If we remain empty we also take the chance to
      # reset the buffer to its original position.
      if empty? && @offset_to_buffer != 0
        reset_buffer_to_root_buffer
      end

      value
    end
  end

  # Removes the last *n* values from `self`, at index *size - 1*.
  # This method returns an array of the removed values, with the original order preserved.
  #
  # If *n* is greater than the size of `self`, all values will be removed from `self`
  # without raising an error.
  #
  # ```
  # a = ["a", "b", "c"]
  # a.pop(2) # => ["b", "c"]
  # a        # => ["a"]
  #
  # a = ["a", "b", "c"]
  # a.pop(4) # => ["a", "b", "c"]
  # a        # => []
  # ```
  #
  # See also: `#truncate`.
  def pop(n : Int)
    if n < 0
      raise ArgumentError.new("Can't pop negative count")
    end

    n = Math.min(n, @size)
    ary = Array(T).new(n) { |i| @buffer[@size - n + i] }

    @size -= n
    (@buffer + @size).clear(n)

    ary
  end

  # Like `pop`, but returns `nil` if `self` is empty.
  #
  # See also: `#truncate`.
  def pop?
    pop { nil }
  end

  def product(ary : Array(U)) forall U
    result = Array({T, U}).new(size * ary.size)
    product(ary) do |x, y|
      result << {x, y}
    end
    result
  end

  def product(enumerable : Enumerable, &block)
    self.each { |a| enumerable.each { |b| yield a, b } }
  end

  # Append. Pushes one value to the end of `self`, given that the type of the value is *T*
  # (which might be a single type or a union of types).
  # This method returns `self`, so several calls can be chained.
  # See `pop` for the opposite effect.
  #
  # ```
  # a = ["a", "b"]
  # a.push("c") # => ["a", "b", "c"]
  # a.push(1)   # Errors, because the array only accepts String.
  #
  # a = ["a", "b"] of (Int32 | String)
  # a.push("c") # => ["a", "b", "c"]
  # a.push(1)   # => ["a", "b", "c", 1]
  # ```
  def push(value : T)
    check_needs_resize
    @buffer[@size] = value
    @size += 1
    self
  end

  # Append multiple values. The same as `push`, but takes an arbitrary number
  # of values to push into `self`. Returns `self`.
  #
  # ```
  # a = ["a"]
  # a.push("b", "c") # => ["a", "b", "c"]
  # ```
  def push(*values : T)
    new_size = @size + values.size

    resize_if_cant_insert(values.size)

    values.each_with_index do |value, i|
      @buffer[@size + i] = value
    end
    @size += values.size
    self
  end

  def replace(other : Array)
    @size = other.size
    resize_to_capacity(Math.pw2ceil(@size)) if @size > @capacity
    @buffer.copy_from(other.to_unsafe, other.size)
    self
  end

  # Returns an array with all the elements in the collection reversed.
  #
  # ```
  # a = [1, 2, 3]
  # a.reverse # => [3, 2, 1]
  # ```
  def reverse
    Array(T).new(size) { |i| @buffer[size - i - 1] }
  end

  # Reverses in-place all the elements of `self`.
  def reverse!
    Slice.new(@buffer, size).reverse!
    self
  end

  # Returns `self` with all the elements shifted `n` times.
  #
  # ```
  # a1 = [0, 1, 2, 3, 4, 5, 6, 7, 8, 9]
  # a2 = [0, 1, 2, 3, 4, 5, 6, 7, 8, 9]
  # a3 = [0, 1, 2, 3, 4, 5, 6, 7, 8, 9]
  #
  # a1.rotate!
  # a2.rotate!(1)
  # a3.rotate!(3)
  #
  # a1 # => [1, 2, 3, 4, 5, 6, 7, 8, 9, 0]
  # a2 # => [1, 2, 3, 4, 5, 6, 7, 8, 9, 0]
  # a3 # => [3, 4, 5, 6, 7, 8, 9, 0, 1, 2]
  # ```
  def rotate!(n = 1)
    return self if size == 0
    n %= size

    if n == 0
    elsif n == 1
      tmp = self[0]
      @buffer.move_from(@buffer + n, size - n)
      self[-1] = tmp
    elsif n == (size - 1)
      tmp = self[-1]
      (@buffer + size - n).move_from(@buffer, n)
      self[0] = tmp
    elsif n <= SMALL_ARRAY_SIZE
      tmp_buffer = uninitialized StaticArray(T, SMALL_ARRAY_SIZE)
      tmp_buffer.to_unsafe.copy_from(@buffer, n)
      @buffer.move_from(@buffer + n, size - n)
      (@buffer + size - n).copy_from(tmp_buffer.to_unsafe, n)
    elsif size - n <= SMALL_ARRAY_SIZE
      tmp_buffer = uninitialized StaticArray(T, SMALL_ARRAY_SIZE)
      tmp_buffer.to_unsafe.copy_from(@buffer + n, size - n)
      (@buffer + size - n).move_from(@buffer, n)
      @buffer.copy_from(tmp_buffer.to_unsafe, size - n)
    elsif n <= size // 2
      tmp = self[0..n]
      @buffer.move_from(@buffer + n, size - n)
      (@buffer + size - n).copy_from(tmp.to_unsafe, n)
    else
      tmp = self[n..-1]
      (@buffer + size - n).move_from(@buffer, n)
      @buffer.copy_from(tmp.to_unsafe, size - n)
    end
    self
  end

  # Returns an array with all the elements shifted `n` times.
  #
  # ```
  # a = [0, 1, 2, 3, 4, 5, 6, 7, 8, 9]
  # a.rotate    # => [1, 2, 3, 4, 5, 6, 7, 8, 9, 0]
  # a.rotate(1) # => [1, 2, 3, 4, 5, 6, 7, 8, 9, 0]
  # a.rotate(3) # => [3, 4, 5, 6, 7, 8, 9, 0, 1, 2]
  # a           # => [0, 1, 2, 3, 4, 5, 6, 7, 8, 9]
  # ```
  def rotate(n = 1)
    return self if size == 0
    n %= size
    return self if n == 0
    res = Array(T).new(size)
    res.to_unsafe.copy_from(@buffer + n, size - n)
    (res.to_unsafe + size - n).copy_from(@buffer, n)
    res.size = size
    res
  end

  # Removes the first value of `self`, at index 0. This method returns the removed value.
  # If the array is empty, it raises `IndexError`.
  #
  # ```
  # a = ["a", "b", "c"]
  # a.shift # => "a"
  # a       # => ["b", "c"]
  # ```
  #
  # See also: `#truncate`.
  def shift
    shift { raise IndexError.new }
  end

  # Removes the first value of `self`, at index 0, or otherwise invokes the given block.
  # This method returns the removed value.
  # If the array is empty, it invokes the given block and returns its value.
  #
  # ```
  # a = ["a"]
  # a.shift { "empty!" } # => "a"
  # a                    # => []
  # a.shift { "empty!" } # => "empty!"
  # a                    # => []
  # ```
  #
  # See also: `#truncate`.
  def shift
    if @size == 0
      yield
    else
      shift_when_not_empty
    end
  end

  # Internal implementation of shift when we are sure the array is not empty
  private def shift_when_not_empty
    value = @buffer[0]
    @size -= 1
    @buffer.clear(1)

    if empty?
      reset_buffer_to_root_buffer
    else
      shift_buffer_by(1)
    end

    value
  end

  # Removes the first *n* values of `self`, starting at index 0.
  # This method returns an array of the removed values.
  #
  # If *n* is greater than the size of `self`, all values will be removed from `self`
  # without raising an error.
  #
  # ```
  # a = ["a", "b", "c"]
  # a.shift # => "a"
  # a       # => ["b", "c"]
  #
  # a = ["a", "b", "c"]
  # a.shift(4) # => ["a", "b", "c"]
  # a          # => []
  # ```
  #
  # See also: `#truncate`.
  def shift(n : Int)
    if n < 0
      raise ArgumentError.new("Can't shift negative count")
    end

    n = Math.min(n, @size)
    ary = Array(T).new(n) { |i| @buffer[i] }

    @size -= n

    @buffer.clear(n)

    if empty?
      reset_buffer_to_root_buffer
    else
      shift_buffer_by(n)
    end

    ary
  end

  # Removes the first value of `self`, at index 0. This method returns the removed value.
  # If the array is empty, it returns `nil` without raising any error.
  #
  # ```
  # a = ["a", "b"]
  # a.shift? # => "a"
  # a        # => ["b"]
  # a.shift? # => "b"
  # a        # => []
  # a.shift? # => nil
  # a        # => []
  # ```
  #
  # See also: `#truncate`.
  def shift?
    shift { nil }
  end

  # Returns an array with all the elements in the collection randomized
  # using the given *random* number generator.
  def shuffle(random = Random::DEFAULT)
    dup.shuffle!(random)
  end

  # Modifies `self` by randomizing the order of elements in the collection
  # using the given *random* number generator. Returns `self`.
  def shuffle!(random = Random::DEFAULT)
    @buffer.shuffle!(size, random)
    self
  end

  # Returns a new array with all elements sorted based on the return value of
  # their comparison method `#<=>`
  #
  # ```
  # a = [3, 1, 2]
  # a.sort # => [1, 2, 3]
  # a      # => [3, 1, 2]
  # ```
  def sort : Array(T)
    dup.sort!
  end

  # Returns a new array with all elements sorted based on the comparator in the
  # given block.
  #
  # The block must implement a comparison between two elements *a* and *b*,
  # where `a < b` returns `-1`, `a == b` returns `0`, and `a > b` returns `1`.
  # The comparison operator `<=>` can be used for this.
  #
  # ```
  # a = [3, 1, 2]
  # b = a.sort { |a, b| b <=> a }
  #
  # b # => [3, 2, 1]
  # a # => [3, 1, 2]
  # ```
  def sort(&block : T, T -> U) : Array(T) forall U
    {% unless U <= Int32? %}
      {% raise "expected block to return Int32 or Nil, not #{U}" %}
    {% end %}

    dup.sort! &block
  end

  # Modifies `self` by sorting all elements based on the return value of their
  # comparison method `#<=>`
  #
  # ```
  # a = [3, 1, 2]
  # a.sort!
  # a # => [1, 2, 3]
  # ```
  def sort! : Array(T)
    Slice.new(to_unsafe, size).sort!
    self
  end

  # Modifies `self` by sorting all elements based on the comparator in the given
  # block.
  #
  # The given block must implement a comparison between two elements
  # *a* and *b*, where `a < b` returns `-1`, `a == b` returns `0`,
  # and `a > b` returns `1`.
  # The comparison operator `<=>` can be used for this.
  #
  # ```
  # a = [3, 1, 2]
  # a.sort! { |a, b| b <=> a }
  # a # => [3, 2, 1]
  # ```
  def sort!(&block : T, T -> U) : Array(T) forall U
    {% unless U <= Int32? %}
      {% raise "expected block to return Int32 or Nil, not #{U}" %}
    {% end %}

    Slice.new(to_unsafe, size).sort!(&block)
    self
  end

  # Returns a new array with all elements sorted. The given block is called for
  # each element, then the comparison method #<=> is called on the object
  # returned from the block to determine sort order.
  #
  # ```
  # a = %w(apple pear fig)
  # b = a.sort_by { |word| word.size }
  # b # => ["fig", "pear", "apple"]
  # a # => ["apple", "pear", "fig"]
  # ```
  def sort_by(&block : T -> _) : Array(T)
    dup.sort_by! { |e| yield(e) }
  end

  # Modifies `self` by sorting all elements. The given block is called for
  # each element, then the comparison method #<=> is called on the object
  # returned from the block to determine sort order.
  #
  # ```
  # a = %w(apple pear fig)
  # a.sort_by! { |word| word.size }
  # a # => ["fig", "pear", "apple"]
  # ```
  def sort_by!(&block : T -> _) : Array(T)
    sorted = map { |e| {e, yield(e)} }.sort! { |x, y| x[1] <=> y[1] }
    @size.times do |i|
      @buffer[i] = sorted.to_unsafe[i][0]
    end
    self
  end

  # Swaps the elements at *index0* and *index1* and returns `self`.
  # Raises an `IndexError` if either index is out of bounds.
  #
  # ```
  # a = ["first", "second", "third"]
  # a.swap(1, 2)  # => ["first", "third", "second"]
  # a             # => ["first", "third", "second"]
  # a.swap(0, -1) # => ["second", "third", "first"]
  # a             # => ["second", "third", "first"]
  # a.swap(2, 3)  # => raises "Index out of bounds (IndexError)"
  # ```
  def swap(index0, index1) : Array(T)
    index0 = check_index_out_of_bounds(index0)
    index1 = check_index_out_of_bounds(index1)

    @buffer[index0], @buffer[index1] = @buffer[index1], @buffer[index0]

    self
  end

  def to_a
    self
  end

  def to_s(io : IO) : Nil
    executed = exec_recursive(:to_s) do
      io << '['
      join io, ", ", &.inspect(io)
      io << ']'
    end
    io << "[...]" unless executed
  end

  def pretty_print(pp) : Nil
    executed = exec_recursive(:pretty_print) do
      pp.list("[", self, "]")
    end
    pp.text "[...]" unless executed
  end

  # Returns a pointer to the internal buffer where `self`'s elements are stored.
  #
  # This method is **unsafe** because it returns a pointer, and the pointed might eventually
  # not be that of `self` if the array grows and its internal buffer is reallocated.
  #
  # ```
  # ary = [1, 2, 3]
  # ary.to_unsafe[0] # => 1
  # ```
  def to_unsafe : Pointer(T)
    @buffer
  end

  # Assumes that `self` is an array of arrays and transposes the rows and columns.
  #
  # ```
  # a = [[:a, :b], [:c, :d], [:e, :f]]
  # a.transpose # => [[:a, :c, :e], [:b, :d, :f]]
  # a           # => [[:a, :b], [:c, :d], [:e, :f]]
  # ```
  def transpose
    return Array(Array(typeof(first.first))).new if empty?

    len = self[0].size
    (1...@size).each do |i|
      l = self[i].size
      raise IndexError.new if len != l
    end

    Array(Array(typeof(first.first))).new(len) do |i|
      Array(typeof(first.first)).new(@size) do |j|
        self[j][i]
      end
    end
  end

  # Removes all elements except the *count* or less (if there aren't enough)
  # elements starting at the given *start* index. Returns `self`.
  #
  # Negative values of *start* count from the end of the array.
  #
  # Raises `IndexError` if the *start* index is out of range.
  #
  # Raises `ArgumentError` if *count* is negative.
  #
  # ```
  # a = [0, 1, 4, 9, 16, 25]
  # a.truncate(2, 3) # => [4, 9, 16]
  # a                # => [4, 9, 16]
  # ```
  #
  # See also: `#pop`, `#shift`.
  def truncate(start : Int, count : Int) : self
    start, count = normalize_start_and_count(start, count)

    if count == 0
      clear
      reset_buffer_to_root_buffer
    else
      @buffer.clear(start)
      (@buffer + start + count).clear(size - start - count)
      @size = count
      shift_buffer_by(start)
    end

    self
  end

  # Removes all elements except those within the given *range*. Returns `self`.
  #
  # ```
  # a = [0, 1, 4, 9, 16, 25]
  # a.truncate(1..-3) # => [1, 4, 9]
  # a                 # => [1, 4, 9]
  # ```
  def truncate(range : Range) : self
    truncate(*Indexable.range_to_index_and_count(range, size) || raise IndexError.new)
  end

  # Returns a new `Array` by removing duplicate values in `self`.
  #
  # ```
  # a = ["a", "a", "b", "b", "c"]
  # a.uniq # => ["a", "b", "c"]
  # a      # => [ "a", "a", "b", "b", "c" ]
  # ```
  def uniq
    if size <= 1
      return dup
    end

    # Heuristic: for a small array it's faster to do a linear scan
    # than creating a Hash to find out duplicates.
    if size <= SMALL_ARRAY_SIZE
      ary = Array(T).new
      each do |elem|
        ary << elem unless ary.includes?(elem)
      end
      return ary
    end

    # Convert the Array into a Hash and then ask for its values
    to_lookup_hash.values
  end

  # Returns a new `Array` by removing duplicate values in `self`, using the block's
  # value for comparison.
  #
  # ```
  # a = [{"student", "sam"}, {"student", "george"}, {"teacher", "matz"}]
  # a.uniq { |s| s[0] } # => [{"student", "sam"}, {"teacher", "matz"}]
  # a                   # => [{"student", "sam"}, {"student", "george"}, {"teacher", "matz"}]
  # ```
  def uniq(&block : T -> _)
    if size <= 1
      dup
    else
      hash = to_lookup_hash { |elem| yield elem }
      hash.values
    end
  end

  # Removes duplicate elements from `self`. Returns `self`.
  #
  # ```
  # a = ["a", "a", "b", "b", "c"]
  # a.uniq! # => ["a", "b", "c"]
  # a       # => ["a", "b", "c"]
  # ```
  def uniq!
    if size <= 1
      return self
    end

    # Heuristic: for small arrays we do a linear scan, which is usually
    # faster than creating an intermediate Hash.
    if size <= SMALL_ARRAY_SIZE
      # We simply delete elements we've seen before
      internal_delete do |elem, index|
        (0...index).any? { |subindex| elem == to_unsafe[subindex] }
      end
      return self
    end

    uniq! &.itself
  end

  # Removes duplicate elements from `self`, using the block's value for comparison. Returns `self`.
  #
  # ```
  # a = [{"student", "sam"}, {"student", "george"}, {"teacher", "matz"}]
  # a.uniq! { |s| s[0] } # => [{"student", "sam"}, {"teacher", "matz"}]
  # a                    # => [{"student", "sam"}, {"teacher", "matz"}]
  # ```
  def uniq!
    if size <= 1
      return self
    end

    hash = to_lookup_hash { |elem| yield elem }
    if size == hash.size
      return self
    end

    old_size = @size
    @size = hash.size
    removed = old_size - @size
    return self if removed == 0

    ptr = @buffer
    hash.each do |k, v|
      ptr.value = v
      ptr += 1
    end

    (@buffer + @size).clear(removed)

    self
  end

  # Prepend. Adds *object* to the beginning of `self`, given that the type of the value is *T*
  # (which might be a single type or a union of types).
  # This method returns `self`, so several calls can be chained.
  # See `shift` for the opposite effect.
  #
  # ```
  # a = ["a", "b"]
  # a.unshift("c") # => ["c", "a", "b"]
  # a.unshift(1)   # Errors, because the array only accepts String.
  #
  # a = ["a", "b"] of (Int32 | String)
  # a.unshift("c") # => ["c", "a", "b"]
  # a.unshift(1)   # => [1, "c", "a", "b"]
  # ```
  def unshift(object : T)
    # If we have no more room left before the beginning of the array
    # we make the array larger, but point the buffer to start at the middle
    # of the entire allocated memory. In this way, if more elements are unshift
    # later we won't need a reallocation right away. This is similar to what
    # happens when we push and we don't have more room, except that toward
    # the beginning.
    if @offset_to_buffer == 0
      double_capacity_for_unshift
    end

    # At this point we are sure @offset_to_buffer is greater than zero
    shift_buffer_by(-1)
    @buffer.value = object
    @size += 1

    self
  end

  # Prepend multiple values. The same as `unshift`, but takes an arbitrary number
  # of values to add to the array. Returns `self`.
  def unshift(*values : T)
    values.reverse_each do |value|
      unshift(value)
    end
    self
  end

  def update(index : Int)
    index = check_index_out_of_bounds index
    @buffer[index] = yield @buffer[index]
  end

  private def check_needs_resize
    # We have to compare against the actual capacity in case `@buffer` was moved
    return unless needs_resize?

    # If the array is not empty and more than half of the elements were shifted
    # then we avoid a resize and just move the elements to the left.
    # This is an heuristic. We could always try to move the elements if
    # `@offset_to_buffer` is positive but it might happen that a user does
    # `shift` + `push` in succession and it will produce a lot of memcopies.
    #
    # Note: `@offset_to_buffer != 0` is not redundant because `@capacity` might be 1.
    # and so `@capacity / 2` is 0 and `@offset_to_buffer >= @capacity / 2` would hold
    # without it.
    if @capacity != 0 && @offset_to_buffer != 0 && @offset_to_buffer >= @capacity / 2
      # Given
      #
      #     [-, -, -, 'c', 'd', -]
      #      |         |
      #      |         ^-- `@buffer`
      #      |
      #      ^-- root_buffer
      #
      # and:
      # - @size is 2
      # - @capacity is 6
      # - @offset_to_buffer is 3
      # - remaining_capacity is 3

      # First copy the remaining elements in the array to the front
      #
      #     [-, -, -, 'c', 'd', -]
      #               ^-------^
      #                   |
      #                   ^-- copy this
      #
      #     [-, -, -, 'c', 'd', -]
      #     ^----^
      #       |
      #       ^-- here
      #
      # We get:
      #
      #     ['c', 'd', '-', 'c', 'd', -]
      root_buffer.copy_from(@buffer, @size)

      # Then after that we have to clear the rest of the elements
      #
      #     ['c', 'd', '-', 'c', 'd', -]
      #              ^-------------^
      #                     |
      #                     ^-- clear this
      # We get:
      #
      #     ['c', 'd', -, -, -, -]
      (root_buffer + @size).clear(@offset_to_buffer)

      # Move the buffer pointer to where it was originally allocated,
      # and now we don't have any offset to the root buffer
      reset_buffer_to_root_buffer
    else
      double_capacity
    end
  end

  private def needs_resize?
    @size == remaining_capacity
  end

  def remaining_capacity
    @capacity - @offset_to_buffer
  end

  private def double_capacity
    resize_to_capacity(@capacity == 0 ? 3 : (@capacity * 2))
  end

  private def resize_to_capacity(capacity)
    @capacity = capacity
    if @buffer
      @buffer = root_buffer.realloc(@capacity) + @offset_to_buffer
    else
      @buffer = Pointer(T).malloc(@capacity)
    end
  end

  # Similar to double capacity, except that after reallocating the buffer
  # we point it to the middle of the buffer in case more unshifts come right away.
  # This assumes @offset_to_buffer is zero.
  private def double_capacity_for_unshift
    resize_to_capacity_for_unshift(@capacity == 0 ? 3 : (@capacity * 2))
  end

  private def resize_to_capacity_for_unshift(capacity)
    @capacity = capacity
    half = @capacity // 2

    if @buffer
      @buffer = root_buffer.realloc(@capacity)
      @buffer.move_to(@buffer + half, @capacity - half)
      @buffer.clear(half)
    else
      @buffer = Pointer(T).malloc(@capacity)
    end

    shift_buffer_by(half)
  end

  private def resize_if_cant_insert(insert_size)
    # Resize if we exceed the remaining capacity.
    # `remaining_capacity - @size` is the actual number of slots we have
    # to push new elements.
    if insert_size > remaining_capacity - @size
      # The new capacity that we need is what we already have occupied
      # because of shift (`@offset_to_buffer`) plus my size plus the insert size.
      resize_to_capacity(Math.pw2ceil(@offset_to_buffer + @size + insert_size))
    end
  end

  # Returns a pointer to the buffer that was originally allocated/reallocated
  # for this array.
  private def root_buffer
    @buffer - @offset_to_buffer
  end

  # Moves `@buffer` by n while at the same time increments `@offset_to_buffer`
  private def shift_buffer_by(n)
    @offset_to_buffer += n
    @buffer += n
  end

  # Makes `@buffer` point at the original buffer that was allocated/reallocated.
  private def reset_buffer_to_root_buffer
    @buffer = root_buffer
    @offset_to_buffer = 0
  end

  protected def to_lookup_hash
    to_lookup_hash { |elem| elem }
  end

  protected def to_lookup_hash(&block : T -> U) forall U
    each_with_object(Hash(U, T).new) do |o, h|
      key = yield o
      unless h.has_key?(key)
        h[key] = o
      end
    end
  end

  # :nodoc:
  def index(object, offset : Int = 0)
    # Optimize for the case of looking for a byte in a byte slice
    if T.is_a?(UInt8.class) &&
       (object.is_a?(UInt8) || (object.is_a?(Int) && 0 <= object < 256))
      return Slice.new(to_unsafe, size).fast_index(object, offset)
    end

    super
  end

  private struct FlattenHelper(T)
    def self.flatten(ary)
      result = [] of T
      flatten ary, result
      result
    end

    def self.flatten(ary : Array, result)
      ary.each do |elem|
        flatten elem, result
      end
    end

    def self.flatten(iter : Iterator, result)
      iter.each do |elem|
        flatten elem, result
      end
    end

    def self.flatten(other : T, result)
      result << other
    end

    def self.element_type(ary)
      case ary
      when Array
        element_type(ary.first)
      when Iterator
        element_type(ary.next)
      else
        ary
      end
    end
  end
end

private def pool_slice(pool, size, reuse)
  if reuse
    reuse.clear
    size.times { |i| reuse << pool[i] }
    reuse
  else
    pool[0, size]
  end
end<|MERGE_RESOLUTION|>--- conflicted
+++ resolved
@@ -654,24 +654,10 @@
     self[start, count]? || raise IndexError.new
   end
 
-<<<<<<< HEAD
-  # Like `#[Int, Int]` but returns `nil` if the *start* index is out of range.
+  # Like `#[](Int, Int)` but returns `nil` if the *start* index is out of range.
   def []?(start : Int, count : Int)
     start, count = normalize_start_and_count(start, count) { return nil }
     return Array(T).new if count == 0
-=======
-  # Like `#[](Int, Int)` but returns `nil` if the *start* index is out of range.
-  def []?(start : Int, count : Int) : self | Nil
-    raise ArgumentError.new "Negative count: #{count}" if count < 0
-    return Array(T).new if start == size
-
-    start += size if start < 0
-
-    if 0 <= start <= size
-      return Array(T).new if count == 0
-
-      count = Math.min(count, size - start)
->>>>>>> bc362ada
 
     Array(T).build(count) do |buffer|
       buffer.copy_from(@buffer + start, count)
