--- conflicted
+++ resolved
@@ -1356,13 +1356,9 @@
   # a.pop # => "c"
   # a     # => ["a", "b"]
   # ```
-<<<<<<< HEAD
+  #
+  # See also: `#truncate`.
   def pop : T
-=======
-  #
-  # See also: `#truncate`.
-  def pop
->>>>>>> ef3dc9f0
     pop { raise IndexError.new }
   end
 
@@ -1409,13 +1405,9 @@
   # a.pop(4) # => ["a", "b", "c"]
   # a        # => []
   # ```
-<<<<<<< HEAD
+  #
+  # See also: `#truncate`.
   def pop(n : Int) : Array(T)
-=======
-  #
-  # See also: `#truncate`.
-  def pop(n : Int)
->>>>>>> ef3dc9f0
     if n < 0
       raise ArgumentError.new("Can't pop negative count")
     end
@@ -1430,13 +1422,9 @@
   end
 
   # Like `pop`, but returns `nil` if `self` is empty.
-<<<<<<< HEAD
+  #
+  # See also: `#truncate`.
   def pop? : T?
-=======
-  #
-  # See also: `#truncate`.
-  def pop?
->>>>>>> ef3dc9f0
     pop { nil }
   end
 
@@ -1593,13 +1581,9 @@
   # a.shift # => "a"
   # a       # => ["b", "c"]
   # ```
-<<<<<<< HEAD
+  #
+  # See also: `#truncate`.
   def shift : T
-=======
-  #
-  # See also: `#truncate`.
-  def shift
->>>>>>> ef3dc9f0
     shift { raise IndexError.new }
   end
 
@@ -1654,13 +1638,9 @@
   # a.shift(4) # => ["a", "b", "c"]
   # a          # => []
   # ```
-<<<<<<< HEAD
+  #
+  # See also: `#truncate`.
   def shift(n : Int) : Array(T)
-=======
-  #
-  # See also: `#truncate`.
-  def shift(n : Int)
->>>>>>> ef3dc9f0
     if n < 0
       raise ArgumentError.new("Can't shift negative count")
     end
@@ -1693,13 +1673,9 @@
   # a.shift? # => nil
   # a        # => []
   # ```
-<<<<<<< HEAD
+  #
+  # See also: `#truncate`.
   def shift? : T?
-=======
-  #
-  # See also: `#truncate`.
-  def shift?
->>>>>>> ef3dc9f0
     shift { nil }
   end
 
