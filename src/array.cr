# An `Array` is an ordered, integer-indexed collection of objects of type T.
#
# Array indexing starts at 0. A negative index is assumed to be
# relative to the end of the array: -1 indicates the last element,
# -2 is the next to last element, and so on.
#
# An `Array` can be created using the usual `new` method (several are provided), or with an array literal:
#
# ```
# Array(Int32).new  # => []
# [1, 2, 3]         # Array(Int32)
# [1, "hello", 'x'] # Array(Int32 | String | Char)
# ```
#
# See [`Array` literals](https://crystal-lang.org/reference/syntax_and_semantics/literals/array.html) in the language reference.
#
# An `Array` can have mixed types, meaning T will be a union of types, but these are determined
# when the array is created, either by specifying T or by using an array literal. In the latter
# case, T will be set to the union of the array literal elements' types.
#
# When creating an empty array you must always specify T:
#
# ```
# [] of Int32 # same as Array(Int32)
# []          # syntax error
# ```
#
# An `Array` is implemented using an internal buffer of some capacity
# and is reallocated when elements are pushed to it when more capacity
# is needed. This is normally known as a [dynamic array](http://en.wikipedia.org/wiki/Dynamic_array).
#
# You can use a special array literal syntax with other types too, as long as they define an argless
# `new` method and a `<<` method. `Set` is one such type:
#
# ```
# set = Set{1, 2, 3} # => Set{1, 2, 3}
# set.class          # => Set(Int32)
# ```
#
# The above is the same as this:
#
# ```
# set = Set(typeof(1, 2, 3)).new
# set << 1
# set << 2
# set << 3
# ```
class Array(T)
  include Indexable::Mutable(T)
  include Comparable(Array)

  # Size of an Array that we consider small to do linear scans or other optimizations.
  private SMALL_ARRAY_SIZE = 16

  # The size of this array.
  @size : Int32

  # The capacity of `@buffer`.
  # Note that, because `@buffer` moves on shift, the actual
  # capacity (the allocated memory) starts at `@buffer - @offset_to_buffer`.
  # The actual capacity is also given by the `remaining_capacity` internal method.
  @capacity : Int32

  # Offset to the buffer that was originally allocated, and which needs to
  # be reallocated on resize. On shift this value gets increased, together with
  # `@buffer`. To reach the root buffer you have to do `@buffer - @offset_to_buffer`,
  # and this is also provided by the `root_buffer` internal method.
  @offset_to_buffer : Int32 = 0

  # The buffer where elements start.
  @buffer : Pointer(T)

  # In 64 bits the Array is composed then by:
  # - type_id            : Int32   # 4 bytes -|
  # - size               : Int32   # 4 bytes  |- packed as 8 bytes
  #
  # - capacity           : Int32   # 4 bytes -|
  # - offset_to_buffer   : Int32   # 4 bytes  |- packed as 8 bytes
  #
  # - buffer             : Pointer # 8 bytes  |- another 8 bytes
  #
  # So in total 24 bytes. Without offset_to_buffer it's the same,
  # because of aligning to 8 bytes (at least in 64 bits), and that's
  # why we chose to include this value, because with it we can optimize
  # `shift` to let Array be used as a queue/deque.

  # Creates a new empty `Array`.
  def initialize
    @size = 0
    @capacity = 0
    @buffer = Pointer(T).null
  end

  # Creates a new empty `Array` backed by a buffer that is initially
  # `initial_capacity` big.
  #
  # The *initial_capacity* is useful to avoid unnecessary reallocations
  # of the internal buffer in case of growth. If you have an estimate
  # of the maximum number of elements an array will hold, the array should
  # be initialized with that capacity for improved performance.
  #
  # ```
  # ary = Array(Int32).new(5)
  # ary.size # => 0
  # ```
  def initialize(initial_capacity : Int)
    if initial_capacity < 0
      raise ArgumentError.new("Negative array size: #{initial_capacity}")
    end

    @size = 0
    @capacity = initial_capacity.to_i
    if initial_capacity == 0
      @buffer = Pointer(T).null
    else
      @buffer = Pointer(T).malloc(initial_capacity)
    end
  end

  # Creates a new `Array` of the given *size* filled with the same *value* in each position.
  #
  # ```
  # Array.new(3, 'a') # => ['a', 'a', 'a']
  #
  # ary = Array.new(3, [1])
  # ary # => [[1], [1], [1]]
  # ary[0][0] = 2
  # ary # => [[2], [2], [2]]
  # ```
  def initialize(size : Int, value : T)
    if size < 0
      raise ArgumentError.new("Negative array size: #{size}")
    end

    @size = size.to_i
    @capacity = size.to_i

    if size == 0
      @buffer = Pointer(T).null
    else
      @buffer = Pointer(T).malloc(size, value)
    end
  end

  # Creates a new `Array` of the given *size* and invokes the given block once
  # for each index of `self`, assigning the block's value in that index.
  #
  # ```
  # Array.new(3) { |i| (i + 1) ** 2 } # => [1, 4, 9]
  #
  # ary = Array.new(3) { [1] }
  # ary # => [[1], [1], [1]]
  # ary[0][0] = 2
  # ary # => [[2], [1], [1]]
  # ```
  def self.new(size : Int, & : Int32 -> T)
    Array(T).build(size) do |buffer|
      size.to_i.times do |i|
        buffer[i] = yield i
      end
      size
    end
  end

  # Creates a new `Array`, allocating an internal buffer with the given *capacity*,
  # and yielding that buffer. The given block must return the desired size of the array.
  #
  # This method is **unsafe**, but is usually used to initialize the buffer
  # by passing it to a C function.
  #
  # ```
  # Array.build(3) do |buffer|
  #   LibSome.fill_buffer_and_return_number_of_elements_filled(buffer)
  # end
  # ```
  def self.build(capacity : Int, & : Pointer(T) ->) : self
    ary = Array(T).new(capacity)
    ary.size = (yield ary.to_unsafe).to_i
    ary
  end

  # :nodoc:
  #
  # This method is used by LiteralExpander to efficiently create an Array
  # instance from a literal.
  def self.unsafe_build(capacity : Int) : self
    ary = Array(T).new(capacity)
    ary.size = capacity
    ary
  end

  # Returns the number of elements in the array.
  #
  # ```
  # [:foo, :bar].size # => 2
  # ```
  getter size : Int32

  # Equality. Returns `true` if each element in `self` is equal to each
  # corresponding element in *other*.
  #
  # ```
  # ary = [1, 2, 3]
  # ary == [1, 2, 3] # => true
  # ary == [2, 3]    # => false
  # ```
  def ==(other : Array)
    equals?(other) { |x, y| x == y }
  end

  def ==(other)
    false
  end

  # Combined comparison operator.
  #
  # Returns `-1`, `0` or `1` depending on whether `self` is less than *other*, equals *other*
  # or is greater than *other*.
  #
  # It compares the elements of both arrays in the same position using the
  # `<=>` operator. As soon as one of such comparisons returns a non-zero
  # value, that result is the return value of the comparison.
  #
  # If all elements are equal, the comparison is based on the size of the arrays.
  #
  # ```
  # [8] <=> [1, 2, 3] # => 1
  # [2] <=> [4, 2, 3] # => -1
  # [1, 2] <=> [1, 2] # => 0
  # ```
  def <=>(other : Array)
    min_size = Math.min(size, other.size)
    0.upto(min_size - 1) do |i|
      n = @buffer[i] <=> other.to_unsafe[i]
      return n if n != 0
    end
    size <=> other.size
  end

  # Set intersection: returns a new `Array` containing elements common to `self`
  # and *other*, excluding any duplicates. The order is preserved from `self`.
  #
  # ```
  # [1, 1, 3, 5] & [1, 2, 3]               # => [ 1, 3 ]
  # ['a', 'b', 'b', 'z'] & ['a', 'b', 'c'] # => [ 'a', 'b' ]
  # ```
  #
  # See also: `#uniq`.
  def &(other : Array(U)) forall U
    return Array(T).new if self.empty? || other.empty?

    # Heuristic: for small arrays we do a linear scan, which is usually
    # faster than creating an intermediate Hash.
    if self.size + other.size <= SMALL_ARRAY_SIZE * 2
      ary = Array(T).new
      each do |elem|
        ary << elem if !ary.includes?(elem) && other.includes?(elem)
      end
      return ary
    end

    hash = other.to_lookup_hash
    hash_size = hash.size
    Array(T).build(Math.min(size, other.size)) do |buffer|
      i = 0
      each do |obj|
        hash.delete(obj)
        new_hash_size = hash.size
        if hash_size != new_hash_size
          hash_size = new_hash_size
          buffer[i] = obj
          i += 1
        end
      end
      i
    end
  end

  # Set union: returns a new `Array` by joining `self` with *other*, excluding
  # any duplicates, and preserving the order from `self`.
  #
  # ```
  # ["a", "b", "c"] | ["c", "d", "a"] # => [ "a", "b", "c", "d" ]
  # ```
  #
  # See also: `#uniq`.
  def |(other : Array(U)) forall U
    # Heuristic: if the combined size is small we just do a linear scan
    # instead of using a Hash for lookup.
    if size + other.size <= SMALL_ARRAY_SIZE
      ary = Array(T | U).new
      each do |elem|
        ary << elem unless ary.includes?(elem)
      end
      other.each do |elem|
        ary << elem unless ary.includes?(elem)
      end
      return ary
    end

    Array(T | U).build(size + other.size) do |buffer|
      hash = Hash(T, Bool).new
      i = 0
      each do |obj|
        unless hash.has_key?(obj)
          buffer[i] = obj
          hash[obj] = true
          i += 1
        end
      end
      other.each do |obj|
        unless hash.has_key?(obj)
          buffer[i] = obj
          hash[obj] = true
          i += 1
        end
      end
      i
    end
  end

  # Concatenation. Returns a new `Array` built by concatenating `self` and *other*.
  # The type of the new array is the union of the types of both the original arrays.
  #
  # ```
  # [1, 2] + ["a"]  # => [1,2,"a"] of (Int32 | String)
  # [1, 2] + [2, 3] # => [1,2,2,3]
  # ```
  def +(other : Array(U)) forall U
    new_size = size + other.size
    Array(T | U).build(new_size) do |buffer|
      buffer.copy_from(@buffer, size)
      (buffer + size).copy_from(other.to_unsafe, other.size)
      new_size
    end
  end

  # Returns the additive identity of this type.
  #
  # This is an empty array.
  def self.additive_identity : self
    self.new
  end

  # Difference. Returns a new `Array` that is a copy of `self`, removing any items
  # that appear in *other*. The order of `self` is preserved.
  #
  # ```
  # [1, 2, 3] - [2, 1] # => [3]
  # ```
  def -(other : Array(U)) forall U
    # Heuristic: if any of the arrays is small we just do a linear scan
    # instead of using a Hash for lookup.
    if size <= SMALL_ARRAY_SIZE || other.size <= SMALL_ARRAY_SIZE
      ary = Array(T).new
      each do |elem|
        ary << elem unless other.includes?(elem)
      end
      return ary
    end

    ary = Array(T).new(Math.max(size - other.size, 0))
    hash = other.to_lookup_hash
    each do |obj|
      ary << obj unless hash.has_key?(obj)
    end
    ary
  end

  # Repetition: Returns a new `Array` built by concatenating *times* copies of `self`.
  #
  # ```
  # ["a", "b", "c"] * 2 # => [ "a", "b", "c", "a", "b", "c" ]
  # ```
  def *(times : Int)
    if times == 0 || empty?
      return Array(T).new
    end

    if times == 1
      return dup
    end

    if size == 1
      return Array(T).new(times, first)
    end

    new_size = size * times
    Array(T).build(new_size) do |buffer|
      buffer.copy_from(to_unsafe, size)
      n = size

      while n <= new_size // 2
        (buffer + n).copy_from(buffer, n)
        n *= 2
      end

      (buffer + n).copy_from(buffer, new_size - n)
      new_size
    end
  end

  # Append. Alias for `push`.
  #
  # ```
  # a = [1, 2]
  # a << 3 # => [1,2,3]
  # ```
  def <<(value : T)
    push(value)
  end

  # Replaces a subrange with a single value. All elements in the range
  # `index...index+count` are removed and replaced by a single element
  # *value*.
  #
  # If *count* is zero, *value* is inserted at *index*.
  #
  # Negative values of *index* count from the end of the array.
  #
  # ```
  # a = [1, 2, 3, 4, 5]
  # a[1, 3] = 6
  # a # => [1, 6, 5]
  #
  # a = [1, 2, 3, 4, 5]
  # a[1, 0] = 6
  # a # => [1, 6, 2, 3, 4, 5]
  # ```
  def []=(index : Int, count : Int, value : T)
    index, count = normalize_start_and_count(index, count)

    case count
    when 0
      insert index, value
    when 1
      @buffer[index] = value
    else
      diff = count - 1

      # If index is 0 we can avoid a memcpy by doing a shift.
      # For example if we have:
      #
      #    a = ['a', 'b', 'c', 'd']
      #
      # and someone does:
      #
      #    a[0..2] = 'x'
      #
      # we can change the value at 2 to 'x' and repoint `@offset_to_buffer`:
      #
      #    [-, -, 'x', 'd']
      #           ^
      #
      # (we also have to clear the elements before that)
      if index == 0
        @buffer.clear(diff)
        shift_buffer_by(diff)
        @buffer.value = value
      else
        (@buffer + index + 1).move_from(@buffer + index + count, size - index - count)
        (@buffer + @size - diff).clear(diff)
        @buffer[index] = value
      end

      @size -= diff
    end

    value
  end

  # Replaces a subrange with a single value.
  #
  # ```
  # a = [1, 2, 3, 4, 5]
  # a[1..3] = 6
  # a # => [1, 6, 5]
  #
  # a = [1, 2, 3, 4, 5]
  # a[1...1] = 6
  # a # => [1, 6, 2, 3, 4, 5]
  #
  # a = [1, 2, 3, 4, 5]
  # a[2...] = 6
  # a # => [1, 2, 6]
  # ```
  def []=(range : Range, value : T)
    self[*Indexable.range_to_index_and_count(range, size) || raise IndexError.new] = value
  end

  # Replaces a subrange with the elements of the given array.
  #
  # ```
  # a = [1, 2, 3, 4, 5]
  # a[1, 3] = [6, 7, 8]
  # a # => [1, 6, 7, 8, 5]
  #
  # a = [1, 2, 3, 4, 5]
  # a[1, 3] = [6, 7]
  # a # => [1, 6, 7, 5]
  #
  # a = [1, 2, 3, 4, 5]
  # a[1, 3] = [6, 7, 8, 9, 10]
  # a # => [1, 6, 7, 8, 9, 10, 5]
  # ```
  def []=(index : Int, count : Int, values : Array(T))
    index, count = normalize_start_and_count(index, count)
    diff = values.size - count

    if diff == 0
      # Replace values directly
      (@buffer + index).copy_from(values.to_unsafe, values.size)
    elsif diff < 0
      # Need to shrink
      diff = -diff
      (@buffer + index).copy_from(values.to_unsafe, values.size)
      (@buffer + index + values.size).move_from(@buffer + index + count, size - index - count)
      (@buffer + @size - diff).clear(diff)
      @size -= diff
    else
      # Need to grow
      resize_to_capacity(Math.pw2ceil(@size + diff))
      (@buffer + index + values.size).move_from(@buffer + index + count, size - index - count)
      (@buffer + index).copy_from(values.to_unsafe, values.size)
      @size += diff
    end

    values
  end

  # Replaces a subrange with the elements of the given array.
  #
  # ```
  # a = [1, 2, 3, 4, 5]
  # a[1..3] = [6, 7, 8]
  # a # => [1, 6, 7, 8, 5]
  #
  # a = [1, 2, 3, 4, 5]
  # a[1..3] = [6, 7]
  # a # => [1, 6, 7, 5]
  #
  # a = [1, 2, 3, 4, 5]
  # a[1..3] = [6, 7, 8, 9, 10]
  # a # => [1, 6, 7, 8, 9, 10, 5]
  #
  # a = [1, 2, 3, 4, 5]
  # a[2..] = [6, 7, 8, 9, 10]
  # a # => [1, 2, 6, 7, 8, 9, 10]
  # ```
  def []=(range : Range, values : Array(T))
    self[*Indexable.range_to_index_and_count(range, size) || raise IndexError.new] = values
  end

  # Returns all elements that are within the given range.
  #
  # The first element in the returned array is `self[range.begin]` followed
  # by the next elements up to index `range.end` (or `self[range.end - 1]` if
  # the range is exclusive).
  # If there are fewer elements in `self`, the returned array is shorter than
  # `range.size`.
  #
  # ```
  # a = ["a", "b", "c", "d", "e"]
  # a[1..3] # => ["b", "c", "d"]
  # # range.end > array.size
  # a[3..7] # => ["d", "e"]
  # ```
  #
  # Open ended ranges are clamped at the start and end of the array, respectively.
  #
  # ```
  # # open ended ranges
  # a[2..] # => ["c", "d", "e"]
  # a[..2] # => ["a", "b", "c"]
  # ```
  #
  # Negative range values are added to `self.size`, thus they are treated as
  # indices counting from the end of the array, `-1` designating the last element.
  #
  # ```
  # # negative indices, both ranges are equivalent for `a`
  # a[1..3]   # => ["b", "c", "d"]
  # a[-4..-2] # => ["b", "c", "d"]
  # # Mixing negative and positive indices, both ranges are equivalent for `a`
  # a[1..-2] # => ["b", "c", "d"]
  # a[-4..3] # => ["b", "c", "d"]
  # ```
  #
  # Raises `IndexError` if the start index is out of range (`range.begin >
  # self.size || range.begin < -self.size`). If `range.begin == self.size` an
  # empty array is returned. If `range.begin > range.end`, an empty array is
  # returned.
  #
  # ```
  # # range.begin > array.size
  # a[6..10] # raise IndexError
  # # range.begin == array.size
  # a[5..10] # => []
  # # range.begin > range.end
  # a[3..1]   # => []
  # a[-2..-4] # => []
  # a[-2..1]  # => []
  # a[3..-4]  # => []
  # ```
  def [](range : Range) : Array(T)
    self[*Indexable.range_to_index_and_count(range, size) || raise IndexError.new]
  end

  # Like `#[](Range)`, but returns `nil` if `range.begin` is out of range.
  #
  # ```
  # a = ["a", "b", "c", "d", "e"]
  # a[6..10]? # => nil
  # a[6..]?   # => nil
  # ```
  def []?(range : Range) : Array(T)?
    self[*Indexable.range_to_index_and_count(range, size) || return nil]?
  end

  # Returns count or less (if there aren't enough) elements starting at the
  # given start index.
  #
  # Negative *start* is added to `self.size`, thus it's treated as
  # index counting from the end of the array, `-1` designating the last element.
  #
  # Raises `IndexError` if *start* index is out of bounds.
  # Raises `ArgumentError` if *count* is negative.
  #
  # ```
  # a = ["a", "b", "c", "d", "e"]
  # a[-3, 3] # => ["c", "d", "e"]
  # a[1, 2]  # => ["b", "c"]
  # a[5, 1]  # => []
  # a[6, 1]  # raises IndexError
  # ```
  def [](start : Int, count : Int) : Array(T)
    self[start, count]? || raise IndexError.new
  end

  # Like `#[](Int, Int)` but returns `nil` if the *start* index is out of range.
  def []?(start : Int, count : Int) : Array(T)?
    start, count = normalize_start_and_count(start, count) { return nil }
    return Array(T).new if count == 0

    Array(T).build(count) do |buffer|
      buffer.copy_from(@buffer + start, count)
      count
    end
  end

  @[AlwaysInline]
  def unsafe_fetch(index : Int) : T
    @buffer[index]
  end

  @[AlwaysInline]
  def unsafe_put(index : Int, value : T)
    @buffer[index] = value
  end

  # Removes all elements from self.
  #
  # ```
  # a = ["a", "b", "c", "d", "e"]
  # a.clear # => []
  # ```
  def clear : self
    @buffer.clear(@size)
    @size = 0
    self
  end

  # Returns a new `Array` that has `self`'s elements cloned.
  # That is, it returns a deep copy of `self`.
  #
  # Use `#dup` if you want a shallow copy.
  #
  # ```
  # ary = [[1, 2], [3, 4]]
  # ary2 = ary.clone
  # ary[0][0] = 5
  # ary  # => [[5, 2], [3, 4]]
  # ary2 # => [[1, 2], [3, 4]]
  #
  # ary2 << [7, 8]
  # ary  # => [[5, 2], [3, 4]]
  # ary2 # => [[1, 2], [3, 4], [7, 8]]
  # ```
  def clone
    {% if T == ::Bool || T == ::Char || T == ::String || T == ::Symbol || T < ::Number::Primitive %}
      Array(T).new(size) { |i| @buffer[i].clone.as(T) }
    {% else %}
      exec_recursive_clone do |hash|
        clone = Array(T).new(size)
        hash[object_id] = clone.object_id
        each do |element|
          clone << element.clone.as(T)
        end
        clone
      end
    {% end %}
  end

  # Returns a copy of `self` with all `nil` elements removed.
  #
  # ```
  # ["a", nil, "b", nil, "c", nil].compact # => ["a", "b", "c"]
  # ```
  def compact
    compact_map &.itself
  end

  # Removes all `nil` elements from `self` and returns `self`.
  #
  # ```
  # ary = ["a", nil, "b", nil, "c"]
  # ary.compact!
  # ary # => ["a", "b", "c"]
  # ```
  def compact! : self
    reject! &.nil?
  end

  # Appends the elements of *other* to `self`, and returns `self`.
  #
  # ```
  # ary = ["a", "b"]
  # ary.concat(["c", "d"])
  # ary # => ["a", "b", "c", "d"]
  # ```
  def concat(other : Array)
    other_size = other.size

    resize_if_cant_insert(other_size)

    (@buffer + @size).copy_from(other.to_unsafe, other_size)

    @size += other_size

    self
  end

  # :ditto:
  def concat(other : Enumerable)
    left_before_resize = remaining_capacity - @size
    len = @size
    buf = @buffer + len
    other.each do |elem|
      if left_before_resize == 0
        double_capacity
        left_before_resize = remaining_capacity - len
        buf = @buffer + len
      end
      buf.value = elem
      buf += 1
      len += 1
      left_before_resize -= 1
    end

    @size = len

    self
  end

  # Removes all items from `self` that are equal to *obj*.
  #
  # Returns the last found element that was equal to *obj*,
  # if any, or `nil` if not found.
  #
  # ```
  # a = ["a", "b", "b", "b", "c"]
  # a.delete("b") # => "b"
  # a             # => ["a", "c"]
  #
  # a.delete("x") # => nil
  # a             # => ["a", "c"]
  # ```
  def delete(obj) : T?
    internal_delete { |e| e == obj }[1]
  end

  # Removes the element at *index*, returning that element.
  # Raises `IndexError` if *index* is out of range.
  #
  # ```
  # a = ["ant", "bat", "cat", "dog"]
  # a.delete_at(2)  # => "cat"
  # a               # => ["ant", "bat", "dog"]
  # a.delete_at(99) # raises IndexError
  # ```
  def delete_at(index : Int)
    index = check_index_out_of_bounds index

    # Deleting the first element is the same as a shift
    if index == 0
      return shift_when_not_empty
    end

    elem = @buffer[index]
    (@buffer + index).move_from(@buffer + index + 1, size - index - 1)
    @size -= 1
    (@buffer + @size).clear
    elem
  end

  # Removes all elements within the given *range*.
  # Returns an array of the removed elements with the original order of `self` preserved.
  # Raises `IndexError` if the index is out of range.
  #
  # ```
  # a = ["ant", "bat", "cat", "dog"]
  # a.delete_at(1..2)    # => ["bat", "cat"]
  # a                    # => ["ant", "dog"]
  # a.delete_at(99..100) # raises IndexError
  # ```
  def delete_at(range : Range) : self
    index, count = Indexable.range_to_index_and_count(range, self.size) || raise IndexError.new
    delete_at(index, count)
  end

  # Removes *count* elements from `self` starting at *index*.
  # If the size of `self` is less than *count*, removes values to the end of the array without error.
  # Returns an array of the removed elements with the original order of `self` preserved.
  # Raises `IndexError` if *index* is out of range.
  #
  # ```
  # a = ["ant", "bat", "cat", "dog"]
  # a.delete_at(1, 2)  # => ["bat", "cat"]
  # a                  # => ["ant", "dog"]
  # a.delete_at(99, 1) # raises IndexError
  # ```
  def delete_at(index : Int, count : Int) : self
    index, count = normalize_start_and_count(index, count)

    val = self[index, count]
    (@buffer + index).move_from(@buffer + index + count, size - index - count)
    @size -= count
    (@buffer + @size).clear(count)
    val
  end

  # Returns a new `Array` that has exactly `self`'s elements.
  # That is, it returns a shallow copy of `self`.
  #
  # Use `#clone` if you want a deep copy.
  #
  # ```
  # ary = [[1, 2], [3, 4]]
  # ary2 = ary.dup
  # ary[0][0] = 5
  # ary  # => [[5, 2], [3, 4]]
  # ary2 # => [[5, 2], [3, 4]]
  #
  # ary2 << [7, 8]
  # ary  # => [[5, 2], [3, 4]]
  # ary2 # => [[5, 2], [3, 4], [7, 8]]
  # ```
  def dup
    Array(T).build(@size) do |buffer|
      buffer.copy_from(@buffer, size)
      size
    end
  end

  # Yields each index of `self`, starting at *from*, to the given block and then assigns
  # the block's value in that position. Returns `self`.
  #
  # Negative values of *from* count from the end of the array.
  #
  # Raises `IndexError` if *from* is outside the array range.
  #
  # ```
  # a = [1, 2, 3, 4]
  # a.fill(2) { |i| i * i } # => [1, 2, 4, 9]
  # ```
  def fill(from : Int, & : Int32 -> T) : self
    from += size if from < 0

    raise IndexError.new unless 0 <= from < size

    to_unsafe_slice(from, size - from).fill(offset: from) { |i| yield i }

    self
  end

  # Yields each index of `self`, starting at *from* and just *count* times,
  # to the given block and then assigns the block's value in that position. Returns `self`.
  #
  # Negative values of *from* count from the end of the array.
  #
  # Raises `IndexError` if *from* is outside the array range.
  #
  # Has no effect if *count* is zero or negative.
  #
  # ```
  # a = [1, 2, 3, 4, 5, 6]
  # a.fill(2, 2) { |i| i * i } # => [1, 2, 4, 9, 5, 6]
  # ```
  def fill(from : Int, count : Int, & : Int32 -> T) : self
    return self if count <= 0

    from += size if from < 0

    raise IndexError.new unless 0 <= from < size && from + count <= size

    to_unsafe_slice(from, count).fill(offset: from) { |i| yield i }

    self
  end

  # Yields each index of `self`, in the given *range*, to the given block and then assigns
  # the block's value in that position. Returns `self`.
  #
  # ```
  # a = [1, 2, 3, 4, 5, 6]
  # a.fill(2..3) { |i| i * i } # => [1, 2, 4, 9, 5, 6]
  # ```
  def fill(range : Range, & : Int32 -> T) : self
    fill(*Indexable.range_to_index_and_count(range, size) || raise IndexError.new) do |i|
      yield i
    end
  end

  # :inherit:
  def fill(value : T) : self
    # enable memset optimization
    to_unsafe_slice.fill(value)
    self
  end

  # Replaces every element in `self`, starting at *from*, with the given *value*. Returns `self`.
  #
  # Negative values of *from* count from the end of the array.
  #
  # ```
  # a = [1, 2, 3, 4, 5]
  # a.fill(9, 2) # => [1, 2, 9, 9, 9]
  # ```
  def fill(value : T, from : Int) : self
    from += size if from < 0

    raise IndexError.new unless 0 <= from < size

    to_unsafe_slice(from, size - from).fill(value)

    self
  end

  # Replaces every element in `self`, starting at *from* and only *count* times,
  # with the given *value*. Returns `self`.
  #
  # Negative values of *from* count from the end of the array.
  #
  # ```
  # a = [1, 2, 3, 4, 5]
  # a.fill(9, 2, 2) # => [1, 2, 9, 9, 5]
  # ```
  def fill(value : T, from : Int, count : Int) : self
    return self if count <= 0

    from += size if from < 0

    raise IndexError.new unless 0 <= from < size && from + count <= size

    to_unsafe_slice(from, count).fill(value)

    self
  end

  # Replaces every element in *range* with *value*. Returns `self`.
  #
  # Negative values of *from* count from the end of the array.
  #
  # ```
  # a = [1, 2, 3, 4, 5]
  # a.fill(9, 2..3) # => [1, 2, 9, 9, 5]
  # ```
  def fill(value : T, range : Range) : self
    fill(value, *Indexable.range_to_index_and_count(range, size) || raise IndexError.new)
  end

  # Returns the first *n* elements of the array.
  #
  # ```
  # [1, 2, 3].first(2) # => [1, 2]
  # [1, 2, 3].first(4) # => [1, 2, 3]
  # ```
  def first(n : Int) : Array(T)
    self[0, n]
  end

  # Insert *object* before the element at *index* and shifting successive elements, if any.
  # Returns `self`.
  #
  # Negative values of *index* count from the end of the array.
  #
  # ```
  # a = ["a", "b", "c"]
  # a.insert(0, "x")  # => ["x", "a", "b", "c"]
  # a.insert(2, "y")  # => ["x", "a", "y", "b", "c"]
  # a.insert(-1, "z") # => ["x", "a", "y", "b", "c", "z"]
  # ```
  def insert(index : Int, object : T)
    if index == 0
      return unshift(object)
    end

    if index < 0
      index += size + 1
    end

    unless 0 <= index <= size
      raise IndexError.new
    end

    check_needs_resize
    (@buffer + index + 1).move_from(@buffer + index, size - index)
    @buffer[index] = object

    @size += 1

    self
  end

  def inspect(io : IO) : Nil
    to_s io
  end

  # Returns the last *n* elements of the array.
  #
  # ```
  # [1, 2, 3].last(2) # => [2, 3]
  # [1, 2, 3].last(4) # => [1, 2, 3]
  # ```
  def last(n : Int) : Array(T)
    if n < @size
      self[@size - n, n]
    else
      dup
    end
  end

  # :nodoc:
  protected def size=(size : Int)
    @size = size.to_i
  end

  # Optimized version of `Enumerable#map`.
  def map(& : T -> U) forall U
    Array(U).new(size) { |i| yield @buffer[i] }
  end

  # Modifies `self`, keeping only the elements in the collection for which the
  # passed block returns `true`. Returns `self`.
  #
  # ```
  # ary = [1, 6, 2, 4, 8]
  # ary.select! { |x| x > 3 }
  # ary # => [6, 4, 8]
  # ```
  #
  # See also: `Array#select`.
  def select!(& : T ->) : self
    reject! { |elem| !yield(elem) }
  end

  # Modifies `self`, keeping only the elements in the collection for which
  # `pattern === element`.
  #
  # ```
  # ary = [1, 6, 2, 4, 8]
  # ary.select!(3..7)
  # ary # => [6, 4]
  # ```
  #
  # See also: `Array#reject!`.
  def select!(pattern) : self
    self.select! { |elem| pattern === elem }
  end

  # Modifies `self`, deleting the elements in the collection for which the
  # passed block returns `true`. Returns `self`.
  #
  # ```
  # ary = [1, 6, 2, 4, 8]
  # ary.reject! { |x| x > 3 }
  # ary # => [1, 2]
  # ```
  #
  # See also: `Array#reject`.
  def reject!(& : T ->) : self
    internal_delete { |e| yield e }
    self
  end

  # Modifies `self`, deleting the elements in the collection for which
  # `pattern === element`.
  #
  # ```
  # ary = [1, 6, 2, 4, 8]
  # ary.reject!(3..7)
  # ary # => [1, 2, 8]
  # ```
  #
  # See also: `Array#select!`.
  def reject!(pattern) : self
    reject! { |elem| pattern === elem }
    self
  end

  # `reject!` and `delete` implementation: returns a tuple {x, y}
  # with x being self/nil (modified, not modified)
  # and y being the last matching element, or nil
  private def internal_delete
    i1 = 0
    i2 = 0
    match = nil
    while i1 < @size
      e = @buffer[i1]
      if yield e, i1
        match = e
      else
        if i1 != i2
          @buffer[i2] = e
        end
        i2 += 1
      end

      i1 += 1
    end

    if i2 != i1
      count = i1 - i2
      @size -= count
      (@buffer + @size).clear(count)
      {self, match}
    else
      {nil, match}
    end
  end

  # Optimized version of `Enumerable#map_with_index`.
  #
  # Accepts an optional *offset* parameter, which tells it to start counting
  # from there.
  #
  # ```
  # gems = ["crystal", "pearl", "diamond"]
  # results = gems.map_with_index { |gem, i| "#{i}: #{gem}" }
  # results # => ["0: crystal", "1: pearl", "2: diamond"]
  # ```
  def map_with_index(offset = 0, & : T, Int32 -> U) forall U
    Array(U).new(size) { |i| yield @buffer[i], offset + i }
  end

  # Returns an `Array` with the first *count* elements removed
  # from the original array.
  #
  # If *count* is bigger than the number of elements in the array, returns an empty array.
  #
  # ```
  # [1, 2, 3, 4, 5, 6].skip(3) # => [4, 5, 6]
  # ```
  def skip(count : Int) : Array(T)
    raise ArgumentError.new("Attempt to skip negative size") if count < 0

    new_size = Math.max(size - count, 0)
    Array(T).build(new_size) do |buffer|
      buffer.copy_from(to_unsafe + count, new_size)
      new_size
    end
  end

  # Returns a new `Array` that is a one-dimensional flattening of `self` (recursively).
  #
  # That is, for every element that is an array or an iterator, extract its elements into the new array.
  #
  # ```
  # s = [1, 2, 3]          # => [1, 2, 3]
  # t = [4, 5, 6, [7, 8]]  # => [4, 5, 6, [7, 8]]
  # u = [9, [10, 11].each] # => [9, #<Indexable::ItemIterator>]
  # a = [s, t, u, 12, 13]  # => [[1, 2, 3], [4, 5, 6, [7, 8]], 9, #<Indexable::ItemIterator>, 12, 13]
  # a.flatten              # => [1, 2, 3, 4, 5, 6, 7, 8, 9, 10, 11, 12, 13]
  # ```
  def flatten
    FlattenHelper(typeof(FlattenHelper.element_type(self))).flatten(self)
  end

  # Returns an `Array` of all ordered combinations of elements taken from each
  # of the *arrays* as `Array`s.
  # Traversal of elements starts from the last given array.
  @[Deprecated("Use `Indexable.cartesian_product(indexables : Indexable(Indexable))` instead")]
  def self.product(arrays : Array(Array))
    Indexable.cartesian_product(arrays)
  end

  # :ditto:
  @[Deprecated("Use `Indexable.cartesian_product(indexables : Indexable(Indexable))` instead")]
  def self.product(*arrays : Array)
    Indexable.cartesian_product(arrays)
  end

  # Yields each ordered combination of the elements taken from each of the
  # *arrays* as `Array`s.
  # Traversal of elements starts from the last given array.
  @[Deprecated("Use `Indexable.each_cartesian(indexables : Indexable(Indexable), reuse = false, &block)` instead")]
  def self.each_product(arrays : Array(Array), reuse = false)
    Indexable.each_cartesian(arrays, reuse: reuse) { |r| yield r }
  end

  # :ditto:
  @[Deprecated("Use `Indexable.each_cartesian(indexables : Indexable(Indexable), reuse = false, &block)` instead")]
  def self.each_product(*arrays : Array, reuse = false)
    Indexable.each_cartesian(arrays, reuse: reuse) { |r| yield r }
  end

  def repeated_permutations(size : Int = self.size) : Array(Array(T))
    ary = [] of Array(T)
    each_repeated_permutation(size) do |a|
      ary << a
    end
    ary
  end

  def each_repeated_permutation(size : Int = self.size, reuse = false) : Nil
    n = self.size
    return if size != 0 && n == 0
    raise ArgumentError.new("Size must be positive") if size < 0

    if size == 0
      yield([] of T)
    else
      Indexable.each_cartesian(Array.new(size, self), reuse: reuse) { |r| yield r }
    end
  end

  # Removes the last value from `self`, at index *size - 1*.
  # This method returns the removed value.
  # Raises `IndexError` if array is of 0 size.
  #
  # ```
  # a = ["a", "b", "c"]
  # a.pop # => "c"
  # a     # => ["a", "b"]
  # ```
  #
  # See also: `#truncate`.
  def pop : T
    pop { raise IndexError.new }
  end

  # Removes the last value from `self`.
  # If the array is empty, the given block is called.
  #
  # ```
  # a = [1]
  # a.pop { "Testing" } # => 1
  # a.pop { "Testing" } # => "Testing"
  # ```
  #
  # See also: `#truncate`.
  def pop
    if @size == 0
      yield
    else
      @size -= 1
      value = @buffer[@size]
      (@buffer + @size).clear

      # If we remain empty we also take the chance to
      # reset the buffer to its original position.
      if empty? && @offset_to_buffer != 0
        reset_buffer_to_root_buffer
      end

      value
    end
  end

  # Removes the last *n* values from `self`, at index *size - 1*.
  # This method returns an array of the removed values, with the original order preserved.
  #
  # If *n* is greater than the size of `self`, all values will be removed from `self`
  # without raising an error.
  #
  # ```
  # a = ["a", "b", "c"]
  # a.pop(2) # => ["b", "c"]
  # a        # => ["a"]
  #
  # a = ["a", "b", "c"]
  # a.pop(4) # => ["a", "b", "c"]
  # a        # => []
  # ```
  #
  # See also: `#truncate`.
  def pop(n : Int) : Array(T)
    if n < 0
      raise ArgumentError.new("Can't pop negative count")
    end

    n = Math.min(n, @size)
    ary = Array(T).new(n) { |i| @buffer[@size - n + i] }

    @size -= n
    (@buffer + @size).clear(n)

    ary
  end

  # Like `pop`, but returns `nil` if `self` is empty.
  #
  # See also: `#truncate`.
  def pop? : T?
    pop { nil }
  end

  # Returns an `Array` of all ordered combinations of elements taken from each
  # of `self` and *ary* as `Tuple`s.
  # Traversal of elements starts from *ary*.
  @[Deprecated("Use `Indexable#cartesian_product(*others : Indexable)` instead")]
  def product(ary : Array(U)) forall U
    cartesian_product(ary)
  end

<<<<<<< HEAD
  def product(enumerable : Enumerable, &)
=======
  # Yields each ordered combination of the elements taken from each of `self`
  # and *enumerable* as a `Tuple`.
  # Traversal of elements starts from *enumerable*.
  @[Deprecated("Use `Indexable#each_cartesian(*others : Indexable, &block)` instead")]
  def product(enumerable : Enumerable, &block)
>>>>>>> 5203cda3
    self.each { |a| enumerable.each { |b| yield a, b } }
  end

  # Append. Pushes one value to the end of `self`, given that the type of the value is *T*
  # (which might be a single type or a union of types).
  # This method returns `self`, so several calls can be chained.
  # See `pop` for the opposite effect.
  #
  # ```
  # a = ["a", "b"]
  # a.push("c") # => ["a", "b", "c"]
  # a.push(1)   # Errors, because the array only accepts String.
  #
  # a = ["a", "b"] of (Int32 | String)
  # a.push("c") # => ["a", "b", "c"]
  # a.push(1)   # => ["a", "b", "c", 1]
  # ```
  def push(value : T)
    check_needs_resize
    @buffer[@size] = value
    @size += 1
    self
  end

  # Append multiple values. The same as `push`, but takes an arbitrary number
  # of values to push into `self`. Returns `self`.
  #
  # ```
  # a = ["a"]
  # a.push("b", "c") # => ["a", "b", "c"]
  # ```
  def push(*values : T) : self
    new_size = @size + values.size

    resize_if_cant_insert(values.size)

    values.each_with_index do |value, i|
      @buffer[@size + i] = value
    end
    @size += values.size
    self
  end

  def replace(other : Array) : self
    @size = other.size
    resize_to_capacity(Math.pw2ceil(@size)) if @size > @capacity
    @buffer.copy_from(other.to_unsafe, other.size)
    self
  end

  # Returns an array with all the elements in the collection reversed.
  #
  # ```
  # a = [1, 2, 3]
  # a.reverse # => [3, 2, 1]
  # ```
  def reverse : Array(T)
    Array(T).new(size) { |i| @buffer[size - i - 1] }
  end

  # :inherit:
  def rotate!(n : Int = 1) : self
    to_unsafe_slice.rotate!(n)
    self
  end

  # Returns an array with all the elements shifted to the left `n` times.
  #
  # ```
  # a = [0, 1, 2, 3, 4, 5, 6, 7, 8, 9]
  # a.rotate    # => [1, 2, 3, 4, 5, 6, 7, 8, 9, 0]
  # a.rotate(1) # => [1, 2, 3, 4, 5, 6, 7, 8, 9, 0]
  # a.rotate(3) # => [3, 4, 5, 6, 7, 8, 9, 0, 1, 2]
  # a           # => [0, 1, 2, 3, 4, 5, 6, 7, 8, 9]
  # ```
  def rotate(n = 1) : Array(T)
    return self if size == 0
    n %= size
    return self if n == 0
    res = Array(T).new(size)
    res.to_unsafe.copy_from(@buffer + n, size - n)
    (res.to_unsafe + size - n).copy_from(@buffer, n)
    res.size = size
    res
  end

  # Removes the first value of `self`, at index 0. This method returns the removed value.
  # If the array is empty, it raises `IndexError`.
  #
  # ```
  # a = ["a", "b", "c"]
  # a.shift # => "a"
  # a       # => ["b", "c"]
  # ```
  #
  # See also: `#truncate`.
  def shift : T
    shift { raise IndexError.new }
  end

  # Removes the first value of `self`, at index 0, or otherwise invokes the given block.
  # This method returns the removed value.
  # If the array is empty, it invokes the given block and returns its value.
  #
  # ```
  # a = ["a"]
  # a.shift { "empty!" } # => "a"
  # a                    # => []
  # a.shift { "empty!" } # => "empty!"
  # a                    # => []
  # ```
  #
  # See also: `#truncate`.
  def shift
    if @size == 0
      yield
    else
      shift_when_not_empty
    end
  end

  # Internal implementation of shift when we are sure the array is not empty
  private def shift_when_not_empty
    value = @buffer[0]
    @size -= 1
    @buffer.clear(1)

    if empty?
      reset_buffer_to_root_buffer
    else
      shift_buffer_by(1)
    end

    value
  end

  # Removes the first *n* values of `self`, starting at index 0.
  # This method returns an array of the removed values.
  #
  # If *n* is greater than the size of `self`, all values will be removed from `self`
  # without raising an error.
  #
  # ```
  # a = ["a", "b", "c"]
  # a.shift # => "a"
  # a       # => ["b", "c"]
  #
  # a = ["a", "b", "c"]
  # a.shift(4) # => ["a", "b", "c"]
  # a          # => []
  # ```
  #
  # See also: `#truncate`.
  def shift(n : Int) : Array(T)
    if n < 0
      raise ArgumentError.new("Can't shift negative count")
    end

    n = Math.min(n, @size)
    ary = Array(T).new(n) { |i| @buffer[i] }

    @size -= n

    @buffer.clear(n)

    if empty?
      reset_buffer_to_root_buffer
    else
      shift_buffer_by(n)
    end

    ary
  end

  # Removes the first value of `self`, at index 0. This method returns the removed value.
  # If the array is empty, it returns `nil` without raising any error.
  #
  # ```
  # a = ["a", "b"]
  # a.shift? # => "a"
  # a        # => ["b"]
  # a.shift? # => "b"
  # a        # => []
  # a.shift? # => nil
  # a        # => []
  # ```
  #
  # See also: `#truncate`.
  def shift? : T?
    shift { nil }
  end

  # Returns an array with all the elements in the collection randomized
  # using the given *random* number generator.
  def shuffle(random = Random::DEFAULT) : Array(T)
    dup.shuffle!(random)
  end

  # Returns a new array with all elements sorted based on the return value of
  # their comparison method `#<=>`
  #
  # ```
  # a = [3, 1, 2]
  # a.sort # => [1, 2, 3]
  # a      # => [3, 1, 2]
  # ```
  def sort : Array(T)
    dup.sort!
  end

  # :ditto:
  #
  # This method does not guarantee stability between equally sorting elements.
  # Which results in a performance advantage over stable sort.
  def unstable_sort : Array(T)
    dup.unstable_sort!
  end

  # Returns a new array with all elements sorted based on the comparator in the
  # given block.
  #
  # The block must implement a comparison between two elements *a* and *b*,
  # where `a < b` returns `-1`, `a == b` returns `0`, and `a > b` returns `1`.
  # The comparison operator `<=>` can be used for this.
  #
  # ```
  # a = [3, 1, 2]
  # b = a.sort { |a, b| b <=> a }
  #
  # b # => [3, 2, 1]
  # a # => [3, 1, 2]
  # ```
  def sort(&block : T, T -> U) : Array(T) forall U
    {% unless U <= Int32? %}
      {% raise "expected block to return Int32 or Nil, not #{U}" %}
    {% end %}

    dup.sort! &block
  end

  # :ditto:
  #
  # This method does not guarantee stability between equally sorting elements.
  # Which results in a performance advantage over stable sort.
  def unstable_sort(&block : T, T -> U) : Array(T) forall U
    {% unless U <= Int32? %}
      {% raise "expected block to return Int32 or Nil, not #{U}" %}
    {% end %}

    dup.unstable_sort!(&block)
  end

  # Modifies `self` by sorting all elements based on the return value of their
  # comparison method `#<=>`
  #
  # ```
  # a = [3, 1, 2]
  # a.sort!
  # a # => [1, 2, 3]
  # ```
  def sort! : Array(T)
    to_unsafe_slice.sort!
    self
  end

  # :ditto:
  #
  # This method does not guarantee stability between equally sorting elements.
  # Which results in a performance advantage over stable sort.
  def unstable_sort! : Array(T)
    to_unsafe_slice.unstable_sort!
    self
  end

  # Modifies `self` by sorting all elements based on the comparator in the given
  # block.
  #
  # The given block must implement a comparison between two elements
  # *a* and *b*, where `a < b` returns `-1`, `a == b` returns `0`,
  # and `a > b` returns `1`.
  # The comparison operator `<=>` can be used for this.
  #
  # ```
  # a = [3, 1, 2]
  # a.sort! { |a, b| b <=> a }
  # a # => [3, 2, 1]
  # ```
  def sort!(&block : T, T -> U) : Array(T) forall U
    {% unless U <= Int32? %}
      {% raise "expected block to return Int32 or Nil, not #{U}" %}
    {% end %}

    to_unsafe_slice.sort!(&block)
    self
  end

  # :ditto:
  #
  # This method does not guarantee stability between equally sorting elements.
  # Which results in a performance advantage over stable sort.
  def unstable_sort!(&block : T, T -> U) : Array(T) forall U
    {% unless U <= Int32? %}
      {% raise "expected block to return Int32 or Nil, not #{U}" %}
    {% end %}

    to_unsafe_slice.unstable_sort!(&block)
    self
  end

  # Returns a new array with all elements sorted. The given block is called for
  # each element, then the comparison method #<=> is called on the object
  # returned from the block to determine sort order.
  #
  # ```
  # a = %w(apple pear fig)
  # b = a.sort_by { |word| word.size }
  # b # => ["fig", "pear", "apple"]
  # a # => ["apple", "pear", "fig"]
  # ```
  def sort_by(&block : T -> _) : Array(T)
    dup.sort_by! { |e| yield(e) }
  end

  # :ditto:
  #
  # This method does not guarantee stability between equally sorting elements.
  # Which results in a performance advantage over stable sort.
  def unstable_sort_by(&block : T -> _) : Array(T)
    dup.unstable_sort_by! { |e| yield(e) }
  end

  # Modifies `self` by sorting all elements. The given block is called for
  # each element, then the comparison method #<=> is called on the object
  # returned from the block to determine sort order.
  #
  # ```
  # a = %w(apple pear fig)
  # a.sort_by! { |word| word.size }
  # a # => ["fig", "pear", "apple"]
  # ```
  def sort_by!(&block : T -> _) : Array(T)
    sorted = map { |e| {e, yield(e)} }.sort! { |x, y| x[1] <=> y[1] }
    @size.times do |i|
      @buffer[i] = sorted.to_unsafe[i][0]
    end
    self
  end

  # :ditto:
  #
  # This method does not guarantee stability between equally sorting elements.
  # Which results in a performance advantage over stable sort.
  def unstable_sort_by!(&block : T -> _) : Array(T)
    sorted = map { |e| {e, yield(e)} }.unstable_sort! { |x, y| x[1] <=> y[1] }
    @size.times do |i|
      @buffer[i] = sorted.to_unsafe[i][0]
    end
    self
  end

  def to_a
    self
  end

  def to_s(io : IO) : Nil
    executed = exec_recursive(:to_s) do
      io << '['
      join io, ", ", &.inspect(io)
      io << ']'
    end
    io << "[...]" unless executed
  end

  def pretty_print(pp) : Nil
    executed = exec_recursive(:pretty_print) do
      pp.list("[", self, "]")
    end
    pp.text "[...]" unless executed
  end

  # Returns a pointer to the internal buffer where `self`'s elements are stored.
  #
  # This method is **unsafe** because it returns a pointer, and the pointed might eventually
  # not be that of `self` if the array grows and its internal buffer is reallocated.
  #
  # ```
  # ary = [1, 2, 3]
  # ary.to_unsafe[0] # => 1
  # ```
  def to_unsafe : Pointer(T)
    @buffer
  end

  # Assumes that `self` is an array of arrays and transposes the rows and columns.
  #
  # ```
  # a = [[:a, :b], [:c, :d], [:e, :f]]
  # a.transpose # => [[:a, :c, :e], [:b, :d, :f]]
  # a           # => [[:a, :b], [:c, :d], [:e, :f]]
  # ```
  def transpose
    return Array(Array(typeof(Enumerable.element_type Enumerable.element_type self))).new if empty?

    len = self[0].size
    (1...@size).each do |i|
      l = self[i].size
      raise IndexError.new if len != l
    end

    Array(Array(typeof(Enumerable.element_type Enumerable.element_type self))).new(len) do |i|
      Array(typeof(Enumerable.element_type Enumerable.element_type self)).new(@size) do |j|
        self[j][i]
      end
    end
  end

  # Removes all elements except the *count* or less (if there aren't enough)
  # elements starting at the given *start* index. Returns `self`.
  #
  # Negative values of *start* count from the end of the array.
  #
  # Raises `IndexError` if the *start* index is out of range.
  #
  # Raises `ArgumentError` if *count* is negative.
  #
  # ```
  # a = [0, 1, 4, 9, 16, 25]
  # a.truncate(2, 3) # => [4, 9, 16]
  # a                # => [4, 9, 16]
  # ```
  #
  # See also: `#pop`, `#shift`.
  def truncate(start : Int, count : Int) : self
    start, count = normalize_start_and_count(start, count)

    if count == 0
      clear
      reset_buffer_to_root_buffer
    else
      @buffer.clear(start)
      (@buffer + start + count).clear(size - start - count)
      @size = count
      shift_buffer_by(start)
    end

    self
  end

  # Removes all elements except those within the given *range*. Returns `self`.
  #
  # ```
  # a = [0, 1, 4, 9, 16, 25]
  # a.truncate(1..-3) # => [1, 4, 9]
  # a                 # => [1, 4, 9]
  # ```
  def truncate(range : Range) : self
    truncate(*Indexable.range_to_index_and_count(range, size) || raise IndexError.new)
  end

  # Returns a new `Array` by removing duplicate values in `self`.
  #
  # ```
  # a = ["a", "a", "b", "b", "c"]
  # a.uniq # => ["a", "b", "c"]
  # a      # => [ "a", "a", "b", "b", "c" ]
  # ```
  def uniq
    if size <= 1
      return dup
    end

    # Heuristic: for a small array it's faster to do a linear scan
    # than creating a Hash to find out duplicates.
    if size <= SMALL_ARRAY_SIZE
      ary = Array(T).new
      each do |elem|
        ary << elem unless ary.includes?(elem)
      end
      return ary
    end

    # Convert the Array into a Hash and then ask for its values
    to_lookup_hash.values
  end

  # Returns a new `Array` by removing duplicate values in `self`, using the block's
  # value for comparison.
  #
  # ```
  # a = [{"student", "sam"}, {"student", "george"}, {"teacher", "matz"}]
  # a.uniq { |s| s[0] } # => [{"student", "sam"}, {"teacher", "matz"}]
  # a                   # => [{"student", "sam"}, {"student", "george"}, {"teacher", "matz"}]
  # ```
  def uniq(& : T ->)
    if size <= 1
      dup
    else
      hash = to_lookup_hash { |elem| yield elem }
      hash.values
    end
  end

  # Removes duplicate elements from `self`. Returns `self`.
  #
  # ```
  # a = ["a", "a", "b", "b", "c"]
  # a.uniq! # => ["a", "b", "c"]
  # a       # => ["a", "b", "c"]
  # ```
  def uniq! : self
    if size <= 1
      return self
    end

    # Heuristic: for small arrays we do a linear scan, which is usually
    # faster than creating an intermediate Hash.
    if size <= SMALL_ARRAY_SIZE
      # We simply delete elements we've seen before
      internal_delete do |elem, index|
        (0...index).any? { |subindex| elem == to_unsafe[subindex] }
      end
      return self
    end

    uniq! &.itself
  end

  # Removes duplicate elements from `self`, using the block's value for comparison. Returns `self`.
  #
  # ```
  # a = [{"student", "sam"}, {"student", "george"}, {"teacher", "matz"}]
  # a.uniq! { |s| s[0] } # => [{"student", "sam"}, {"teacher", "matz"}]
  # a                    # => [{"student", "sam"}, {"teacher", "matz"}]
  # ```
  def uniq!(& : T ->) : self
    if size <= 1
      return self
    end

    hash = to_lookup_hash { |elem| yield elem }
    if size == hash.size
      return self
    end

    old_size = @size
    @size = hash.size
    removed = old_size - @size
    return self if removed == 0

    ptr = @buffer
    hash.each do |k, v|
      ptr.value = v
      ptr += 1
    end

    (@buffer + @size).clear(removed)

    self
  end

  # Prepend. Adds *object* to the beginning of `self`, given that the type of the value is *T*
  # (which might be a single type or a union of types).
  # This method returns `self`, so several calls can be chained.
  # See `shift` for the opposite effect.
  #
  # ```
  # a = ["a", "b"]
  # a.unshift("c") # => ["c", "a", "b"]
  # a.unshift(1)   # Errors, because the array only accepts String.
  #
  # a = ["a", "b"] of (Int32 | String)
  # a.unshift("c") # => ["c", "a", "b"]
  # a.unshift(1)   # => [1, "c", "a", "b"]
  # ```
  def unshift(object : T) : self
    check_needs_resize_for_unshift
    shift_buffer_by(-1)
    @buffer.value = object
    @size += 1

    self
  end

  # Prepend multiple values. The same as `unshift`, but takes an arbitrary number
  # of values to add to the array. Returns `self`.
  def unshift(*values : T) : self
    values.reverse_each do |value|
      unshift(value)
    end
    self
  end

  private def check_needs_resize
    # We have to compare against the actual capacity in case `@buffer` was moved
    return unless needs_resize?

    # If the array is not empty and more than half of the elements were shifted
    # then we avoid a resize and just move the elements to the left.
    # This is an heuristic. We could always try to move the elements if
    # `@offset_to_buffer` is positive but it might happen that a user does
    # `shift` + `push` in succession and it will produce a lot of memcopies.
    #
    # Note: `@offset_to_buffer != 0` is not redundant because `@capacity` might be 1.
    # and so `@capacity / 2` is 0 and `@offset_to_buffer >= @capacity / 2` would hold
    # without it.
    if @capacity != 0 && @offset_to_buffer != 0 && @offset_to_buffer >= @capacity / 2
      # Given
      #
      #     [-, -, -, 'c', 'd', -]
      #      |         |
      #      |         ^-- `@buffer`
      #      |
      #      ^-- root_buffer
      #
      # and:
      # - @size is 2
      # - @capacity is 6
      # - @offset_to_buffer is 3
      # - remaining_capacity is 3

      # First copy the remaining elements in the array to the front
      #
      #     [-, -, -, 'c', 'd', -]
      #               ^-------^
      #                   |
      #                   ^-- copy this
      #
      #     [-, -, -, 'c', 'd', -]
      #     ^----^
      #       |
      #       ^-- here
      #
      # We get:
      #
      #     ['c', 'd', '-', 'c', 'd', -]
      root_buffer.copy_from(@buffer, @size)

      # Then after that we have to clear the rest of the elements
      #
      #     ['c', 'd', '-', 'c', 'd', -]
      #              ^-------------^
      #                     |
      #                     ^-- clear this
      # We get:
      #
      #     ['c', 'd', -, -, -, -]
      (root_buffer + @size).clear(@offset_to_buffer)

      # Move the buffer pointer to where it was originally allocated,
      # and now we don't have any offset to the root buffer
      reset_buffer_to_root_buffer
    else
      double_capacity
    end
  end

  private def needs_resize?
    @size == remaining_capacity
  end

  private def check_needs_resize_for_unshift
    return unless @offset_to_buffer == 0

    # If we have no more room left before the beginning of the array
    # we make the array larger, but point the buffer to start at the middle
    # of the entire allocated memory. In this way, if more elements are unshift
    # later we won't need a reallocation right away. This is similar to what
    # happens when we push and we don't have more room, except that toward
    # the beginning.

    half_capacity = @capacity // 2
    if @capacity != 0 && half_capacity != 0 && @size <= half_capacity
      # Apply the same heuristic as the case for pushing elements to the array,
      # but in backwards: (note that `@size` can be 0 here)

      # `['c', 'd', -, -, -, -] (@size = 2)`
      (root_buffer + half_capacity).copy_from(@buffer, @size)

      # `['c', 'd', -, 'c', 'd', -]`
      root_buffer.clear(@size)

      # `[-, -, -, 'c', 'd', -]`
      shift_buffer_by(half_capacity)
    else
      double_capacity_for_unshift
    end
  end

  def remaining_capacity : Int32
    @capacity - @offset_to_buffer
  end

  private def double_capacity
    resize_to_capacity(@capacity == 0 ? 3 : (@capacity * 2))
  end

  private def resize_to_capacity(capacity)
    @capacity = capacity
    if @buffer
      @buffer = root_buffer.realloc(@capacity) + @offset_to_buffer
    else
      @buffer = Pointer(T).malloc(@capacity)
    end
  end

  # Similar to double capacity, except that after reallocating the buffer
  # we point it to the middle of the buffer in case more unshifts come right away.
  # This assumes @offset_to_buffer is zero.
  private def double_capacity_for_unshift
    resize_to_capacity_for_unshift(@capacity == 0 ? 3 : (@capacity * 2))
  end

  private def resize_to_capacity_for_unshift(capacity)
    @capacity = capacity
    half = @capacity // 2

    if @buffer
      @buffer = root_buffer.realloc(@capacity)
      @buffer.move_to(@buffer + half, @capacity - half)
      @buffer.clear(half)
    else
      @buffer = Pointer(T).malloc(@capacity)
    end

    shift_buffer_by(half)
  end

  private def resize_if_cant_insert(insert_size)
    # Resize if we exceed the remaining capacity.
    # `remaining_capacity - @size` is the actual number of slots we have
    # to push new elements.
    if insert_size > remaining_capacity - @size
      # The new capacity that we need is what we already have occupied
      # because of shift (`@offset_to_buffer`) plus my size plus the insert size.
      resize_to_capacity(Math.pw2ceil(@offset_to_buffer + @size + insert_size))
    end
  end

  # Returns a pointer to the buffer that was originally allocated/reallocated
  # for this array.
  private def root_buffer
    @buffer - @offset_to_buffer
  end

  # Moves `@buffer` by n while at the same time increments `@offset_to_buffer`
  private def shift_buffer_by(n)
    @offset_to_buffer += n
    @buffer += n
  end

  # Makes `@buffer` point at the original buffer that was allocated/reallocated.
  private def reset_buffer_to_root_buffer
    @buffer = root_buffer
    @offset_to_buffer = 0
  end

  private def to_unsafe_slice
    Slice.new(@buffer, size)
  end

  private def to_unsafe_slice(index : Int, count : Int)
    index, count = normalize_start_and_count(index, count)
    Slice.new(@buffer + index, count)
  end

  protected def to_lookup_hash
    to_lookup_hash { |elem| elem }
  end

  protected def to_lookup_hash(& : T -> U) forall U
    each_with_object(Hash(U, T).new) do |o, h|
      key = yield o
      unless h.has_key?(key)
        h[key] = o
      end
    end
  end

  def index(object, offset : Int = 0)
    # Optimize for the case of looking for a byte in a byte slice
    if T.is_a?(UInt8.class) &&
       (object.is_a?(UInt8) || (object.is_a?(Int) && 0 <= object < 256))
      return to_unsafe_slice.fast_index(object, offset)
    end

    super
  end

  private struct FlattenHelper(T)
    def self.flatten(ary)
      result = [] of T
      flatten ary, result
      result
    end

    def self.flatten(ary : Array, result)
      ary.each do |elem|
        flatten elem, result
      end
    end

    def self.flatten(iter : Iterator, result)
      iter.each do |elem|
        flatten elem, result
      end
    end

    def self.flatten(other : T, result)
      result << other
    end

    def self.element_type(ary)
      case ary
      when Array
        element_type(ary.first)
      when Iterator
        element_type(ary.next)
      else
        ary
      end
    end
  end
end<|MERGE_RESOLUTION|>--- conflicted
+++ resolved
@@ -1323,15 +1323,11 @@
     cartesian_product(ary)
   end
 
-<<<<<<< HEAD
-  def product(enumerable : Enumerable, &)
-=======
   # Yields each ordered combination of the elements taken from each of `self`
   # and *enumerable* as a `Tuple`.
   # Traversal of elements starts from *enumerable*.
   @[Deprecated("Use `Indexable#each_cartesian(*others : Indexable, &block)` instead")]
-  def product(enumerable : Enumerable, &block)
->>>>>>> 5203cda3
+  def product(enumerable : Enumerable, &)
     self.each { |a| enumerable.each { |b| yield a, b } }
   end
 
