--- conflicted
+++ resolved
@@ -648,11 +648,7 @@
   # a[6..10]? # => nil
   # a[6..]?   # => nil
   # ```
-<<<<<<< HEAD
-  def []?(range : Range) : Array(T)?
-=======
   def []?(range : Range) : self | Nil
->>>>>>> 9c692e93
     self[*Indexable.range_to_index_and_count(range, size) || return nil]?
   end
 
