--- conflicted
+++ resolved
@@ -1278,21 +1278,12 @@
     FlattenHelper(typeof(FlattenHelper.element_type(self))).flatten(self)
   end
 
-<<<<<<< HEAD
   # Returns an `Array` of all ordered combinations of elements taken from each
   # of the *arrays* as `Array`s.
   # Traversal of elements starts from the last given array.
   @[Deprecated("Use `Indexable.cartesian_product(indexables : Indexable(Indexable))` instead")]
   def self.product(arrays : Array(Array))
     Indexable.cartesian_product(arrays)
-=======
-  def self.product(arrays : Array(Array))
-    result = [] of Array(typeof(arrays.first.first))
-    each_product(arrays) do |product|
-      result << product
-    end
-    result
->>>>>>> 39e5efc2
   end
 
   # :ditto:
