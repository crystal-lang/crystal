# An `Array` is an ordered, integer-indexed collection of objects of type T.
#
# Array indexing starts at 0. A negative index is assumed to be
# relative to the end of the array: -1 indicates the last element,
# -2 is the next to last element, and so on.
#
# An `Array` can be created using the usual `new` method (several are provided), or with an array literal:
#
# ```
# Array(Int32).new  # => []
# [1, 2, 3]         # Array(Int32)
# [1, "hello", 'x'] # Array(Int32 | String | Char)
# ```
#
# See [`Array` literals](https://crystal-lang.org/reference/syntax_and_semantics/literals/array.html) in the language reference.
#
# An `Array` can have mixed types, meaning T will be a union of types, but these are determined
# when the array is created, either by specifying T or by using an array literal. In the latter
# case, T will be set to the union of the array literal elements' types.
#
# When creating an empty array you must always specify T:
#
# ```
# [] of Int32 # same as Array(Int32)
# []          # syntax error
# ```
#
# An `Array` is implemented using an internal buffer of some capacity
# and is reallocated when elements are pushed to it when more capacity
# is needed. This is normally known as a [dynamic array](http://en.wikipedia.org/wiki/Dynamic_array).
#
# You can use a special array literal syntax with other types too, as long as they define an argless
# `new` method and a `<<` method. `Set` is one such type:
#
# ```
# set = Set{1, 2, 3} # => Set{1, 2, 3}
# set.class          # => Set(Int32)
# ```
#
# The above is the same as this:
#
# ```
# set = Set(typeof(1, 2, 3)).new
# set << 1
# set << 2
# set << 3
# ```
class Array(T)
  include Indexable::Mutable(T)
  include Comparable(Array)

  # Size of an Array that we consider small to do linear scans or other optimizations.
  private SMALL_ARRAY_SIZE = 16

  # The size of this array.
  @size : Int32

  # The capacity of `@buffer`.
  # Note that, because `@buffer` moves on shift, the actual
  # capacity (the allocated memory) starts at `@buffer - @offset_to_buffer`.
  # The actual capacity is also given by the `remaining_capacity` internal method.
  @capacity : Int32

  # Offset to the buffer that was originally allocated, and which needs to
  # be reallocated on resize. On shift this value gets increased, together with
  # `@buffer`. To reach the root buffer you have to do `@buffer - @offset_to_buffer`,
  # and this is also provided by the `root_buffer` internal method.
  @offset_to_buffer : Int32 = 0

  # The buffer where elements start.
  @buffer : Pointer(T)

  # In 64 bits the Array is composed then by:
  # - type_id            : Int32   # 4 bytes -|
  # - size               : Int32   # 4 bytes  |- packed as 8 bytes
  #
  # - capacity           : Int32   # 4 bytes -|
  # - offset_to_buffer   : Int32   # 4 bytes  |- packed as 8 bytes
  #
  # - buffer             : Pointer # 8 bytes  |- another 8 bytes
  #
  # So in total 24 bytes. Without offset_to_buffer it's the same,
  # because of aligning to 8 bytes (at least in 64 bits), and that's
  # why we chose to include this value, because with it we can optimize
  # `shift` to let Array be used as a queue/deque.

  # Creates a new empty `Array`.
  def initialize
    @size = 0
    @capacity = 0
    @buffer = Pointer(T).null
  end

  # Creates a new empty `Array` backed by a buffer that is initially
  # `initial_capacity` big.
  #
  # The *initial_capacity* is useful to avoid unnecessary reallocations
  # of the internal buffer in case of growth. If you have an estimate
  # of the maximum number of elements an array will hold, the array should
  # be initialized with that capacity for improved performance.
  #
  # ```
  # ary = Array(Int32).new(5)
  # ary.size # => 0
  # ```
  def initialize(initial_capacity : Int)
    if initial_capacity < 0
      raise ArgumentError.new("Negative array size: #{initial_capacity}")
    end

    @size = 0
    @capacity = initial_capacity.to_i
    if initial_capacity == 0
      @buffer = Pointer(T).null
    else
      @buffer = Pointer(T).malloc(initial_capacity)
    end
  end

  # Creates a new `Array` of the given *size* filled with the same *value* in each position.
  #
  # ```
  # Array.new(3, 'a') # => ['a', 'a', 'a']
  #
  # ary = Array.new(3, [1])
  # ary # => [[1], [1], [1]]
  # ary[0][0] = 2
  # ary # => [[2], [2], [2]]
  # ```
  def initialize(size : Int, value : T)
    if size < 0
      raise ArgumentError.new("Negative array size: #{size}")
    end

    @size = size.to_i
    @capacity = size.to_i

    if size == 0
      @buffer = Pointer(T).null
    else
      @buffer = Pointer(T).malloc(size, value)
    end
  end

  # Creates a new `Array` of the given *size* and invokes the given block once
  # for each index of `self`, assigning the block's value in that index.
  #
  # ```
  # Array.new(3) { |i| (i + 1) ** 2 } # => [1, 4, 9]
  #
  # ary = Array.new(3) { [1] }
  # ary # => [[1], [1], [1]]
  # ary[0][0] = 2
  # ary # => [[2], [1], [1]]
  # ```
  def self.new(size : Int, & : Int32 -> T)
    Array(T).build(size) do |buffer|
      size.to_i.times do |i|
        buffer[i] = yield i
      end
      size
    end
  end

  # Creates a new `Array`, allocating an internal buffer with the given *capacity*,
  # and yielding that buffer. The given block must return the desired size of the array.
  #
  # This method is **unsafe**, but is usually used to initialize the buffer
  # by passing it to a C function.
  #
  # ```
  # Array.build(3) do |buffer|
  #   LibSome.fill_buffer_and_return_number_of_elements_filled(buffer)
  # end
  # ```
  def self.build(capacity : Int, & : Pointer(T) ->) : self
    ary = Array(T).new(capacity)
    ary.size = (yield ary.to_unsafe).to_i
    ary
  end

  # :nodoc:
  #
  # This method is used by LiteralExpander to efficiently create an Array
  # instance from a literal.
  def self.unsafe_build(capacity : Int) : self
    ary = Array(T).new(capacity)
    ary.size = capacity
    ary
  end

  # Returns the number of elements in the array.
  #
  # ```
  # [:foo, :bar].size # => 2
  # ```
  getter size : Int32

  # Equality. Returns `true` if each element in `self` is equal to each
  # corresponding element in *other*.
  #
  # ```
  # ary = [1, 2, 3]
  # ary == [1, 2, 3] # => true
  # ary == [2, 3]    # => false
  # ```
  def ==(other : Array)
    equals?(other) { |x, y| x == y }
  end

  # :nodoc:
  def ==(other)
    false
  end

  # Combined comparison operator.
  #
  # Returns `-1`, `0` or `1` depending on whether `self` is less than *other*, equals *other*
  # or is greater than *other*.
  #
  # It compares the elements of both arrays in the same position using the
  # `<=>` operator. As soon as one of such comparisons returns a non-zero
  # value, that result is the return value of the comparison.
  #
  # If all elements are equal, the comparison is based on the size of the arrays.
  #
  # ```
  # [8] <=> [1, 2, 3] # => 1
  # [2] <=> [4, 2, 3] # => -1
  # [1, 2] <=> [1, 2] # => 0
  # ```
  def <=>(other : Array)
    min_size = Math.min(size, other.size)
    0.upto(min_size - 1) do |i|
      n = @buffer[i] <=> other.to_unsafe[i]
      return n if n != 0
    end
    size <=> other.size
  end

  # Set intersection: returns a new `Array` containing elements common to `self`
  # and *other*, excluding any duplicates. The order is preserved from `self`.
  #
  # ```
  # [1, 1, 3, 5] & [1, 2, 3]               # => [ 1, 3 ]
  # ['a', 'b', 'b', 'z'] & ['a', 'b', 'c'] # => [ 'a', 'b' ]
  # ```
  #
  # See also: `#uniq`.
  def &(other : Array(U)) forall U
    return Array(T).new if self.empty? || other.empty?

    # Heuristic: for small arrays we do a linear scan, which is usually
    # faster than creating an intermediate Hash.
    if self.size + other.size <= SMALL_ARRAY_SIZE * 2
      ary = Array(T).new
      each do |elem|
        ary << elem if !ary.includes?(elem) && other.includes?(elem)
      end
      return ary
    end

    hash = other.to_lookup_hash
    hash_size = hash.size
    Array(T).build(Math.min(size, other.size)) do |buffer|
      i = 0
      each do |obj|
        hash.delete(obj)
        new_hash_size = hash.size
        if hash_size != new_hash_size
          hash_size = new_hash_size
          buffer[i] = obj
          i += 1
        end
      end
      i
    end
  end

  # Set union: returns a new `Array` by joining `self` with *other*, excluding
  # any duplicates, and preserving the order from `self`.
  #
  # ```
  # ["a", "b", "c"] | ["c", "d", "a"] # => [ "a", "b", "c", "d" ]
  # ```
  #
  # See also: `#uniq`.
  def |(other : Array(U)) forall U
    # Heuristic: if the combined size is small we just do a linear scan
    # instead of using a Hash for lookup.
    if size + other.size <= SMALL_ARRAY_SIZE
      ary = Array(T | U).new
      each do |elem|
        ary << elem unless ary.includes?(elem)
      end
      other.each do |elem|
        ary << elem unless ary.includes?(elem)
      end
      return ary
    end

    Array(T | U).build(size + other.size) do |buffer|
      hash = Hash(T, Bool).new
      i = 0
      each do |obj|
        unless hash.has_key?(obj)
          buffer[i] = obj
          hash[obj] = true
          i += 1
        end
      end
      other.each do |obj|
        unless hash.has_key?(obj)
          buffer[i] = obj
          hash[obj] = true
          i += 1
        end
      end
      i
    end
  end

  # Concatenation. Returns a new `Array` built by concatenating `self` and *other*.
  # The type of the new array is the union of the types of both the original arrays.
  #
  # ```
  # [1, 2] + ["a"]  # => [1,2,"a"] of (Int32 | String)
  # [1, 2] + [2, 3] # => [1,2,2,3]
  # ```
  def +(other : Array(U)) forall U
    new_size = size + other.size
    Array(T | U).build(new_size) do |buffer|
      buffer.copy_from(@buffer, size)
      (buffer + size).copy_from(other.to_unsafe, other.size)
      new_size
    end
  end

  # Returns the additive identity of this type.
  #
  # This is an empty array.
  def self.additive_identity : self
    self.new
  end

  # Difference. Returns a new `Array` that is a copy of `self`, removing any items
  # that appear in *other*. The order of `self` is preserved.
  #
  # ```
  # [1, 2, 3] - [2, 1] # => [3]
  # ```
  def -(other : Array(U)) forall U
    # Heuristic: if any of the arrays is small we just do a linear scan
    # instead of using a Hash for lookup.
    if size <= SMALL_ARRAY_SIZE || other.size <= SMALL_ARRAY_SIZE
      ary = Array(T).new
      each do |elem|
        ary << elem unless other.includes?(elem)
      end
      return ary
    end

    ary = Array(T).new(Math.max(size - other.size, 0))
    hash = other.to_lookup_hash
    each do |obj|
      ary << obj unless hash.has_key?(obj)
    end
    ary
  end

  # Repetition: Returns a new `Array` built by concatenating *times* copies of `self`.
  #
  # ```
  # ["a", "b", "c"] * 2 # => [ "a", "b", "c", "a", "b", "c" ]
  # ```
  def *(times : Int)
    if times == 0 || empty?
      return Array(T).new
    end

    if times == 1
      return dup
    end

    if size == 1
      return Array(T).new(times, first)
    end

    new_size = size * times
    Array(T).build(new_size) do |buffer|
      buffer.copy_from(to_unsafe, size)
      n = size

      while n <= new_size // 2
        (buffer + n).copy_from(buffer, n)
        n *= 2
      end

      (buffer + n).copy_from(buffer, new_size - n)
      new_size
    end
  end

  # Append. Alias for `push`.
  #
  # ```
  # a = [1, 2]
  # a << 3 # => [1,2,3]
  # ```
  def <<(value : T)
    push(value)
  end

  # Replaces a subrange with a single value. All elements in the range
  # `index...index+count` are removed and replaced by a single element
  # *value*.
  #
  # If *count* is zero, *value* is inserted at *index*.
  #
  # Negative values of *index* count from the end of the array.
  #
  # ```
  # a = [1, 2, 3, 4, 5]
  # a[1, 3] = 6
  # a # => [1, 6, 5]
  #
  # a = [1, 2, 3, 4, 5]
  # a[1, 0] = 6
  # a # => [1, 6, 2, 3, 4, 5]
  # ```
  def []=(index : Int, count : Int, value : T)
    index, count = normalize_start_and_count(index, count)

    case count
    when 0
      insert index, value
    when 1
      @buffer[index] = value
    else
      diff = count - 1

      # If index is 0 we can avoid a memcpy by doing a shift.
      # For example if we have:
      #
      #    a = ['a', 'b', 'c', 'd']
      #
      # and someone does:
      #
      #    a[0..2] = 'x'
      #
      # we can change the value at 2 to 'x' and repoint `@offset_to_buffer`:
      #
      #    [-, -, 'x', 'd']
      #           ^
      #
      # (we also have to clear the elements before that)
      if index == 0
        @buffer.clear(diff)
        shift_buffer_by(diff)
        @buffer.value = value
      else
        (@buffer + index + 1).move_from(@buffer + index + count, size - index - count)
        (@buffer + @size - diff).clear(diff)
        @buffer[index] = value
      end

      @size -= diff
    end

    value
  end

  # Replaces a subrange with a single value.
  #
  # ```
  # a = [1, 2, 3, 4, 5]
  # a[1..3] = 6
  # a # => [1, 6, 5]
  #
  # a = [1, 2, 3, 4, 5]
  # a[1...1] = 6
  # a # => [1, 6, 2, 3, 4, 5]
  #
  # a = [1, 2, 3, 4, 5]
  # a[2...] = 6
  # a # => [1, 2, 6]
  # ```
  def []=(range : Range, value : T)
    self[*Indexable.range_to_index_and_count(range, size) || raise IndexError.new] = value
  end

  # Replaces a subrange with the elements of the given array.
  #
  # ```
  # a = [1, 2, 3, 4, 5]
  # a[1, 3] = [6, 7, 8]
  # a # => [1, 6, 7, 8, 5]
  #
  # a = [1, 2, 3, 4, 5]
  # a[1, 3] = [6, 7]
  # a # => [1, 6, 7, 5]
  #
  # a = [1, 2, 3, 4, 5]
  # a[1, 3] = [6, 7, 8, 9, 10]
  # a # => [1, 6, 7, 8, 9, 10, 5]
  # ```
  def []=(index : Int, count : Int, values : Array(T))
    index, count = normalize_start_and_count(index, count)
    diff = values.size - count

    if diff == 0
      # Replace values directly
      (@buffer + index).copy_from(values.to_unsafe, values.size)
    elsif diff < 0
      # Need to shrink
      diff = -diff
      (@buffer + index).copy_from(values.to_unsafe, values.size)
      (@buffer + index + values.size).move_from(@buffer + index + count, size - index - count)
      (@buffer + @size - diff).clear(diff)
      @size -= diff
    else
      # Need to grow
      resize_to_capacity(Math.pw2ceil(@size + diff))
      (@buffer + index + values.size).move_from(@buffer + index + count, size - index - count)
      (@buffer + index).copy_from(values.to_unsafe, values.size)
      @size += diff
    end

    values
  end

  # Replaces a subrange with the elements of the given array.
  #
  # ```
  # a = [1, 2, 3, 4, 5]
  # a[1..3] = [6, 7, 8]
  # a # => [1, 6, 7, 8, 5]
  #
  # a = [1, 2, 3, 4, 5]
  # a[1..3] = [6, 7]
  # a # => [1, 6, 7, 5]
  #
  # a = [1, 2, 3, 4, 5]
  # a[1..3] = [6, 7, 8, 9, 10]
  # a # => [1, 6, 7, 8, 9, 10, 5]
  #
  # a = [1, 2, 3, 4, 5]
  # a[2..] = [6, 7, 8, 9, 10]
  # a # => [1, 2, 6, 7, 8, 9, 10]
  # ```
  def []=(range : Range, values : Array(T))
    self[*Indexable.range_to_index_and_count(range, size) || raise IndexError.new] = values
  end

  # Returns all elements that are within the given range.
  #
  # The first element in the returned array is `self[range.begin]` followed
  # by the next elements up to index `range.end` (or `self[range.end - 1]` if
  # the range is exclusive).
  # If there are fewer elements in `self`, the returned array is shorter than
  # `range.size`.
  #
  # ```
  # a = ["a", "b", "c", "d", "e"]
  # a[1..3] # => ["b", "c", "d"]
  # # range.end > array.size
  # a[3..7] # => ["d", "e"]
  # ```
  #
  # Open ended ranges are clamped at the start and end of the array, respectively.
  #
  # ```
  # # open ended ranges
  # a[2..] # => ["c", "d", "e"]
  # a[..2] # => ["a", "b", "c"]
  # ```
  #
  # Negative range values are added to `self.size`, thus they are treated as
  # indices counting from the end of the array, `-1` designating the last element.
  #
  # ```
  # # negative indices, both ranges are equivalent for `a`
  # a[1..3]   # => ["b", "c", "d"]
  # a[-4..-2] # => ["b", "c", "d"]
  # # Mixing negative and positive indices, both ranges are equivalent for `a`
  # a[1..-2] # => ["b", "c", "d"]
  # a[-4..3] # => ["b", "c", "d"]
  # ```
  #
  # Raises `IndexError` if the start index is out of range (`range.begin >
  # self.size || range.begin < -self.size`). If `range.begin == self.size` an
  # empty array is returned. If `range.begin > range.end`, an empty array is
  # returned.
  #
  # ```
  # # range.begin > array.size
  # a[6..10] # raise IndexError
  # # range.begin == array.size
  # a[5..10] # => []
  # # range.begin > range.end
  # a[3..1]   # => []
  # a[-2..-4] # => []
  # a[-2..1]  # => []
  # a[3..-4]  # => []
  # ```
  def [](range : Range) : Array(T)
    self[*Indexable.range_to_index_and_count(range, size) || raise IndexError.new]
  end

  # Like `#[](Range)`, but returns `nil` if `range.begin` is out of range.
  #
  # ```
  # a = ["a", "b", "c", "d", "e"]
  # a[6..10]? # => nil
  # a[6..]?   # => nil
  # ```
  def []?(range : Range) : Array(T)?
    self[*Indexable.range_to_index_and_count(range, size) || return nil]?
  end

  # Returns count or less (if there aren't enough) elements starting at the
  # given start index.
  #
  # Negative *start* is added to `self.size`, thus it's treated as
  # index counting from the end of the array, `-1` designating the last element.
  #
  # Raises `IndexError` if *start* index is out of bounds.
  # Raises `ArgumentError` if *count* is negative.
  #
  # ```
  # a = ["a", "b", "c", "d", "e"]
  # a[-3, 3] # => ["c", "d", "e"]
  # a[1, 2]  # => ["b", "c"]
  # a[5, 1]  # => []
  # a[6, 1]  # raises IndexError
  # ```
  def [](start : Int, count : Int) : Array(T)
    self[start, count]? || raise IndexError.new
  end

  # Like `#[](Int, Int)` but returns `nil` if the *start* index is out of range.
  def []?(start : Int, count : Int) : Array(T)?
    start, count = normalize_start_and_count(start, count) { return nil }
    return Array(T).new if count == 0

    Array(T).build(count) do |buffer|
      buffer.copy_from(@buffer + start, count)
      count
    end
  end

  @[AlwaysInline]
  def unsafe_fetch(index : Int) : T
    @buffer[index]
  end

  @[AlwaysInline]
  def unsafe_put(index : Int, value : T)
    @buffer[index] = value
  end

  # Removes all elements from self.
  #
  # ```
  # a = ["a", "b", "c", "d", "e"]
  # a.clear # => []
  # ```
  def clear : self
    @buffer.clear(@size)
    @size = 0
    self
  end

  # Returns a new `Array` that has `self`'s elements cloned.
  # That is, it returns a deep copy of `self`.
  #
  # Use `#dup` if you want a shallow copy.
  #
  # ```
  # ary = [[1, 2], [3, 4]]
  # ary2 = ary.clone
  # ary[0][0] = 5
  # ary  # => [[5, 2], [3, 4]]
  # ary2 # => [[1, 2], [3, 4]]
  #
  # ary2 << [7, 8]
  # ary  # => [[5, 2], [3, 4]]
  # ary2 # => [[1, 2], [3, 4], [7, 8]]
  # ```
  def clone
    {% if T == ::Bool || T == ::Char || T == ::String || T == ::Symbol || T < ::Number::Primitive %}
      Array(T).new(size) { |i| @buffer[i].clone.as(T) }
    {% else %}
      exec_recursive_clone do |hash|
        clone = Array(T).new(size)
        hash[object_id] = clone.object_id
        each do |element|
          clone << element.clone.as(T)
        end
        clone
      end
    {% end %}
  end

  # Returns a copy of `self` with all `nil` elements removed.
  #
  # ```
  # ["a", nil, "b", nil, "c", nil].compact # => ["a", "b", "c"]
  # ```
  def compact
    compact_map &.itself
  end

  # Removes all `nil` elements from `self` and returns `self`.
  #
  # ```
  # ary = ["a", nil, "b", nil, "c"]
  # ary.compact!
  # ary # => ["a", "b", "c"]
  # ```
  def compact! : self
    reject! &.nil?
  end

  # Appends the elements of *other* to `self`, and returns `self`.
  #
  # ```
  # ary = ["a", "b"]
  # ary.concat(["c", "d"])
  # ary # => ["a", "b", "c", "d"]
  # ```
  def concat(other : Array)
    other_size = other.size

    resize_if_cant_insert(other_size)

    (@buffer + @size).copy_from(other.to_unsafe, other_size)

    @size += other_size

    self
  end

  # :ditto:
  def concat(other : Enumerable)
    left_before_resize = remaining_capacity - @size
    len = @size
    buf = @buffer + len
    other.each do |elem|
      if left_before_resize == 0
        double_capacity
        left_before_resize = remaining_capacity - len
        buf = @buffer + len
      end
      buf.value = elem
      buf += 1
      len += 1
      left_before_resize -= 1
    end

    @size = len

    self
  end

  # Removes all items from `self` that are equal to *obj*.
  #
  # Returns the last found element that was equal to *obj*,
  # if any, or `nil` if not found.
  #
  # ```
  # a = ["a", "b", "b", "b", "c"]
  # a.delete("b") # => "b"
  # a             # => ["a", "c"]
  #
  # a.delete("x") # => nil
  # a             # => ["a", "c"]
  # ```
  def delete(obj) : T?
    internal_delete { |e| e == obj }[1]
  end

  # Removes the element at *index*, returning that element.
  # Raises `IndexError` if *index* is out of range.
  #
  # ```
  # a = ["ant", "bat", "cat", "dog"]
  # a.delete_at(2)  # => "cat"
  # a               # => ["ant", "bat", "dog"]
  # a.delete_at(99) # raises IndexError
  # ```
  def delete_at(index : Int)
    index = check_index_out_of_bounds index

    # Deleting the first element is the same as a shift
    if index == 0
      return shift_when_not_empty
    end

    elem = @buffer[index]
    (@buffer + index).move_from(@buffer + index + 1, size - index - 1)
    @size -= 1
    (@buffer + @size).clear
    elem
  end

  # Removes all elements within the given *range*.
  # Returns an array of the removed elements with the original order of `self` preserved.
  # Raises `IndexError` if the index is out of range.
  #
  # ```
  # a = ["ant", "bat", "cat", "dog"]
  # a.delete_at(1..2)    # => ["bat", "cat"]
  # a                    # => ["ant", "dog"]
  # a.delete_at(99..100) # raises IndexError
  # ```
  def delete_at(range : Range) : self
    index, count = Indexable.range_to_index_and_count(range, self.size) || raise IndexError.new
    delete_at(index, count)
  end

  # Removes *count* elements from `self` starting at *index*.
  # If the size of `self` is less than *count*, removes values to the end of the array without error.
  # Returns an array of the removed elements with the original order of `self` preserved.
  # Raises `IndexError` if *index* is out of range.
  #
  # ```
  # a = ["ant", "bat", "cat", "dog"]
  # a.delete_at(1, 2)  # => ["bat", "cat"]
  # a                  # => ["ant", "dog"]
  # a.delete_at(99, 1) # raises IndexError
  # ```
  def delete_at(index : Int, count : Int) : self
    index, count = normalize_start_and_count(index, count)

    val = self[index, count]
    (@buffer + index).move_from(@buffer + index + count, size - index - count)
    @size -= count
    (@buffer + @size).clear(count)
    val
  end

  # Returns a new `Array` that has exactly `self`'s elements.
  # That is, it returns a shallow copy of `self`.
  #
  # Use `#clone` if you want a deep copy.
  #
  # ```
  # ary = [[1, 2], [3, 4]]
  # ary2 = ary.dup
  # ary[0][0] = 5
  # ary  # => [[5, 2], [3, 4]]
  # ary2 # => [[5, 2], [3, 4]]
  #
  # ary2 << [7, 8]
  # ary  # => [[5, 2], [3, 4]]
  # ary2 # => [[5, 2], [3, 4], [7, 8]]
  # ```
  def dup
    Array(T).build(@size) do |buffer|
      buffer.copy_from(@buffer, size)
      size
    end
  end

  # Yields each index of `self`, starting at *from*, to the given block and then assigns
  # the block's value in that position. Returns `self`.
  #
  # Negative values of *from* count from the end of the array.
  #
  # Raises `IndexError` if *from* is outside the array range.
  #
  # ```
  # a = [1, 2, 3, 4]
  # a.fill(2) { |i| i * i } # => [1, 2, 4, 9]
  # ```
  def fill(from : Int, & : Int32 -> T) : self
    from += size if from < 0

    raise IndexError.new unless 0 <= from < size

    to_unsafe_slice(from, size - from).fill(offset: from) { |i| yield i }

    self
  end

  # Yields each index of `self`, starting at *from* and just *count* times,
  # to the given block and then assigns the block's value in that position. Returns `self`.
  #
  # Negative values of *from* count from the end of the array.
  #
  # Raises `IndexError` if *from* is outside the array range.
  #
  # Has no effect if *count* is zero or negative.
  #
  # ```
  # a = [1, 2, 3, 4, 5, 6]
  # a.fill(2, 2) { |i| i * i } # => [1, 2, 4, 9, 5, 6]
  # ```
  def fill(from : Int, count : Int, & : Int32 -> T) : self
    return self if count <= 0

    from += size if from < 0

    raise IndexError.new unless 0 <= from < size && from + count <= size

    to_unsafe_slice(from, count).fill(offset: from) { |i| yield i }

    self
  end

  # Yields each index of `self`, in the given *range*, to the given block and then assigns
  # the block's value in that position. Returns `self`.
  #
  # ```
  # a = [1, 2, 3, 4, 5, 6]
  # a.fill(2..3) { |i| i * i } # => [1, 2, 4, 9, 5, 6]
  # ```
  def fill(range : Range, & : Int32 -> T) : self
    fill(*Indexable.range_to_index_and_count(range, size) || raise IndexError.new) do |i|
      yield i
    end
  end

  # :inherit:
  def fill(value : T) : self
    # enable memset optimization
    to_unsafe_slice.fill(value)
    self
  end

  # Replaces every element in `self`, starting at *from*, with the given *value*. Returns `self`.
  #
  # Negative values of *from* count from the end of the array.
  #
  # ```
  # a = [1, 2, 3, 4, 5]
  # a.fill(9, 2) # => [1, 2, 9, 9, 9]
  # ```
  def fill(value : T, from : Int) : self
    from += size if from < 0

    raise IndexError.new unless 0 <= from < size

    to_unsafe_slice(from, size - from).fill(value)

    self
  end

  # Replaces every element in `self`, starting at *from* and only *count* times,
  # with the given *value*. Returns `self`.
  #
  # Negative values of *from* count from the end of the array.
  #
  # ```
  # a = [1, 2, 3, 4, 5]
  # a.fill(9, 2, 2) # => [1, 2, 9, 9, 5]
  # ```
  def fill(value : T, from : Int, count : Int) : self
    return self if count <= 0

    from += size if from < 0

    raise IndexError.new unless 0 <= from < size && from + count <= size

    to_unsafe_slice(from, count).fill(value)

    self
  end

  # Replaces every element in *range* with *value*. Returns `self`.
  #
  # Negative values of *from* count from the end of the array.
  #
  # ```
  # a = [1, 2, 3, 4, 5]
  # a.fill(9, 2..3) # => [1, 2, 9, 9, 5]
  # ```
  def fill(value : T, range : Range) : self
    fill(value, *Indexable.range_to_index_and_count(range, size) || raise IndexError.new)
  end

  # Returns the first *n* elements of the array.
  #
  # ```
  # [1, 2, 3].first(2) # => [1, 2]
  # [1, 2, 3].first(4) # => [1, 2, 3]
  # ```
  def first(n : Int) : Array(T)
    self[0, n]
  end

  # Insert *object* before the element at *index* and shifting successive elements, if any.
  # Returns `self`.
  #
  # Negative values of *index* count from the end of the array.
  #
  # ```
  # a = ["a", "b", "c"]
  # a.insert(0, "x")  # => ["x", "a", "b", "c"]
  # a.insert(2, "y")  # => ["x", "a", "y", "b", "c"]
  # a.insert(-1, "z") # => ["x", "a", "y", "b", "c", "z"]
  # ```
  def insert(index : Int, object : T)
    if index == 0
      return unshift(object)
    end

    if index < 0
      index += size + 1
    end

    unless 0 <= index <= size
      raise IndexError.new
    end

    check_needs_resize
    (@buffer + index + 1).move_from(@buffer + index, size - index)
    @buffer[index] = object

    @size += 1

    self
  end

  # :nodoc:
  def inspect(io : IO) : Nil
    to_s io
  end

  # Returns the last *n* elements of the array.
  #
  # ```
  # [1, 2, 3].last(2) # => [2, 3]
  # [1, 2, 3].last(4) # => [1, 2, 3]
  # ```
  def last(n : Int) : Array(T)
    if n < @size
      self[@size - n, n]
    else
      dup
    end
  end

  # :nodoc:
  protected def size=(size : Int)
    @size = size.to_i
  end

  # Optimized version of `Enumerable#map`.
  def map(& : T -> U) forall U
    Array(U).new(size) { |i| yield @buffer[i] }
  end

<<<<<<< HEAD
  # Invokes the given block for each element of `self`, replacing the element
  # with the value returned by the block. Returns `self`.
  #
  # ```
  # a = [1, 2, 3]
  # a.map! { |x| x * x }
  # a # => [1, 4, 9]
  # ```
  def map!(& : T -> T) : self
    @buffer.map!(size) { |e| yield e }
    self
  end

=======
>>>>>>> 1c895332
  # Modifies `self`, keeping only the elements in the collection for which the
  # passed block returns `true`. Returns `self`.
  #
  # ```
  # ary = [1, 6, 2, 4, 8]
  # ary.select! { |x| x > 3 }
  # ary # => [6, 4, 8]
  # ```
  #
  # See also: `Array#select`.
  def select!(& : T ->) : self
    reject! { |elem| !yield(elem) }
  end

  # Modifies `self`, keeping only the elements in the collection for which
  # `pattern === element`.
  #
  # ```
  # ary = [1, 6, 2, 4, 8]
  # ary.select!(3..7)
  # ary # => [6, 4]
  # ```
  #
  # See also: `Array#reject!`.
  def select!(pattern) : self
    self.select! { |elem| pattern === elem }
  end

  # Modifies `self`, deleting the elements in the collection for which the
  # passed block returns `true`. Returns `self`.
  #
  # ```
  # ary = [1, 6, 2, 4, 8]
  # ary.reject! { |x| x > 3 }
  # ary # => [1, 2]
  # ```
  #
  # See also: `Array#reject`.
  def reject!(& : T ->) : self
    internal_delete { |e| yield e }
    self
  end

  # Modifies `self`, deleting the elements in the collection for which
  # `pattern === element`.
  #
  # ```
  # ary = [1, 6, 2, 4, 8]
  # ary.reject!(3..7)
  # ary # => [1, 2, 8]
  # ```
  #
  # See also: `Array#select!`.
  def reject!(pattern) : self
    reject! { |elem| pattern === elem }
    self
  end

  # `reject!` and `delete` implementation: returns a tuple {x, y}
  # with x being self/nil (modified, not modified)
  # and y being the last matching element, or nil
  private def internal_delete
    i1 = 0
    i2 = 0
    match = nil
    while i1 < @size
      e = @buffer[i1]
      if yield e, i1
        match = e
      else
        if i1 != i2
          @buffer[i2] = e
        end
        i2 += 1
      end

      i1 += 1
    end

    if i2 != i1
      count = i1 - i2
      @size -= count
      (@buffer + @size).clear(count)
      {self, match}
    else
      {nil, match}
    end
  end

  # Optimized version of `Enumerable#map_with_index`.
  #
  # Accepts an optional *offset* parameter, which tells it to start counting
  # from there.
  #
  # ```
  # gems = ["crystal", "pearl", "diamond"]
  # results = gems.map_with_index { |gem, i| "#{i}: #{gem}" }
  # results # => ["0: crystal", "1: pearl", "2: diamond"]
  # ```
  def map_with_index(offset = 0, & : T, Int32 -> U) forall U
    Array(U).new(size) { |i| yield @buffer[i], offset + i }
  end

<<<<<<< HEAD
  # Like `map_with_index`, but mutates `self` instead of allocating a new object.
  #
  # Accepts an optional *offset* parameter, which tells it to start counting
  # from there.
  #
  # ```
  # gems = ["crystal", "pearl", "diamond"]
  # gems.map_with_index! { |gem, i| "#{i}: #{gem}" }
  # gems # => ["0: crystal", "1: pearl", "2: diamond"]
  # ```
  def map_with_index!(offset = 0, & : (T, Int32) -> T)
    to_unsafe.map_with_index!(size) { |e, i| yield e, offset + i }
    self
  end

=======
>>>>>>> 1c895332
  # Returns an `Array` with the first *count* elements removed
  # from the original array.
  #
  # If *count* is bigger than the number of elements in the array, returns an empty array.
  #
  # ```
  # [1, 2, 3, 4, 5, 6].skip(3) # => [4, 5, 6]
  # ```
  def skip(count : Int) : Array(T)
    raise ArgumentError.new("Attempt to skip negative size") if count < 0

    new_size = Math.max(size - count, 0)
    Array(T).build(new_size) do |buffer|
      buffer.copy_from(to_unsafe + count, new_size)
      new_size
    end
  end

  # Returns a new `Array` that is a one-dimensional flattening of `self` (recursively).
  #
  # That is, for every element that is an array or an iterator, extract its elements into the new array.
  #
  # ```
  # s = [1, 2, 3]          # => [1, 2, 3]
  # t = [4, 5, 6, [7, 8]]  # => [4, 5, 6, [7, 8]]
  # u = [9, [10, 11].each] # => [9, #<Indexable::ItemIterator>]
  # a = [s, t, u, 12, 13]  # => [[1, 2, 3], [4, 5, 6, [7, 8]], 9, #<Indexable::ItemIterator>, 12, 13]
  # a.flatten              # => [1, 2, 3, 4, 5, 6, 7, 8, 9, 10, 11, 12, 13]
  # ```
  def flatten
    FlattenHelper(typeof(FlattenHelper.element_type(self))).flatten(self)
  end

  def self.product(arrays : Array(Array))
    result = [] of Array(typeof(Enumerable.element_type Enumerable.element_type arrays))
    each_product(arrays) do |product|
      result << product
    end
    result
  end

  def self.product(*arrays : Array)
    product(arrays.to_a)
  end

  def self.each_product(arrays : Array(Array), reuse = false)
    lens = arrays.map &.size
    return if lens.any? &.==(0)

    pool = arrays.map &.first

    n = arrays.size
    indices = Array.new(n, 0)

    if reuse
      unless reuse.is_a?(Array)
        reuse = typeof(pool).new(n)
      end
    else
      reuse = nil
    end

    yield pool_slice(pool, n, reuse)

    while true
      i = n - 1
      indices[i] += 1

      while indices[i] >= lens[i]
        indices[i] = 0
        pool[i] = arrays[i][indices[i]]
        i -= 1
        return if i < 0
        indices[i] += 1
      end
      pool[i] = arrays[i][indices[i]]
      yield pool_slice(pool, n, reuse)
    end
  end

  def self.each_product(*arrays : Array, reuse = false)
    each_product(arrays.to_a, reuse: reuse) do |result|
      yield result
    end
  end

  def repeated_permutations(size : Int = self.size) : Array(Array(T))
    ary = [] of Array(T)
    each_repeated_permutation(size) do |a|
      ary << a
    end
    ary
  end

  def each_repeated_permutation(size : Int = self.size, reuse = false) : Nil
    n = self.size
    return if size != 0 && n == 0
    raise ArgumentError.new("Size must be positive") if size < 0

    if size == 0
      yield([] of T)
    else
      Array.each_product(Array.new(size, self), reuse: reuse) { |r| yield r }
    end
  end

  # Removes the last value from `self`, at index *size - 1*.
  # This method returns the removed value.
  # Raises `IndexError` if array is of 0 size.
  #
  # ```
  # a = ["a", "b", "c"]
  # a.pop # => "c"
  # a     # => ["a", "b"]
  # ```
  #
  # See also: `#truncate`.
  def pop : T
    pop { raise IndexError.new }
  end

  # Removes the last value from `self`.
  # If the array is empty, the given block is called.
  #
  # ```
  # a = [1]
  # a.pop { "Testing" } # => 1
  # a.pop { "Testing" } # => "Testing"
  # ```
  #
  # See also: `#truncate`.
  def pop
    if @size == 0
      yield
    else
      @size -= 1
      value = @buffer[@size]
      (@buffer + @size).clear

      # If we remain empty we also take the chance to
      # reset the buffer to its original position.
      if empty? && @offset_to_buffer != 0
        reset_buffer_to_root_buffer
      end

      value
    end
  end

  # Removes the last *n* values from `self`, at index *size - 1*.
  # This method returns an array of the removed values, with the original order preserved.
  #
  # If *n* is greater than the size of `self`, all values will be removed from `self`
  # without raising an error.
  #
  # ```
  # a = ["a", "b", "c"]
  # a.pop(2) # => ["b", "c"]
  # a        # => ["a"]
  #
  # a = ["a", "b", "c"]
  # a.pop(4) # => ["a", "b", "c"]
  # a        # => []
  # ```
  #
  # See also: `#truncate`.
  def pop(n : Int) : Array(T)
    if n < 0
      raise ArgumentError.new("Can't pop negative count")
    end

    n = Math.min(n, @size)
    ary = Array(T).new(n) { |i| @buffer[@size - n + i] }

    @size -= n
    (@buffer + @size).clear(n)

    ary
  end

  # Like `pop`, but returns `nil` if `self` is empty.
  #
  # See also: `#truncate`.
  def pop? : T?
    pop { nil }
  end

  def product(ary : Array(U)) forall U
    result = Array({T, U}).new(size * ary.size)
    product(ary) do |x, y|
      result << {x, y}
    end
    result
  end

  def product(enumerable : Enumerable(U), & : T, U ->) forall U
    self.each { |a| enumerable.each { |b| yield a, b } }
  end

  # Append. Pushes one value to the end of `self`, given that the type of the value is *T*
  # (which might be a single type or a union of types).
  # This method returns `self`, so several calls can be chained.
  # See `pop` for the opposite effect.
  #
  # ```
  # a = ["a", "b"]
  # a.push("c") # => ["a", "b", "c"]
  # a.push(1)   # Errors, because the array only accepts String.
  #
  # a = ["a", "b"] of (Int32 | String)
  # a.push("c") # => ["a", "b", "c"]
  # a.push(1)   # => ["a", "b", "c", 1]
  # ```
  def push(value : T)
    check_needs_resize
    @buffer[@size] = value
    @size += 1
    self
  end

  # Append multiple values. The same as `push`, but takes an arbitrary number
  # of values to push into `self`. Returns `self`.
  #
  # ```
  # a = ["a"]
  # a.push("b", "c") # => ["a", "b", "c"]
  # ```
  def push(*values : T) : self
    new_size = @size + values.size

    resize_if_cant_insert(values.size)

    values.each_with_index do |value, i|
      @buffer[@size + i] = value
    end
    @size += values.size
    self
  end

  def replace(other : Array) : self
    @size = other.size
    resize_to_capacity(Math.pw2ceil(@size)) if @size > @capacity
    @buffer.copy_from(other.to_unsafe, other.size)
    self
  end

  # Returns an array with all the elements in the collection reversed.
  #
  # ```
  # a = [1, 2, 3]
  # a.reverse # => [3, 2, 1]
  # ```
  def reverse : Array(T)
    Array(T).new(size) { |i| @buffer[size - i - 1] }
  end

  # :inherit:
  def rotate!(n = 1) : self
    return self if size == 0
    n %= size

    if n == 0
    elsif n == 1
      tmp = self[0]
      @buffer.move_from(@buffer + n, size - n)
      self[-1] = tmp
    elsif n == (size - 1)
      tmp = self[-1]
      (@buffer + size - n).move_from(@buffer, n)
      self[0] = tmp
    elsif n <= SMALL_ARRAY_SIZE
      tmp_buffer = uninitialized StaticArray(T, SMALL_ARRAY_SIZE)
      tmp_buffer.to_unsafe.copy_from(@buffer, n)
      @buffer.move_from(@buffer + n, size - n)
      (@buffer + size - n).copy_from(tmp_buffer.to_unsafe, n)
    elsif size - n <= SMALL_ARRAY_SIZE
      tmp_buffer = uninitialized StaticArray(T, SMALL_ARRAY_SIZE)
      tmp_buffer.to_unsafe.copy_from(@buffer + n, size - n)
      (@buffer + size - n).move_from(@buffer, n)
      @buffer.copy_from(tmp_buffer.to_unsafe, size - n)
    elsif n <= size // 2
      tmp = self[0..n]
      @buffer.move_from(@buffer + n, size - n)
      (@buffer + size - n).copy_from(tmp.to_unsafe, n)
    else
      tmp = self[n..-1]
      (@buffer + size - n).move_from(@buffer, n)
      @buffer.copy_from(tmp.to_unsafe, size - n)
    end
    self
  end

  # Returns an array with all the elements shifted to the left `n` times.
  #
  # ```
  # a = [0, 1, 2, 3, 4, 5, 6, 7, 8, 9]
  # a.rotate    # => [1, 2, 3, 4, 5, 6, 7, 8, 9, 0]
  # a.rotate(1) # => [1, 2, 3, 4, 5, 6, 7, 8, 9, 0]
  # a.rotate(3) # => [3, 4, 5, 6, 7, 8, 9, 0, 1, 2]
  # a           # => [0, 1, 2, 3, 4, 5, 6, 7, 8, 9]
  # ```
  def rotate(n = 1) : Array(T)
    return self if size == 0
    n %= size
    return self if n == 0
    res = Array(T).new(size)
    res.to_unsafe.copy_from(@buffer + n, size - n)
    (res.to_unsafe + size - n).copy_from(@buffer, n)
    res.size = size
    res
  end

  # Removes the first value of `self`, at index 0. This method returns the removed value.
  # If the array is empty, it raises `IndexError`.
  #
  # ```
  # a = ["a", "b", "c"]
  # a.shift # => "a"
  # a       # => ["b", "c"]
  # ```
  #
  # See also: `#truncate`.
  def shift : T
    shift { raise IndexError.new }
  end

  # Removes the first value of `self`, at index 0, or otherwise invokes the given block.
  # This method returns the removed value.
  # If the array is empty, it invokes the given block and returns its value.
  #
  # ```
  # a = ["a"]
  # a.shift { "empty!" } # => "a"
  # a                    # => []
  # a.shift { "empty!" } # => "empty!"
  # a                    # => []
  # ```
  #
  # See also: `#truncate`.
  def shift
    if @size == 0
      yield
    else
      shift_when_not_empty
    end
  end

  # Internal implementation of shift when we are sure the array is not empty
  private def shift_when_not_empty
    value = @buffer[0]
    @size -= 1
    @buffer.clear(1)

    if empty?
      reset_buffer_to_root_buffer
    else
      shift_buffer_by(1)
    end

    value
  end

  # Removes the first *n* values of `self`, starting at index 0.
  # This method returns an array of the removed values.
  #
  # If *n* is greater than the size of `self`, all values will be removed from `self`
  # without raising an error.
  #
  # ```
  # a = ["a", "b", "c"]
  # a.shift # => "a"
  # a       # => ["b", "c"]
  #
  # a = ["a", "b", "c"]
  # a.shift(4) # => ["a", "b", "c"]
  # a          # => []
  # ```
  #
  # See also: `#truncate`.
  def shift(n : Int) : Array(T)
    if n < 0
      raise ArgumentError.new("Can't shift negative count")
    end

    n = Math.min(n, @size)
    ary = Array(T).new(n) { |i| @buffer[i] }

    @size -= n

    @buffer.clear(n)

    if empty?
      reset_buffer_to_root_buffer
    else
      shift_buffer_by(n)
    end

    ary
  end

  # Removes the first value of `self`, at index 0. This method returns the removed value.
  # If the array is empty, it returns `nil` without raising any error.
  #
  # ```
  # a = ["a", "b"]
  # a.shift? # => "a"
  # a        # => ["b"]
  # a.shift? # => "b"
  # a        # => []
  # a.shift? # => nil
  # a        # => []
  # ```
  #
  # See also: `#truncate`.
  def shift? : T?
    shift { nil }
  end

  # Returns an array with all the elements in the collection randomized
  # using the given *random* number generator.
  def shuffle(random = Random::DEFAULT) : Array(T)
    dup.shuffle!(random)
  end

  # Returns a new array with all elements sorted based on the return value of
  # their comparison method `#<=>`
  #
  # ```
  # a = [3, 1, 2]
  # a.sort # => [1, 2, 3]
  # a      # => [3, 1, 2]
  # ```
  def sort : Array(T)
    dup.sort!
  end

  # :ditto:
  #
  # This method does not guarantee stability between equally sorting elements.
  # Which results in a performance advantage over stable sort.
  def unstable_sort : Array(T)
    dup.unstable_sort!
  end

  # Returns a new array with all elements sorted based on the comparator in the
  # given block.
  #
  # The block must implement a comparison between two elements *a* and *b*,
  # where `a < b` returns `-1`, `a == b` returns `0`, and `a > b` returns `1`.
  # The comparison operator `<=>` can be used for this.
  #
  # ```
  # a = [3, 1, 2]
  # b = a.sort { |a, b| b <=> a }
  #
  # b # => [3, 2, 1]
  # a # => [3, 1, 2]
  # ```
  def sort(&block : T, T -> Int32?) : Array(T)
    dup.sort! &block
  end

  # :ditto:
  #
  # This method does not guarantee stability between equally sorting elements.
  # Which results in a performance advantage over stable sort.
  def unstable_sort(&block : T, T -> U) : Array(T) forall U
    {% unless U <= Int32? %}
      {% raise "expected block to return Int32 or Nil, not #{U}" %}
    {% end %}

    dup.unstable_sort!(&block)
  end

  # Modifies `self` by sorting all elements based on the return value of their
  # comparison method `#<=>`
  #
  # ```
  # a = [3, 1, 2]
  # a.sort!
  # a # => [1, 2, 3]
  # ```
  def sort! : Array(T)
    to_unsafe_slice.sort!
    self
  end

  # :ditto:
  #
  # This method does not guarantee stability between equally sorting elements.
  # Which results in a performance advantage over stable sort.
  def unstable_sort! : Array(T)
    to_unsafe_slice.unstable_sort!
    self
  end

  # Modifies `self` by sorting all elements based on the comparator in the given
  # block.
  #
  # The given block must implement a comparison between two elements
  # *a* and *b*, where `a < b` returns `-1`, `a == b` returns `0`,
  # and `a > b` returns `1`.
  # The comparison operator `<=>` can be used for this.
  #
  # ```
  # a = [3, 1, 2]
  # a.sort! { |a, b| b <=> a }
  # a # => [3, 2, 1]
  # ```
  def sort!(&block : T, T -> U) : Array(T) forall U
    {% unless U <= Int32? %}
      {% raise "expected block to return Int32 or Nil, not #{U}" %}
    {% end %}

    to_unsafe_slice.sort!(&block)
    self
  end

  # :ditto:
  #
  # This method does not guarantee stability between equally sorting elements.
  # Which results in a performance advantage over stable sort.
  def unstable_sort!(&block : T, T -> U) : Array(T) forall U
    {% unless U <= Int32? %}
      {% raise "expected block to return Int32 or Nil, not #{U}" %}
    {% end %}

    to_unsafe_slice.unstable_sort!(&block)
    self
  end

  # Returns a new array with all elements sorted. The given block is called for
  # each element, then the comparison method #<=> is called on the object
  # returned from the block to determine sort order.
  #
  # ```
  # a = %w(apple pear fig)
  # b = a.sort_by { |word| word.size }
  # b # => ["fig", "pear", "apple"]
  # a # => ["apple", "pear", "fig"]
  # ```
  def sort_by(&block : T -> _) : Array(T)
    dup.sort_by! { |e| yield(e) }
  end

  # :ditto:
  #
  # This method does not guarantee stability between equally sorting elements.
  # Which results in a performance advantage over stable sort.
  def unstable_sort_by(&block : T -> _) : Array(T)
    dup.unstable_sort_by! { |e| yield(e) }
  end

  # Modifies `self` by sorting all elements. The given block is called for
  # each element, then the comparison method #<=> is called on the object
  # returned from the block to determine sort order.
  #
  # ```
  # a = %w(apple pear fig)
  # a.sort_by! { |word| word.size }
  # a # => ["fig", "pear", "apple"]
  # ```
  def sort_by!(&block : T -> _) : Array(T)
    sorted = map { |e| {e, yield(e)} }.sort! { |x, y| x[1] <=> y[1] }
    @size.times do |i|
      @buffer[i] = sorted.to_unsafe[i][0]
    end
    self
  end

  # :ditto:
  #
  # This method does not guarantee stability between equally sorting elements.
  # Which results in a performance advantage over stable sort.
  def unstable_sort_by!(&block : T -> _) : Array(T)
    sorted = map { |e| {e, yield(e)} }.unstable_sort! { |x, y| x[1] <=> y[1] }
    @size.times do |i|
      @buffer[i] = sorted.to_unsafe[i][0]
    end
    self
  end

  def to_a
    self
  end

  def to_s(io : IO) : Nil
    executed = exec_recursive(:to_s) do
      io << '['
      join io, ", ", &.inspect(io)
      io << ']'
    end
    io << "[...]" unless executed
  end

  def pretty_print(pp) : Nil
    executed = exec_recursive(:pretty_print) do
      pp.list("[", self, "]")
    end
    pp.text "[...]" unless executed
  end

  # Returns a pointer to the internal buffer where `self`'s elements are stored.
  #
  # This method is **unsafe** because it returns a pointer, and the pointed might eventually
  # not be that of `self` if the array grows and its internal buffer is reallocated.
  #
  # ```
  # ary = [1, 2, 3]
  # ary.to_unsafe[0] # => 1
  # ```
  def to_unsafe : Pointer(T)
    @buffer
  end

  # Assumes that `self` is an array of arrays and transposes the rows and columns.
  #
  # ```
  # a = [[:a, :b], [:c, :d], [:e, :f]]
  # a.transpose # => [[:a, :c, :e], [:b, :d, :f]]
  # a           # => [[:a, :b], [:c, :d], [:e, :f]]
  # ```
  def transpose
    return Array(Array(typeof(Enumerable.element_type Enumerable.element_type self))).new if empty?

    len = self[0].size
    (1...@size).each do |i|
      l = self[i].size
      raise IndexError.new if len != l
    end

    Array(Array(typeof(Enumerable.element_type Enumerable.element_type self))).new(len) do |i|
      Array(typeof(Enumerable.element_type Enumerable.element_type self)).new(@size) do |j|
        self[j][i]
      end
    end
  end

  # Removes all elements except the *count* or less (if there aren't enough)
  # elements starting at the given *start* index. Returns `self`.
  #
  # Negative values of *start* count from the end of the array.
  #
  # Raises `IndexError` if the *start* index is out of range.
  #
  # Raises `ArgumentError` if *count* is negative.
  #
  # ```
  # a = [0, 1, 4, 9, 16, 25]
  # a.truncate(2, 3) # => [4, 9, 16]
  # a                # => [4, 9, 16]
  # ```
  #
  # See also: `#pop`, `#shift`.
  def truncate(start : Int, count : Int) : self
    start, count = normalize_start_and_count(start, count)

    if count == 0
      clear
      reset_buffer_to_root_buffer
    else
      @buffer.clear(start)
      (@buffer + start + count).clear(size - start - count)
      @size = count
      shift_buffer_by(start)
    end

    self
  end

  # Removes all elements except those within the given *range*. Returns `self`.
  #
  # ```
  # a = [0, 1, 4, 9, 16, 25]
  # a.truncate(1..-3) # => [1, 4, 9]
  # a                 # => [1, 4, 9]
  # ```
  def truncate(range : Range) : self
    truncate(*Indexable.range_to_index_and_count(range, size) || raise IndexError.new)
  end

  # Returns a new `Array` by removing duplicate values in `self`.
  #
  # ```
  # a = ["a", "a", "b", "b", "c"]
  # a.uniq # => ["a", "b", "c"]
  # a      # => [ "a", "a", "b", "b", "c" ]
  # ```
  def uniq
    if size <= 1
      return dup
    end

    # Heuristic: for a small array it's faster to do a linear scan
    # than creating a Hash to find out duplicates.
    if size <= SMALL_ARRAY_SIZE
      ary = Array(T).new
      each do |elem|
        ary << elem unless ary.includes?(elem)
      end
      return ary
    end

    # Convert the Array into a Hash and then ask for its values
    to_lookup_hash.values
  end

  # Returns a new `Array` by removing duplicate values in `self`, using the block's
  # value for comparison.
  #
  # ```
  # a = [{"student", "sam"}, {"student", "george"}, {"teacher", "matz"}]
  # a.uniq { |s| s[0] } # => [{"student", "sam"}, {"teacher", "matz"}]
  # a                   # => [{"student", "sam"}, {"student", "george"}, {"teacher", "matz"}]
  # ```
  def uniq(& : T ->)
    if size <= 1
      dup
    else
      hash = to_lookup_hash { |elem| yield elem }
      hash.values
    end
  end

  # Removes duplicate elements from `self`. Returns `self`.
  #
  # ```
  # a = ["a", "a", "b", "b", "c"]
  # a.uniq! # => ["a", "b", "c"]
  # a       # => ["a", "b", "c"]
  # ```
  def uniq! : self
    if size <= 1
      return self
    end

    # Heuristic: for small arrays we do a linear scan, which is usually
    # faster than creating an intermediate Hash.
    if size <= SMALL_ARRAY_SIZE
      # We simply delete elements we've seen before
      internal_delete do |elem, index|
        (0...index).any? { |subindex| elem == to_unsafe[subindex] }
      end
      return self
    end

    uniq! &.itself
  end

  # Removes duplicate elements from `self`, using the block's value for comparison. Returns `self`.
  #
  # ```
  # a = [{"student", "sam"}, {"student", "george"}, {"teacher", "matz"}]
  # a.uniq! { |s| s[0] } # => [{"student", "sam"}, {"teacher", "matz"}]
  # a                    # => [{"student", "sam"}, {"teacher", "matz"}]
  # ```
  def uniq!(& : T ->) : self
    if size <= 1
      return self
    end

    hash = to_lookup_hash { |elem| yield elem }
    if size == hash.size
      return self
    end

    old_size = @size
    @size = hash.size
    removed = old_size - @size
    return self if removed == 0

    ptr = @buffer
    hash.each do |k, v|
      ptr.value = v
      ptr += 1
    end

    (@buffer + @size).clear(removed)

    self
  end

  # Prepend. Adds *object* to the beginning of `self`, given that the type of the value is *T*
  # (which might be a single type or a union of types).
  # This method returns `self`, so several calls can be chained.
  # See `shift` for the opposite effect.
  #
  # ```
  # a = ["a", "b"]
  # a.unshift("c") # => ["c", "a", "b"]
  # a.unshift(1)   # Errors, because the array only accepts String.
  #
  # a = ["a", "b"] of (Int32 | String)
  # a.unshift("c") # => ["c", "a", "b"]
  # a.unshift(1)   # => [1, "c", "a", "b"]
  # ```
  def unshift(object : T) : self
    check_needs_resize_for_unshift
    shift_buffer_by(-1)
    @buffer.value = object
    @size += 1

    self
  end

  # Prepend multiple values. The same as `unshift`, but takes an arbitrary number
  # of values to add to the array. Returns `self`.
  def unshift(*values : T) : self
    values.reverse_each do |value|
      unshift(value)
    end
    self
  end

<<<<<<< HEAD
  def update(index : Int, & : T -> T) : T
    index = check_index_out_of_bounds index
    @buffer[index] = yield @buffer[index]
  end

=======
>>>>>>> 1c895332
  private def check_needs_resize
    # We have to compare against the actual capacity in case `@buffer` was moved
    return unless needs_resize?

    # If the array is not empty and more than half of the elements were shifted
    # then we avoid a resize and just move the elements to the left.
    # This is an heuristic. We could always try to move the elements if
    # `@offset_to_buffer` is positive but it might happen that a user does
    # `shift` + `push` in succession and it will produce a lot of memcopies.
    #
    # Note: `@offset_to_buffer != 0` is not redundant because `@capacity` might be 1.
    # and so `@capacity / 2` is 0 and `@offset_to_buffer >= @capacity / 2` would hold
    # without it.
    if @capacity != 0 && @offset_to_buffer != 0 && @offset_to_buffer >= @capacity / 2
      # Given
      #
      #     [-, -, -, 'c', 'd', -]
      #      |         |
      #      |         ^-- `@buffer`
      #      |
      #      ^-- root_buffer
      #
      # and:
      # - @size is 2
      # - @capacity is 6
      # - @offset_to_buffer is 3
      # - remaining_capacity is 3

      # First copy the remaining elements in the array to the front
      #
      #     [-, -, -, 'c', 'd', -]
      #               ^-------^
      #                   |
      #                   ^-- copy this
      #
      #     [-, -, -, 'c', 'd', -]
      #     ^----^
      #       |
      #       ^-- here
      #
      # We get:
      #
      #     ['c', 'd', '-', 'c', 'd', -]
      root_buffer.copy_from(@buffer, @size)

      # Then after that we have to clear the rest of the elements
      #
      #     ['c', 'd', '-', 'c', 'd', -]
      #              ^-------------^
      #                     |
      #                     ^-- clear this
      # We get:
      #
      #     ['c', 'd', -, -, -, -]
      (root_buffer + @size).clear(@offset_to_buffer)

      # Move the buffer pointer to where it was originally allocated,
      # and now we don't have any offset to the root buffer
      reset_buffer_to_root_buffer
    else
      double_capacity
    end
  end

  private def needs_resize?
    @size == remaining_capacity
  end

  private def check_needs_resize_for_unshift
    return unless @offset_to_buffer == 0

    # If we have no more room left before the beginning of the array
    # we make the array larger, but point the buffer to start at the middle
    # of the entire allocated memory. In this way, if more elements are unshift
    # later we won't need a reallocation right away. This is similar to what
    # happens when we push and we don't have more room, except that toward
    # the beginning.

    half_capacity = @capacity // 2
    if @capacity != 0 && half_capacity != 0 && @size <= half_capacity
      # Apply the same heuristic as the case for pushing elements to the array,
      # but in backwards: (note that `@size` can be 0 here)

      # `['c', 'd', -, -, -, -] (@size = 2)`
      (root_buffer + half_capacity).copy_from(@buffer, @size)

      # `['c', 'd', -, 'c', 'd', -]`
      root_buffer.clear(@size)

      # `[-, -, -, 'c', 'd', -]`
      shift_buffer_by(half_capacity)
    else
      double_capacity_for_unshift
    end
  end

  def remaining_capacity : Int32
    @capacity - @offset_to_buffer
  end

  private def double_capacity
    resize_to_capacity(@capacity == 0 ? 3 : (@capacity * 2))
  end

  private def resize_to_capacity(capacity)
    @capacity = capacity
    if @buffer
      @buffer = root_buffer.realloc(@capacity) + @offset_to_buffer
    else
      @buffer = Pointer(T).malloc(@capacity)
    end
  end

  # Similar to double capacity, except that after reallocating the buffer
  # we point it to the middle of the buffer in case more unshifts come right away.
  # This assumes @offset_to_buffer is zero.
  private def double_capacity_for_unshift
    resize_to_capacity_for_unshift(@capacity == 0 ? 3 : (@capacity * 2))
  end

  private def resize_to_capacity_for_unshift(capacity)
    @capacity = capacity
    half = @capacity // 2

    if @buffer
      @buffer = root_buffer.realloc(@capacity)
      @buffer.move_to(@buffer + half, @capacity - half)
      @buffer.clear(half)
    else
      @buffer = Pointer(T).malloc(@capacity)
    end

    shift_buffer_by(half)
  end

  private def resize_if_cant_insert(insert_size)
    # Resize if we exceed the remaining capacity.
    # `remaining_capacity - @size` is the actual number of slots we have
    # to push new elements.
    if insert_size > remaining_capacity - @size
      # The new capacity that we need is what we already have occupied
      # because of shift (`@offset_to_buffer`) plus my size plus the insert size.
      resize_to_capacity(Math.pw2ceil(@offset_to_buffer + @size + insert_size))
    end
  end

  # Returns a pointer to the buffer that was originally allocated/reallocated
  # for this array.
  private def root_buffer
    @buffer - @offset_to_buffer
  end

  # Moves `@buffer` by n while at the same time increments `@offset_to_buffer`
  private def shift_buffer_by(n)
    @offset_to_buffer += n
    @buffer += n
  end

  # Makes `@buffer` point at the original buffer that was allocated/reallocated.
  private def reset_buffer_to_root_buffer
    @buffer = root_buffer
    @offset_to_buffer = 0
  end

  private def to_unsafe_slice
    Slice.new(@buffer, size)
  end

  private def to_unsafe_slice(index : Int, count : Int)
    index, count = normalize_start_and_count(index, count)
    Slice.new(@buffer + index, count)
  end

  protected def to_lookup_hash
    to_lookup_hash { |elem| elem }
  end

  protected def to_lookup_hash(& : T -> U) forall U
    each_with_object(Hash(U, T).new) do |o, h|
      key = yield o
      unless h.has_key?(key)
        h[key] = o
      end
    end
  end

  # :nodoc:
  def index(object, offset : Int = 0)
    # Optimize for the case of looking for a byte in a byte slice
    if T.is_a?(UInt8.class) &&
       (object.is_a?(UInt8) || (object.is_a?(Int) && 0 <= object < 256))
      return to_unsafe_slice.fast_index(object, offset)
    end

    super
  end

  private struct FlattenHelper(T)
    def self.flatten(ary)
      result = [] of T
      flatten ary, result
      result
    end

    def self.flatten(ary : Array, result)
      ary.each do |elem|
        flatten elem, result
      end
    end

    def self.flatten(iter : Iterator, result)
      iter.each do |elem|
        flatten elem, result
      end
    end

    def self.flatten(other : T, result)
      result << other
    end

    def self.element_type(ary)
      case ary
      when Array
        element_type(ary.first)
      when Iterator
        element_type(ary.next)
      else
        ary
      end
    end
  end
end

private def pool_slice(pool, size, reuse)
  if reuse
    reuse.clear
    size.times { |i| reuse << pool[i] }
    reuse
  else
    pool[0, size]
  end
end<|MERGE_RESOLUTION|>--- conflicted
+++ resolved
@@ -1052,22 +1052,6 @@
     Array(U).new(size) { |i| yield @buffer[i] }
   end
 
-<<<<<<< HEAD
-  # Invokes the given block for each element of `self`, replacing the element
-  # with the value returned by the block. Returns `self`.
-  #
-  # ```
-  # a = [1, 2, 3]
-  # a.map! { |x| x * x }
-  # a # => [1, 4, 9]
-  # ```
-  def map!(& : T -> T) : self
-    @buffer.map!(size) { |e| yield e }
-    self
-  end
-
-=======
->>>>>>> 1c895332
   # Modifies `self`, keeping only the elements in the collection for which the
   # passed block returns `true`. Returns `self`.
   #
@@ -1171,24 +1155,6 @@
     Array(U).new(size) { |i| yield @buffer[i], offset + i }
   end
 
-<<<<<<< HEAD
-  # Like `map_with_index`, but mutates `self` instead of allocating a new object.
-  #
-  # Accepts an optional *offset* parameter, which tells it to start counting
-  # from there.
-  #
-  # ```
-  # gems = ["crystal", "pearl", "diamond"]
-  # gems.map_with_index! { |gem, i| "#{i}: #{gem}" }
-  # gems # => ["0: crystal", "1: pearl", "2: diamond"]
-  # ```
-  def map_with_index!(offset = 0, & : (T, Int32) -> T)
-    to_unsafe.map_with_index!(size) { |e, i| yield e, offset + i }
-    self
-  end
-
-=======
->>>>>>> 1c895332
   # Returns an `Array` with the first *count* elements removed
   # from the original array.
   #
@@ -2003,14 +1969,6 @@
     self
   end
 
-<<<<<<< HEAD
-  def update(index : Int, & : T -> T) : T
-    index = check_index_out_of_bounds index
-    @buffer[index] = yield @buffer[index]
-  end
-
-=======
->>>>>>> 1c895332
   private def check_needs_resize
     # We have to compare against the actual capacity in case `@buffer` was moved
     return unless needs_resize?
