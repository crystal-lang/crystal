# An `Array` is an ordered, integer-indexed collection of objects of type T.
#
# Array indexing starts at 0. A negative index is assumed to be
# relative to the end of the array: -1 indicates the last element,
# -2 is the next to last element, and so on.
#
# An `Array` can be created using the usual `new` method (several are provided), or with an array literal:
#
# ```
# Array(Int32).new  # => []
# [1, 2, 3]         # Array(Int32)
# [1, "hello", 'x'] # Array(Int32 | String | Char)
# ```
#
# See [`Array` literals](https://crystal-lang.org/reference/syntax_and_semantics/literals/array.html) in the language reference.
#
# An `Array` can have mixed types, meaning T will be a union of types, but these are determined
# when the array is created, either by specifying T or by using an array literal. In the latter
# case, T will be set to the union of the array literal elements' types.
#
# When creating an empty array you must always specify T:
#
# ```
# [] of Int32 # same as Array(Int32)
# []          # syntax error
# ```
#
# An `Array` is implemented using an internal buffer of some capacity
# and is reallocated when elements are pushed to it when more capacity
# is needed. This is normally known as a [dynamic array](http://en.wikipedia.org/wiki/Dynamic_array).
#
# You can use a special array literal syntax with other types too, as long as they define an argless
# `new` method and a `<<` method. `Set` is one such type:
#
# ```
# set = Set{1, 2, 3} # => Set{1, 2, 3}
# set.class          # => Set(Int32)
# ```
#
# The above is the same as this:
#
# ```
# set = Set(typeof(1, 2, 3)).new
# set << 1
# set << 2
# set << 3
# ```
class Array(T)
  include Indexable::Mutable(T)
  include Comparable(Array)

  # Size of an Array that we consider small to do linear scans or other optimizations.
  private SMALL_ARRAY_SIZE = 16

  # The initial capacity reserved for new arrays; just a lucky number
  private INITIAL_CAPACITY = 3

  # The capacity threshold before we stop doubling array during resize.
  private CAPACITY_THRESHOLD = 256

  # The size of this array.
  @size : Int32

  # The capacity of `@buffer`.
  # Note that, because `@buffer` moves on shift, the actual
  # capacity (the allocated memory) starts at `@buffer - @offset_to_buffer`.
  # The actual capacity is also given by the `remaining_capacity` internal method.
  @capacity : Int32

  # Offset to the buffer that was originally allocated, and which needs to
  # be reallocated on resize. On shift this value gets increased, together with
  # `@buffer`. To reach the root buffer you have to do `@buffer - @offset_to_buffer`,
  # and this is also provided by the `root_buffer` internal method.
  @offset_to_buffer : Int32 = 0

  # The buffer where elements start.
  @buffer : Pointer(T)

  # In 64 bits the Array is composed then by:
  # - type_id            : Int32   # 4 bytes -|
  # - size               : Int32   # 4 bytes  |- packed as 8 bytes
  #
  # - capacity           : Int32   # 4 bytes -|
  # - offset_to_buffer   : Int32   # 4 bytes  |- packed as 8 bytes
  #
  # - buffer             : Pointer # 8 bytes  |- another 8 bytes
  #
  # So in total 24 bytes. Without offset_to_buffer it's the same,
  # because of aligning to 8 bytes (at least in 64 bits), and that's
  # why we chose to include this value, because with it we can optimize
  # `shift` to let Array be used as a queue/deque.

  # Creates a new empty `Array`.
  def initialize
    @size = 0
    @capacity = 0
    @buffer = Pointer(T).null
  end

  # Creates a new empty `Array` backed by a buffer that is initially
  # `initial_capacity` big.
  #
  # The *initial_capacity* is useful to avoid unnecessary reallocations
  # of the internal buffer in case of growth. If you have an estimate
  # of the maximum number of elements an array will hold, the array should
  # be initialized with that capacity for improved performance.
  #
  # ```
  # ary = Array(Int32).new(5)
  # ary.size # => 0
  # ```
  def initialize(initial_capacity : Int)
    if initial_capacity < 0
      raise ArgumentError.new("Negative array size: #{initial_capacity}")
    end

    @size = 0
    @capacity = initial_capacity.to_i
    if initial_capacity == 0
      @buffer = Pointer(T).null
    else
      @buffer = Pointer(T).malloc(initial_capacity)
    end
  end

  # Creates a new `Array` of the given *size* filled with the same *value* in each position.
  #
  # ```
  # Array.new(3, 'a') # => ['a', 'a', 'a']
  # ```
  #
  # WARNING: The initial value is filled into the array as-is. It gets neither
  # duplicated nor cloned. For types with reference semantics this means every
  # item will point to the *same* object.
  #
  # ```
  # ary = Array.new(3, [1])
  # ary # => [[1], [1], [1]]
  # ary[0][0] = 2
  # ary # => [[2], [2], [2]]
  # ```
  #
  # * `.new(Int, & : Int32 -> T)` is an alternative that allows using a
  #   different initial value for each position.
  def initialize(size : Int, value : T)
    if size < 0
      raise ArgumentError.new("Negative array size: #{size}")
    end

    @size = size.to_i
    @capacity = size.to_i

    if size == 0
      @buffer = Pointer(T).null
    else
      @buffer = Pointer(T).malloc(size, value)
    end
  end

  # Creates a new `Array` of the given *size* and invokes the given block once
  # for each index of `self`, assigning the block's value in that index.
  #
  # ```
  # Array.new(3) { |i| (i + 1) ** 2 } # => [1, 4, 9]
  #
  # ary = Array.new(3) { [1] }
  # ary # => [[1], [1], [1]]
  # ary[0][0] = 2
  # ary # => [[2], [1], [1]]
  # ```
  def self.new(size : Int, & : Int32 -> T)
    Array(T).build(size) do |buffer|
      size.to_i.times do |i|
        buffer[i] = yield i
      end
      size
    end
  end

  # Creates a new `Array`, allocating an internal buffer with the given *capacity*,
  # and yielding that buffer. The given block must return the desired size of the array.
  #
  # This method is **unsafe**, but is usually used to initialize the buffer
  # by passing it to a C function.
  #
  # ```
  # Array.build(3) do |buffer|
  #   LibSome.fill_buffer_and_return_number_of_elements_filled(buffer)
  # end
  # ```
  def self.build(capacity : Int, & : Pointer(T) ->) : self
    ary = Array(T).new(capacity)
    ary.size = (yield ary.to_unsafe).to_i
    ary
  end

  # :nodoc:
  #
  # This method is used by LiteralExpander to efficiently create an Array
  # instance from a literal.
  def self.unsafe_build(capacity : Int) : self
    ary = Array(T).new(capacity)
    ary.size = capacity
    ary
  end

  # Returns the number of elements in the array.
  #
  # ```
  # [:foo, :bar].size # => 2
  # ```
  getter size : Int32

  # Equality. Returns `true` if each element in `self` is equal to each
  # corresponding element in *other*.
  #
  # ```
  # ary = [1, 2, 3]
  # ary == [1, 2, 3] # => true
  # ary == [2, 3]    # => false
  # ```
  def ==(other : Array) : Bool
    equals?(other) { |x, y| x == y }
  end

  def ==(other) : Bool
    false
  end

  # Combined comparison operator.
  #
  # Returns `-1`, `0` or `1` depending on whether `self` is less than *other*, equals *other*
  # or is greater than *other*.
  #
  # It compares the elements of both arrays in the same position using the
  # `<=>` operator. As soon as one of such comparisons returns a non-zero
  # value, that result is the return value of the comparison.
  #
  # If all elements are equal, the comparison is based on the size of the arrays.
  #
  # ```
  # [8] <=> [1, 2, 3] # => 1
  # [2] <=> [4, 2, 3] # => -1
  # [1, 2] <=> [1, 2] # => 0
  # ```
  def <=>(other : Array)
    min_size = Math.min(size, other.size)
    0.upto(min_size - 1) do |i|
      n = @buffer[i] <=> other.to_unsafe[i]
      return n if n != 0
    end
    size <=> other.size
  end

  # Set intersection: returns a new `Array` containing elements common to `self`
  # and *other*, excluding any duplicates. The order is preserved from `self`.
  #
  # ```
  # [1, 1, 3, 5] & [1, 2, 3]               # => [ 1, 3 ]
  # ['a', 'b', 'b', 'z'] & ['a', 'b', 'c'] # => [ 'a', 'b' ]
  # ```
  #
  # See also: `#uniq`.
  def &(other : Array(U)) : Array(T) forall U
    return Array(T).new if self.empty? || other.empty?

    # Heuristic: for small arrays we do a linear scan, which is usually
    # faster than creating an intermediate Set.
    if self.size + other.size <= SMALL_ARRAY_SIZE * 2
      ary = Array(T).new
      each do |elem|
        ary << elem if !ary.includes?(elem) && other.includes?(elem)
      end
      return ary
    end

    set = other.to_set
    Array(T).build(Math.min(size, other.size)) do |buffer|
      appender = buffer.appender
      each do |obj|
        appender << obj if set.delete(obj)
      end
      appender.size.to_i
    end
  end

  # Set union: returns a new `Array` by joining `self` with *other*, excluding
  # any duplicates, and preserving the order from `self`.
  #
  # ```
  # ["a", "b", "c"] | ["c", "d", "a"] # => [ "a", "b", "c", "d" ]
  # ```
  #
  # See also: `#uniq`.
  def |(other : Array(U)) : Array(T | U) forall U
    # Heuristic: if the combined size is small we just do a linear scan
    # instead of using a Set for lookup.
    if size + other.size <= SMALL_ARRAY_SIZE
      ary = Array(T | U).new
      each do |elem|
        ary << elem unless ary.includes?(elem)
      end
      other.each do |elem|
        ary << elem unless ary.includes?(elem)
      end
      return ary
    end

    Array(T | U).build(size + other.size) do |buffer|
      set = Set(T).new
      appender = buffer.appender
      each do |obj|
        appender << obj if set.add?(obj)
      end
      other.each do |obj|
        appender << obj if set.add?(obj)
      end
      appender.size.to_i
    end
  end

  # Concatenation. Returns a new `Array` built by concatenating `self` and *other*.
  # The type of the new array is the union of the types of both the original arrays.
  #
  # ```
  # [1, 2] + ["a"]  # => [1,2,"a"] of (Int32 | String)
  # [1, 2] + [2, 3] # => [1,2,2,3]
  # ```
  def +(other : Array(U)) : Array(T | U) forall U
    new_size = size + other.size
    Array(T | U).build(new_size) do |buffer|
      buffer.copy_from(@buffer, size)
      (buffer + size).copy_from(other.to_unsafe, other.size)
      new_size
    end
  end

  # Returns the additive identity of this type.
  #
  # This is an empty array.
  def self.additive_identity : self
    self.new
  end

  # Difference. Returns a new `Array` that is a copy of `self`, removing any items
  # that appear in *other*. The order of `self` is preserved.
  #
  # ```
  # [1, 2, 3] - [2, 1] # => [3]
  # ```
  def -(other : Array(U)) : Array(T) forall U
    # Heuristic: if any of the arrays is small we just do a linear scan
    # instead of using a Set for lookup.
    if size <= SMALL_ARRAY_SIZE || other.size <= SMALL_ARRAY_SIZE
      ary = Array(T).new
      each do |elem|
        ary << elem unless other.includes?(elem)
      end
      return ary
    end

    ary = Array(T).new(Math.max(size - other.size, 0))
    set = other.to_set
    each do |obj|
      ary << obj unless set.includes?(obj)
    end
    ary
  end

  # Repetition: Returns a new `Array` built by concatenating *times* copies of `self`.
  #
  # ```
  # ["a", "b", "c"] * 2 # => [ "a", "b", "c", "a", "b", "c" ]
  # ```
  def *(times : Int) : Array(T)
    if times == 0 || empty?
      return Array(T).new
    end

    if times == 1
      return dup
    end

    if size == 1
      return Array(T).new(times, first)
    end

    new_size = size * times
    Array(T).build(new_size) do |buffer|
      buffer.copy_from(to_unsafe, size)
      n = size

      while n <= new_size // 2
        (buffer + n).copy_from(buffer, n)
        n *= 2
      end

      (buffer + n).copy_from(buffer, new_size - n)
      new_size
    end
  end

  # Append. Alias for `push`.
  #
  # ```
  # a = [1, 2]
  # a << 3 # => [1,2,3]
  # ```
  def <<(value : T) : self
    push(value)
  end

  # Replaces a subrange with a single value. All elements in the range
  # `start...start+count` are removed and replaced by a single element
  # *value*.
  #
  # If *count* is zero, *value* is inserted at *start*.
  #
  # Negative values of *start* count from the end of the array.
  #
  # ```
  # a = [1, 2, 3, 4, 5]
  # a[1, 3] = 6
  # a # => [1, 6, 5]
  #
  # a = [1, 2, 3, 4, 5]
  # a[1, 0] = 6
  # a # => [1, 6, 2, 3, 4, 5]
  # ```
  def []=(start : Int, count : Int, value : T) : T
    start, count = normalize_start_and_count(start, count)

    case count
    when 0
      insert start, value
    when 1
      @buffer[start] = value
    else
      diff = count - 1

      # If *start* is 0 we can avoid a memcpy by doing a shift.
      # For example if we have:
      #
      #    a = ['a', 'b', 'c', 'd']
      #
      # and someone does:
      #
      #    a[0..2] = 'x'
      #
      # we can change the value at 2 to 'x' and repoint `@offset_to_buffer`:
      #
      #    [-, -, 'x', 'd']
      #           ^
      #
      # (we also have to clear the elements before that)
      if start == 0
        @buffer.clear(diff)
        shift_buffer_by(diff)
        @buffer.value = value
      else
        (@buffer + start + 1).move_from(@buffer + start + count, size - start - count)
        (@buffer + @size - diff).clear(diff)
        @buffer[start] = value
      end

      @size -= diff
    end

    value
  end

  # :ditto:
  @[Deprecated("Use `#[]=(start, count, value)` instead")]
  def []=(value : T, *, index start : Int, count : Int)
    self[start, count] = value
  end

  # Replaces a subrange with a single value.
  #
  # ```
  # a = [1, 2, 3, 4, 5]
  # a[1..3] = 6
  # a # => [1, 6, 5]
  #
  # a = [1, 2, 3, 4, 5]
  # a[1...1] = 6
  # a # => [1, 6, 2, 3, 4, 5]
  #
  # a = [1, 2, 3, 4, 5]
  # a[2...] = 6
  # a # => [1, 2, 6]
  # ```
  def []=(range : Range, value : T)
    self[*Indexable.range_to_index_and_count(range, size) || raise IndexError.new] = value
  end

  # Replaces a subrange with the elements of the given array.
  #
  # ```
  # a = [1, 2, 3, 4, 5]
  # a[1, 3] = [6, 7, 8]
  # a # => [1, 6, 7, 8, 5]
  #
  # a = [1, 2, 3, 4, 5]
  # a[1, 3] = [6, 7]
  # a # => [1, 6, 7, 5]
  #
  # a = [1, 2, 3, 4, 5]
  # a[1, 3] = [6, 7, 8, 9, 10]
  # a # => [1, 6, 7, 8, 9, 10, 5]
  # ```
  def []=(start : Int, count : Int, values : Array(T))
    start, count = normalize_start_and_count(start, count)
    diff = values.size - count

    if diff == 0
      # Replace values directly
      (@buffer + start).copy_from(values.to_unsafe, values.size)
    elsif diff < 0
      # Need to shrink
      diff = -diff
      (@buffer + start).copy_from(values.to_unsafe, values.size)
      (@buffer + start + values.size).move_from(@buffer + start + count, size - start - count)
      (@buffer + @size - diff).clear(diff)
      @size -= diff
    else
      # Need to grow
      resize_if_cant_insert(diff)
      (@buffer + start + values.size).move_from(@buffer + start + count, size - start - count)
      (@buffer + start).copy_from(values.to_unsafe, values.size)
      @size += diff
    end

    values
  end

  # :ditto:
  @[Deprecated("Use `#[]=(start, count, values)` instead")]
  def []=(values : Array(T), *, index start : Int, count : Int)
    self[start, count] = values
  end

  # Replaces a subrange with the elements of the given array.
  #
  # ```
  # a = [1, 2, 3, 4, 5]
  # a[1..3] = [6, 7, 8]
  # a # => [1, 6, 7, 8, 5]
  #
  # a = [1, 2, 3, 4, 5]
  # a[1..3] = [6, 7]
  # a # => [1, 6, 7, 5]
  #
  # a = [1, 2, 3, 4, 5]
  # a[1..3] = [6, 7, 8, 9, 10]
  # a # => [1, 6, 7, 8, 9, 10, 5]
  #
  # a = [1, 2, 3, 4, 5]
  # a[2..] = [6, 7, 8, 9, 10]
  # a # => [1, 2, 6, 7, 8, 9, 10]
  # ```
  def []=(range : Range, values : Array(T))
    self[*Indexable.range_to_index_and_count(range, size) || raise IndexError.new] = values
  end

  # Returns all elements that are within the given range.
  #
  # The first element in the returned array is `self[range.begin]` followed
  # by the next elements up to index `range.end` (or `self[range.end - 1]` if
  # the range is exclusive).
  # If there are fewer elements in `self`, the returned array is shorter than
  # `range.size`.
  #
  # ```
  # a = ["a", "b", "c", "d", "e"]
  # a[1..3] # => ["b", "c", "d"]
  # # range.end > array.size
  # a[3..7] # => ["d", "e"]
  # ```
  #
  # Open ended ranges are clamped at the start and end of the array, respectively.
  #
  # ```
  # # open ended ranges
  # a[2..] # => ["c", "d", "e"]
  # a[..2] # => ["a", "b", "c"]
  # ```
  #
  # Negative range values are added to `self.size`, thus they are treated as
  # indices counting from the end of the array, `-1` designating the last element.
  #
  # ```
  # # negative indices, both ranges are equivalent for `a`
  # a[1..3]   # => ["b", "c", "d"]
  # a[-4..-2] # => ["b", "c", "d"]
  # # Mixing negative and positive indices, both ranges are equivalent for `a`
  # a[1..-2] # => ["b", "c", "d"]
  # a[-4..3] # => ["b", "c", "d"]
  # ```
  #
  # Raises `IndexError` if the start index is out of range (`range.begin >
  # self.size || range.begin < -self.size`). If `range.begin == self.size` an
  # empty array is returned. If `range.begin > range.end`, an empty array is
  # returned.
  #
  # ```
  # # range.begin > array.size
  # a[6..10] # raise IndexError
  # # range.begin == array.size
  # a[5..10] # => []
  # # range.begin > range.end
  # a[3..1]   # => []
  # a[-2..-4] # => []
  # a[-2..1]  # => []
  # a[3..-4]  # => []
  # ```
  def [](range : Range) : Array(T)
    self[*Indexable.range_to_index_and_count(range, size) || raise IndexError.new]
  end

  # Like `#[](Range)`, but returns `nil` if `range.begin` is out of range.
  #
  # ```
  # a = ["a", "b", "c", "d", "e"]
  # a[6..10]? # => nil
  # a[6..]?   # => nil
  # ```
  def []?(range : Range) : Array(T)?
    self[*Indexable.range_to_index_and_count(range, size) || return nil]?
  end

  # Returns count or less (if there aren't enough) elements starting at the
  # given start index.
  #
  # Negative *start* is added to `self.size`, thus it's treated as
  # index counting from the end of the array, `-1` designating the last element.
  #
  # Raises `IndexError` if *start* index is out of bounds.
  # Raises `ArgumentError` if *count* is negative.
  #
  # ```
  # a = ["a", "b", "c", "d", "e"]
  # a[-3, 3] # => ["c", "d", "e"]
  # a[1, 2]  # => ["b", "c"]
  # a[5, 1]  # => []
  # a[6, 1]  # raises IndexError
  # ```
  def [](start : Int, count : Int) : Array(T)
    self[start, count]? || raise IndexError.new
  end

  # Like `#[](Int, Int)` but returns `nil` if the *start* index is out of range.
  def []?(start : Int, count : Int) : Array(T)?
    start, count = normalize_start_and_count(start, count) { return nil }
    return Array(T).new if count == 0

    Array(T).build(count) do |buffer|
      buffer.copy_from(@buffer + start, count)
      count
    end
  end

  @[AlwaysInline]
  def unsafe_fetch(index : Int) : T
    @buffer[index]
  end

  @[AlwaysInline]
  def unsafe_put(index : Int, value : T)
    @buffer[index] = value
  end

  # Removes all elements from `self`.
  #
  # ```
  # a = ["a", "b", "c", "d", "e"]
  # a.clear # => []
  # ```
  def clear : self
    @buffer.clear(@size)
    @size = 0
    self
  end

  # Returns a new `Array` that has `self`'s elements cloned.
  # That is, it returns a deep copy of `self`.
  #
  # Use `#dup` if you want a shallow copy.
  #
  # ```
  # ary = [[1, 2], [3, 4]]
  # ary2 = ary.clone
  # ary[0][0] = 5
  # ary  # => [[5, 2], [3, 4]]
  # ary2 # => [[1, 2], [3, 4]]
  #
  # ary2 << [7, 8]
  # ary  # => [[5, 2], [3, 4]]
  # ary2 # => [[1, 2], [3, 4], [7, 8]]
  # ```
  def clone : Array(T)
    {% if T == ::Bool || T == ::Char || T == ::String || T == ::Symbol || T < ::Number::Primitive %}
      Array(T).new(size) { |i| @buffer[i].clone.as(T) }
    {% else %}
      exec_recursive_clone do |hash|
        clone = Array(T).new(size)
        hash[object_id] = clone.object_id
        each do |element|
          clone << element.clone.as(T)
        end
        clone
      end
    {% end %}
  end

  # Returns a copy of `self` with all `nil` elements removed.
  #
  # ```
  # ["a", nil, "b", nil, "c", nil].compact # => ["a", "b", "c"]
  # ```
  def compact
    compact_map &.itself
  end

  # Removes all `nil` elements from `self` and returns `self`.
  #
  # ```
  # ary = ["a", nil, "b", nil, "c"]
  # ary.compact!
  # ary # => ["a", "b", "c"]
  # ```
  def compact! : self
    reject! &.nil?
  end

  # Appends the elements of *other* to `self`, and returns `self`.
  #
  # ```
  # ary = ["a", "b"]
  # ary.concat(["c", "d"])
  # ary # => ["a", "b", "c", "d"]
  # ```
  def concat(other : Indexable) : self
    other_size = other.size

    resize_if_cant_insert(other_size)

    insert_elements_at(other, @size)

    @size += other_size

    self
  end

  # :ditto:
  def concat(other : Enumerable) : self
    left_before_resize = remaining_capacity - @size
    len = @size
    buf = @buffer + len
    other.each do |elem|
      if left_before_resize == 0
        increase_capacity
        left_before_resize = remaining_capacity - len
        buf = @buffer + len
      end
      buf.value = elem
      buf += 1
      len += 1
      left_before_resize -= 1
    end

    @size = len

    self
  end

  # Removes all items from `self` that are equal to *obj*.
  #
  # Returns the last found element that was equal to *obj*,
  # if any, or `nil` if not found.
  #
  # ```
  # a = ["a", "b", "b", "b", "c"]
  # a.delete("b") # => "b"
  # a             # => ["a", "c"]
  #
  # a.delete("x") # => nil
  # a             # => ["a", "c"]
  # ```
  def delete(obj) : T?
    internal_delete { |e| e == obj }[1]
  end

  # Removes the element at *index*, returning that element.
  # Raises `IndexError` if *index* is out of range.
  #
  # ```
  # a = ["ant", "bat", "cat", "dog"]
  # a.delete_at(2)  # => "cat"
  # a               # => ["ant", "bat", "dog"]
  # a.delete_at(99) # raises IndexError
  # ```
  def delete_at(index : Int) : T
    index = check_index_out_of_bounds index

    # Deleting the first element is the same as a shift
    if index == 0
      return shift_when_not_empty
    end

    elem = @buffer[index]
    (@buffer + index).move_from(@buffer + index + 1, size - index - 1)
    @size -= 1
    (@buffer + @size).clear
    elem
  end

  # Removes all elements within the given *range*.
  # Returns an array of the removed elements with the original order of `self` preserved.
  # Raises `IndexError` if the index is out of range.
  #
  # ```
  # a = ["ant", "bat", "cat", "dog"]
  # a.delete_at(1..2)    # => ["bat", "cat"]
  # a                    # => ["ant", "dog"]
  # a.delete_at(99..100) # raises IndexError
  # ```
  def delete_at(range : Range) : self
    delete_at(*Indexable.range_to_index_and_count(range, size) || raise IndexError.new)
  end

  # Removes *count* elements from `self` starting at *start*.
  # If the size of `self` is less than *count*, removes values to the end of the array without error.
  # Returns an array of the removed elements with the original order of `self` preserved.
  # Raises `IndexError` if *start* is out of range.
  #
  # ```
  # a = ["ant", "bat", "cat", "dog"]
  # a.delete_at(1, 2)  # => ["bat", "cat"]
  # a                  # => ["ant", "dog"]
  # a.delete_at(99, 1) # raises IndexError
  # ```
  def delete_at(start : Int, count : Int) : self
    start, count = normalize_start_and_count(start, count)

    val = self[start, count]
    (@buffer + start).move_from(@buffer + start + count, size - start - count)
    @size -= count
    (@buffer + @size).clear(count)
    val
  end

  # :ditto:
  @[Deprecated("Use `#delete_at(start, count)` instead")]
  def delete_at(*, index start : Int, count : Int) : self
    delete_at(start, count)
  end

  # Returns a new `Array` that has exactly `self`'s elements.
  # That is, it returns a shallow copy of `self`.
  #
  # Use `#clone` if you want a deep copy.
  #
  # ```
  # ary = [[1, 2], [3, 4]]
  # ary2 = ary.dup
  # ary[0][0] = 5
  # ary  # => [[5, 2], [3, 4]]
  # ary2 # => [[5, 2], [3, 4]]
  #
  # ary2 << [7, 8]
  # ary  # => [[5, 2], [3, 4]]
  # ary2 # => [[5, 2], [3, 4], [7, 8]]
  # ```
  def dup : Array(T)
    Array(T).build(@size) do |buffer|
      buffer.copy_from(@buffer, size)
      size
    end
  end

  # Yields each index of `self`, starting at *start*, to the given block and then assigns
  # the block's value in that position. Returns `self`.
  #
  # Negative values of *start* count from the end of the array.
  #
  # Raises `IndexError` if *start* is outside the array range.
  #
  # ```
  # a = [1, 2, 3, 4]
  # a.fill(2) { |i| i * i } # => [1, 2, 4, 9]
  # ```
  @[Deprecated("Use `fill(start.., &)` instead")]
  def fill(start : Int, & : Int32 -> T) : self
    fill(start..) { |i| yield i }
  end

  # :ditto:
  @[Deprecated("Use `fill(start.., &)` instead")]
  def fill(*, from start : Int, & : Int32 -> T) : self
    fill(start..) { |i| yield i }
  end

  # Yields each index of `self`, starting at *start* and just *count* times,
  # to the given block and then assigns the block's value in that position. Returns `self`.
  #
  # Negative values of *start* count from the end of the array.
  #
  # Raises `IndexError` if *start* is outside the array range.
  #
  # Has no effect if *count* is zero or negative.
  #
  # ```
  # a = [1, 2, 3, 4, 5, 6]
  # a.fill(2, 2) { |i| i * i } # => [1, 2, 4, 9, 5, 6]
  # ```
  @[Deprecated("Use `Indexable::Mutable#fill(start, count, &)` instead")]
  def fill(*, from start : Int, count : Int, & : Int32 -> T) : self
    fill(start, count) { |i| yield i }
  end

  # :inherit:
  def fill(value : T) : self
    # enable memset optimization
    to_unsafe_slice.fill(value)
    self
  end

  # Replaces every element in `self`, starting at *start*, with the given *value*. Returns `self`.
  #
  # Negative values of *start* count from the end of the array.
  #
  # ```
  # a = [1, 2, 3, 4, 5]
  # a.fill(9, 2) # => [1, 2, 9, 9, 9]
  # ```
  @[Deprecated("Use `fill(value, start..)` instead")]
  def fill(value : T, start : Int) : self
    fill(value, start..)
  end

  # :ditto:
  @[Deprecated("Use `fill(value, start..)` instead")]
  def fill(value : T, *, from start : Int) : self
    fill(value, start..)
  end

  # Replaces *count* or less (if there aren't enough) elements starting at the
  # given *start* index with *value*. Returns `self`.
  #
  # Negative values of *start* count from the end of the container.
  #
  # Raises `IndexError` if the *start* index is out of range.
  #
  # Raises `ArgumentError` if *count* is negative.
  #
  # ```
  # array = [1, 2, 3, 4, 5]
  # array.fill(9, 2, 2) # => [1, 2, 9, 9, 5]
  # array               # => [1, 2, 9, 9, 5]
  # ```
  def fill(value : T, start : Int, count : Int) : self
    to_unsafe_slice.fill(value, start, count)
    self
  end

  # :ditto:
  @[Deprecated("Use `#fill(value, start, count)` instead")]
  def fill(value : T, *, from start : Int, count : Int) : self
    fill(value, start, count)
  end

  # Replaces every element in *range* with *value*. Returns `self`.
  #
  # Negative values of *from* count from the end of the array.
  #
  # ```
  # a = [1, 2, 3, 4, 5]
  # a.fill(9, 2..3) # => [1, 2, 9, 9, 5]
  # ```
  def fill(value : T, range : Range) : self
    to_unsafe_slice.fill(value, range)
    self
  end

  # Returns the first *n* elements of the array.
  #
  # ```
  # [1, 2, 3].first(2) # => [1, 2]
  # [1, 2, 3].first(4) # => [1, 2, 3]
  # ```
  def first(n : Int) : Array(T)
    self[0, n]
  end

  # Insert *object* before the element at *index* and shifting successive elements, if any.
  # Returns `self`.
  #
  # Negative values of *index* count from the end of the array.
  #
  # ```
  # a = ["a", "b", "c"]
  # a.insert(0, "x")  # => ["x", "a", "b", "c"]
  # a.insert(2, "y")  # => ["x", "a", "y", "b", "c"]
  # a.insert(-1, "z") # => ["x", "a", "y", "b", "c", "z"]
  # ```
  def insert(index : Int, object : T) : self
    if index == 0
      return unshift(object)
    end

    if index < 0
      index += size + 1
    end

    unless 0 <= index <= size
      raise IndexError.new
    end

    check_needs_resize
    (@buffer + index + 1).move_from(@buffer + index, size - index)
    @buffer[index] = object

    @size += 1

    self
  end

  # Inserts all of the elements from *other* before the element at *index*.
  #
  # This method shifts the element currently at *index* (if any) and any
  # subsequent elements to the right, increasing their indices. If the value
  # of *index* is negative, counting starts from the end of the array.
  # For example, `-1` indicates insertion after the last element, `-2` before
  # the last element.
  #
  # Raises `IndexError` if the *index* is out of bounds.
  #
  # ```
  # fruits = ["Apple"]
  # newFruits = ["Dragonfruit", "Elderberry"]
  #
  # fruits.insert_all(1, newFruits)             # => ["Apple", "Dragonfruit", "Elderberry"]
  # fruits.insert_all(-3, ["Banana", "Cherry"]) # => ["Apple", "Banana", "Cherry", "Dragonfruit", "Elderberry"]
  #
  # fruits.insert_all(6, ["invalid"])  # raises IndexError
  # fruits.insert_all(-7, ["indices"]) # raises IndexError
  # ```
  def insert_all(index : Int, other : Indexable) : self
    other_size = other.size

    return self if other_size == 0

    if index < 0
      index += size + 1
    end

    unless 0 <= index <= size
      raise IndexError.new
    end

    resize_if_cant_insert(other_size)
    (@buffer + index).move_to(@buffer + index + other_size, @size - index)

    insert_elements_at(other, index)

    @size += other_size

    self
  end

  private def insert_elements_at(other : Array | Slice | StaticArray, index : Int) : Nil
    (@buffer + index).copy_from(other.to_unsafe, other.size)
  end

  private def insert_elements_at(other : Deque, index : Int) : Nil
    ptr = @buffer + index
    Deque.half_slices(other) do |slice|
      ptr.copy_from(slice.to_unsafe, slice.size)
      ptr += slice.size
    end
  end

  private def insert_elements_at(other, index : Int) : Nil
    appender = (@buffer + index).appender
    other.each do |elem|
      appender << elem
    end
  end

  def inspect(io : IO) : Nil
    to_s io
  end

  # Returns the last *n* elements of the array.
  #
  # ```
  # [1, 2, 3].last(2) # => [2, 3]
  # [1, 2, 3].last(4) # => [1, 2, 3]
  # ```
  def last(n : Int) : Array(T)
    if n < @size
      self[@size - n, n]
    else
      dup
    end
  end

  # :nodoc:
  protected def size=(size : Int)
    @size = size.to_i
  end

  # Optimized version of `Enumerable#map`.
  def map(& : T -> U) : Array(U) forall U
    Array(U).new(size) { |i| yield @buffer[i] }
  end

  # Modifies `self`, keeping only the elements in the collection for which the
  # passed block is truthy. Returns `self`.
  #
  # ```
  # ary = [1, 6, 2, 4, 8]
  # ary.select! { |x| x > 3 }
  # ary # => [6, 4, 8]
  # ```
  #
  # See also: `Array#select`.
  def select!(& : T ->) : self
    reject! { |elem| !yield(elem) }
  end

  # Modifies `self`, keeping only the elements in the collection for which
  # `pattern === element`.
  #
  # ```
  # ary = [1, 6, 2, 4, 8]
  # ary.select!(3..7)
  # ary # => [6, 4]
  # ```
  #
  # See also: `Array#reject!`.
  def select!(pattern) : self
    self.select! { |elem| pattern === elem }
  end

  # Modifies `self`, deleting the elements in the collection for which the
  # passed block is truthy. Returns `self`.
  #
  # ```
  # ary = [1, 6, 2, 4, 8]
  # ary.reject! { |x| x > 3 }
  # ary # => [1, 2]
  # ```
  #
  # See also: `Array#reject`.
  def reject!(& : T ->) : self
    internal_delete { |e| yield e }
    self
  end

  # Modifies `self`, deleting the elements in the collection for which
  # `pattern === element`.
  #
  # ```
  # ary = [1, 6, 2, 4, 8]
  # ary.reject!(3..7)
  # ary # => [1, 2, 8]
  # ```
  #
  # See also: `Array#select!`.
  def reject!(pattern) : self
    reject! { |elem| pattern === elem }
    self
  end

  # `reject!` and `delete` implementation: returns a tuple {x, y}
  # with x being self/nil (modified, not modified)
  # and y being the last matching element, or nil
  private def internal_delete(&)
    i1 = 0
    i2 = 0
    match = nil
    while i1 < @size
      e = @buffer[i1]
      if yield e, i1
        match = e
      else
        if i1 != i2
          @buffer[i2] = e
        end
        i2 += 1
      end

      i1 += 1
    end

    if i2 != i1
      count = i1 - i2
      @size -= count
      (@buffer + @size).clear(count)
      {self, match}
    else
      {nil, match}
    end
  end

  # Optimized version of `Enumerable#map_with_index`.
  #
  # Accepts an optional *offset* parameter, which tells it to start counting
  # from there.
  #
  # ```
  # gems = ["crystal", "pearl", "diamond"]
  # results = gems.map_with_index { |gem, i| "#{i}: #{gem}" }
  # results # => ["0: crystal", "1: pearl", "2: diamond"]
  # ```
  def map_with_index(offset = 0, & : T, Int32 -> _)
    Array.new(size) { |i| yield @buffer[i], offset + i }
  end

  # Returns an `Array` with the first *count* elements removed
  # from the original array.
  #
  # If *count* is bigger than the number of elements in the array, returns an empty array.
  #
  # ```
  # [1, 2, 3, 4, 5, 6].skip(3) # => [4, 5, 6]
  # ```
  def skip(count : Int) : Array(T)
    raise ArgumentError.new("Attempt to skip negative size") if count < 0

    new_size = Math.max(size - count, 0)
    Array(T).build(new_size) do |buffer|
      buffer.copy_from(to_unsafe + count, new_size)
      new_size
    end
  end

  # Returns a new `Array` that is a one-dimensional flattening of `self` (recursively).
  #
  # That is, for every element that is an array or an iterator, extract its elements into the new array.
  #
  # ```
  # s = [1, 2, 3]          # => [1, 2, 3]
  # t = [4, 5, 6, [7, 8]]  # => [4, 5, 6, [7, 8]]
  # u = [9, [10, 11].each] # => [9, #<Indexable::ItemIterator>]
  # a = [s, t, u, 12, 13]  # => [[1, 2, 3], [4, 5, 6, [7, 8]], 9, #<Indexable::ItemIterator>, 12, 13]
  # a.flatten              # => [1, 2, 3, 4, 5, 6, 7, 8, 9, 10, 11, 12, 13]
  # ```
  def flatten
    FlattenHelper(typeof(FlattenHelper.element_type(self))).flatten(self)
  end

  # Returns an `Array` of all ordered combinations of elements taken from each
  # of the *arrays* as `Array`s.
  # Traversal of elements starts from the last given array.
  @[Deprecated("Use `Indexable.cartesian_product(indexables : Indexable(Indexable))` instead")]
  def self.product(arrays : Array(Array))
    Indexable.cartesian_product(arrays)
  end

  # :ditto:
  @[Deprecated("Use `Indexable.cartesian_product(indexables : Indexable(Indexable))` instead")]
  def self.product(*arrays : Array)
    Indexable.cartesian_product(arrays)
  end

  # Yields each ordered combination of the elements taken from each of the
  # *arrays* as `Array`s.
  # Traversal of elements starts from the last given array.
  @[Deprecated("Use `Indexable.each_cartesian(indexables : Indexable(Indexable), reuse = false, &block)` instead")]
  def self.each_product(arrays : Array(Array), reuse = false, &)
    Indexable.each_cartesian(arrays, reuse: reuse) { |r| yield r }
  end

  # :ditto:
  @[Deprecated("Use `Indexable.each_cartesian(indexables : Indexable(Indexable), reuse = false, &block)` instead")]
  def self.each_product(*arrays : Array, reuse = false, &)
    Indexable.each_cartesian(arrays, reuse: reuse) { |r| yield r }
  end

  def repeated_permutations(size : Int = self.size) : Array(Array(T))
    ary = [] of Array(T)
    each_repeated_permutation(size) do |a|
      ary << a
    end
    ary
  end

  def each_repeated_permutation(size : Int = self.size, reuse = false, &) : Nil
    n = self.size
    return if size != 0 && n == 0
    raise ArgumentError.new("Size must be positive") if size < 0

    if size == 0
      yield([] of T)
    else
      Indexable.each_cartesian(Array.new(size, self), reuse: reuse) { |r| yield r }
    end
  end

  # Removes the last value from `self`, at index *size - 1*.
  # This method returns the removed value.
  # Raises `IndexError` if array is of 0 size.
  #
  # ```
  # a = ["a", "b", "c"]
  # a.pop # => "c"
  # a     # => ["a", "b"]
  # ```
  #
  # See also: `#truncate`.
  def pop : T
    pop { raise IndexError.new }
  end

  # Removes the last value from `self`.
  # If the array is empty, the given block is called.
  #
  # ```
  # a = [1]
  # a.pop { "Testing" } # => 1
  # a.pop { "Testing" } # => "Testing"
  # ```
  #
  # See also: `#truncate`.
  def pop(&)
    if @size == 0
      yield
    else
      @size -= 1
      value = @buffer[@size]
      (@buffer + @size).clear

      # If we remain empty we also take the chance to
      # reset the buffer to its original position.
      if empty? && @offset_to_buffer != 0
        reset_buffer_to_root_buffer
      end

      value
    end
  end

  # Removes the last *n* values from `self`, at index *size - 1*.
  # This method returns an array of the removed values, with the original order preserved.
  #
  # If *n* is greater than the size of `self`, all values will be removed from `self`
  # without raising an error.
  #
  # ```
  # a = ["a", "b", "c"]
  # a.pop(2) # => ["b", "c"]
  # a        # => ["a"]
  #
  # a = ["a", "b", "c"]
  # a.pop(4) # => ["a", "b", "c"]
  # a        # => []
  # ```
  #
  # See also: `#truncate`.
  def pop(n : Int) : Array(T)
    if n < 0
      raise ArgumentError.new("Can't pop negative count")
    end

    n = Math.min(n, @size)
    ary = Array(T).new(n) { |i| @buffer[@size - n + i] }

    @size -= n
    (@buffer + @size).clear(n)

    ary
  end

  # Like `pop`, but returns `nil` if `self` is empty.
  #
  # See also: `#truncate`.
  def pop? : T?
    pop { nil }
  end

  # Returns an `Array` of all ordered combinations of elements taken from each
  # of `self` and *ary* as `Tuple`s.
  # Traversal of elements starts from *ary*.
  @[Deprecated("Use `Indexable#cartesian_product(*others : Indexable)` instead")]
  def product(ary : Array(U)) forall U
    cartesian_product(ary)
  end

  # Yields each ordered combination of the elements taken from each of `self`
  # and *enumerable* as a `Tuple`.
  # Traversal of elements starts from *enumerable*.
  @[Deprecated("Use `Indexable#each_cartesian(*others : Indexable, &block)` instead")]
  def product(enumerable : Enumerable, &)
    self.each { |a| enumerable.each { |b| yield a, b } }
  end

  # Append. Pushes one value to the end of `self`, given that the type of the value is *T*
  # (which might be a single type or a union of types).
  # This method returns `self`, so several calls can be chained.
  # See `pop` for the opposite effect.
  #
  # ```
  # a = ["a", "b"]
  # a.push("c") # => ["a", "b", "c"]
  # a.push(1)   # Errors, because the array only accepts String.
  #
  # a = ["a", "b"] of (Int32 | String)
  # a.push("c") # => ["a", "b", "c"]
  # a.push(1)   # => ["a", "b", "c", 1]
  # ```
  def push(value : T) : self
    check_needs_resize
    @buffer[@size] = value
    @size += 1
    self
  end

  # Append multiple values. The same as `push`, but takes an arbitrary number
  # of values to push into `self`. Returns `self`.
  #
  # ```
  # a = ["a"]
  # a.push("b", "c") # => ["a", "b", "c"]
  # ```
  def push(*values : T) : self
    resize_if_cant_insert(values.size)

    values.each_with_index do |value, i|
      @buffer[@size + i] = value
    end
    @size += values.size
    self
  end

  # Replaces the contents of `self` with the contents of *other*.
  # This resizes the Array to a greater capacity but does not free memory if the given array is smaller.
  #
  # ```
  # a1 = [1, 2, 3]
  # a1.replace([1])
  # a1                    # => [1]
  # a1.remaining_capacity # => 3
  # a2 = [1]
  # a2.replace([1, 2, 3])
  # a2 # => [1, 2, 3]
  # ```
  def replace(other : Array) : self
    if other.size > @capacity
      reset_buffer_to_root_buffer
      resize_to_capacity(calculate_new_capacity(other.size))
    elsif other.size > remaining_capacity
      shift_buffer_by(remaining_capacity - other.size)
    elsif other.size < @size
      (@buffer + other.size).clear(@size - other.size)
    end

    @buffer.copy_from(other.to_unsafe, other.size)
    @size = other.size
    self
  end

  # Returns an array with all the elements in the collection reversed.
  #
  # ```
  # a = [1, 2, 3]
  # a.reverse # => [3, 2, 1]
  # ```
  def reverse : Array(T)
    Array(T).new(size) { |i| @buffer[size - i - 1] }
  end

  # :inherit:
  def rotate!(n : Int = 1) : self
    to_unsafe_slice.rotate!(n)
    self
  end

  # Returns an array with all the elements shifted to the left `n` times.
  #
  # ```
  # a = [0, 1, 2, 3, 4, 5, 6, 7, 8, 9]
  # a.rotate    # => [1, 2, 3, 4, 5, 6, 7, 8, 9, 0]
  # a.rotate(1) # => [1, 2, 3, 4, 5, 6, 7, 8, 9, 0]
  # a.rotate(3) # => [3, 4, 5, 6, 7, 8, 9, 0, 1, 2]
  # a           # => [0, 1, 2, 3, 4, 5, 6, 7, 8, 9]
  # ```
  def rotate(n = 1) : Array(T)
    return self if size == 0
    n %= size
    return self if n == 0
    res = Array(T).new(size)
    res.to_unsafe.copy_from(@buffer + n, size - n)
    (res.to_unsafe + size - n).copy_from(@buffer, n)
    res.size = size
    res
  end

  # Removes the first value of `self`, at index 0. This method returns the removed value.
  # If the array is empty, it raises `IndexError`.
  #
  # ```
  # a = ["a", "b", "c"]
  # a.shift # => "a"
  # a       # => ["b", "c"]
  # ```
  #
  # See also: `#truncate`.
  def shift : T
    shift { raise IndexError.new }
  end

  # Removes the first value of `self`, at index 0, or otherwise invokes the given block.
  # This method returns the removed value.
  # If the array is empty, it invokes the given block and returns its value.
  #
  # ```
  # a = ["a"]
  # a.shift { "empty!" } # => "a"
  # a                    # => []
  # a.shift { "empty!" } # => "empty!"
  # a                    # => []
  # ```
  #
  # See also: `#truncate`.
  def shift(&)
    if @size == 0
      yield
    else
      shift_when_not_empty
    end
  end

  # Internal implementation of shift when we are sure the array is not empty
  private def shift_when_not_empty
    value = @buffer[0]
    @size -= 1
    @buffer.clear(1)

    if empty?
      reset_buffer_to_root_buffer
    else
      shift_buffer_by(1)
    end

    value
  end

  # Removes the first *n* values of `self`, starting at index 0.
  # This method returns an array of the removed values.
  #
  # If *n* is greater than the size of `self`, all values will be removed from `self`
  # without raising an error.
  #
  # ```
  # a = ["a", "b", "c"]
  # a.shift # => "a"
  # a       # => ["b", "c"]
  #
  # a = ["a", "b", "c"]
  # a.shift(4) # => ["a", "b", "c"]
  # a          # => []
  # ```
  #
  # See also: `#truncate`.
  def shift(n : Int) : Array(T)
    if n < 0
      raise ArgumentError.new("Can't shift negative count")
    end

    n = Math.min(n, @size)
    ary = Array(T).new(n) { |i| @buffer[i] }

    @size -= n

    @buffer.clear(n)

    if empty?
      reset_buffer_to_root_buffer
    else
      shift_buffer_by(n)
    end

    ary
  end

  # Removes the first value of `self`, at index 0. This method returns the removed value.
  # If the array is empty, it returns `nil` without raising any error.
  #
  # ```
  # a = ["a", "b"]
  # a.shift? # => "a"
  # a        # => ["b"]
  # a.shift? # => "b"
  # a        # => []
  # a.shift? # => nil
  # a        # => []
  # ```
  #
  # See also: `#truncate`.
  def shift? : T?
    shift { nil }
  end

  # Returns an array with all the elements in the collection randomized
  # using the given *random* number generator.
  def shuffle(random : Random = Random::DEFAULT) : Array(T)
    dup.shuffle!(random)
  end

  # Returns a new instance with all elements sorted based on the return value of
  # their comparison method `T#<=>` (see `Comparable#<=>`), using a stable sort algorithm.
  #
  # ```
  # a = [3, 1, 2]
  # a.sort # => [1, 2, 3]
  # a      # => [3, 1, 2]
  # ```
  #
  # See `Indexable::Mutable#sort!` for details on the sorting mechanism.
  #
  # Raises `ArgumentError` if the comparison between any two elements returns `nil`.
  def sort : Array(T)
    dup.sort!
  end

  # Returns a new instance with all elements sorted based on the return value of
  # their comparison method `T#<=>` (see `Comparable#<=>`), using an unstable sort algorithm.
  #
  # ```
  # a = [3, 1, 2]
  # a.unstable_sort # => [1, 2, 3]
  # a               # => [3, 1, 2]
  # ```
  #
  # See `Indexable::Mutable#unstable_sort!` for details on the sorting mechanism.
  #
  # Raises `ArgumentError` if the comparison between any two elements returns `nil`.
  def unstable_sort : Array(T)
    dup.unstable_sort!
  end

  # Returns a new instance with all elements sorted based on the comparator in the
  # given block, using a stable sort algorithm.
  #
  # ```
  # a = [3, 1, 2]
  # b = a.sort { |a, b| b <=> a }
  #
  # b # => [3, 2, 1]
  # a # => [3, 1, 2]
  # ```
  #
  # See `Indexable::Mutable#sort!(&block : T, T -> U)` for details on the sorting mechanism.
  #
  # Raises `ArgumentError` if for any two elements the block returns `nil`.
  def sort(&block : T, T -> U) : Array(T) forall U
    {% unless U <= Int32? %}
      {% raise "Expected block to return Int32 or Nil, not #{U}.\nThe block is supposed to be a custom comparison operation, compatible with `Comparable#<=>`.\nDid you mean to use `#sort_by`?" %}
    {% end %}

    dup.sort! &block
  end

  # Returns a new instance with all elements sorted based on the comparator in the
  # given block, using an unstable sort algorithm.
  #
  # ```
  # a = [3, 1, 2]
  # b = a.unstable_sort { |a, b| b <=> a }
  #
  # b # => [3, 2, 1]
  # a # => [3, 1, 2]
  # ```
  #
  # See `Indexable::Mutable#unstable_sort!(&block : T, T -> U)` for details on the sorting mechanism.
  #
  # Raises `ArgumentError` if for any two elements the block returns `nil`.
  def unstable_sort(&block : T, T -> U) : Array(T) forall U
    {% unless U <= Int32? %}
      {% raise "Expected block to return Int32 or Nil, not #{U}.\nThe block is supposed to be a custom comparison operation, compatible with `Comparable#<=>`.\nDid you mean to use `#unstable_sort_by`?" %}
    {% end %}

    dup.unstable_sort!(&block)
  end

  # :inherit:
  def sort! : Array(T)
    to_unsafe_slice.sort!
    self
  end

  # :inherit:
  def unstable_sort! : self
    to_unsafe_slice.unstable_sort!
    self
  end

  # :inherit:
  def sort!(&block : T, T -> U) : self forall U
    {% unless U <= Int32? %}
      {% raise "Expected block to return Int32 or Nil, not #{U}.\nThe block is supposed to be a custom comparison operation, compatible with `Comparable#<=>`.\nDid you mean to use `#sort_by!`?" %}
    {% end %}

    to_unsafe_slice.sort!(&block)
    self
  end

  # :inherit:
  def unstable_sort!(&block : T, T -> U) : self forall U
    {% unless U <= Int32? %}
      {% raise "Expected block to return Int32 or Nil, not #{U}.\nThe block is supposed to be a custom comparison operation, compatible with `Comparable#<=>`.\nDid you mean to use `#unstable_sort_by!`?" %}
    {% end %}

    to_unsafe_slice.unstable_sort!(&block)
    self
  end

  # Returns a new instance with all elements sorted by the output value of the
  # block. The output values are compared via the comparison method `T#<=>`
  # (see `Comparable#<=>`), using a stable sort algorithm.
  #
  # ```
  # a = %w(apple pear fig)
  # b = a.sort_by { |word| word.size }
  # b # => ["fig", "pear", "apple"]
  # a # => ["apple", "pear", "fig"]
  # ```
  #
  # If stability is expendable, `#unstable_sort_by(&block : T -> _)` provides a
  # performance advantage over stable sort.
  #
  # See `Indexable::Mutable#sort_by!(&block : T -> _)` for details on the sorting mechanism.
  #
  # Raises `ArgumentError` if the comparison between any two comparison values returns `nil`.
  def sort_by(&block : T -> _) : Array(T)
    dup.sort_by! { |e| yield(e) }
  end

  # Returns a new instance with all elements sorted by the output value of the
  # block. The output values are compared via the comparison method `#<=>`
  # (see `Comparable#<=>`), using an unstable sort algorithm.
  #
  # ```
  # a = %w(apple pear fig)
  # b = a.unstable_sort_by { |word| word.size }
  # b # => ["fig", "pear", "apple"]
  # a # => ["apple", "pear", "fig"]
  # ```
  #
  # If stability is necessary, use `#sort_by(&block : T -> _)` instead.
  #
  # See `Indexable::Mutable#unstable_sort!(&block : T -> _)` for details on the sorting mechanism.
  #
  # Raises `ArgumentError` if the comparison between any two comparison values returns `nil`.
  def unstable_sort_by(&block : T -> _) : Array(T)
    dup.unstable_sort_by! { |e| yield(e) }
  end

  # :inherit:
  def sort_by!(&block : T -> _) : Array(T)
    sorted = map { |e| {e, yield(e)} }.sort! { |x, y| x[1] <=> y[1] }
    @size.times do |i|
      @buffer[i] = sorted.to_unsafe[i][0]
    end
    self
  end

  # :inherit:
  def unstable_sort_by!(&block : T -> _) : Array(T)
    sorted = map { |e| {e, yield(e)} }.unstable_sort! { |x, y| x[1] <=> y[1] }
    @size.times do |i|
      @buffer[i] = sorted.to_unsafe[i][0]
    end
    self
  end

  def to_a : self
    self
  end

  # Prints a nicely readable and concise string representation of this array
  # to *io*.
  #
  # The result resembles an array literal but it does not necessarily compile.
  #
  # Each element is presented using its `#inspect(io)` result to avoid ambiguity.
  def to_s(io : IO) : Nil
    executed = exec_recursive(:to_s) do
      io << '['
      join io, ", ", &.inspect(io)
      io << ']'
    end
    io << "[...]" unless executed
  end

  def pretty_print(pp) : Nil
    executed = exec_recursive(:pretty_print) do
      pp.list("[", self, "]")
    end
    pp.text "[...]" unless executed
  end

  # Returns a pointer to the internal buffer where `self`'s elements are stored.
  #
  # This method is **unsafe** because it returns a pointer, and the pointed might eventually
  # not be that of `self` if the array grows and its internal buffer is reallocated.
  #
  # ```
  # ary = [1, 2, 3]
  # ary.to_unsafe[0] # => 1
  # ```
  def to_unsafe : Pointer(T)
    @buffer
  end

  # Assumes that `self` is an array of arrays and transposes the rows and columns.
  #
  # ```
  # a = [[:a, :b], [:c, :d], [:e, :f]]
  # a.transpose # => [[:a, :c, :e], [:b, :d, :f]]
  # a           # => [[:a, :b], [:c, :d], [:e, :f]]
  # ```
  def transpose
    return Array(Array(typeof(Enumerable.element_type Enumerable.element_type self))).new if empty?

    len = self[0].size
    (1...@size).each do |i|
      l = self[i].size
      raise IndexError.new if len != l
    end

    Array(Array(typeof(Enumerable.element_type Enumerable.element_type self))).new(len) do |i|
      Array(typeof(Enumerable.element_type Enumerable.element_type self)).new(@size) do |j|
        self[j][i]
      end
    end
  end

  # Removes all elements except the *count* or less (if there aren't enough)
  # elements starting at the given *start* index. Returns `self`.
  #
  # Negative values of *start* count from the end of the array.
  #
  # Raises `IndexError` if the *start* index is out of range.
  #
  # Raises `ArgumentError` if *count* is negative.
  #
  # ```
  # a = [0, 1, 4, 9, 16, 25]
  # a.truncate(2, 3) # => [4, 9, 16]
  # a                # => [4, 9, 16]
  # ```
  #
  # See also: `#pop`, `#shift`.
  def truncate(start : Int, count : Int) : self
    start, count = normalize_start_and_count(start, count)

    if count == 0
      clear
      reset_buffer_to_root_buffer
    else
      @buffer.clear(start)
      (@buffer + start + count).clear(size - start - count)
      @size = count
      shift_buffer_by(start)
    end

    self
  end

  # Removes all elements except those within the given *range*. Returns `self`.
  #
  # ```
  # a = [0, 1, 4, 9, 16, 25]
  # a.truncate(1..-3) # => [1, 4, 9]
  # a                 # => [1, 4, 9]
  # ```
  def truncate(range : Range) : self
    truncate(*Indexable.range_to_index_and_count(range, size) || raise IndexError.new)
  end

  # Returns a new `Array` by removing duplicate values in `self`.
  #
  # ```
  # a = ["a", "a", "b", "b", "c"]
  # a.uniq # => ["a", "b", "c"]
  # a      # => [ "a", "a", "b", "b", "c" ]
  # ```
  def uniq : Array(T)
    if size <= 1
      return dup
    end

    # Heuristic: for a small array it's faster to do a linear scan
    # than creating a Set to find out duplicates.
    if size <= SMALL_ARRAY_SIZE
      ary = Array(T).new
      each do |elem|
        ary << elem unless ary.includes?(elem)
      end
      return ary
    end

    # Convert the Array into a Set and then ask for its values
    to_set.to_a
  end

  # Returns a new `Array` by removing duplicate values in `self`, using the block's
  # value for comparison.
  #
  # ```
  # a = [{"student", "sam"}, {"student", "george"}, {"teacher", "matz"}]
  # a.uniq { |s| s[0] } # => [{"student", "sam"}, {"teacher", "matz"}]
  # a                   # => [{"student", "sam"}, {"student", "george"}, {"teacher", "matz"}]
  # ```
  def uniq(& : T ->) : Array(T)
    if size <= 1
      dup
    else
      hash = to_lookup_hash { |elem| yield elem }
      hash.values
    end
  end

  # Removes duplicate elements from `self`. Returns `self`.
  #
  # ```
  # a = ["a", "a", "b", "b", "c"]
  # a.uniq! # => ["a", "b", "c"]
  # a       # => ["a", "b", "c"]
  # ```
  def uniq! : self
    if size <= 1
      return self
    end

    # Heuristic: for small arrays we do a linear scan, which is usually
    # faster than creating an intermediate Hash.
    if size <= SMALL_ARRAY_SIZE
      # We simply delete elements we've seen before
      internal_delete do |elem, index|
        (0...index).any? { |subindex| elem == to_unsafe[subindex] }
      end
      return self
    end

    uniq! &.itself
  end

  # Removes duplicate elements from `self`, using the block's value for comparison. Returns `self`.
  #
  # ```
  # a = [{"student", "sam"}, {"student", "george"}, {"teacher", "matz"}]
  # a.uniq! { |s| s[0] } # => [{"student", "sam"}, {"teacher", "matz"}]
  # a                    # => [{"student", "sam"}, {"teacher", "matz"}]
  # ```
  def uniq!(& : T ->) : self
    if size <= 1
      return self
    end

    hash = to_lookup_hash { |elem| yield elem }
    if size == hash.size
      return self
    end

    old_size = @size
    @size = hash.size
    removed = old_size - @size
    return self if removed == 0

    ptr = @buffer
    hash.each do |k, v|
      ptr.value = v
      ptr += 1
    end

    (@buffer + @size).clear(removed)

    self
  end

  # Prepend. Adds *object* to the beginning of `self`, given that the type of the value is *T*
  # (which might be a single type or a union of types).
  # This method returns `self`, so several calls can be chained.
  # See `shift` for the opposite effect.
  #
  # ```
  # a = ["a", "b"]
  # a.unshift("c") # => ["c", "a", "b"]
  # a.unshift(1)   # Errors, because the array only accepts String.
  #
  # a = ["a", "b"] of (Int32 | String)
  # a.unshift("c") # => ["c", "a", "b"]
  # a.unshift(1)   # => [1, "c", "a", "b"]
  # ```
  def unshift(object : T) : self
    check_needs_resize_for_unshift
    shift_buffer_by(-1)
    @buffer.value = object
    @size += 1

    self
  end

  # Prepend multiple values. The same as `unshift`, but takes an arbitrary number
  # of values to add to the array. Returns `self`.
  def unshift(*values : T) : self
    values.reverse_each do |value|
      unshift(value)
    end
    self
  end

  private def check_needs_resize
    # We have to compare against the actual capacity in case `@buffer` was moved
    return unless needs_resize?

    # If the array is not empty and more than half of the elements were shifted
    # then we avoid a resize and just move the elements to the left.
    # This is an heuristic. We could always try to move the elements if
    # `@offset_to_buffer` is positive but it might happen that a user does
    # `shift` + `push` in succession and it will produce a lot of memcopies.
    #
    # Note: `@offset_to_buffer != 0` is not redundant because `@capacity` might be 1.
    # and so `@capacity / 2` is 0 and `@offset_to_buffer >= @capacity / 2` would hold
    # without it.
    if @capacity != 0 && @offset_to_buffer != 0 && @offset_to_buffer >= @capacity / 2
      # Given
      #
      #     [-, -, -, 'c', 'd', -]
      #      |         |
      #      |         ^-- `@buffer`
      #      |
      #      ^-- root_buffer
      #
      # and:
      # - @size is 2
      # - @capacity is 6
      # - @offset_to_buffer is 3
      # - remaining_capacity is 3

      # First copy the remaining elements in the array to the front
      #
      #     [-, -, -, 'c', 'd', -]
      #               ^-------^
      #                   |
      #                   ^-- copy this
      #
      #     [-, -, -, 'c', 'd', -]
      #     ^----^
      #       |
      #       ^-- here
      #
      # We get:
      #
      #     ['c', 'd', '-', 'c', 'd', -]
      root_buffer.copy_from(@buffer, @size)

      # Then after that we have to clear the rest of the elements
      #
      #     ['c', 'd', '-', 'c', 'd', -]
      #              ^-------------^
      #                     |
      #                     ^-- clear this
      # We get:
      #
      #     ['c', 'd', -, -, -, -]
      (root_buffer + @size).clear(@offset_to_buffer)

      # Move the buffer pointer to where it was originally allocated,
      # and now we don't have any offset to the root buffer
      reset_buffer_to_root_buffer
    else
      increase_capacity
    end
  end

  private def needs_resize?
    @size == remaining_capacity
  end

  private def check_needs_resize_for_unshift
    return unless @offset_to_buffer == 0

    # If we have no more room left before the beginning of the array
    # we make the array larger, but point the buffer to start at the middle
    # of the entire allocated memory. In this way, if more elements are unshift
    # later we won't need a reallocation right away. This is similar to what
    # happens when we push and we don't have more room, except that toward
    # the beginning.

    half_capacity = @capacity // 2
    if @capacity != 0 && half_capacity != 0 && @size <= half_capacity
      # Apply the same heuristic as the case for pushing elements to the array,
      # but in backwards: (note that `@size` can be 0 here)

      # `['c', 'd', -, -, -, -] (@size = 2)`
      (root_buffer + half_capacity).copy_from(@buffer, @size)

      # `['c', 'd', -, 'c', 'd', -]`
      root_buffer.clear(@size)

      # `[-, -, -, 'c', 'd', -]`
      shift_buffer_by(half_capacity)
    else
      increase_capacity_for_unshift
    end
  end

  def remaining_capacity : Int32
    @capacity - @offset_to_buffer
  end

<<<<<<< HEAD
  private def rewind
    root_buffer.copy_from(@buffer, @size)
    shift_buffer_by -@offset_to_buffer
  end

  # Enusures that the internal buffer has at least `capacity` elements.
  def ensure_capacity(capacity : Int32) : self
    resize_to_capacity capacity if capacity >= @size
    self
  end

  # Reduces the internal buffer to exactly fit the number of elements in the
  # array, plus `extra` elements.
  def trim_to_size(*, extra : Int32 = 0) : self
    raise ArgumentError.new("Negative extra capacity: #{extra}") if extra < 0

    rewind
    resize_to_capacity (@size + extra)
    self
  end

=======
  # behaves like `calculate_new_capacity(@capacity + 1)`
>>>>>>> 563d6d2d
  private def calculate_new_capacity
    return INITIAL_CAPACITY if @capacity == 0

    if @capacity < CAPACITY_THRESHOLD
      @capacity * 2
    else
      @capacity + (@capacity + 3 * CAPACITY_THRESHOLD) // 4
    end
  end

  private def calculate_new_capacity(new_size)
    # Resizing is done via `Pointer#realloc` on the root buffer, so the space
    # between the root and real buffers remains untouched
    new_size += @offset_to_buffer

    new_capacity = @capacity == 0 ? INITIAL_CAPACITY : @capacity
    while new_capacity < new_size
      if new_capacity < CAPACITY_THRESHOLD
        new_capacity *= 2
      else
        new_capacity += (new_capacity + 3 * CAPACITY_THRESHOLD) // 4
      end
    end
    new_capacity
  end

  private def increase_capacity
    resize_to_capacity(calculate_new_capacity)
  end

  private def resize_to_capacity(capacity)
    @capacity = capacity
    if @buffer
      @buffer = root_buffer.realloc(@capacity) + @offset_to_buffer
    else
      @buffer = Pointer(T).malloc(@capacity)
    end
  end

  # Similar to `increase_capacity`, except that after reallocating the buffer
  # we point it to the middle of the buffer in case more unshifts come right away.
  # This assumes @offset_to_buffer is zero.
  private def increase_capacity_for_unshift
    resize_to_capacity_for_unshift(calculate_new_capacity)
  end

  private def resize_to_capacity_for_unshift(capacity)
    old_capacity, @capacity = @capacity, capacity
    offset = @capacity - old_capacity

    if @buffer
      @buffer = root_buffer.realloc(@capacity)
      @buffer.move_to(@buffer + offset, old_capacity)
      @buffer.clear(offset)
    else
      @buffer = Pointer(T).malloc(@capacity)
    end

    shift_buffer_by(offset)
  end

  private def resize_if_cant_insert(insert_size)
    # Resize if we exceed the remaining capacity. This is less than `@capacity`
    # if the array has been shifted and `@offset_to_buffer` is nonzero
    new_size = @size + insert_size
    if new_size > remaining_capacity
      resize_to_capacity(calculate_new_capacity(new_size))
    end
  end

  # Returns a pointer to the buffer that was originally allocated/reallocated
  # for this array.
  private def root_buffer
    @buffer - @offset_to_buffer
  end

  # Moves `@buffer` by n while at the same time increments `@offset_to_buffer`
  private def shift_buffer_by(n)
    @offset_to_buffer += n
    @buffer += n
  end

  # Makes `@buffer` point at the original buffer that was allocated/reallocated.
  private def reset_buffer_to_root_buffer
    @buffer = root_buffer
    @offset_to_buffer = 0
  end

  private def to_unsafe_slice
    Slice.new(@buffer, size)
  end

  private def to_unsafe_slice(start : Int, count : Int)
    start, count = normalize_start_and_count(start, count)
    Slice.new(@buffer + start, count)
  end

  protected def to_lookup_hash(& : T -> U) forall U
    each_with_object(Hash(U, T).new) do |o, h|
      key = yield o
      unless h.has_key?(key)
        h[key] = o
      end
    end
  end

  def index(object, offset : Int = 0)
    # Optimize for the case of looking for a byte in a byte slice
    if T.is_a?(UInt8.class) &&
       (object.is_a?(UInt8) || (object.is_a?(Int) && 0 <= object < 256))
      return to_unsafe_slice.fast_index(object, offset)
    end

    super
  end

  private struct FlattenHelper(T)
    def self.flatten(ary)
      result = [] of T
      flatten ary, result
      result
    end

    def self.flatten(ary : Array, result)
      ary.each do |elem|
        flatten elem, result
      end
    end

    def self.flatten(iter : Iterator, result)
      iter.each do |elem|
        flatten elem, result
      end
    end

    def self.flatten(other : T, result)
      result << other
    end

    def self.element_type(ary)
      case ary
      when Array, Iterator
        ary.each { |elem| return element_type(elem) }
        ::raise ""
      else
        ary
      end
    end
  end
end<|MERGE_RESOLUTION|>--- conflicted
+++ resolved
@@ -2115,7 +2115,6 @@
     @capacity - @offset_to_buffer
   end
 
-<<<<<<< HEAD
   private def rewind
     root_buffer.copy_from(@buffer, @size)
     shift_buffer_by -@offset_to_buffer
@@ -2133,13 +2132,11 @@
     raise ArgumentError.new("Negative extra capacity: #{extra}") if extra < 0
 
     rewind
-    resize_to_capacity (@size + extra)
-    self
-  end
-
-=======
+    resize_to_capacity(@size + extra)
+    self
+  end
+
   # behaves like `calculate_new_capacity(@capacity + 1)`
->>>>>>> 563d6d2d
   private def calculate_new_capacity
     return INITIAL_CAPACITY if @capacity == 0
 
