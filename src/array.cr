--- conflicted
+++ resolved
@@ -187,8 +187,6 @@
     ary
   end
 
-<<<<<<< HEAD
-=======
   # Returns the number of elements in the array.
   #
   # ```
@@ -196,7 +194,6 @@
   # ```
   getter size : Int32
 
->>>>>>> 33670931
   # Equality. Returns `true` if each element in `self` is equal to each
   # corresponding element in *other*.
   #
