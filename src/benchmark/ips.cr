module Benchmark
  # Benchmark IPS calculates the number of iterations per second for a given
  # block of code. The strategy is to use two stages: a warmup stage and a
  # calculation stage.
  #
  # The warmup phase defaults to 2 seconds. During this stage we figure out how
  # many cycles are needed to run the block for roughly 100ms, and record it.
  #
  # The calculation defaults to 5 seconds. During this stage we run the block
  # in sets of the size calculated in the warmup stage. The measurements for
  # those sets are then used to calculate the mean and standard deviation,
  # which are then reported. Additionally we compare the means to that of the
  # fastest.
  module IPS
    class Job
      # List of all entries in the benchmark.
      # After `#execute`, these are populated with the resulting statistics.
      property items : Array(Entry)

      @warmup_time : Time::Span
      @calculation_time : Time::Span

      def initialize(calculation = 5, warmup = 2, interactive = STDOUT.tty?)
        @interactive = !!interactive
        @warmup_time = warmup.seconds
        @calculation_time = calculation.seconds
        @items = [] of Entry
      end

      # Adds code to be benchmarked
      def report(label = "", &action) : Benchmark::IPS::Entry
        item = Entry.new(label, action)
        @items << item
        item
      end

      def execute : Nil
        run_warmup
        run_calculation
        run_comparison
      end

<<<<<<< HEAD
      def print_results
=======
      def report : Nil
>>>>>>> c63c0612
        max_label = ran_items.max_of &.label.size
        max_compare = ran_items.max_of &.human_compare.size
        max_bytes_per_op = ran_items.max_of &.bytes_per_op.humanize(base: 1024).size

        ran_items.each do |item|
          printf "%s %s (%s) (±%5.2f%%)  %sB/op  %s\n",
            item.label.rjust(max_label),
            item.human_mean,
            item.human_iteration_time,
            item.relative_stddev,
            item.bytes_per_op.humanize(base: 1024).rjust(max_bytes_per_op),
            item.human_compare.rjust(max_compare)
        end
      end

      # The warmup stage gathers information about the items that is later used
      # in the calculation stage
      private def run_warmup
        @items.each do |item|
          GC.collect

          count = 0
          elapsed = Time.measure do
            target = Time.monotonic + @warmup_time

            while Time.monotonic < target
              item.call
              count += 1
            end
          end

          item.set_cycles(elapsed, count)
        end
      end

      private def run_calculation
        @items.each do |item|
          GC.collect

          measurements = [] of Time::Span
          bytes = 0_i64
          cycles = 0_i64

          target = Time.monotonic + @calculation_time

          loop do
            elapsed = nil
            bytes_taken = Benchmark.memory do
              elapsed = Time.measure { item.call_for_100ms }
            end
            bytes += bytes_taken
            cycles += item.cycles
            measurements << elapsed.not_nil!
            break if Time.monotonic >= target
          end

          ips = measurements.map { |m| item.cycles.to_f / m.total_seconds }
          item.calculate_stats(ips)

          item.bytes_per_op = (bytes.to_f / cycles.to_f).round.to_u64

          if @interactive
            run_comparison
            print_results
            print "\e[#{ran_items.size}A"
          end
        end
      end

      private def ran_items
        @items.select(&.ran?)
      end

      private def run_comparison
        fastest = ran_items.max_by { |i| i.mean }
        ran_items.each do |item|
          item.slower = (fastest.mean / item.mean).to_f
        end
      end
    end

    class Entry
      # Label of the benchmark
      property label : String

      # Code to be benchmarked
      property action : ->

      # Number of cycles needed to run `action` for approximately 100ms.
      # Calculated during the warmup stage
      property! cycles : Int32

      # Number of 100ms runs during the calculation stage
      property! size : Int32

      # Statistical mean from calculation stage
      property! mean : Float64

      # Statistical variance from calculation stage
      property! variance : Float64

      # Statistical standard deviation from calculation stage
      property! stddev : Float64

      # Relative standard deviation as a percentage
      property! relative_stddev : Float64

      # Multiple slower than the fastest entry
      property! slower : Float64

      # Number of bytes allocated per operation
      property! bytes_per_op : UInt64

      @ran : Bool
      @ran = false

      def initialize(@label : String, @action : ->)
      end

      def ran? : Bool
        @ran
      end

      def call : Nil
        action.call
      end

      def call_for_100ms : Nil
        cycles.times { action.call }
      end

      def set_cycles(duration, iterations) : Nil
        @cycles = (iterations / duration.total_milliseconds * 100).to_i
        @cycles = 1 if cycles <= 0
      end

      def calculate_stats(samples) : Nil
        @ran = true
        @size = samples.size
        @mean = samples.sum.to_f / size.to_f
        @variance = (samples.reduce(0) { |acc, i| acc + ((i - mean) ** 2) }).to_f / size.to_f
        @stddev = Math.sqrt(variance)
        @relative_stddev = 100.0 * (stddev / mean)
      end

      def human_mean : String
        mean.humanize(precision: 2, significant: false, prefixes: Number::SI_PREFIXES_PADDED).rjust(7)
      end

      def human_iteration_time : String
        iteration_time = 1.0 / mean

        iteration_time.humanize(precision: 2, significant: false) do |magnitude, _|
          magnitude = Number.prefix_index(magnitude).clamp(-9..0)
          {magnitude, magnitude == 0 ? "s " : "#{Number.si_prefix(magnitude)}s"}
        end.rjust(8)
      end

      def human_compare : String
        if slower == 1.0
          "fastest"
        else
          sprintf "%5.2f× slower", slower
        end
      end
    end
  end
end<|MERGE_RESOLUTION|>--- conflicted
+++ resolved
@@ -40,11 +40,7 @@
         run_comparison
       end
 
-<<<<<<< HEAD
-      def print_results
-=======
       def report : Nil
->>>>>>> c63c0612
         max_label = ran_items.max_of &.label.size
         max_compare = ran_items.max_of &.human_compare.size
         max_bytes_per_op = ran_items.max_of &.bytes_per_op.humanize(base: 1024).size
@@ -108,7 +104,7 @@
 
           if @interactive
             run_comparison
-            print_results
+            report
             print "\e[#{ran_items.size}A"
           end
         end
