--- conflicted
+++ resolved
@@ -5130,20 +5130,15 @@
   # "22h".ends_with?(/[a-z]{2}/)  # => false
   # "22hh".ends_with?(/[a-z]{2}/) # => true
   # ```
-<<<<<<< HEAD
-  def ends_with?(re : Regex) : Bool
+  def ends_with?(re : Regex, *, options : Regex::MatchOptions = Regex::MatchOptions::None) : Bool
     if Regex.supports_match_options?(Regex::MatchOptions::ENDANCHORED)
-      result = re.match(self, options: Regex::MatchOptions::ENDANCHORED)
+      result = re.match(self, options: options | Regex::MatchOptions::ENDANCHORED)
     else
       # Workaround when ENDANCHORED is unavailable (PCRE).
-      result = /#{re}\z/.match(self)
+      result = /#{re}\z/.match(self, options: options)
     end
     $~ = result
     !!result
-=======
-  def ends_with?(re : Regex, *, options : Regex::MatchOptions = Regex::MatchOptions::None) : Bool
-    !!($~ = /#{re}\z/.match(self, options: options))
->>>>>>> 97e9b3df
   end
 
   # Interpolates *other* into the string using top-level `::sprintf`.
