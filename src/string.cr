--- conflicted
+++ resolved
@@ -496,36 +496,6 @@
     gen_to_ u128, ((1 << 127) - 1).to_u128
   end
 
-  # Same as `#to_i` but returns an `Int128`.
-  def to_i128(base : Int = 10, whitespace = true, underscore = false, prefix = false, strict = true, leading_zero_is_octal : Bool = false) : Int128
-    to_i128(base, whitespace, underscore, prefix, strict) { raise ArgumentError.new("Invalid Int128: #{self}") }
-  end
-
-  # Same as `#to_i` but returns an `Int128` or `nil`.
-  def to_i128?(base : Int = 10, whitespace = true, underscore = false, prefix = false, strict = true, leading_zero_is_octal : Bool = false) : Int128?
-    to_i128(base, whitespace, underscore, prefix, strict) { nil }
-  end
-
-  # Same as `#to_i` but returns an `Int128` or the block's value.
-  def to_i128(base : Int = 10, whitespace = true, underscore = false, prefix = false, strict = true, leading_zero_is_octal : Bool = false, &block)
-    gen_to_ i128, ((1 << 127) - 1).to_u128, (1 << 127).to_u128
-  end
-
-  # Same as `#to_i` but returns an `UInt128`.
-  def to_u128(base : Int = 10, whitespace = true, underscore = false, prefix = false, strict = true, leading_zero_is_octal : Bool = false) : UInt128
-    to_u128(base, whitespace, underscore, prefix, strict) { raise ArgumentError.new("Invalid UInt128: #{self}") }
-  end
-
-  # Same as `#to_i` but returns an `UInt128` or `nil`.
-  def to_u128?(base : Int = 10, whitespace = true, underscore = false, prefix = false, strict = true, leading_zero_is_octal : Bool = false) : UInt128?
-    to_u128(base, whitespace, underscore, prefix, strict) { nil }
-  end
-
-  # Same as `#to_i` but returns an `UInt128` or the block's value.
-  def to_u128(base : Int = 10, whitespace = true, underscore = false, prefix = false, strict = true, leading_zero_is_octal : Bool = false, &block)
-    gen_to_ u128, ((1 << 127) - 1).to_u128
-  end
-
   # :nodoc:
   CHAR_TO_DIGIT = begin
     table = StaticArray(Int8, 256).new(-1_i8)
@@ -552,20 +522,12 @@
   struct UIntInfo
     getter value : (UInt64 | UInt128), negative : Bool, invalid : Bool
 
-    def initialize(@value : (UInt64 | UInt128), @negative : Bool, @invalid : Bool)
-    end
-  end
-
   private macro gen_to_(method, max_positive = nil, max_negative = nil)
-<<<<<<< HEAD
     if base == UInt128
       info = to_u128_info(base, whitespace, underscore, prefix, strict, leading_zero_is_octal, unsigned: {{max_negative == nil}})
     else
       info = to_u64_info(base, whitespace, underscore, prefix, strict, leading_zero_is_octal, unsigned: {{max_negative == nil}})
     end
-=======
-    info = to_info(base, whitespace, underscore, prefix, strict, leading_zero_is_octal, unsigned: {{max_negative == nil}})
->>>>>>> 12514971
 
     return yield if info.invalid
 
@@ -697,114 +659,6 @@
     end
 
     UIntInfo.new value, negative, invalid
-  end
-
-  # :nodoc:
-  record ToU128Info,
-    value : UInt128,
-    negative : Bool,
-    invalid : Bool
-
-  private def to_u128_info(base, whitespace, underscore, prefix, strict)
-    raise ArgumentError.new("Invalid base #{base}") unless 2 <= base <= 128 || base == 62
-
-    ptr = to_unsafe
-
-    # Skip leading whitespace
-    if whitespace
-      while ptr.value.unsafe_chr.ascii_whitespace?
-        ptr += 1
-      end
-    end
-
-    negative = false
-    found_digit = false
-    mul_overflow = ~0_u128 / base
-
-    # Check + and -
-    case ptr.value.unsafe_chr
-    when '+'
-      ptr += 1
-    when '-'
-      negative = true
-      ptr += 1
-    end
-
-    # Check leading zero
-    if ptr.value.unsafe_chr == '0'
-      ptr += 1
-
-      if prefix
-        case ptr.value.unsafe_chr
-        when 'b'
-          base = 2
-          ptr += 1
-        when 'x'
-          base = 16
-          ptr += 1
-        else
-          base = 8
-        end
-        found_digit = false
-      else
-        found_digit = true
-      end
-    end
-
-    value = 0_u128
-    last_is_underscore = true
-    invalid = false
-
-    digits = (base == 62 ? CHAR_TO_DIGIT62 : CHAR_TO_DIGIT).to_unsafe
-    while ptr.value != 0
-      if ptr.value.unsafe_chr == '_' && underscore
-        break if last_is_underscore
-        last_is_underscore = true
-        ptr += 1
-        next
-      end
-
-      last_is_underscore = false
-      digit = digits[ptr.value]
-      if digit == -1 || digit >= base
-        break
-      end
-
-      if value > mul_overflow
-        invalid = true
-        break
-      end
-
-      value *= base
-
-      old = value
-      value += digit
-      if value < old
-        invalid = true
-        break
-      end
-
-      found_digit = true
-      ptr += 1
-    end
-
-    if found_digit
-      unless ptr.value == 0
-        if whitespace
-          while ptr.value.unsafe_chr.ascii_whitespace?
-            ptr += 1
-          end
-        end
-
-        if strict && ptr.value != 0
-          invalid = true
-        end
-      end
-    else
-      invalid = true
-    end
-
-    ToU128Info.new value, negative, invalid
   end
 
   # Returns the result of interpreting characters in this string as a floating point number (`Float64`).
