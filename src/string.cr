require "c/stdlib"
require "c/string"
{% unless flag?(:win32) %}
  require "crystal/iconv"
{% end %}

# A `String` represents an immutable sequence of UTF-8 characters.
#
# A `String` is typically created with a string literal, enclosing UTF-8 characters
# in double quotes:
#
# ```
# "hello world"
# ```
#
# A backslash can be used to denote some characters inside the string:
#
# ```
# "\"" # double quote
# "\\" # backslash
# "\e" # escape
# "\f" # form feed
# "\n" # newline
# "\r" # carriage return
# "\t" # tab
# "\v" # vertical tab
# ```
#
# You can use a backslash followed by an *u* and four hexadecimal characters to denote a unicode codepoint written:
#
# ```
# "\u0041" # == "A"
# ```
#
# Or you can use curly braces and specify up to six hexadecimal numbers (0 to 10FFFF):
#
# ```
# "\u{41}" # == "A"
# ```
#
# A string can span multiple lines:
#
# ```
# "hello
#       world" # same as "hello\n      world"
# ```
#
# Note that in the above example trailing and leading spaces, as well as newlines,
# end up in the resulting string. To avoid this, you can split a string into multiple lines
# by joining multiple literals with a backslash:
#
# ```
# "hello " \
# "world, " \
# "no newlines" # same as "hello world, no newlines"
# ```
#
# Alternatively, a backslash followed by a newline can be inserted inside the string literal:
#
# ```
# "hello \
#      world, \
#      no newlines" # same as "hello world, no newlines"
# ```
#
# In this case, leading whitespace is not included in the resulting string.
#
# If you need to write a string that has many double quotes, parentheses, or similar
# characters, you can use alternative literals:
#
# ```
# # Supports double quotes and nested parentheses
# %(hello ("world")) # same as "hello (\"world\")"
#
# # Supports double quotes and nested brackets
# %[hello ["world"]] # same as "hello [\"world\"]"
#
# # Supports double quotes and nested curlies
# %{hello {"world"}} # same as "hello {\"world\"}"
#
# # Supports double quotes and nested angles
# %<hello <"world">> # same as "hello <\"world\">"
# ```
#
# To create a `String` with embedded expressions, you can use string interpolation:
#
# ```
# a = 1
# b = 2
# "sum = #{a + b}" # "sum = 3"
# ```
#
# This ends up invoking `Object#to_s(IO)` on each expression enclosed by `#{...}`.
#
# If you need to dynamically build a string, use `String#build` or `IO::Memory`.
#
# ### Non UTF-8 valid strings
#
# String might end up being conformed of bytes which are an invalid
# byte sequence according to UTF-8. This can happen if the string is created
# via one of the constructors that accept bytes, or when getting a string
# from `String.build` or `IO::Memory`. No exception will be raised, but
# invalid byte sequences, when asked as chars, will use the unicode replacement
# char (value 0xFFFD). For example:
#
# ```
# # here 255 is not a valid byte value in the UTF-8 encoding
# string = String.new(Bytes[255, 97])
# string.valid_encoding? # => false
#
# # The first char here is the unicode replacement char
# string.chars # => ['�', 'a']
# ```
#
# One can also create strings with specific byte value in them by
# using octal and hexadecimal escape sequences:
#
# ```
# # Octal escape sequences
# "\101" # # => "A"
# "\12"  # # => "\n"
# "\1"   # string with one character with code point 1
# "\377" # string with one byte with value 255
#
# # Hexadecimal escape sequences
# "\x41" # # => "A"
# "\xFF" # string with one byte with value 255
# ```
#
# The reason for allowing strings that don't have a valid UTF-8 sequence
# is that the world is full of content that isn't properly encoded,
# and having a program raise an exception or stop because of this
# is not good. It's better if programs are more resilient, but
# show a replacement character when there's an error in incoming data.
class String
  # :nodoc:
  TYPE_ID = "".crystal_type_id

  # :nodoc:
  HEADER_SIZE = sizeof({Int32, Int32, Int32})

  include Comparable(self)

  macro inherited
    {{ raise "Cannot inherit from String" }}
  end

  # Creates a `String` from the given *slice*. `Bytes` will be copied from the slice.
  #
  # This method is always safe to call, and the resulting string will have
  # the contents and size of the slice.
  #
  # ```
  # slice = Slice.new(4) { |i| ('a'.ord + i).to_u8 }
  # String.new(slice) # => "abcd"
  # ```
  def self.new(slice : Bytes)
    new(slice.to_unsafe, slice.size)
  end

  # Creates a new `String` from the given *bytes*, which are encoded in the given *encoding*.
  #
  # The *invalid* argument can be:
  # * `nil`: an exception is raised on invalid byte sequences
  # * `:skip`: invalid byte sequences are ignored
  #
  # ```
  # slice = Slice.new(2, 0_u8)
  # slice[0] = 186_u8
  # slice[1] = 195_u8
  # String.new(slice, "GB2312") # => "好"
  # ```
  def self.new(bytes : Bytes, encoding : String, invalid : Symbol? = nil) : String
    String.build do |str|
      String.encode(bytes, encoding, "UTF-8", str, invalid)
    end
  end

  # Creates a `String` from a pointer. `Bytes` will be copied from the pointer.
  #
  # This method is **unsafe**: the pointer must point to data that eventually
  # contains a zero byte that indicates the ends of the string. Otherwise,
  # the result of this method is undefined and might cause a segmentation fault.
  #
  # This method is typically used in C bindings, where you get a `char*` from a
  # library and the library guarantees that this pointer eventually has an
  # ending zero byte.
  #
  # ```
  # ptr = Pointer.malloc(5) { |i| i == 4 ? 0_u8 : ('a'.ord + i).to_u8 }
  # String.new(ptr) # => "abcd"
  # ```
  def self.new(chars : UInt8*)
    raise ArgumentError.new("Cannot create a string with a null pointer") if chars.null?

    new(chars, LibC.strlen(chars))
  end

  # Creates a new `String` from a pointer, indicating its bytesize count
  # and, optionally, the UTF-8 codepoints count (size). `Bytes` will be
  # copied from the pointer.
  #
  # If the given size is zero, the amount of UTF-8 codepoints will be
  # lazily computed when needed.
  #
  # ```
  # ptr = Pointer.malloc(4) { |i| ('a'.ord + i).to_u8 }
  # String.new(ptr, 2) # => "ab"
  # ```
  def self.new(chars : UInt8*, bytesize, size = 0)
    # Avoid allocating memory for the empty string
    return "" if bytesize == 0

    if chars.null?
      raise ArgumentError.new("Cannot create a string with a null pointer and a non-zero (#{bytesize}) bytesize")
    end

    new(bytesize) do |buffer|
      buffer.copy_from(chars, bytesize)
      {bytesize, size}
    end
  end

  # Creates a new `String` by allocating a buffer (`Pointer(UInt8)`) with the given capacity, then
  # yielding that buffer. The block must return a tuple with the bytesize and size
  # (UTF-8 codepoints count) of the String. If the returned size is zero, the UTF-8 codepoints
  # count will be lazily computed.
  #
  # The bytesize returned by the block must be less than or equal to the
  # capacity given to this String, otherwise `ArgumentError` is raised.
  #
  # If you need to build a `String` where the maximum capacity is unknown, use `String#build`.
  #
  # ```
  # str = String.new(4) do |buffer|
  #   buffer[0] = 'a'.ord.to_u8
  #   buffer[1] = 'b'.ord.to_u8
  #   {2, 2}
  # end
  # str # => "ab"
  # ```
  def self.new(capacity : Int)
    check_capacity_in_bounds(capacity)

    str = GC.malloc_atomic(capacity.to_u32 + HEADER_SIZE + 1).as(UInt8*)
    buffer = str.as(String).to_unsafe
    bytesize, size = yield buffer

    unless 0 <= bytesize <= capacity
      raise ArgumentError.new("Bytesize out of capacity bounds")
    end

    buffer[bytesize] = 0_u8

    # Try to reclaim some memory if capacity is bigger than what was requested
    if bytesize < capacity
      str = str.realloc(bytesize.to_u32 + HEADER_SIZE + 1)
    end

    str_header = str.as({Int32, Int32, Int32}*)
    str_header.value = {TYPE_ID, bytesize.to_i, size.to_i}
    str.as(String)
  end

  # Builds a `String` by creating a `String::Builder` with the given initial capacity, yielding
  # it to the block and finally getting a `String` out of it. The `String::Builder` automatically
  # resizes as needed.
  #
  # ```
  # str = String.build do |str|
  #   str << "hello "
  #   str << 1
  # end
  # str # => "hello 1"
  # ```
  def self.build(capacity = 64) : self
    String::Builder.build(capacity) do |builder|
      yield builder
    end
  end

  # Returns the number of bytes in this string.
  #
  # ```
  # "hello".bytesize # => 5
  # "你好".bytesize    # => 6
  # ```
  def bytesize
    @bytesize
  end

  # Returns the result of interpreting leading characters in this string as an
  # integer base *base* (between 2 and 36).
  #
  # If there is not a valid number at the start of this string,
  # or if the resulting integer doesn't fit an `Int32`, an `ArgumentError` is raised.
  #
  # Options:
  # * **whitespace**: if `true`, leading and trailing whitespaces are allowed
  # * **underscore**: if `true`, underscores in numbers are allowed
  # * **prefix**: if `true`, the prefixes `"0x"`, `"0o"` and `"0b"` override the base
  # * **strict**: if `true`, extraneous characters past the end of the number are disallowed
  # * **leading_zero_is_octal**: if `true`, then a number prefixed with `"0"` will be treated as an octal
  #
  # ```
  # "12345".to_i             # => 12345
  # "0a".to_i                # raises ArgumentError
  # "hello".to_i             # raises ArgumentError
  # "0a".to_i(16)            # => 10
  # "1100101".to_i(2)        # => 101
  # "1100101".to_i(8)        # => 294977
  # "1100101".to_i(10)       # => 1100101
  # "1100101".to_i(base: 16) # => 17826049
  #
  # "12_345".to_i                   # raises ArgumentError
  # "12_345".to_i(underscore: true) # => 12345
  #
  # "  12345  ".to_i                    # => 12345
  # "  12345  ".to_i(whitespace: false) # raises ArgumentError
  #
  # "0x123abc".to_i               # raises ArgumentError
  # "0x123abc".to_i(prefix: true) # => 1194684
  #
  # "99 red balloons".to_i                # raises ArgumentError
  # "99 red balloons".to_i(strict: false) # => 99
  #
  # "0755".to_i                              # => 755
  # "0755".to_i(leading_zero_is_octal: true) # => 493
  # ```
  def to_i(base : Int = 10, whitespace : Bool = true, underscore : Bool = false, prefix : Bool = false, strict : Bool = true, leading_zero_is_octal : Bool = false)
    to_i32(base, whitespace, underscore, prefix, strict, leading_zero_is_octal)
  end

  # Same as `#to_i`, but returns `nil` if there is not a valid number at the start
  # of this string, or if the resulting integer doesn't fit an `Int32`.
  #
  # ```
  # "12345".to_i?             # => 12345
  # "99 red balloons".to_i?   # => nil
  # "0a".to_i?(strict: false) # => 0
  # "hello".to_i?             # => nil
  # ```
  def to_i?(base : Int = 10, whitespace : Bool = true, underscore : Bool = false, prefix : Bool = false, strict : Bool = true, leading_zero_is_octal : Bool = false)
    to_i32?(base, whitespace, underscore, prefix, strict, leading_zero_is_octal)
  end

  # Same as `#to_i`, but returns the block's value if there is not a valid number at the start
  # of this string, or if the resulting integer doesn't fit an `Int32`.
  #
  # ```
  # "12345".to_i { 0 } # => 12345
  # "hello".to_i { 0 } # => 0
  # ```
  def to_i(base : Int = 10, whitespace : Bool = true, underscore : Bool = false, prefix : Bool = false, strict : Bool = true, leading_zero_is_octal : Bool = false, &block)
    to_i32(base, whitespace, underscore, prefix, strict, leading_zero_is_octal) { yield }
  end

  # Same as `#to_i` but returns an `Int8`.
  def to_i8(base : Int = 10, whitespace : Bool = true, underscore : Bool = false, prefix : Bool = false, strict : Bool = true, leading_zero_is_octal : Bool = false) : Int8
    to_i8(base, whitespace, underscore, prefix, strict, leading_zero_is_octal) { raise ArgumentError.new("Invalid Int8: #{self}") }
  end

  # Same as `#to_i` but returns an `Int8` or `nil`.
  def to_i8?(base : Int = 10, whitespace : Bool = true, underscore : Bool = false, prefix : Bool = false, strict : Bool = true, leading_zero_is_octal : Bool = false) : Int8?
    to_i8(base, whitespace, underscore, prefix, strict, leading_zero_is_octal) { nil }
  end

  # Same as `#to_i` but returns an `Int8` or the block's value.
  def to_i8(base : Int = 10, whitespace : Bool = true, underscore : Bool = false, prefix : Bool = false, strict : Bool = true, leading_zero_is_octal : Bool = false, &block)
    gen_to_ i8, 127, 128
  end

  # Same as `#to_i` but returns an `UInt8`.
  def to_u8(base : Int = 10, whitespace : Bool = true, underscore : Bool = false, prefix : Bool = false, strict : Bool = true, leading_zero_is_octal : Bool = false) : UInt8
    to_u8(base, whitespace, underscore, prefix, strict, leading_zero_is_octal) { raise ArgumentError.new("Invalid UInt8: #{self}") }
  end

  # Same as `#to_i` but returns an `UInt8` or `nil`.
  def to_u8?(base : Int = 10, whitespace : Bool = true, underscore : Bool = false, prefix : Bool = false, strict : Bool = true, leading_zero_is_octal : Bool = false) : UInt8?
    to_u8(base, whitespace, underscore, prefix, strict, leading_zero_is_octal) { nil }
  end

  # Same as `#to_i` but returns an `UInt8` or the block's value.
  def to_u8(base : Int = 10, whitespace : Bool = true, underscore : Bool = false, prefix : Bool = false, strict : Bool = true, leading_zero_is_octal : Bool = false, &block)
    gen_to_ u8, 255
  end

  # Same as `#to_i` but returns an `Int16`.
  def to_i16(base : Int = 10, whitespace : Bool = true, underscore : Bool = false, prefix : Bool = false, strict : Bool = true, leading_zero_is_octal : Bool = false) : Int16
    to_i16(base, whitespace, underscore, prefix, strict, leading_zero_is_octal) { raise ArgumentError.new("Invalid Int16: #{self}") }
  end

  # Same as `#to_i` but returns an `Int16` or `nil`.
  def to_i16?(base : Int = 10, whitespace : Bool = true, underscore : Bool = false, prefix : Bool = false, strict : Bool = true, leading_zero_is_octal : Bool = false) : Int16?
    to_i16(base, whitespace, underscore, prefix, strict, leading_zero_is_octal) { nil }
  end

  # Same as `#to_i` but returns an `Int16` or the block's value.
  def to_i16(base : Int = 10, whitespace : Bool = true, underscore : Bool = false, prefix : Bool = false, strict : Bool = true, leading_zero_is_octal : Bool = false, &block)
    gen_to_ i16, 32767, 32768
  end

  # Same as `#to_i` but returns an `UInt16`.
  def to_u16(base : Int = 10, whitespace : Bool = true, underscore : Bool = false, prefix : Bool = false, strict : Bool = true, leading_zero_is_octal : Bool = false) : UInt16
    to_u16(base, whitespace, underscore, prefix, strict, leading_zero_is_octal) { raise ArgumentError.new("Invalid UInt16: #{self}") }
  end

  # Same as `#to_i` but returns an `UInt16` or `nil`.
  def to_u16?(base : Int = 10, whitespace : Bool = true, underscore : Bool = false, prefix : Bool = false, strict : Bool = true, leading_zero_is_octal : Bool = false) : UInt16?
    to_u16(base, whitespace, underscore, prefix, strict, leading_zero_is_octal) { nil }
  end

  # Same as `#to_i` but returns an `UInt16` or the block's value.
  def to_u16(base : Int = 10, whitespace : Bool = true, underscore : Bool = false, prefix : Bool = false, strict : Bool = true, leading_zero_is_octal : Bool = false, &block)
    gen_to_ u16, 65535
  end

  # Same as `#to_i`.
  def to_i32(base : Int = 10, whitespace : Bool = true, underscore : Bool = false, prefix : Bool = false, strict : Bool = true, leading_zero_is_octal : Bool = false) : Int32
    to_i32(base, whitespace, underscore, prefix, strict, leading_zero_is_octal) { raise ArgumentError.new("Invalid Int32: #{self}") }
  end

  # Same as `#to_i`.
  def to_i32?(base : Int = 10, whitespace : Bool = true, underscore : Bool = false, prefix : Bool = false, strict : Bool = true, leading_zero_is_octal : Bool = false) : Int32?
    to_i32(base, whitespace, underscore, prefix, strict, leading_zero_is_octal) { nil }
  end

  # Same as `#to_i`.
  def to_i32(base : Int = 10, whitespace : Bool = true, underscore : Bool = false, prefix : Bool = false, strict : Bool = true, leading_zero_is_octal : Bool = false, &block)
    gen_to_ i32, 2147483647, 2147483648
  end

  # Same as `#to_i` but returns an `UInt32`.
  def to_u32(base : Int = 10, whitespace : Bool = true, underscore : Bool = false, prefix : Bool = false, strict : Bool = true, leading_zero_is_octal : Bool = false) : UInt32
    to_u32(base, whitespace, underscore, prefix, strict, leading_zero_is_octal) { raise ArgumentError.new("Invalid UInt32: #{self}") }
  end

  # Same as `#to_i` but returns an `UInt32` or `nil`.
  def to_u32?(base : Int = 10, whitespace : Bool = true, underscore : Bool = false, prefix : Bool = false, strict : Bool = true, leading_zero_is_octal : Bool = false) : UInt32?
    to_u32(base, whitespace, underscore, prefix, strict, leading_zero_is_octal) { nil }
  end

  # Same as `#to_i` but returns an `UInt32` or the block's value.
  def to_u32(base : Int = 10, whitespace : Bool = true, underscore : Bool = false, prefix : Bool = false, strict : Bool = true, leading_zero_is_octal : Bool = false, &block)
    gen_to_ u32, 4294967295
  end

  # Same as `#to_i` but returns an `Int64`.
  def to_i64(base : Int = 10, whitespace : Bool = true, underscore : Bool = false, prefix : Bool = false, strict : Bool = true, leading_zero_is_octal : Bool = false) : Int64
    to_i64(base, whitespace, underscore, prefix, strict, leading_zero_is_octal) { raise ArgumentError.new("Invalid Int64: #{self}") }
  end

  # Same as `#to_i` but returns an `Int64` or `nil`.
  def to_i64?(base : Int = 10, whitespace : Bool = true, underscore : Bool = false, prefix : Bool = false, strict : Bool = true, leading_zero_is_octal : Bool = false) : Int64?
    to_i64(base, whitespace, underscore, prefix, strict, leading_zero_is_octal) { nil }
  end

  # Same as `#to_i` but returns an `Int64` or the block's value.
  def to_i64(base : Int = 10, whitespace : Bool = true, underscore : Bool = false, prefix : Bool = false, strict : Bool = true, leading_zero_is_octal : Bool = false, &block)
    gen_to_ i64, 9223372036854775807, 9223372036854775808
  end

  # Same as `#to_i` but returns an `UInt64`.
  def to_u64(base : Int = 10, whitespace : Bool = true, underscore : Bool = false, prefix : Bool = false, strict : Bool = true, leading_zero_is_octal : Bool = false) : UInt64
    to_u64(base, whitespace, underscore, prefix, strict, leading_zero_is_octal) { raise ArgumentError.new("Invalid UInt64: #{self}") }
  end

  # Same as `#to_i` but returns an `UInt64` or `nil`.
  def to_u64?(base : Int = 10, whitespace : Bool = true, underscore : Bool = false, prefix : Bool = false, strict : Bool = true, leading_zero_is_octal : Bool = false) : UInt64?
    to_u64(base, whitespace, underscore, prefix, strict, leading_zero_is_octal) { nil }
  end

  # Same as `#to_i` but returns an `UInt64` or the block's value.
  def to_u64(base : Int = 10, whitespace : Bool = true, underscore : Bool = false, prefix : Bool = false, strict : Bool = true, leading_zero_is_octal : Bool = false, &block)
    gen_to_ u64
  end

  # :nodoc:
  CHAR_TO_DIGIT = begin
    table = StaticArray(Int8, 256).new(-1_i8)
    10_i8.times do |i|
      table.to_unsafe[48 + i] = i
    end
    26_i8.times do |i|
      table.to_unsafe[65 + i] = i + 10
      table.to_unsafe[97 + i] = i + 10
    end
    table
  end

  # :nodoc:
  CHAR_TO_DIGIT62 = begin
    table = CHAR_TO_DIGIT.clone
    26_i8.times do |i|
      table.to_unsafe[65 + i] = i + 36
    end
    table
  end

  # :nodoc:
  record ToU64Info,
    value : UInt64,
    negative : Bool,
    invalid : Bool

  private macro gen_to_(method, max_positive = nil, max_negative = nil)
    info = to_u64_info(base, whitespace, underscore, prefix, strict, leading_zero_is_octal, unsigned: {{max_negative == nil}})

    return yield if info.invalid

    if info.negative
      {% if max_negative %}
        return yield if info.value > {{max_negative}}
        (~info.value &+ 1).unsafe_as(Int64).to_{{method}}
      {% else %}
        return yield
      {% end %}
    else
      {% if max_positive %}
        return yield if info.value > {{max_positive}}
      {% end %}
      info.value.to_{{method}}
    end
  end

  private def to_u64_info(base, whitespace, underscore, prefix, strict, leading_zero_is_octal, unsigned)
    raise ArgumentError.new("Invalid base #{base}") unless 2 <= base <= 36 || base == 62

    ptr = to_unsafe

    # Skip leading whitespace
    if whitespace
      ptr += calc_excess_left
    end

    negative = false

    # Check + and -
    case ptr.value.unsafe_chr
    when '-'
      if unsigned
        return ToU64Info.new 0, true, true
      end
      negative = true
      ptr += 1
    when '+'
      ptr += 1
    else
      # no sign prefix
    end

    found_digit = false

    # Check leading zero
    if ptr.value.unsafe_chr == '0'
      ptr += 1

      if prefix
        case ptr.value.unsafe_chr
        when 'b'
          base = 2
          ptr += 1
        when 'x'
          base = 16
          ptr += 1
        when 'o'
          base = 8
          ptr += 1
        else
          if leading_zero_is_octal
            base = 8
          else
            base = 10
            found_digit = true
          end
        end
      elsif leading_zero_is_octal
        base = 8
      else
        found_digit = true
      end
    end

    value = 0_u64
    mul_overflow = ~0_u64 // base
    last_is_underscore = true
    invalid = false

    digits = (base == 62 ? CHAR_TO_DIGIT62 : CHAR_TO_DIGIT).to_unsafe
    while ptr.value != 0
      if underscore && ptr.value.unsafe_chr == '_'
        break if last_is_underscore
        last_is_underscore = true
        ptr += 1
        next
      end

      last_is_underscore = false
      digit = digits[ptr.value]
      if digit == -1 || digit >= base
        break
      end

      if value > mul_overflow
        invalid = true
        break
      end

      value *= base

      old = value
      value &+= digit
      if value < old
        invalid = true
        break
      end

      found_digit = true
      ptr += 1
    end

    if found_digit
      unless ptr.value == 0
        if whitespace
          ptr += calc_excess_right
        end

        if strict && ptr.value != 0
          invalid = true
        end
      end
    else
      invalid = true
    end

    ToU64Info.new value, negative, invalid
  end

  # Returns the result of interpreting characters in this string as a floating point number (`Float64`).
  # This method raises an exception if the string is not a valid float representation
  # or exceeds the range of the data type. Values representing infinity or NaN
  # are considered valid.
  #
  # Options:
  # * **whitespace**: if `true`, leading and trailing whitespaces are allowed
  # * **strict**: if `true`, extraneous characters past the end of the number are disallowed
  #
  # ```
  # "123.45e1".to_f                # => 1234.5
  # "45.67 degrees".to_f           # raises ArgumentError
  # "thx1138".to_f(strict: false)  # raises ArgumentError
  # " 1.2".to_f(whitespace: false) # raises ArgumentError
  # "1.2foo".to_f(strict: false)   # => 1.2
  # ```
  def to_f(whitespace : Bool = true, strict : Bool = true)
    to_f64(whitespace: whitespace, strict: strict)
  end

  # :ditto:
  def to_f64(whitespace : Bool = true, strict : Bool = true)
    to_f64?(whitespace: whitespace, strict: strict) || raise ArgumentError.new("Invalid Float64: #{self}")
  end

  # Returns the result of interpreting characters in this string as a floating point number (`Float64`).
  # This method returns `nil` if the string is not a valid float representation
  # or exceeds the range of the data type. Values representing infinity or NaN
  # are considered valid.
  #
  # Options:
  # * **whitespace**: if `true`, leading and trailing whitespaces are allowed
  # * **strict**: if `true`, extraneous characters past the end of the number are disallowed
  #
  # ```
  # "123.45e1".to_f?                # => 1234.5
  # "45.67 degrees".to_f?           # => nil
  # "thx1138".to_f?                 # => nil
  # " 1.2".to_f?(whitespace: false) # => nil
  # "1.2foo".to_f?(strict: false)   # => 1.2
  # ```
  def to_f?(whitespace : Bool = true, strict : Bool = true)
    to_f64?(whitespace: whitespace, strict: strict)
  end

  # :ditto:
  def to_f64?(whitespace : Bool = true, strict : Bool = true)
    to_f_impl(whitespace: whitespace, strict: strict) do
      v = LibC.strtod self, out endptr
      {v, endptr}
    end
  end

  # Same as `#to_f` but returns a Float32.
  def to_f32(whitespace : Bool = true, strict : Bool = true)
    to_f32?(whitespace: whitespace, strict: strict) || raise ArgumentError.new("Invalid Float32: #{self}")
  end

  # Same as `#to_f?` but returns a Float32.
  def to_f32?(whitespace : Bool = true, strict : Bool = true)
    to_f_impl(whitespace: whitespace, strict: strict) do
      v = LibC.strtof self, out endptr
      {v, endptr}
    end
  end

  private def to_f_impl(whitespace : Bool = true, strict : Bool = true)
    return unless whitespace || '0' <= self[0] <= '9' || self[0] == '-' || self[0] == '+'

    v, endptr = yield

    unless v.finite?
      startptr = to_unsafe
      if whitespace
        while startptr.value.chr.ascii_whitespace?
          startptr += 1
        end
      end
      if startptr.value.chr.in?('+', '-')
        startptr += 1
      end

      if v.nan?
        return unless startptr.value.chr.in?('n', 'N')
      else
        return unless startptr.value.chr.in?('i', 'I')
      end
    end

    string_end = to_unsafe + bytesize

    # blank string
    return if endptr == to_unsafe

    if strict
      if whitespace
        while endptr < string_end && endptr.value.chr.ascii_whitespace?
          endptr += 1
        end
      end
      # reached the end of the string
      v if endptr == string_end
    else
      ptr = to_unsafe
      if whitespace
        while ptr < string_end && ptr.value.chr.ascii_whitespace?
          ptr += 1
        end
      end
      # consumed some bytes
      v if endptr > ptr
    end
  end

  # Returns the `Char` at the given *index*.
  #
  # Negative indices can be used to start counting from the end of the string.
  #
  # Raises `IndexError` if the *index* is out of bounds.
  #
  # ```
  # "hello"[0]  # => 'h'
  # "hello"[1]  # => 'e'
  # "hello"[-1] # => 'o'
  # "hello"[-2] # => 'l'
  # "hello"[5]  # raises IndexError
  # ```
  def [](index : Int)
    char_at(index) { raise IndexError.new }
  end

  # Returns the substring indicated by *range* as span of character indices.
  #
  # The substring ranges from `self[range.begin]` to `self[range.end]`
  # (or `self[range.end - 1]` if the range is exclusive). It can be smaller than
  # `range.size` if the end index is larger than `self.size`.
  #
  # ```
  # s = "abcde"
  # s[1..3] # => "bcd"
  # # range.end > s.size
  # s[3..7] # => "de"
  # ```
  #
  # Open ended ranges are clamped at the start and end of `self`, respectively.
  #
  # ```
  # # open ended ranges
  # s[2..] # => "cde"
  # s[..2] # => "abc"
  # ```
  #
  # Negative range values are added to `self.size`, thus they are treated as
  # character indices counting from the end, `-1` designating the last character.
  #
  # ```
  # # negative indices, both ranges are equivalent for `s`
  # s[1..3]   # => "bcd"
  # s[-4..-2] # => "bcd"
  # # Mixing negative and positive indices, both ranges are equivalent for `s`
  # s[1..-2] # => "bcd"
  # s[-4..3] # => "bcd"
  # ```
  #
  # Raises `IndexError` if the start index it out of range (`range.begin >
  # self.size || range.begin < -self.size). If `range.begin == self.size` an
  # empty string is returned. If `range.begin > range.end`, an empty string is
  # returned.
  #
  # ```
  # # range.begin > array.size
  # s[6..10] # raise IndexError
  # # range.begin == s.size
  # s[5..10] # => ""
  # # range.begin > range.end
  # s[3..1]   # => ""
  # s[-2..-4] # => ""
  # s[-2..1]  # => ""
  # s[3..-4]  # => ""
  # ```
  def [](range : Range) : String
    self[*Indexable.range_to_index_and_count(range, size) || raise IndexError.new]
  end

  # Like `#[](Range)`, but returns `nil` if `range.begin` is out of range.
  #
  # ```
  # "hello"[6..7]? # => nil
  # "hello"[6..]?  # => nil
  # ```
  def []?(range : Range) : String?
    self[*Indexable.range_to_index_and_count(range, size) || return nil]?
  end

  # Returns a substring starting from the *start* character of size *count*.
  #
  # Negative *start* is added to `self.size`, thus it's treated as a character
  # index counting from the end, `-1` designating the last character.
  #
  # Raises `IndexError` if *start* index is out of bounds.
  # Raises `ArgumentError` if *count* is negative.
  def [](start : Int, count : Int) : String
    self[start, count]? || raise IndexError.new
  end

<<<<<<< HEAD
  # Like `#[Int, Int]` but returns `nil` if the *start* index is out of bounds.
  def []?(start : Int, count : Int)
=======
  # Like `#[](Int, Int)` but returns `nil` if the *start* index is out of bounds.
  def []?(start : Int, count : Int) : String?
    raise ArgumentError.new "Negative count: #{count}" if count < 0
>>>>>>> bc362ada
    return byte_slice?(start, count) if single_byte_optimizable?

    start, count = Indexable.normalize_start_and_count(start, count, size) { return nil }
    return "" if count == 0
    return self if count == size

    start_pos, end_pos = find_start_and_end(start, count)
    byte_count = end_pos - start_pos

    String.new(byte_count) do |buffer|
      buffer.copy_from(to_unsafe + start_pos, byte_count)
      {byte_count, 0}
    end
  end

  def []?(index : Int)
    char_at(index) { nil }
  end

  def []?(str : String | Char)
    includes?(str) ? str : nil
  end

  def []?(regex : Regex)
    self[regex, 0]?
  end

  def []?(regex : Regex, group)
    match = match(regex)
    match[group]? if match
  end

  def [](str : String | Char)
    self[str]?.not_nil!
  end

  def [](regex : Regex)
    self[regex]?.not_nil!
  end

  def [](regex : Regex, group)
    self[regex, group]?.not_nil!
  end

  # Returns the `Char` at the given *index*.
  #
  # Negative indices can be used to start counting from the end of the string.
  #
  # Raises `IndexError` if the *index* is out of bounds.
  #
  # ```
  # "hello".char_at(0)  # => 'h'
  # "hello".char_at(1)  # => 'e'
  # "hello".char_at(-1) # => 'o'
  # "hello".char_at(-2) # => 'l'
  # "hello".char_at(5)  # raises IndexError
  # ```
  def char_at(index : Int) : Char
    char_at(index) { raise IndexError.new }
  end

  # Returns the `Char` at the given *index*, or result of running the given block if out of bounds.
  #
  # Negative indices can be used to start counting from the end of the string.
  #
  # ```
  # "hello".char_at(4) { 'x' }  # => 'o'
  # "hello".char_at(5) { 'x' }  # => 'x'
  # "hello".char_at(-1) { 'x' } # => 'o'
  # "hello".char_at(-5) { 'x' } # => 'h'
  # "hello".char_at(-6) { 'x' } # => 'x'
  # ```
  def char_at(index : Int, &)
    if single_byte_optimizable?
      byte = byte_at?(index)
      if byte
        return byte < 0x80 ? byte.unsafe_chr : Char::REPLACEMENT
      else
        return yield
      end
    end

    index += size if index < 0

    byte_index = char_index_to_byte_index(index)
    if byte_index && byte_index < @bytesize
      reader = Char::Reader.new(self, pos: byte_index)
      return reader.current_char
    else
      yield
    end
  end

  # Returns a new string that results from deleting characters
  # at the given range.
  #
  # ```
  # "abcdef".delete_at(1..3) # => "aef"
  # ```
  #
  # Negative indices can be used to start counting from the end of the string:
  #
  # ```
  # "abcdef".delete_at(-3..-2) # => "abcf"
  # ```
  #
  # Raises `IndexError` if any index is outside the bounds of this string.
  def delete_at(range : Range)
    delete_at(*Indexable.range_to_index_and_count(range, size) || raise IndexError.new)
  end

  # Returns a new string that results from deleting the character
  # at the given *index*.
  #
  # ```
  # "abcde".delete_at(0) # => "bcde"
  # "abcde".delete_at(2) # => "abde"
  # "abcde".delete_at(4) # => "abcd"
  # ```
  #
  # A negative *index* counts from the end of the string:
  #
  # ```
  # "abcde".delete_at(-2) # => "abce"
  # ```
  #
  # If *index* is outside the bounds of the string, `IndexError` is raised.
  def delete_at(index : Int) : String
    index += size if index < 0

    byte_index = char_index_to_byte_index(index)
    if byte_index && byte_index < @bytesize
      char_bytesize = char_bytesize_at(byte_index)

      new_bytesize = self.bytesize - char_bytesize
      String.new(new_bytesize) do |buffer|
        # Copy left part
        buffer.copy_from(to_unsafe, byte_index)

        # Copy right part
        (buffer + byte_index).copy_from(
          to_unsafe + byte_index + char_bytesize,
          self.bytesize - byte_index - char_bytesize,
        )

        {new_bytesize, size - 1}
      end
    else
      raise IndexError.new
    end
  end

  # Returns a new string that results from deleting *count* characters
  # starting at *index*.
  #
  # ```
  # "abcdefg".delete_at(1, 3) # => "aefg"
  # ```
  #
  # Deleting more characters than those in the string is valid, and just
  # results in deleting up to the last character:
  #
  # ```
  # "abcdefg".delete_at(3, 10) # => "abc"
  # ```
  #
  # A negative *index* counts from the end of the string:
  #
  # ```
  # "abcdefg".delete_at(-3, 2) # => "abcdg"
  # ```
  #
  # If *count* is negative, `ArgumentError` is raised.
  #
  # If *index* is outside the bounds of the string, `ArgumentError`
  # is raised.
  #
  # However, *index* can be the position that is exactly the end of the string:
  #
  # ```
  # "abcd".delete_at(4, 3) # => "abcd"
  # ```
  def delete_at(index : Int, count : Int) : String
    index, count = Indexable.normalize_start_and_count(index, count, size)

    case count
    when 0
      return self
    when size
      return ""
    else
      if single_byte_optimizable?
        byte_delete_at(index, count, count)
      else
        unicode_delete_at(index, count)
      end
    end
  end

  private def byte_delete_at(start, count, byte_count)
    new_bytesize = bytesize - byte_count
    String.new(new_bytesize) do |buffer|
      # Copy left part
      buffer.copy_from(to_unsafe, start)

      # Copy right part
      (buffer + start).copy_from(
        to_unsafe + start + byte_count,
        bytesize - start - byte_count,
      )

      {new_bytesize, size - count}
    end
  end

  private def unicode_delete_at(start, count)
    start_pos, end_pos = find_start_and_end(start, count)
    byte_delete_at(start_pos, count, end_pos - start_pos)
  end

  private def find_start_and_end(start, count)
    start_pos = nil
    end_pos = nil

    reader = Char::Reader.new(self)
    i = 0

    reader.each do |char|
      if i == start
        start_pos = reader.pos
      elsif i == start + count
        end_pos = reader.pos
        i += 1
        break
      end
      i += 1
    end

    end_pos = reader.pos if i == start + count

    {start_pos.not_nil!, end_pos.not_nil!}
  end

  # Returns a new string built from *count* bytes starting at *start* byte.
  #
  # *start* can can be negative to start counting
  # from the end of the string.
  # If *count* is bigger than the number of bytes from *start* to `#bytesize`,
  # only remaining bytes are returned.
  #
  # This method should be avoided,
  # unless the string is proven to be ASCII-only (for example `#ascii_only?`),
  # or the byte positions are known to be at character boundaries.
  # Otherwise, multi-byte characters may be split, leading to an invalid UTF-8 encoding.
  #
  # Raises `IndexError` if the *start* index is out of bounds.
  #
  # Raises `ArgumentError` if *count* is negative.
  #
  # ```
  # "hello".byte_slice(0, 2)   # => "he"
  # "hello".byte_slice(0, 100) # => "hello"
  # "hello".byte_slice(-2, 3)  # => "he"
  # "hello".byte_slice(-2, 5)  # => "he"
  # "hello".byte_slice(-2, 5)  # => "he"
  # "¥hello".byte_slice(0, 2)  # => "¥"
  # "¥hello".byte_slice(2, 2)  # => "he"
  # "¥hello".byte_slice(0, 1)  # => "�" (invalid UTF-8 character)
  # "¥hello".byte_slice(1, 1)  # => "�" (invalid UTF-8 character)
  # "¥hello".byte_slice(1, 2)  # => "�h" (invalid UTF-8 character)
  # "hello".byte_slice(6, 2)   # raises IndexError
  # "hello".byte_slice(-6, 2)  # raises IndexError
  # "hello".byte_slice(0, -2)  # raises ArgumentError
  # ```
  def byte_slice(start : Int, count : Int) : String
    byte_slice?(start, count) || raise IndexError.new
  end

  # Like `byte_slice(Int, Int)` but returns `Nil` if the *start* index is out of bounds.
  #
  # Raises `ArgumentError` if *count* is negative.
  #
  # ```
  # "hello".byte_slice?(0, 2)   # => "he"
  # "hello".byte_slice?(0, 100) # => "hello"
  # "hello".byte_slice?(6, 2)   # => nil
  # "hello".byte_slice?(-6, 2)  # => nil
  # "hello".byte_slice?(0, -2)  # raises ArgumentError
  # ```
  def byte_slice?(start : Int, count : Int) : String | Nil
    start, count = Indexable.normalize_start_and_count(start, count, bytesize) { return nil }
    return "" if count == 0
    return self if count == bytesize

    single_byte_optimizable = single_byte_optimizable?

    String.new(count) do |buffer|
      buffer.copy_from(to_unsafe + start, count)
      slice_size = single_byte_optimizable ? count : 0
      {count, slice_size}
    end
  end

  # Returns a substring starting from the *start* byte.
  #
  # *start* can can be negative to start counting
  # from the end of the string.
  #
  # This method should be avoided,
  # unless the string is proven to be ASCII-only (for example `#ascii_only?`),
  # or the byte positions are known to be at character boundaries.
  # Otherwise, multi-byte characters may be split, leading to an invalid UTF-8 encoding.
  #
  # Raises `IndexError` if *start* index is out of bounds.
  #
  # ```
  # "hello".byte_slice(0)  # => "hello"
  # "hello".byte_slice(2)  # => "llo"
  # "hello".byte_slice(-2) # => "lo"
  # "¥hello".byte_slice(2) # => "hello"
  # "¥hello".byte_slice(1) # => "�hello" (invalid UTF-8 character)
  # "hello".byte_slice(6)  # raises IndexError
  # "hello".byte_slice(-6) # raises IndexError
  # ```
  def byte_slice(start : Int) : String
    count = bytesize - start
    raise IndexError.new if start > 0 && count < 0
    byte_slice start, count
  end

  # Returns the codepoint of the character at the given *index*.
  #
  # Negative indices can be used to start counting from the end of the string.
  #
  # Raises `IndexError` if the *index* is out of bounds.
  #
  # See also: `Char#ord`.
  #
  # ```
  # "hello".codepoint_at(0)  # => 104
  # "hello".codepoint_at(-1) # => 111
  # "hello".codepoint_at(5)  # raises IndexError
  # ```
  def codepoint_at(index) : Int32
    char_at(index).ord
  end

  # Returns the byte at the given *index*.
  #
  # Raises `IndexError` if the *index* is out of bounds.
  #
  # ```
  # "¥hello".byte_at(0)  # => 194
  # "¥hello".byte_at(1)  # => 165
  # "¥hello".byte_at(2)  # => 104
  # "¥hello".byte_at(-1) # => 111
  # "¥hello".byte_at(6)  # => 111
  # "¥hello".byte_at(7)  # raises IndexError
  # ```
  def byte_at(index) : UInt8
    byte_at(index) { raise IndexError.new }
  end

  # Returns the byte at the given *index*, or `nil` if out of bounds.
  #
  # ```
  # "¥hello".byte_at?(0)  # => 194
  # "¥hello".byte_at?(1)  # => 165
  # "¥hello".byte_at?(2)  # => 104
  # "¥hello".byte_at?(-1) # => 111
  # "¥hello".byte_at?(6)  # => 111
  # "¥hello".byte_at?(7)  # => nil
  # ```
  def byte_at?(index) : UInt8 | Nil
    byte_at(index) { nil }
  end

  # Returns the byte at the given *index*, or yields if out of bounds.
  #
  # ```
  # "¥hello".byte_at(6) { "OUT OF BOUNDS" } # => 111
  # "¥hello".byte_at(7) { "OUT OF BOUNDS" } # => "OUT OF BOUNDS"
  # ```
  def byte_at(index, &)
    index += bytesize if index < 0
    if 0 <= index < bytesize
      to_unsafe[index]
    else
      yield
    end
  end

  # Returns the byte at the given *index* without bounds checking.
  def unsafe_byte_at(index : Int) : UInt8
    to_unsafe[index]
  end

  # Returns a new `String` with each uppercase letter replaced with its lowercase counterpart.
  #
  # ```
  # "hEllO".downcase # => "hello"
  # ```
  def downcase(options : Unicode::CaseOptions = :none) : String
    return self if empty?

    if single_byte_optimizable? && (options.none? || options.ascii?)
      return String.new(bytesize) do |buffer|
        bytesize.times do |i|
          buffer[i] = unsafe_byte_at(i).unsafe_chr.downcase.ord.to_u8
        end
        {@bytesize, @length}
      end
    end

    String.build(bytesize) { |io| downcase io, options }
  end

  # Writes a downcased version of `self` to the given *io*.
  #
  # ```
  # io = IO::Memory.new
  # "hEllO".downcase io
  # io.to_s # => "hello"
  # ```
  def downcase(io : IO, options : Unicode::CaseOptions = :none) : Nil
    each_char do |char|
      char.downcase(options) do |res|
        io << res
      end
    end
  end

  # Returns a new `String` with each lowercase letter replaced with its uppercase counterpart.
  #
  # ```
  # "hEllO".upcase # => "HELLO"
  # ```
  def upcase(options : Unicode::CaseOptions = :none) : String
    return self if empty?

    if single_byte_optimizable? && (options.none? || options.ascii?)
      return String.new(bytesize) do |buffer|
        bytesize.times do |i|
          buffer[i] = unsafe_byte_at(i).unsafe_chr.upcase.ord.to_u8
        end
        {@bytesize, @length}
      end
    end

    String.build(bytesize) { |io| upcase io, options }
  end

  # Writes a upcased version of `self` to the given *io*.
  #
  # ```
  # io = IO::Memory.new
  # "hEllO".upcase io
  # io.to_s # => "HELLO"
  # ```
  def upcase(io : IO, options : Unicode::CaseOptions = :none) : Nil
    each_char do |char|
      char.upcase(options) do |res|
        io << res
      end
    end
  end

  # Returns a new `String` with the first letter converted to uppercase and every
  # subsequent letter converted to lowercase.
  #
  # ```
  # "hEllO".capitalize # => "Hello"
  # ```
  def capitalize(options : Unicode::CaseOptions = :none) : String
    return self if empty?

    if single_byte_optimizable? && (options.none? || options.ascii?)
      return String.new(bytesize) do |buffer|
        bytesize.times do |i|
          byte = if i.zero?
                   unsafe_byte_at(i).unsafe_chr.upcase.ord.to_u8
                 else
                   unsafe_byte_at(i).unsafe_chr.downcase.ord.to_u8
                 end

          buffer[i] = byte
        end
        {@bytesize, @length}
      end
    end

    String.build(bytesize) { |io| capitalize io, options }
  end

  # Writes a capitalized version of `self` to the given *io*.
  #
  # ```
  # io = IO::Memory.new
  # "hEllO".capitalize io
  # io.to_s # => "Hello"
  # ```
  def capitalize(io : IO, options : Unicode::CaseOptions = :none) : Nil
    each_char_with_index do |char, i|
      if i.zero?
        char.upcase(options) { |c| io << c }
      else
        char.downcase(options) { |c| io << c }
      end
    end
  end

  # Returns a new `String` with the first letter after any space converted to uppercase and every
  # other letter converted to lowercase.
  #
  # ```
  # "hEllO tAb\tworld".titleize      # => "Hello Tab\tWorld"
  # "  spaces before".titleize       # => "  Spaces Before"
  # "x-men: the last stand".titleize # => "X-men: The Last Stand"
  # ```
  def titleize(options : Unicode::CaseOptions = :none) : String
    return self if empty?

    if single_byte_optimizable? && (options.none? || options.ascii?)
      upcase_next = true

      return String.new(bytesize) do |buffer|
        bytesize.times do |i|
          char = unsafe_byte_at(i).unsafe_chr
          replaced_char = upcase_next ? char.upcase : char.downcase
          buffer[i] = replaced_char.ord.to_u8
          upcase_next = char.whitespace?
        end
        {@bytesize, @length}
      end
    end

    String.build(bytesize) { |io| titleize io, options }
  end

  # Writes a titleized version of `self` to the given *io*.
  #
  # ```
  # io = IO::Memory.new
  # "x-men: the last stand".titleize io
  # io.to_s # => "X-men: The Last Stand"
  # ```
  def titleize(io : IO, options : Unicode::CaseOptions = :none) : Nil
    upcase_next = true

    each_char_with_index do |char, i|
      replaced_char = upcase_next ? char.upcase(options) : char.downcase(options)
      io << replaced_char
      upcase_next = char.whitespace?
    end
  end

  # Returns a new `String` with the last carriage return removed (that is, it
  # will remove \n, \r, and \r\n).
  #
  # ```
  # "string\r\n".chomp # => "string"
  # "string\n\r".chomp # => "string\n"
  # "string\n".chomp   # => "string"
  # "string".chomp     # => "string"
  # "x".chomp.chomp    # => "x"
  # ```
  def chomp
    return self if empty?

    case to_unsafe[bytesize - 1]
    when '\n'
      if bytesize > 1 && to_unsafe[bytesize - 2] === '\r'
        unsafe_byte_slice_string(0, bytesize - 2)
      else
        unsafe_byte_slice_string(0, bytesize - 1)
      end
    when '\r'
      unsafe_byte_slice_string(0, bytesize - 1)
    else
      self
    end
  end

  # Returns a new `String` with *suffix* removed from the end of the string.
  # If *suffix* is `'\n'` then `"\r\n"` is also removed if the string ends with it.
  #
  # ```
  # "hello".chomp('o') # => "hell"
  # "hello".chomp('a') # => "hello"
  # ```
  def chomp(suffix : Char)
    if suffix == '\n'
      chomp
    elsif ends_with?(suffix)
      unsafe_byte_slice_string(0, bytesize - suffix.bytesize)
    else
      self
    end
  end

  # Returns a new `String` with *suffix* removed from the end of the string.
  # If *suffix* is `"\n"` then `"\r\n"` is also removed if the string ends with it.
  #
  # ```
  # "hello".chomp("llo") # => "he"
  # "hello".chomp("ol")  # => "hello"
  # ```
  def chomp(suffix : String)
    if suffix.bytesize == 1
      chomp(suffix.to_unsafe[0].unsafe_chr)
    elsif ends_with?(suffix)
      unsafe_byte_slice_string(0, bytesize - suffix.bytesize)
    else
      self
    end
  end

  # Returns a new `String` with the first char removed from it.
  # Applying lchop to an empty string returns an empty string.
  #
  # ```
  # "hello".lchop # => "ello"
  # "".lchop      # => ""
  # ```
  def lchop : String
    lchop? || ""
  end

  # Returns a new `String` with *prefix* removed from the beginning of the string.
  #
  # ```
  # "hello".lchop('h')   # => "ello"
  # "hello".lchop('g')   # => "hello"
  # "hello".lchop("hel") # => "lo"
  # "hello".lchop("eh")  # => "hello"
  # ```
  def lchop(prefix : Char | String) : String
    lchop?(prefix) || self
  end

  # Returns a new `String` with the first char removed from it if possible, else returns `nil`.
  #
  # ```
  # "hello".lchop? # => "ello"
  # "".lchop?      # => nil
  # ```
  def lchop? : String?
    return if empty?

    if single_byte_optimizable?
      unsafe_byte_slice_string(1, bytesize - 1)
    else
      reader = Char::Reader.new(self)
      unsafe_byte_slice_string(reader.current_char_width, bytesize - reader.current_char_width)
    end
  end

  # Returns a new `String` with *prefix* removed from the beginning of the string if possible, else returns `nil`.
  #
  # ```
  # "hello".lchop?('h')   # => "ello"
  # "hello".lchop?('g')   # => nil
  # "hello".lchop?("hel") # => "lo"
  # "hello".lchop?("eh")  # => nil
  # ```
  def lchop?(prefix : Char | String) : String?
    if starts_with?(prefix)
      unsafe_byte_slice_string(prefix.bytesize, bytesize - prefix.bytesize)
    end
  end

  # Returns a new `String` with the last character removed.
  # Applying rchop to an empty string returns an empty string.
  #
  # ```
  # "string\r\n".rchop # => "string\r"
  # "string\n\r".rchop # => "string\n"
  # "string\n".rchop   # => "string"
  # "string".rchop     # => "strin"
  # "x".rchop.rchop    # => ""
  # ```
  def rchop : String
    rchop? || ""
  end

  # Returns a new `String` with *suffix* removed from the end of the string.
  #
  # ```
  # "string".rchop('g')   # => "strin"
  # "string".rchop('x')   # => "string"
  # "string".rchop("ing") # => "str"
  # "string".rchop("inx") # => "string"
  # ```
  def rchop(suffix : Char | String) : String
    rchop?(suffix) || self
  end

  # Returns a new `String` with the last character removed if possible, else returns `nil`.
  #
  # ```
  # "string\r\n".rchop? # => "string\r"
  # "string\n\r".rchop? # => "string\n"
  # "string\n".rchop?   # => "string"
  # "string".rchop?     # => "strin"
  # "".rchop?           # => nil
  # ```
  def rchop? : String?
    return if empty?

    if to_unsafe[bytesize - 1] < 0x80 || single_byte_optimizable?
      return unsafe_byte_slice_string(0, bytesize - 1)
    end

    self[0, size - 1]
  end

  # Returns a new `String` with *suffix* removed from the end of the string if possible, else returns `nil`.
  #
  # ```
  # "string".rchop?('g')   # => "strin"
  # "string".rchop?('x')   # => nil
  # "string".rchop?("ing") # => "str"
  # "string".rchop?("inx") # => nil
  # ```
  def rchop?(suffix : Char | String) : String?
    if ends_with?(suffix)
      unsafe_byte_slice_string(0, bytesize - suffix.bytesize)
    end
  end

  # Returns a slice of bytes containing this string encoded in the given encoding.
  #
  # The *invalid* argument can be:
  # * `nil`: an exception is raised on invalid byte sequences
  # * `:skip`: invalid byte sequences are ignored
  #
  # ```
  # "好".encode("GB2312") # => Bytes[186, 195]
  # "好".bytes            # => [229, 165, 189]
  # ```
  def encode(encoding : String, invalid : Symbol? = nil) : Bytes
    io = IO::Memory.new
    String.encode(to_slice, "UTF-8", encoding, io, invalid)
    io.to_slice
  end

  # :nodoc:
  protected def self.encode(slice, from, to, io, invalid)
    IO::EncodingOptions.check_invalid(invalid)

    inbuf_ptr = slice.to_unsafe
    inbytesleft = LibC::SizeT.new(slice.size)
    outbuf = uninitialized UInt8[1024]

    Crystal::Iconv.new(from, to, invalid) do |iconv|
      while inbytesleft > 0
        outbuf_ptr = outbuf.to_unsafe
        outbytesleft = LibC::SizeT.new(outbuf.size)
        err = iconv.convert(pointerof(inbuf_ptr), pointerof(inbytesleft), pointerof(outbuf_ptr), pointerof(outbytesleft))
        if err == Crystal::Iconv::ERROR
          iconv.handle_invalid(pointerof(inbuf_ptr), pointerof(inbytesleft))
        end
        io.write(outbuf.to_slice[0, outbuf.size - outbytesleft])
      end
    end
  end

  # Interprets this string as containing a sequence of hexadecimal values
  # and decodes it as a slice of bytes. Two consecutive bytes in the string
  # represent a byte in the returned slice.
  #
  # Raises `ArgumentError` if this string does not denote an hexstring.
  #
  # ```
  # "0102031aff".hexbytes  # => Bytes[1, 2, 3, 26, 255]
  # "1".hexbytes           # raises ArgumentError
  # "hello world".hexbytes # raises ArgumentError
  # ```
  def hexbytes : Bytes
    hexbytes? || raise(ArgumentError.new("#{self} is not a hexstring"))
  end

  # Interprets this string as containing a sequence of hexadecimal values
  # and decodes it as a slice of bytes. Two consecutive bytes in the string
  # represent a byte in the returned slice.
  #
  # Returns `nil` if this string does not denote an hexstring.
  #
  # ```
  # "0102031aff".hexbytes?  # => Bytes[1, 2, 3, 26, 255]
  # "1".hexbytes?           # => nil
  # "hello world".hexbytes? # => nil
  # ```
  def hexbytes? : Bytes?
    return unless bytesize.divisible_by?(2)

    bytes = Bytes.new(bytesize // 2)

    i = 0
    while i < bytesize
      high_nibble = to_unsafe[i].unsafe_chr.to_u8?(16)
      low_nibble = to_unsafe[i + 1].unsafe_chr.to_u8?(16)
      return unless high_nibble && low_nibble

      bytes[i // 2] = (high_nibble << 4) | low_nibble
      i += 2
    end

    bytes
  end

  # Returns a new `String` that results of inserting *other* in `self` at *index*.
  # Negative indices count from the end of the string, and insert **after**
  # the given index.
  #
  # Raises `IndexError` if the index is out of bounds.
  #
  # ```
  # "abcd".insert(0, 'X')  # => "Xabcd"
  # "abcd".insert(3, 'X')  # => "abcXd"
  # "abcd".insert(4, 'X')  # => "abcdX"
  # "abcd".insert(-3, 'X') # => "abXcd"
  # "abcd".insert(-1, 'X') # => "abcdX"
  #
  # "abcd".insert(5, 'X')  # raises IndexError
  # "abcd".insert(-6, 'X') # raises IndexError
  # ```
  def insert(index : Int, other : Char)
    index = index.to_i
    index += size + 1 if index < 0

    byte_index = char_index_to_byte_index(index)
    raise IndexError.new unless byte_index

    bytes, count = String.char_bytes_and_bytesize(other)

    new_bytesize = bytesize + count
    new_size = (single_byte_optimizable? && other.ascii?) ? new_bytesize : 0

    insert_impl(byte_index, bytes.to_unsafe, count, new_bytesize, new_size)
  end

  # Returns a new `String` that results of inserting *other* in `self` at *index*.
  # Negative indices count from the end of the string, and insert **after**
  # the given index.
  #
  # Raises `IndexError` if the index is out of bounds.
  #
  # ```
  # "abcd".insert(0, "FOO")  # => "FOOabcd"
  # "abcd".insert(3, "FOO")  # => "abcFOOd"
  # "abcd".insert(4, "FOO")  # => "abcdFOO"
  # "abcd".insert(-3, "FOO") # => "abFOOcd"
  # "abcd".insert(-1, "FOO") # => "abcdFOO"
  #
  # "abcd".insert(5, "FOO")  # raises IndexError
  # "abcd".insert(-6, "FOO") # raises IndexError
  # ```
  def insert(index : Int, other : String)
    index = index.to_i
    index += size + 1 if index < 0

    byte_index = char_index_to_byte_index(index)
    raise IndexError.new unless byte_index

    new_bytesize = bytesize + other.bytesize
    new_size = single_byte_optimizable? && other.single_byte_optimizable? ? new_bytesize : 0

    insert_impl(byte_index, other.to_unsafe, other.bytesize, new_bytesize, new_size)
  end

  private def insert_impl(byte_index, other, other_bytesize, new_bytesize, new_size)
    String.new(new_bytesize) do |buffer|
      buffer.copy_from(to_unsafe, byte_index)
      buffer += byte_index
      buffer.copy_from(other, other_bytesize)
      buffer += other_bytesize
      buffer.copy_from(to_unsafe + byte_index, bytesize - byte_index)
      {new_bytesize, new_size}
    end
  end

  # Returns a new `String` with leading and trailing whitespace removed.
  #
  # ```
  # "    hello    ".strip # => "hello"
  # "\tgoodbye\r\n".strip # => "goodbye"
  # ```
  def strip
    excess_left = calc_excess_left
    if excess_left == bytesize
      return ""
    end

    excess_right = calc_excess_right
    remove_excess(excess_left, excess_right)
  end

  # Returns a new string where leading and trailing occurrences of *char* are removed.
  #
  # ```
  # "aaabcdaaa".strip('a') # => "bcd"
  # ```
  def strip(char : Char)
    return self if empty?

    excess_left = calc_excess_left(char)
    if excess_left == bytesize
      return ""
    end

    excess_right = calc_excess_right(char)
    remove_excess(excess_left, excess_right)
  end

  # Returns a new string where leading and trailing occurrences of any char
  # in *chars* are removed. The *chars* argument is not a prefix or suffix;
  # rather; all combinations of its values are stripped.
  #
  # ```
  # "abcdefcba".strip("abc") # => "def"
  # ```
  def strip(chars : String)
    return self if empty?

    case chars.size
    when 0
      self
    when 1
      strip(chars[0])
    else
      excess_left = calc_excess_left(chars)
      if excess_left == bytesize
        return ""
      end

      excess_right = calc_excess_right(chars)
      remove_excess(excess_left, excess_right)
    end
  end

  # Returns a new string where leading and trailing characters for which
  # the block returns a *truthy* value are removed.
  #
  # ```
  # "bcadefcba".strip { |c| 'a' <= c <= 'c' } # => "def"
  # ```
  def strip(&block : Char -> _)
    return self if empty?

    excess_left = calc_excess_left { |c| yield c }
    if excess_left == bytesize
      return ""
    end

    excess_right = calc_excess_right { |c| yield c }
    remove_excess(excess_left, excess_right)
  end

  # Returns a new `String` with trailing whitespace removed.
  #
  # ```
  # "    hello    ".rstrip # => "    hello"
  # "\tgoodbye\r\n".rstrip # => "\tgoodbye"
  # ```
  def rstrip
    remove_excess_right(calc_excess_right)
  end

  # Returns a new string with trailing occurrences of *char* removed.
  #
  # ```
  # "aaabcdaaa".rstrip('a') # => "aaabcd"
  # ```
  def rstrip(char : Char)
    return self if empty?

    remove_excess_right(calc_excess_right(char))
  end

  # Returns a new string where trailing occurrences of any char
  # in *chars* are removed. The *chars* argument is not a suffix;
  # rather; all combinations of its values are stripped.
  #
  # ```
  # "abcdefcba".rstrip("abc") # => "abcdef"
  # ```
  def rstrip(chars : String)
    return self if empty?

    case chars.size
    when 0
      self
    when 1
      rstrip(chars[0])
    else
      remove_excess_right(calc_excess_right(chars))
    end
  end

  # Returns a new string where trailing characters for which
  # the block returns a *truthy* value are removed.
  #
  # ```
  # "bcadefcba".rstrip { |c| 'a' <= c <= 'c' } # => "bcadef"
  # ```
  def rstrip(&block : Char -> _)
    return self if empty?

    excess_right = calc_excess_right { |c| yield c }
    remove_excess_right(excess_right)
  end

  # Returns a new `String` with leading whitespace removed.
  #
  # ```
  # "    hello    ".lstrip # => "hello    "
  # "\tgoodbye\r\n".lstrip # => "goodbye\r\n"
  # ```
  def lstrip
    remove_excess_left(calc_excess_left)
  end

  # Returns a new string with leading occurrences of *char* removed.
  #
  # ```
  # "aaabcdaaa".lstrip('a') # => "bcdaaa"
  # ```
  def lstrip(char : Char)
    return self if empty?

    remove_excess_left(calc_excess_left(char))
  end

  # Returns a new string where leading occurrences of any char
  # in *chars* are removed. The *chars* argument is not a suffix;
  # rather; all combinations of its values are stripped.
  #
  # ```
  # "bcadefcba".lstrip("abc") # => "defcba"
  # ```
  def lstrip(chars : String)
    return self if empty?

    case chars.size
    when 0
      self
    when 1
      lstrip(chars[0])
    else
      remove_excess_left(calc_excess_left(chars))
    end
  end

  # Returns a new string where leading characters for which
  # the block returns a *truthy* value are removed.
  #
  # ```
  # "bcadefcba".lstrip { |c| 'a' <= c <= 'c' } # => "defcba"
  # ```
  def lstrip(&block : Char -> _)
    return self if empty?

    excess_left = calc_excess_left { |c| yield c }
    remove_excess_left(excess_left)
  end

  private def calc_excess_right
    if single_byte_optimizable?
      i = bytesize - 1
      while i >= 0 && to_unsafe[i].unsafe_chr.ascii_whitespace?
        i -= 1
      end
      bytesize - 1 - i
    else
      calc_excess_right &.whitespace?
    end
  end

  private def calc_excess_right(char : Char)
    calc_excess_right do |reader_char|
      char == reader_char
    end
  end

  private def calc_excess_right(chars : String)
    calc_excess_right do |reader_char|
      chars.includes?(reader_char)
    end
  end

  private def calc_excess_right(&block)
    byte_index = bytesize
    reader = Char::Reader.new(at_end: self)
    while (yield reader.current_char)
      byte_index = reader.pos
      if byte_index == 0
        return bytesize
      else
        reader.previous_char
      end
    end
    bytesize - byte_index
  end

  private def calc_excess_left
    if single_byte_optimizable?
      excess_left = 0
      # All strings end with '\0', and it's not a whitespace
      # so it's safe to access past 1 byte beyond the string data
      while to_unsafe[excess_left].unsafe_chr.ascii_whitespace?
        excess_left += 1
      end
      excess_left
    else
      calc_excess_left &.whitespace?
    end
  end

  private def calc_excess_left(char : Char)
    calc_excess_left do |reader_char|
      char == reader_char
    end
  end

  private def calc_excess_left(chars : String)
    calc_excess_left do |reader_char|
      chars.includes?(reader_char)
    end
  end

  private def calc_excess_left(&block)
    reader = Char::Reader.new(self)
    while (yield reader.current_char)
      reader.next_char
      return bytesize unless reader.has_next?
    end
    reader.pos
  end

  private def remove_excess(excess_left, excess_right)
    if excess_right == 0 && excess_left == 0
      self
    else
      unsafe_byte_slice_string(excess_left, bytesize - excess_right - excess_left)
    end
  end

  private def remove_excess_right(excess_right)
    case excess_right
    when 0
      self
    when bytesize
      ""
    else
      unsafe_byte_slice_string(0, bytesize - excess_right)
    end
  end

  private def remove_excess_left(excess_left)
    case excess_left
    when 0
      self
    when bytesize
      ""
    else
      unsafe_byte_slice_string(excess_left)
    end
  end

  # Returns a new string _tr_anslating characters using *from* and *to* as a
  # map. If *to* is shorter than *from*, the last character in *to* is used for
  # the rest. If *to* is empty, this acts like `String#delete`.
  #
  # ```
  # "aabbcc".tr("abc", "xyz") # => "xxyyzz"
  # "aabbcc".tr("abc", "x")   # => "xxxxxx"
  # "aabbcc".tr("a", "xyz")   # => "xxbbcc"
  # ```
  def tr(from : String, to : String)
    return delete(from) if to.empty?

    if from.bytesize == 1
      return gsub(from.unsafe_byte_at(0).unsafe_chr, to[0])
    end

    multi = nil
    table = StaticArray(Int32, 256).new(-1)
    reader = Char::Reader.new(to)
    char = reader.current_char
    next_char = reader.next_char
    from.each_char do |ch|
      if ch.ord >= 256
        multi ||= {} of Char => Char
        multi[ch] = char
      else
        table[ch.ord] = char.ord
      end
      if next_char != Char::ZERO
        char = next_char
        reader.next_char
        next_char = reader.current_char
      end
    end

    String.build(bytesize) do |buffer|
      each_char do |ch|
        if ch.ord < 256
          if (a = table[ch.ord]) >= 0
            buffer << a.unsafe_chr
          else
            buffer << ch
          end
        else
          if a = multi.try &.[ch]?
            buffer << a
          else
            buffer << ch
          end
        end
      end
    end
  end

  # Returns a new `String` where the first character is yielded to the given
  # block and replaced by its return value.
  #
  # ```
  # "hello".sub { |char| char + 1 } # => "iello"
  # "hello".sub { "hi" }            # => "hiello"
  # ```
  def sub(&block : Char -> _)
    return self if empty?

    String.build(bytesize) do |buffer|
      reader = Char::Reader.new(self)
      buffer << yield reader.current_char
      reader.next_char
      buffer.write unsafe_byte_slice(reader.pos)
    end
  end

  # Returns a `String` where the first occurrence of *char* is replaced by
  # *replacement*.
  #
  # ```
  # "hello".sub('l', "lo")      # => "helolo"
  # "hello world".sub('o', 'a') # => "hella world"
  # ```
  def sub(char : Char, replacement)
    if includes?(char)
      String.build(bytesize) do |buffer|
        reader = Char::Reader.new(self)
        while reader.has_next?
          if reader.current_char == char
            buffer << replacement
            break
          else
            buffer << reader.current_char
          end
          reader.next_char
        end
        reader.next_char
        buffer.write unsafe_byte_slice(reader.pos)
      end
    else
      self
    end
  end

  # Returns a `String` where the first occurrence of *pattern* is replaced by
  # the block's return value.
  #
  # ```
  # "hello".sub(/./) { |s| s[0].ord.to_s + ' ' } # => "104 ello"
  # ```
  def sub(pattern : Regex)
    sub_append(pattern) do |str, match, buffer|
      $~ = match
      buffer << yield str, match
    end
  end

  # Returns a `String` where the first occurrence of *pattern* is replaced by
  # *replacement*
  #
  # ```
  # "hello".sub(/[aeiou]/, "*") # => "h*llo"
  # ```
  #
  # Within *replacement*, the special match variable `$~` will not refer to the
  # current match.
  #
  # If *backreferences* is `true` (the default value), *replacement* can include backreferences:
  #
  # ```
  # "hello".sub(/[aeiou]/, "(\\0)") # => "h(e)llo"
  # ```
  #
  # When substitution is performed, any backreferences found in *replacement*
  # will be replaced with the contents of the corresponding capture group in
  # *pattern*. Backreferences to capture groups that were not present in
  # *pattern* or that did not match will be skipped. See `Regex` for information
  # about capture groups.
  #
  # Backreferences are expressed in the form `"\\d"`, where *d* is a group
  # number, or `"\\k&lt;name>"` where *name* is the name of a named capture group.
  # A sequence of literal characters resembling a backreference can be
  # expressed by placing `"\\"` before the sequence.
  #
  # ```
  # "foo".sub(/o/, "x\\0x")                  # => "fxoxo"
  # "foofoo".sub(/(?<bar>oo)/, "|\\k<bar>|") # => "f|oo|foo"
  # "foo".sub(/o/, "\\\\0")                  # => "f\\0o"
  # ```
  #
  # Raises `ArgumentError` if an incomplete named back-reference is present in
  # *replacement*.
  #
  # Raises `IndexError` if a named group referenced in *replacement* is not present
  # in *pattern*.
  def sub(pattern : Regex, replacement, backreferences = true)
    if backreferences && replacement.is_a?(String) && replacement.has_back_references?
      sub_append(pattern) { |_, match, buffer| scan_backreferences(replacement, match, buffer) }
    else
      sub(pattern) { replacement }
    end
  end

  # Returns a `String` where the first occurrences of the given *pattern* is replaced
  # with the matching entry from the *hash* of replacements. If the first match
  # is not included in the *hash*, nothing is replaced.
  #
  # ```
  # "hello".sub(/(he|l|o)/, {"he": "ha", "l": "la"}) # => "hallo"
  # "hello".sub(/(he|l|o)/, {"l": "la"})             # => "hello"
  # ```
  def sub(pattern : Regex, hash : Hash(String, _) | NamedTuple)
    sub(pattern) do |match|
      if hash.has_key?(match)
        hash[match]
      else
        return self
      end
    end
  end

  # Returns a `String` where the first occurrences of the given *string* is replaced
  # with the given *replacement*.
  #
  # ```
  # "hello yellow".sub("ll", "dd") # => "heddo yellow"
  # ```
  def sub(string : String, replacement)
    sub(string) { replacement }
  end

  # Returns a `String` where the first occurrences of the given *string* is replaced
  # with the block's value.
  #
  # ```
  # "hello yellow".sub("ll") { "dd" } # => "heddo yellow"
  # ```
  def sub(string : String, &block)
    index = self.byte_index(string)
    return self unless index

    String.build(bytesize) do |buffer|
      buffer.write unsafe_byte_slice(0, index)
      buffer << yield string
      buffer.write unsafe_byte_slice(index + string.bytesize)
    end
  end

  # Returns a `String` where the first char in the string matching a key in the
  # given *hash* is replaced by the corresponding hash value.
  #
  # ```
  # "hello".sub({'a' => 'b', 'l' => 'd'}) # => "hedlo"
  # ```
  def sub(hash : Hash(Char, _))
    return self if empty?

    String.build(bytesize) do |buffer|
      reader = Char::Reader.new(self)
      while reader.has_next?
        if hash.has_key?(reader.current_char)
          buffer << hash[reader.current_char]
          reader.next_char
          break
        else
          buffer << reader.current_char
          reader.next_char
        end
      end

      if reader.has_next?
        buffer << reader.current_char
        reader.next_char
        buffer.write unsafe_byte_slice(reader.pos)
      end
    end
  end

  private def sub_append(pattern : Regex)
    match = pattern.match(self)
    return self unless match

    String.build(bytesize) do |buffer|
      buffer.write unsafe_byte_slice(0, match.byte_begin)
      str = match[0]
      $~ = match
      yield str, match, buffer
      buffer.write unsafe_byte_slice(match.byte_begin + str.bytesize)
    end
  end

  # Returns a new `String` with the character at the given index
  # replaced by *replacement*.
  #
  # ```
  # "hello".sub(1, 'a') # => "hallo"
  # ```
  def sub(index : Int, replacement : Char)
    sub_index(index.to_i, replacement) do |buffer|
      replacement.each_byte do |byte|
        buffer.value = byte
        buffer += 1
      end
      {buffer, @length}
    end
  end

  # Returns a new `String` with the character at the given index
  # replaced by *replacement*.
  #
  # ```
  # "hello".sub(1, "eee") # => "heeello"
  # ```
  def sub(index : Int, replacement : String)
    sub_index(index.to_i, replacement) do |buffer|
      buffer.copy_from(replacement.to_unsafe, replacement.bytesize)
      buffer += replacement.bytesize
      {buffer, self.size_known? && replacement.size_known? ? self.size + replacement.size - 1 : 0}
    end
  end

  private def sub_index(index, replacement)
    index += size if index < 0

    byte_index = char_index_to_byte_index(index)
    raise IndexError.new unless byte_index

    reader = Char::Reader.new(self, pos: byte_index)
    width = reader.current_char_width
    replacement_width = replacement.bytesize
    new_bytesize = bytesize - width + replacement_width

    String.new(new_bytesize) do |buffer|
      buffer.copy_from(to_unsafe, byte_index)
      buffer += byte_index
      buffer, length = yield buffer
      buffer.copy_from(to_unsafe + byte_index + width, bytesize - byte_index - width)
      {new_bytesize, length}
    end
  end

  # Returns a new `String` with characters at the given range
  # replaced by *replacement*.
  #
  # ```
  # "hello".sub(1..2, 'a') # => "halo"
  # ```
  def sub(range : Range, replacement : Char)
    sub_range(range, replacement) do |buffer, from_index, to_index|
      replacement.each_byte do |byte|
        buffer.value = byte
        buffer += 1
      end
      {buffer, single_byte_optimizable? ? bytesize - (to_index - from_index) + 1 : 0}
    end
  end

  # Returns a new `String` with characters at the given range
  # replaced by *replacement*.
  #
  # ```
  # "hello".sub(1..2, "eee") # => "heeelo"
  # ```
  def sub(range : Range, replacement : String)
    sub_range(range, replacement) do |buffer|
      buffer.copy_from(replacement.to_unsafe, replacement.bytesize)
      buffer += replacement.bytesize
      {buffer, 0}
    end
  end

  private def sub_range(range, replacement)
    from, size = Indexable.range_to_index_and_count(range, self.size) || raise IndexError.new

    from_index = char_index_to_byte_index(from)
    raise IndexError.new unless from_index

    if size == 0
      to_index = from_index
    else
      to_index = char_index_to_byte_index(from + size)
      raise IndexError.new unless to_index
    end

    new_bytesize = bytesize - (to_index - from_index) + replacement.bytesize

    String.new(new_bytesize) do |buffer|
      buffer.copy_from(to_unsafe, from_index)
      buffer += from_index
      buffer, length = yield buffer, from_index, to_index
      buffer.copy_from(to_unsafe + to_index, bytesize - to_index)
      {new_bytesize, length}
    end
  end

  # This returns `true` if this string has `'\\'` in it. It might not be a back reference,
  # but `'\\'` is probably used for back references, so this check is faster than parsing
  # the whole thing.
  def has_back_references?
    to_slice.index('\\'.ord.to_u8)
  end

  private def scan_backreferences(replacement, match_data, buffer)
    # We only append to the buffer in chunks, so if we have "foo\\1", we remember that
    # the chunk starts at index 0 (first_index) and when we find a "\\" we append
    # from 0 to 3 in a single write. When we find a "\\0" or "\\k<...>", we append
    # from the first_index, process the backreference, and then reset first_index
    # to the new index.
    first_index = 0
    index = 0

    while index = replacement.byte_index('\\'.ord.to_u8, index)
      index += 1
      chr = replacement.to_unsafe[index].unsafe_chr
      case chr
      when '\\'
        buffer.write(replacement.unsafe_byte_slice(first_index, index - first_index))
        index += 1
        first_index = index
      when '0'..'9'
        buffer.write(replacement.unsafe_byte_slice(first_index, index - 1 - first_index))
        buffer << match_data[chr - '0']?
        index += 1
        first_index = index
      when 'k'
        index += 1
        chr = replacement.to_unsafe[index].unsafe_chr
        next unless chr == '<'

        buffer.write(replacement.unsafe_byte_slice(first_index, index - 2 - first_index))

        index += 1
        start_index = index
        end_index = replacement.byte_index('>'.ord.to_u8, start_index)
        raise ArgumentError.new("Missing ending '>' for '\\\\k<...'") unless end_index

        name = replacement.byte_slice(start_index, end_index - start_index)
        capture = match_data[name]?
        raise IndexError.new("Undefined group name reference: #{name.inspect}") unless capture

        buffer << capture
        index = end_index + 1
        first_index = index
      end
    end

    if first_index != replacement.bytesize
      buffer.write(replacement.unsafe_byte_slice(first_index))
    end
  end

  # Returns a `String` where each character yielded to the given block
  # is replaced by the block's return value.
  #
  # ```
  # "hello".gsub { |char| char + 1 } # => "ifmmp"
  # "hello".gsub { "hi" }            # => "hihihihihi"
  # ```
  def gsub(&block : Char -> _)
    String.build(bytesize) do |buffer|
      each_char do |my_char|
        buffer << yield my_char
      end
    end
  end

  # Returns a `String` where all occurrences of the given char are
  # replaced with the given *replacement*.
  #
  # ```
  # "hello".gsub('l', "lo")      # => "heloloo"
  # "hello world".gsub('o', 'a') # => "hella warld"
  # ```
  def gsub(char : Char, replacement)
    if replacement.is_a?(String) && replacement.bytesize == 1
      return gsub(char, replacement.unsafe_byte_at(0).unsafe_chr)
    end

    if includes?(char)
      if replacement.is_a?(Char) && char.ascii? && replacement.ascii?
        return gsub_ascii_char(char, replacement)
      end

      gsub { |my_char| char == my_char ? replacement : my_char }
    else
      self
    end
  end

  private def gsub_ascii_char(char, replacement)
    String.new(bytesize) do |buffer|
      to_slice.each_with_index do |byte, i|
        if char.ord == byte
          buffer[i] = replacement.ord.to_u8
        else
          buffer[i] = byte
        end
      end
      {bytesize, @length}
    end
  end

  # Returns a `String` where all occurrences of the given *pattern* are replaced
  # by the block value's value.
  #
  # ```
  # "hello".gsub(/./) { |s| s[0].ord.to_s + ' ' } # => "104 101 108 108 111 "
  # ```
  def gsub(pattern : Regex)
    gsub_append(pattern) do |string, match, buffer|
      $~ = match
      buffer << yield string, match
    end
  end

  # Returns a `String` where all occurrences of the given *pattern* are replaced
  # with the given *replacement*.
  #
  # ```
  # "hello".gsub(/[aeiou]/, '*') # => "h*ll*"
  # ```
  #
  # Within *replacement*, the special match variable `$~` will not refer to the
  # current match.
  #
  # If *backreferences* is `true` (the default value), *replacement* can include backreferences:
  #
  # ```
  # "hello".gsub(/[aeiou]/, "(\\0)") # => "h(e)ll(o)"
  # ```
  #
  # When substitution is performed, any backreferences found in *replacement*
  # will be replaced with the contents of the corresponding capture group in
  # *pattern*. Backreferences to capture groups that were not present in
  # *pattern* or that did not match will be skipped. See `Regex` for information
  # about capture groups.
  #
  # Backreferences are expressed in the form `"\\d"`, where *d* is a group
  # number, or `"\\k<name>"` where *name* is the name of a named capture group.
  # A sequence of literal characters resembling a backreference can be
  # expressed by placing `"\\"` before the sequence.
  #
  # ```
  # "foo".gsub(/o/, "x\\0x")                  # => "fxoxxox"
  # "foofoo".gsub(/(?<bar>oo)/, "|\\k<bar>|") # => "f|oo|f|oo|"
  # "foo".gsub(/o/, "\\\\0")                  # => "f\\0\\0"
  # ```
  #
  # Raises `ArgumentError` if an incomplete named back-reference is present in
  # *replacement*.
  #
  # Raises `IndexError` if a named group referenced in *replacement* is not present
  # in *pattern*.
  def gsub(pattern : Regex, replacement, backreferences = true)
    if backreferences && replacement.is_a?(String) && replacement.has_back_references?
      gsub_append(pattern) { |_, match, buffer| scan_backreferences(replacement, match, buffer) }
    else
      gsub(pattern) { replacement }
    end
  end

  # Returns a `String` where all occurrences of the given *pattern* are replaced
  # with a *hash* of replacements. If the *hash* contains the matched pattern,
  # the corresponding value is used as a replacement. Otherwise the match is
  # not included in the returned string.
  #
  # ```
  # # "he" and "l" are matched and replaced,
  # # but "o" is not and so is not included
  # "hello".gsub(/(he|l|o)/, {"he": "ha", "l": "la"}) # => "halala"
  # ```
  def gsub(pattern : Regex, hash : Hash(String, _) | NamedTuple)
    gsub(pattern) do |match|
      hash[match]?
    end
  end

  # Returns a `String` where all occurrences of the given *string* are replaced
  # with the given *replacement*.
  #
  # ```
  # "hello yellow".gsub("ll", "dd") # => "heddo yeddow"
  # ```
  def gsub(string : String, replacement)
    if string.bytesize == 1
      gsub(string.unsafe_byte_at(0).unsafe_chr, replacement)
    else
      gsub(string) { replacement }
    end
  end

  # Returns a `String` where all occurrences of the given *string* are replaced
  # with the block's value.
  #
  # ```
  # "hello yellow".gsub("ll") { "dd" } # => "heddo yeddow"
  # ```
  def gsub(string : String, &block)
    byte_offset = 0
    index = self.byte_index(string, byte_offset)
    return self unless index

    last_byte_offset = 0

    String.build(bytesize) do |buffer|
      while index
        buffer.write unsafe_byte_slice(last_byte_offset, index - last_byte_offset)
        buffer << yield string

        if string.bytesize == 0
          byte_offset = index + 1
          last_byte_offset = index
        else
          byte_offset = index + string.bytesize
          last_byte_offset = byte_offset
        end

        index = self.byte_index(string, byte_offset)
      end

      if last_byte_offset < bytesize
        buffer.write unsafe_byte_slice(last_byte_offset)
      end
    end
  end

  # Returns a `String` where all chars in the given hash are replaced
  # by the corresponding *hash* values.
  #
  # ```
  # "hello".gsub({'e' => 'a', 'l' => 'd'}) # => "haddo"
  # ```
  def gsub(hash : Hash(Char, _))
    gsub do |char|
      hash[char]? || char
    end
  end

  # Returns a `String` where all chars in the given named tuple are replaced
  # by the corresponding *tuple* values.
  #
  # ```
  # "hello".gsub({e: 'a', l: 'd'}) # => "haddo"
  # ```
  def gsub(tuple : NamedTuple)
    gsub do |char|
      tuple[char.to_s]? || char
    end
  end

  private def gsub_append(pattern : Regex)
    byte_offset = 0
    match = pattern.match_at_byte_index(self, byte_offset)
    return self unless match

    last_byte_offset = 0

    String.build(bytesize) do |buffer|
      while match
        index = match.byte_begin(0)

        buffer.write unsafe_byte_slice(last_byte_offset, index - last_byte_offset)
        str = match[0]
        $~ = match
        yield str, match, buffer

        if str.bytesize == 0
          byte_offset = index + 1
          last_byte_offset = index
        else
          byte_offset = index + str.bytesize
          last_byte_offset = byte_offset
        end

        match = pattern.match_at_byte_index(self, byte_offset)
      end

      if last_byte_offset < bytesize
        buffer.write unsafe_byte_slice(last_byte_offset)
      end
    end
  end

  # Yields each char in this string to the block,
  # returns the number of times the block returned a truthy value.
  #
  # ```
  # "aabbcc".count &.in?('a', 'b') # => 4
  # ```
  def count
    count = 0
    each_char do |char|
      count += 1 if yield char
    end
    count
  end

  # Counts the occurrences of *other* char in this string.
  #
  # ```
  # "aabbcc".count('a') # => 2
  # ```
  def count(other : Char)
    count { |char| char == other }
  end

  # Sets should be a list of strings following the rules
  # described at `Char#in_set?`. Returns the number of characters
  # in this string that match the given set.
  def count(*sets)
    count { |char| char.in_set?(*sets) }
  end

  # Yields each char in this string to the block.
  # Returns a new `String` with all characters for which the
  # block returned a truthy value removed.
  #
  # ```
  # "aabbcc".delete &.in?('a', 'b') # => "cc"
  # ```
  def delete
    String.build(bytesize) do |buffer|
      each_char do |char|
        buffer << char unless yield char
      end
    end
  end

  # Returns a new `String` with all occurrences of *char* removed.
  #
  # ```
  # "aabbcc".delete('b') # => "aacc"
  # ```
  def delete(char : Char)
    delete { |my_char| my_char == char }
  end

  # Sets should be a list of strings following the rules
  # described at `Char#in_set?`. Returns a new `String` with
  # all characters that match the given set removed.
  #
  # ```
  # "aabbccdd".delete("a-c") # => "dd"
  # ```
  def delete(*sets)
    delete { |char| char.in_set?(*sets) }
  end

  # Yields each char in this string to the block.
  # Returns a new `String`, that has all characters removed,
  # that were the same as the previous one and for which the given
  # block returned a truthy value.
  #
  # ```
  # "aaabbbccc".squeeze &.in?('a', 'b') # => "abccc"
  # "aaabbbccc".squeeze &.in?('a', 'c') # => "abbbc"
  # ```
  def squeeze
    previous = nil
    String.build(bytesize) do |buffer|
      each_char do |char|
        buffer << char unless yield(char) && previous == char
        previous = char
      end
    end
  end

  # Returns a new `String`, with all runs of char replaced by one instance.
  #
  # ```
  # "a    bbb".squeeze(' ') # => "a bbb"
  # ```
  def squeeze(char : Char)
    squeeze { |my_char| char == my_char }
  end

  # Sets should be a list of strings following the rules
  # described at `Char#in_set?`. Returns a new `String` with all
  # runs of the same character replaced by one instance, if
  # they match the given set.
  #
  # If no set is given, all characters are matched.
  #
  # ```
  # "aaabbbcccddd".squeeze("b-d") # => "aaabcd"
  # "a       bbb".squeeze         # => "a b"
  # ```
  def squeeze(*sets : String)
    squeeze { |char| char.in_set?(*sets) }
  end

  # Returns a new `String`, that has all characters removed,
  # that were the same as the previous one.
  #
  # ```
  # "a       bbb".squeeze # => "a b"
  # ```
  def squeeze
    squeeze { true }
  end

  # Returns `true` if this is the empty string, `""`.
  def empty?
    bytesize == 0
  end

  # Returns `true` if this string consists exclusively of unicode whitespace.
  #
  # ```
  # "".blank?        # => true
  # "   ".blank?     # => true
  # "   a   ".blank? # => false
  # ```
  def blank?
    each_char do |char|
      return false unless char.whitespace?
    end
    true
  end

  # Returns `self` unless `#blank?` is `true` in which case it returns `nil`.
  #
  # ```
  # "a".presence         # => "a"
  # "".presence          # => nil
  # "   ".presence       # => nil
  # "    a    ".presence # => "    a    "
  # nil.presence         # => nil
  #
  # config = {"empty" => ""}
  # config["empty"]?.presence || "default"   # => "default"
  # config["missing"]?.presence || "default" # => "default"
  # ```
  #
  # See also: `Nil#presence`.
  def presence : self?
    self if !blank?
  end

  # Returns `true` if this string is equal to `*other*.
  # Comparison is done byte-per-byte: if a byte is different from the corresponding
  # byte, `false` is returned and so on.
  #
  # See `#compare` for more comparison options.
  def ==(other : self) : Bool
    return true if same?(other)
    return false unless bytesize == other.bytesize
    to_unsafe.memcmp(other.to_unsafe, bytesize) == 0
  end

  # The comparison operator.
  #
  # Compares this string with *other*, returning `-1`, `0` or `1` depending on whether
  # this string is less, equal or greater than *other*.
  #
  # Comparison is done byte-per-byte: if a byte is less then the other corresponding
  # byte, `-1` is returned and so on.
  #
  # If the strings are of different lengths, and the strings are equal when compared
  # up to the shortest length, then the longer string is considered greater than
  # the shorter one.
  #
  # ```
  # "abcdef" <=> "abcde"   # => 1
  # "abcdef" <=> "abcdef"  # => 0
  # "abcdef" <=> "abcdefg" # => -1
  # "abcdef" <=> "ABCDEF"  # => 1
  # ```
  def <=>(other : self)
    return 0 if same?(other)
    min_bytesize = Math.min(bytesize, other.bytesize)

    cmp = to_unsafe.memcmp(other.to_unsafe, min_bytesize)
    cmp == 0 ? (bytesize <=> other.bytesize) : cmp.sign
  end

  # Compares this string with *other*, returning `-1`, `0` or `1` depending on whether
  # this string is less, equal or greater than *other*, optionally in a *case_insensitive*
  # manner.
  #
  # ```
  # "abcdef".compare("abcde")   # => 1
  # "abcdef".compare("abcdef")  # => 0
  # "abcdef".compare("abcdefg") # => -1
  # "abcdef".compare("ABCDEF")  # => 1
  #
  # "abcdef".compare("ABCDEF", case_insensitive: true) # => 0
  # "abcdef".compare("ABCDEG", case_insensitive: true) # => -1
  #
  # "heIIo".compare("heııo", case_insensitive: true, options: Unicode::CaseOptions::Turkic) # => 0
  # ```
  def compare(other : String, case_insensitive = false, options = Unicode::CaseOptions::None)
    return self <=> other unless case_insensitive

    if single_byte_optimizable? && other.single_byte_optimizable?
      position = 0

      while position < bytesize && position < other.bytesize
        byte1 = to_unsafe[position]
        byte2 = other.to_unsafe[position]

        # Lowercase both bytes
        if 65 <= byte1 <= 90
          byte1 += 32
        end
        if 65 <= byte2 <= 90
          byte2 += 32
        end

        comparison = byte1 <=> byte2
        return comparison unless comparison == 0

        position += 1
      end

      bytesize <=> other.bytesize
    else
      reader1 = Char::Reader.new(self)
      reader2 = Char::Reader.new(other)
      char1 = reader1.current_char
      char2 = reader2.current_char

      while reader1.has_next? && reader2.has_next?
        comparison = char1.downcase(options) <=> char2.downcase(options)
        return comparison.sign unless comparison == 0

        char1 = reader1.next_char
        char2 = reader2.next_char
      end

      if reader1.has_next?
        1
      elsif reader2.has_next?
        -1
      else
        0
      end
    end
  end

  # Tests whether *str* matches *regex*.
  # If successful, it returns the position of the first match.
  # If unsuccessful, it returns `nil`.
  #
  # If the argument isn't a `Regex`, it returns `nil`.
  #
  # ```
  # "Haystack" =~ /ay/ # => 1
  # "Haystack" =~ /z/  # => nil
  #
  # "Haystack" =~ 45 # => nil
  # ```
  def =~(regex : Regex)
    match = regex.match(self)
    $~ = match
    match.try &.begin(0)
  end

  # :ditto:
  def =~(other)
    nil
  end

  # Concatenates *str* and *other*.
  #
  # ```
  # "abc" + "def" # => "abcdef"
  # "abc" + 'd'   # => "abcd"
  # ```
  def +(other : self)
    return self if other.empty?
    return other if self.empty?

    size = bytesize + other.bytesize
    String.new(size) do |buffer|
      buffer.copy_from(to_unsafe, bytesize)
      (buffer + bytesize).copy_from(other.to_unsafe, other.bytesize)

      if size_known? && other.size_known?
        {size, @length + other.@length}
      else
        {size, 0}
      end
    end
  end

  # :ditto:
  def +(char : Char)
    bytes, count = String.char_bytes_and_bytesize(char)
    size = bytesize + count
    String.new(size) do |buffer|
      buffer.copy_from(to_unsafe, bytesize)
      (buffer + bytesize).copy_from(bytes.to_unsafe, count)

      if size_known?
        {size, @length + 1}
      else
        {size, 0}
      end
    end
  end

  # Makes a new `String` by adding *str* to itself *times* times.
  #
  # ```
  # "Developers! " * 4
  # # => "Developers! Developers! Developers! Developers! "
  # ```
  def *(times : Int)
    raise ArgumentError.new "Negative argument" if times < 0

    if times == 0 || bytesize == 0
      return ""
    elsif bytesize == 1
      return String.new(times) do |buffer|
        Intrinsics.memset(buffer.as(Void*), to_unsafe[0], times, false)
        {times, times}
      end
    end

    total_bytesize = bytesize * times
    String.new(total_bytesize) do |buffer|
      buffer.copy_from(to_unsafe, bytesize)
      n = bytesize

      while n <= total_bytesize // 2
        (buffer + n).copy_from(buffer, n)
        n *= 2
      end

      (buffer + n).copy_from(buffer, total_bytesize - n)
      {total_bytesize, @length * times}
    end
  end

  # Prime number constant for Rabin-Karp algorithm `String#index`.
  private PRIME_RK = 2097169u32

  # Update rolling hash for Rabin-Karp algorithm `String#index`.
  private macro update_hash(n)
    {% for i in 1..n %}
      {% if i != 1 %}
        byte = head_pointer.value
      {% end %}
      hash = hash &* PRIME_RK &+ pointer.value &- pow &* byte
      pointer += 1
      head_pointer += 1
    {% end %}
  end

  # Returns the index of the _first_ occurrence of *search* in the string, or `nil` if not present.
  # If *offset* is present, it defines the position to start the search.
  #
  # ```
  # "Hello, World".index('o')    # => 4
  # "Hello, World".index('Z')    # => nil
  # "Hello, World".index("o", 5) # => 8
  # "Hello, World".index("H", 2) # => nil
  # "Hello, World".index(/[ ]+/) # => 6
  # "Hello, World".index(/\d+/)  # => nil
  # ```
  def index(search : Char, offset = 0)
    # If it's ASCII we can delegate to slice
    if search.ascii? && single_byte_optimizable?
      return to_slice.index(search.ord.to_u8, offset)
    end

    offset += size if offset < 0
    return nil if offset < 0

    each_char_with_index do |char, i|
      if i >= offset && char == search
        return i
      end
    end

    nil
  end

  # :ditto:
  def index(search : String, offset = 0)
    offset += size if offset < 0
    return if offset < 0

    return size < offset ? nil : offset if search.empty?

    # Rabin-Karp algorithm
    # https://en.wikipedia.org/wiki/Rabin%E2%80%93Karp_algorithm

    # calculate a rolling hash of search text (needle)
    search_hash = 0u32
    search.each_byte do |b|
      search_hash = search_hash &* PRIME_RK &+ b
    end
    pow = PRIME_RK &** search.bytesize

    # Find start index with offset
    char_index = 0
    pointer = to_unsafe
    end_pointer = pointer + bytesize
    while char_index < offset && pointer < end_pointer
      char_bytesize = String.char_bytesize_at(pointer)
      pointer += char_bytesize
      char_index += 1
    end

    head_pointer = pointer

    # calculate a rolling hash of this text (haystack)
    hash = 0u32
    hash_end_pointer = pointer + search.bytesize
    return if hash_end_pointer > end_pointer
    while pointer < hash_end_pointer
      hash = hash &* PRIME_RK &+ pointer.value
      pointer += 1
    end

    while true
      # check hash equality and real string equality
      if hash == search_hash && head_pointer.memcmp(search.to_unsafe, search.bytesize) == 0
        return char_index
      end

      return if pointer >= end_pointer

      byte = head_pointer.value
      char_bytesize = String.char_bytesize_at(head_pointer)
      case char_bytesize
      when 1 then update_hash 1
      when 2 then update_hash 2
      when 3 then update_hash 3
      else        update_hash 4
      end

      char_index += 1
    end
  end

  # :ditto:
  def index(search : Regex, offset = 0)
    offset += size if offset < 0
    return nil unless 0 <= offset <= size

    self.match(search, offset).try &.begin
  end

  # Returns the index of the _last_ appearance of *search* in the string,
  # If *offset* is present, it defines the position to _end_ the search
  # (characters beyond this point are ignored).
  #
  # ```
  # "Hello, World".rindex('o')    # => 8
  # "Hello, World".rindex('Z')    # => nil
  # "Hello, World".rindex("o", 5) # => 4
  # "Hello, World".rindex("W", 2) # => nil
  # ```
  def rindex(search : Char, offset = size - 1)
    # If it's ASCII we can delegate to slice
    if search.ascii? && single_byte_optimizable?
      return to_slice.rindex(search.ord.to_u8, offset)
    end

    offset += size if offset < 0
    return nil if offset < 0

    if offset == size - 1
      reader = Char::Reader.new(at_end: self)
    else
      byte_index = char_index_to_byte_index(offset)
      raise IndexError.new unless byte_index
      reader = Char::Reader.new(self, pos: byte_index)
    end

    while true
      if reader.current_char == search
        return offset
      elsif reader.has_previous?
        reader.previous_char
        offset -= 1
      else
        return nil
      end
    end
  end

  # :ditto:
  def rindex(search : String, offset = size - search.size)
    offset += size if offset < 0
    return if offset < 0

    # Rabin-Karp algorithm
    # https://en.wikipedia.org/wiki/Rabin%E2%80%93Karp_algorithm

    # calculate a rolling hash of search text (needle)
    search_hash = 0u32
    search.to_slice.reverse_each do |b|
      search_hash = search_hash &* PRIME_RK &+ b
    end
    pow = PRIME_RK &** search.bytesize

    hash = 0u32
    char_index = size

    begin_pointer = to_unsafe
    pointer = begin_pointer + bytesize
    tail_pointer = pointer
    hash_begin_pointer = pointer - search.bytesize

    return if hash_begin_pointer < begin_pointer

    # calculate a rolling hash of this text (haystack)
    while hash_begin_pointer < pointer
      pointer -= 1
      byte = pointer.value
      char_index -= 1 if (byte & 0xC0) != 0x80

      hash = hash &* PRIME_RK &+ byte
    end

    while true
      # check hash equality and real string equality
      if hash == search_hash && char_index <= offset &&
         pointer.memcmp(search.to_unsafe, search.bytesize) == 0
        return char_index
      end

      return if begin_pointer == pointer

      pointer -= 1
      tail_pointer -= 1
      byte = pointer.value
      char_index -= 1 if (byte & 0xC0) != 0x80

      # update a rolling hash of this text (haystack)
      hash = hash &* PRIME_RK &+ byte &- pow &* tail_pointer.value
    end
  end

  # :ditto:
  def rindex(search : Regex, offset = size)
    offset += size if offset < 0
    return nil unless 0 <= offset <= size

    match_result = nil
    scan(search) do |match_data|
      break if (index = match_data.begin) && index > offset
      match_result = match_data
    end

    match_result.try &.begin
  end

  # Searches separator or pattern (`Regex`) in the string, and returns
  # a `Tuple` with the part before it, the match, and the part after it.
  # If it is not found, returns str followed by two empty strings.
  #
  # ```
  # "hello".partition("l") # => {"he", "l", "lo"}
  # "hello".partition("x") # => {"hello", "", ""}
  # ```
  def partition(search : (Char | String)) : Tuple(String, String, String)
    pre = mid = post = ""
    search_size = search.is_a?(Char) ? 1 : search.size
    case pos = self.index(search)
    when .nil?
      pre = self
    when 0
      mid = search.to_s
      post = self[(pos + search_size)..-1]
    else
      pre = self[0..(pos - 1)]
      mid = search.to_s
      post = self[(pos + search_size)..-1]
    end
    {pre, mid, post}
  end

  # :ditto:
  def partition(search : Regex) : Tuple(String, String, String)
    pre = mid = post = ""
    case m = self.match(search)
    when .nil?
      pre = self
    else
      pre = m.pre_match
      mid = m[0]
      post = m.post_match
    end
    {pre, mid, post}
  end

  # Searches separator or pattern (`Regex`) in the string from the end of the string,
  # and returns a `Tuple` with the part before it, the match, and the part after it.
  # If it is not found, returns two empty strings and str.
  #
  # ```
  # "hello".rpartition("l")  # => {"hel", "l", "o"}
  # "hello".rpartition("x")  # => {"", "", "hello"}
  # "hello".rpartition(/.l/) # => {"he", "ll", "o"}
  # ```
  def rpartition(search : (Char | String)) : Tuple(String, String, String)
    pos = self.rindex(search)
    search_size = search.is_a?(Char) ? 1 : search.size

    pre = mid = post = ""

    case pos
    when .nil?
      post = self
    when 0
      mid = search.to_s
      post = self[(pos + search_size)..-1]
    else
      pre = self[0..(pos - 1)]
      mid = search.to_s
      post = self[(pos + search_size)..-1]
    end
    {pre, mid, post}
  end

  # :ditto:
  def rpartition(search : Regex) : Tuple(String, String, String)
    match_result = nil
    pos = self.size - 1

    while pos >= 0
      self[pos..-1].scan(search) do |m|
        match_result = m
      end
      break unless match_result.nil?
      pos -= 1
    end

    pre = mid = post = ""

    case
    when match_result.nil?
      post = self
    when pos == 0
      mid = match_result[0]
      post = self[match_result[0].size..-1]
    else
      pre = self[0..pos - 1]
      mid = match_result.not_nil![0]
      post = self[pos + match_result.not_nil![0].size..-1]
    end
    {pre, mid, post}
  end

  # Returns the index of the _first_ occurrence of *byte* in the string, or `nil` if not present.
  # If *offset* is present, it defines the position to start the search.
  #
  # Negative *offset* can be used to start the search from the end of the string.
  #
  # ```
  # "Hello, World".byte_index(0x6f)             # => 4
  # "Hello, World".byte_index(0x5a)             # => nil
  # "Hello, World".byte_index(0x6f, 5)          # => 8
  # "💣".byte_index(0xA3)                        # => 3
  # "Dizzy Miss Lizzy".byte_index('z'.ord)      # => 2
  # "Dizzy Miss Lizzy".byte_index('z'.ord, 3)   # => 3
  # "Dizzy Miss Lizzy".byte_index('z'.ord, -4)  # => 13
  # "Dizzy Miss Lizzy".byte_index('z'.ord, -17) # => nil
  # ```
  def byte_index(byte : Int, offset = 0) : Int32?
    offset += bytesize if offset < 0
    return if offset < 0

    offset.upto(bytesize - 1) do |i|
      if to_unsafe[i] == byte
        return i
      end
    end
    nil
  end

  # Returns the byte index of *search* in the string, or `nil` if the string is not present.
  # If *offset* is present, it defines the position to start the search.
  #
  # Negative *offset* can be used to start the search from the end of the string.
  #
  # ```
  # "¥hello".byte_index("hello")              # => 2
  # "hello".byte_index("world")               # => nil
  # "Dizzy Miss Lizzy".byte_index("izzy")     # => 1
  # "Dizzy Miss Lizzy".byte_index("izzy", 2)  # => 12
  # "Dizzy Miss Lizzy".byte_index("izzy", -4) # => 12
  # "Dizzy Miss Lizzy".byte_index("izzy", -3) # => nil
  # ```
  def byte_index(search : String, offset = 0) : Int32?
    offset += bytesize if offset < 0
    return if offset < 0

    return bytesize < offset ? nil : offset if search.empty?

    # Rabin-Karp algorithm
    # https://en.wikipedia.org/wiki/Rabin%E2%80%93Karp_algorithm

    # calculate a rolling hash of search text (needle)
    search_hash = 0u32
    search.each_byte do |b|
      search_hash = search_hash &* PRIME_RK &+ b
    end
    pow = PRIME_RK &** search.bytesize

    # calculate a rolling hash of this text (haystack)
    pointer = head_pointer = to_unsafe + offset
    hash_end_pointer = pointer + search.bytesize
    end_pointer = to_unsafe + bytesize
    hash = 0u32
    return if hash_end_pointer > end_pointer
    while pointer < hash_end_pointer
      hash = hash &* PRIME_RK &+ pointer.value
      pointer += 1
    end

    while true
      # check hash equality and real string equality
      if hash == search_hash && head_pointer.memcmp(search.to_unsafe, search.bytesize) == 0
        return offset
      end

      return if pointer >= end_pointer

      # update a rolling hash of this text (haystack)
      hash = hash &* PRIME_RK &+ pointer.value &- pow &* head_pointer.value
      pointer += 1
      head_pointer += 1
      offset += 1
    end

    nil
  end

  # Returns the byte index of a char index, or `nil` if out of bounds.
  #
  # It is valid to pass `#size` to *index*, and in this case the answer
  # will be the bytesize of this string.
  #
  # ```
  # "hello".char_index_to_byte_index(1) # => 1
  # "hello".char_index_to_byte_index(5) # => 5
  # "こんにちは".char_index_to_byte_index(1) # => 3
  # "こんにちは".char_index_to_byte_index(5) # => 15
  # ```
  def char_index_to_byte_index(index)
    if single_byte_optimizable?
      return 0 <= index <= bytesize ? index : nil
    end

    size = each_byte_index_and_char_index do |byte_index, char_index|
      return byte_index if index == char_index
    end
    return @bytesize if index == size
    nil
  end

  # Returns the char index of a byte index, or `nil` if out of bounds.
  #
  # It is valid to pass `#bytesize` to *index*, and in this case the answer
  # will be the size of this string.
  def byte_index_to_char_index(index)
    if single_byte_optimizable?
      return 0 <= index <= bytesize ? index : nil
    end

    size = each_byte_index_and_char_index do |byte_index, char_index|
      return char_index if index == byte_index
    end
    return size if index == @bytesize
    nil
  end

  # Returns `true` if the string contains *search*.
  #
  # ```
  # "Team".includes?('i')            # => false
  # "Dysfunctional".includes?("fun") # => true
  # ```
  def includes?(search : Char | String)
    !!index(search)
  end

  # Makes an array by splitting the string on any amount of ASCII whitespace
  # characters (and removing that whitespace).
  #
  # If *limit* is present, up to *limit* new strings will be created, with the
  # entire remainder added to the last string.
  #
  # ```
  # old_pond = "
  #   Old pond
  #   a frog leaps in
  #   water's sound
  # "
  # old_pond.split    # => ["Old", "pond", "a", "frog", "leaps", "in", "water's", "sound"]
  # old_pond.split(3) # => ["Old", "pond", "a frog leaps in\n  water's sound\n"]
  # ```
  def split(limit : Int32? = nil)
    ary = Array(String).new
    split(limit) do |string|
      ary << string
    end
    ary
  end

  # Splits the string after any amount of ASCII whitespace characters and yields
  # each non-whitespace part to a block.
  #
  # If *limit* is present, up to *limit* new strings will be created, with the
  # entire remainder added to the last string.
  #
  # ```
  # ary = [] of String
  # old_pond = "
  #   Old pond
  #   a frog leaps in
  #   water's sound
  # "
  #
  # old_pond.split { |s| ary << s }
  # ary # => ["Old", "pond", "a", "frog", "leaps", "in", "water's", "sound"]
  # ary.clear
  #
  # old_pond.split(3) { |s| ary << s }
  # ary # => ["Old", "pond", "a frog leaps in\n  water's sound\n"]
  # ```
  def split(limit : Int32? = nil, &block : String -> _)
    if limit && limit <= 1
      yield self
      return
    end

    if single_byte_optimizable?
      split_single_byte(limit) do |piece|
        yield piece
      end
      return
    end

    yielded = 0
    start_pos = 0
    piece_size = 0
    looking_for_space = false

    reader = Char::Reader.new(self)
    reader.each do |char|
      if char.whitespace?
        if looking_for_space
          piece_bytesize = reader.pos - start_pos
          yield String.new(to_unsafe + start_pos, piece_bytesize, piece_size)
          yielded += 1
          looking_for_space = false
        end
      else
        if looking_for_space
          piece_size += 1
        else
          start_pos = reader.pos
          piece_size = 1
          looking_for_space = true

          break if limit && yielded + 1 == limit
        end
      end
    end

    if looking_for_space
      piece_bytesize = bytesize - start_pos
      yield String.new(to_unsafe + start_pos, piece_bytesize, piece_size)
    end
  end

  private def split_single_byte(limit, &)
    yielded = 0
    index = 0
    i = 0
    looking_for_space = false
    limit_reached = false
    while i < bytesize
      if looking_for_space
        while i < bytesize
          c = to_unsafe[i]
          i += 1
          if c.unsafe_chr.ascii_whitespace?
            piece_bytesize = i - 1 - index
            yield String.new(to_unsafe + index, piece_bytesize, piece_bytesize)
            yielded += 1
            looking_for_space = false

            if limit && yielded + 1 == limit
              limit_reached = true
            end

            break
          end
        end
      else
        while i < bytesize
          c = to_unsafe[i]
          i += 1
          unless c.unsafe_chr.ascii_whitespace?
            index = i - 1
            looking_for_space = true
            break
          end
        end

        break if limit_reached
      end
    end
    if looking_for_space
      piece_bytesize = bytesize - index
      yield String.new(to_unsafe + index, piece_bytesize, piece_bytesize)
    end
  end

  # Makes an `Array` by splitting the string on the given character *separator*
  # (and removing that character).
  #
  # If *limit* is present, up to *limit* new strings will be created,
  # with the entire remainder added to the last string.
  #
  # If *remove_empty* is `true`, any empty strings are removed from the result.
  #
  # ```
  # "foo,,bar,baz".split(',')                     # => ["foo", "", "bar", "baz"]
  # "foo,,bar,baz".split(',', remove_empty: true) # => ["foo", "bar", "baz"]
  # "foo,bar,baz".split(',', 2)                   # => ["foo", "bar,baz"]
  # ```
  def split(separator : Char, limit = nil, *, remove_empty = false)
    ary = Array(String).new
    split(separator, limit, remove_empty: remove_empty) do |string|
      ary << string
    end
    ary
  end

  # Splits the string after each character *separator* and yields each part to a block.
  #
  # If *limit* is present, up to *limit* new strings will be created,
  # with the entire remainder added to the last string.
  #
  # If *remove_empty* is `true`, any empty strings are not yielded.
  #
  # ```
  # ary = [] of String
  #
  # "foo,,bar,baz".split(',') { |string| ary << string }
  # ary # => ["foo", "", "bar", "baz"]
  # ary.clear
  #
  # "foo,,bar,baz".split(',', remove_empty: true) { |string| ary << string }
  # ary # => ["foo", "bar", "baz"]
  # ary.clear
  #
  # "foo,bar,baz".split(',', 2) { |string| ary << string }
  # ary # => ["foo", "bar,baz"]
  # ```
  def split(separator : Char, limit = nil, *, remove_empty = false, &block : String -> _)
    if empty?
      yield "" unless remove_empty
      return
    end

    if limit && limit <= 1
      yield self
      return
    end

    yielded = 0
    byte_offset = 0

    reader = Char::Reader.new(self)
    reader.each do |char|
      if char == separator
        piece_bytesize = reader.pos - byte_offset
        yield String.new(to_unsafe + byte_offset, piece_bytesize) unless remove_empty && piece_bytesize == 0
        yielded += 1
        byte_offset = reader.pos + reader.current_char_width
        break if limit && yielded + 1 == limit
      end
    end

    piece_bytesize = bytesize - byte_offset
    return if remove_empty && piece_bytesize == 0
    yield String.new(to_unsafe + byte_offset, piece_bytesize)
  end

  # Makes an `Array` by splitting the string on *separator* (and removing instances of *separator*).
  #
  # If *limit* is present, the array will be limited to *limit* items and
  # the final item will contain the remainder of the string.
  #
  # If *separator* is an empty string (`""`), the string will be separated into one-character strings.
  #
  # If *remove_empty* is `true`, any empty strings are removed from the result.
  #
  # ```
  # long_river_name = "Mississippi"
  # long_river_name.split("ss")                    # => ["Mi", "i", "ippi"]
  # long_river_name.split("i")                     # => ["M", "ss", "ss", "pp", ""]
  # long_river_name.split("i", remove_empty: true) # => ["M", "ss", "ss", "pp"]
  # long_river_name.split("")                      # => ["M", "i", "s", "s", "i", "s", "s", "i", "p", "p", "i"]
  # ```
  def split(separator : String, limit = nil, *, remove_empty = false)
    ary = Array(String).new
    split(separator, limit, remove_empty: remove_empty) do |string|
      ary << string
    end
    ary
  end

  # Splits the string after each string *separator* and yields each part to a block.
  #
  # If *limit* is present, the array will be limited to *limit* items and
  # the final item will contain the remainder of the string.
  #
  # If *separator* is an empty string (`""`), the string will be separated into one-character strings.
  #
  # If *remove_empty* is `true`, any empty strings are removed from the result.
  #
  # ```
  # ary = [] of String
  # long_river_name = "Mississippi"
  #
  # long_river_name.split("ss") { |s| ary << s }
  # ary # => ["Mi", "i", "ippi"]
  # ary.clear
  #
  # long_river_name.split("i") { |s| ary << s }
  # ary # => ["M", "ss", "ss", "pp", ""]
  # ary.clear
  #
  # long_river_name.split("i", remove_empty: true) { |s| ary << s }
  # ary # => ["M", "ss", "ss", "pp"]
  # ary.clear
  #
  # long_river_name.split("") { |s| ary << s }
  # ary # => ["M", "i", "s", "s", "i", "s", "s", "i", "p", "p", "i"]
  # ```
  def split(separator : String, limit = nil, *, remove_empty = false, &block : String -> _)
    if empty?
      yield "" unless remove_empty
      return
    end

    if limit && limit <= 1
      yield self
      return
    end

    if separator.empty?
      split_by_empty_separator(limit) do |string|
        yield string
      end
      return
    end

    yielded = 0
    byte_offset = 0
    separator_bytesize = separator.bytesize

    single_byte_optimizable = single_byte_optimizable?

    i = 0
    stop = bytesize - separator.bytesize + 1
    while i < stop
      if (to_unsafe + i).memcmp(separator.to_unsafe, separator_bytesize) == 0
        piece_bytesize = i - byte_offset
        piece_size = single_byte_optimizable ? piece_bytesize : 0
        unless remove_empty && piece_bytesize == 0
          yield String.new(to_unsafe + byte_offset, piece_bytesize, piece_size)
        end
        yielded += 1
        byte_offset = i + separator_bytesize
        i += separator_bytesize - 1
        break if limit && yielded + 1 == limit
      end
      i += 1
    end

    piece_bytesize = bytesize - byte_offset
    return if remove_empty && piece_bytesize == 0
    piece_size = single_byte_optimizable ? piece_bytesize : 0
    yield String.new(to_unsafe + byte_offset, piece_bytesize, piece_size)
  end

  # Splits the string after each regex *separator* and yields each part to a block.
  #
  # If *limit* is present, the array will be limited to *limit* items and
  # the final item will contain the remainder of the string.
  #
  # If *separator* is an empty regex (`//`), the string will be separated into one-character strings.
  #
  # If *remove_empty* is `true`, any empty strings are removed from the result.
  #
  # ```
  # ary = [] of String
  # long_river_name = "Mississippi"
  #
  # long_river_name.split(/s+/) { |s| ary << s }
  # ary # => ["Mi", "i", "ippi"]
  # ary.clear
  #
  # long_river_name.split(//) { |s| ary << s }
  # ary # => ["M", "i", "s", "s", "i", "s", "s", "i", "p", "p", "i"]
  # ```
  def split(separator : Regex, limit = nil, *, remove_empty = false)
    ary = Array(String).new
    split(separator, limit, remove_empty: remove_empty) do |string|
      ary << string
    end
    ary
  end

  # Makes an `Array` by splitting the string on *separator* (and removing instances of *separator*).
  #
  # If *limit* is present, the array will be limited to *limit* items and
  # the final item will contain the remainder of the string.
  #
  # If *separator* is an empty regex (`//`), the string will be separated into one-character strings.
  #
  # If *remove_empty* is `true`, any empty strings are removed from the result.
  #
  # ```
  # long_river_name = "Mississippi"
  # long_river_name.split(/s+/) # => ["Mi", "i", "ippi"]
  # long_river_name.split(//)   # => ["M", "i", "s", "s", "i", "s", "s", "i", "p", "p", "i"]
  # ```
  def split(separator : Regex, limit = nil, *, remove_empty = false, &block : String -> _)
    if empty?
      yield "" unless remove_empty
      return
    end

    if limit && limit <= 1
      yield self
      return
    end

    if separator.source.empty?
      split_by_empty_separator(limit) do |string|
        yield string
      end
      return
    end

    count = 0
    match_offset = slice_offset = 0

    while match = separator.match_at_byte_index(self, match_offset)
      index = match.byte_begin(0)
      match_bytesize = match.byte_end(0) - index
      next_offset = index + match_bytesize

      if next_offset == slice_offset
        match_offset = next_offset + char_bytesize_at(next_offset)
      else
        slice_size = index - slice_offset

        yield byte_slice(slice_offset, slice_size) unless remove_empty && slice_size == 0
        count += 1

        1.upto(match.size) do |i|
          if group = match[i]?
            yield group
          end
        end

        slice_offset = match_offset = next_offset
      end

      break if limit && count + 1 == limit
      break if match_offset >= bytesize
    end

    yield byte_slice(slice_offset) unless remove_empty && slice_offset == bytesize
  end

  private def split_by_empty_separator(limit, &block : String -> _)
    yielded = 0

    each_char do |c|
      yield c.to_s
      yielded += 1
      break if limit && yielded + 1 == limit
    end

    if limit && yielded != size
      yield self[yielded..-1]
      yielded += 1
    end
  end

  def lines(chomp = true)
    lines = [] of String
    each_line(chomp: chomp) do |line|
      lines << line
    end
    lines
  end

  # Splits the string after each newline and yields each line to a block.
  #
  # ```
  # haiku = "the first cold shower
  # even the monkey seems to want
  # a little coat of straw"
  # haiku.each_line do |stanza|
  #   puts stanza
  # end
  # # output:
  # # the first cold shower
  # # even the monkey seems to want
  # # a little coat of straw
  # ```
  def each_line(chomp = true, &block : String ->) : Nil
    return if empty?

    offset = 0

    while byte_index = byte_index('\n'.ord.to_u8, offset)
      count = byte_index - offset + 1
      if chomp
        count -= 1
        if offset + count > 0 && to_unsafe[offset + count - 1] === '\r'
          count -= 1
        end
      end

      yield unsafe_byte_slice_string(offset, count)
      offset = byte_index + 1
    end

    unless offset == bytesize
      yield unsafe_byte_slice_string(offset)
    end
  end

  # Returns an `Iterator` which yields each line of this string (see `String#each_line`).
  def each_line(chomp = true)
    LineIterator.new(self, chomp)
  end

  # Converts camelcase boundaries to underscores.
  #
  # ```
  # "DoesWhatItSaysOnTheTin".underscore                         # => "does_what_it_says_on_the_tin"
  # "PartyInTheUSA".underscore                                  # => "party_in_the_usa"
  # "HTTP_CLIENT".underscore                                    # => "http_client"
  # "3.14IsPi".underscore                                       # => "3.14_is_pi"
  # "InterestingImage".underscore(Unicode::CaseOptions::Turkic) # => "ınteresting_ımage"
  # ```
  def underscore(options : Unicode::CaseOptions = :none) : String
    String.build(bytesize + 10) { |io| underscore io, options }
  end

  # Writes an underscored version of `self` to the given *io*.
  #
  # ```
  # io = IO::Memory.new
  # "DoesWhatItSaysOnTheTin".underscore io
  # io.to_s # => "does_what_it_says_on_the_tin"
  # ```
  def underscore(io : IO, options : Unicode::CaseOptions = :none) : Nil
    first = true
    last_is_downcase = false
    last_is_upcase = false
    last_is_digit = false
    mem : Char? = nil

    each_char do |char|
      digit = char.ascii_number?

      if options.none?
        downcase = digit || char.ascii_lowercase?
        upcase = char.ascii_uppercase?
      else
        downcase = digit || char.lowercase?
        upcase = char.uppercase?
      end

      if first
        io << char.downcase(options)
      elsif last_is_downcase && upcase
        if mem
          # This is the case of A1Bcd, we need to put 'mem' (not to need to convert as downcase
          #                       ^
          # because 'mem' is digit surely) before putting this char as downcase.
          io << mem
          mem = nil
        end
        # This is the case of AbcDe, we need to put an underscore before the 'D'
        #                        ^
        io << '_'
        io << char.downcase(options)
      elsif (last_is_upcase || last_is_digit) && (upcase || digit)
        # This is the case of 1) A1Bcd, 2) A1BCd or 3) A1B_cd:if the next char is upcase (case 1) we need
        #                          ^         ^           ^
        # 1) we need to append this char as downcase
        # 2) we need to append an underscore and then the char as downcase, so we save this char
        #    in 'mem' and decide later
        # 3) we need to append this char as downcase and then a single underscore
        if mem
          # case 2
          io << mem.downcase(options)
        end
        mem = char
      else
        if mem
          if char == '_'
            # case 3
          elsif last_is_upcase && downcase
            # case 1
            io << '_'
          end
          io << mem.downcase(options)
          mem = nil
        end

        io << char.downcase(options)
      end

      last_is_downcase = downcase
      last_is_upcase = upcase
      last_is_digit = digit
      first = false
    end

    io << mem.downcase(options) if mem
  end

  # Converts underscores to camelcase boundaries.
  #
  # If *lower* is true, lower camelcase will be returned (the first letter is downcased).
  #
  # ```
  # "eiffel_tower".camelcase                                            # => "EiffelTower"
  # "empire_state_building".camelcase(lower: true)                      # => "empireStateBuilding"
  # "isolated_integer".camelcase(options: Unicode::CaseOptions::Turkic) # => "İsolatedİnteger"
  # ```
  def camelcase(options : Unicode::CaseOptions = Unicode::CaseOptions::None, *, lower : Bool = false) : String
    return self if empty?

    String.build(bytesize) { |io| camelcase io, options, lower: lower }
  end

  # Writes an camelcased version of `self` to the given *io*.
  #
  # If *lower* is true, lower camelcase will be written (the first letter is downcased).
  #
  # ```
  # io = IO::Memory.new
  # "eiffel_tower".camelcase io
  # io.to_s # => "EiffelTower"
  # ```
  def camelcase(io : IO, options : Unicode::CaseOptions = Unicode::CaseOptions::None, *, lower : Bool = false) : Nil
    first = true
    last_is_underscore = false

    each_char do |char|
      if first
        io << (lower ? char.downcase(options) : char.upcase(options))
      elsif char == '_'
        last_is_underscore = true
      elsif last_is_underscore
        io << char.upcase(options)
        last_is_underscore = false
      else
        io << char
      end
      first = false
    end
  end

  # Reverses the order of characters in the string.
  #
  # ```
  # "Argentina".reverse # => "anitnegrA"
  # "racecar".reverse   # => "racecar"
  # ```
  def reverse
    return self if bytesize <= 1

    if single_byte_optimizable?
      String.new(bytesize) do |buffer|
        bytesize.times do |i|
          buffer[i] = self.to_unsafe[bytesize - i - 1]
        end
        {@bytesize, @length}
      end
    else
      # Iterate graphemes to reverse the string,
      # so combining characters are placed correctly
      String.new(bytesize) do |buffer|
        buffer += bytesize
        scan(/\X/) do |match|
          match_begin = match.byte_begin(0)
          match_bytesize = match.byte_end(0) - match_begin
          buffer -= match_bytesize
          buffer.copy_from(to_unsafe + match_begin, match_bytesize)
        end
        {@bytesize, @length}
      end
    end
  end

  # Adds instances of *char* to right of the string until it is at least size of *len*.
  #
  # ```
  # "Purple".ljust(8)      # => "Purple  "
  # "Purple".ljust(8, '-') # => "Purple--"
  # "Aubergine".ljust(8)   # => "Aubergine"
  # ```
  def ljust(len : Int, char : Char = ' ')
    just len, char, -1
  end

  # Adds instances of *char* to right of the string until it is at least size of *len*,
  # and then appends the result to the given IO.
  #
  # ```
  # io = IO::Memory.new
  # "Purple".ljust(io, 8, '-')
  # io.to_s # => "Purple--"
  # ```
  def ljust(io : IO, len : Int, char : Char = ' ') : Nil
    io << self
    (len - size).times { io << char }
  end

  # Adds instances of *char* to left of the string until it is at least size of *len*.
  #
  # ```
  # "Purple".rjust(8)      # => "  Purple"
  # "Purple".rjust(8, '-') # => "--Purple"
  # "Aubergine".rjust(8)   # => "Aubergine"
  # ```
  def rjust(len : Int, char : Char = ' ')
    just len, char, 1
  end

  # Adds instances of *char* to left of the string until it is at least size of *len*,
  # and then appends the result to the given IO.
  #
  # ```
  # io = IO::Memory.new
  # "Purple".rjust(io, 8, '-')
  # io.to_s # => "--Purple"
  # ```
  def rjust(io : IO, len : Int, char : Char = ' ') : Nil
    (len - size).times { io << char }
    io << self
  end

  # Adds instances of *char* to left and right of the string until it is at least size of *len*.
  #
  # ```
  # "Purple".center(8)      # => " Purple "
  # "Purple".center(8, '-') # => "-Purple-"
  # "Purple".center(9, '-') # => "-Purple--"
  # "Aubergine".center(8)   # => "Aubergine"
  # ```
  def center(len : Int, char : Char = ' ')
    just len, char, 0
  end

  # Adds instances of *char* to left and right of the string until it is at least size of *len*,
  # then appends the result to the given IO.
  #
  # ```
  # io = IO::Memory.new
  # "Purple".center(io, 9, '-')
  # io.to_s # => "-Purple--"
  # ```
  def center(io : IO, len : Int, char : Char = ' ') : Nil
    difference = len - size

    if difference <= 0
      io << self
      return
    end

    left_padding = difference // 2
    right_padding = difference - left_padding

    left_padding.times { io << char }
    io << self
    right_padding.times { io << char }
  end

  private def just(len, char, justify)
    return self if size >= len

    bytes, count = String.char_bytes_and_bytesize(char)
    padding = (len - size)
    new_bytesize = bytesize + padding * count
    case justify
    when .< 0
      leftpadding, rightpadding = 0, padding
    when .> 0
      leftpadding, rightpadding = padding, 0
    else
      leftpadding = padding // 2
      rightpadding = padding - leftpadding
    end

    String.new(new_bytesize) do |buffer|
      if leftpadding > 0
        if count == 1
          Intrinsics.memset(buffer.as(Void*), char.ord.to_u8, leftpadding.to_u32, false)
          buffer += leftpadding
        else
          leftpadding.times do
            buffer.copy_from(bytes.to_unsafe, count)
            buffer += count
          end
        end
      end
      buffer.copy_from(to_unsafe, bytesize)
      buffer += bytesize
      if rightpadding > 0
        if count == 1
          Intrinsics.memset(buffer.as(Void*), char.ord.to_u8, rightpadding.to_u32, false)
        else
          rightpadding.times do
            buffer.copy_from(bytes.to_unsafe, count)
            buffer += count
          end
        end
      end
      {new_bytesize, len}
    end
  end

  # Returns the successor of the string. The successor is calculated
  # by incrementing characters starting from the rightmost alphanumeric
  # (or the rightmost character if there are no alphanumerics) in the string.
  # Incrementing a digit always results in another digit, and incrementing
  # a letter results in another letter of the same case.
  #
  # If the increment generates a "carry", the character to the left of it is
  # incremented. This process repeats until there is no carry,
  # adding an additional character if necessary.
  #
  # ```
  # "abcd".succ      # => "abce"
  # "THX1138".succ   # => "THX1139"
  # "((koala))".succ # => "((koalb))"
  # "1999zzz".succ   # => "2000aaa"
  # "ZZZ9999".succ   # => "AAAA0000"
  # "***".succ       # => "**+"
  # ```
  def succ
    return self if empty?

    chars = self.chars

    carry = nil
    last_alnum = 0
    index = size - 1

    while index >= 0
      s = chars[index]
      if s.ascii_alphanumeric?
        carry = 0
        if ('0' <= s && s < '9') ||
           ('a' <= s && s < 'z') ||
           ('A' <= s && s < 'Z')
          chars[index] = s.succ
          break
        elsif s == '9'
          chars[index] = '0'
          carry = '1'
        elsif s == 'z'
          chars[index] = carry = 'a'
        elsif s == 'Z'
          chars[index] = carry = 'A'
        end

        last_alnum = index
      end
      index -= 1
    end

    if carry.nil? # there were no alphanumeric chars
      chars[size - 1] = chars[size - 1].succ
    end

    if carry.is_a?(Char) && index < 0 # we still have a carry and already reached the beginning
      chars.insert(last_alnum, carry)
    end

    String.build(chars.size) do |str|
      chars.each do |char|
        str << char
      end
    end
  end

  # Finds match of *regex*, starting at *pos*.
  # It also updates `$~` with the result.
  #
  # ```
  # "foo".match(/foo/) # => Regex::MatchData("foo")
  # $~                 # => Regex::MatchData("foo")
  #
  # "foo".match(/bar/) # => nil
  # $~                 # raises Exception
  # ```
  def match(regex : Regex, pos = 0) : Regex::MatchData?
    match = regex.match self, pos
    $~ = match
    match
  end

  # Finds match of *regex* like `#match`, but it returns `Bool` value.
  # It neither returns `MatchData` nor assigns it to the `$~` variable.
  #
  # ```
  # "foo".matches?(/bar/) # => false
  # "foo".matches?(/foo/) # => true
  #
  # # `$~` is not set even if last match succeeds.
  # $~ # raises Exception
  # ```
  def matches?(regex : Regex, pos = 0) : Bool
    regex.matches? self, pos
  end

  # Searches the string for instances of *pattern*,
  # yielding a `Regex::MatchData` for each match.
  def scan(pattern : Regex)
    byte_offset = 0

    while match = pattern.match_at_byte_index(self, byte_offset)
      index = match.byte_begin(0)
      $~ = match
      yield match
      match_bytesize = match.byte_end(0) - index
      match_bytesize += 1 if match_bytesize == 0
      byte_offset = index + match_bytesize
    end

    self
  end

  # Searches the string for instances of *pattern*,
  # returning an `Array` of `Regex::MatchData` for each match.
  def scan(pattern : Regex)
    matches = [] of Regex::MatchData
    scan(pattern) do |match|
      matches << match
    end
    matches
  end

  # Searches the string for instances of *pattern*,
  # yielding the matched string for each match.
  def scan(pattern : String)
    return self if pattern.empty?
    index = 0
    while index = byte_index(pattern, index)
      yield pattern
      index += pattern.bytesize
    end
    self
  end

  # Searches the string for instances of *pattern*,
  # returning an array of the matched string for each match.
  def scan(pattern : String)
    matches = [] of String
    scan(pattern) do |match|
      matches << match
    end
    matches
  end

  # Yields each character in the string to the block.
  #
  # ```
  # array = [] of Char
  # "ab☃".each_char do |char|
  #   array << char
  # end
  # array # => ['a', 'b', '☃']
  # ```
  def each_char : Nil
    if single_byte_optimizable?
      each_byte do |byte|
        yield (byte < 0x80 ? byte.unsafe_chr : Char::REPLACEMENT)
      end
    else
      Char::Reader.new(self).each do |char|
        yield char
      end
    end
  end

  # Returns an `Iterator` over each character in the string.
  #
  # ```
  # chars = "ab☃".each_char
  # chars.next # => 'a'
  # chars.next # => 'b'
  # chars.next # => '☃'
  # ```
  def each_char
    CharIterator.new(Char::Reader.new(self))
  end

  # Yields each character and its index in the string to the block.
  #
  # ```
  # array = [] of Tuple(Char, Int32)
  # "ab☃".each_char_with_index do |char, index|
  #   array << {char, index}
  # end
  # array # => [{'a', 0}, {'b', 1}, {'☃', 2}]
  # ```
  #
  # Accepts an optional *offset* parameter, which tells it to start counting
  # from there.
  def each_char_with_index(offset = 0)
    each_char do |char|
      yield char, offset
      offset += 1
    end
  end

  # Returns an `Array` of all characters in the string.
  #
  # ```
  # "ab☃".chars # => ['a', 'b', '☃']
  # ```
  def chars
    chars = Array(Char).new(@length > 0 ? @length : bytesize)
    each_char do |char|
      chars << char
    end
    chars
  end

  # Yields each codepoint to the block.
  #
  # ```
  # array = [] of Int32
  # "ab☃".each_codepoint do |codepoint|
  #   array << codepoint
  # end
  # array # => [97, 98, 9731]
  # ```
  #
  # See also: `Char#ord`.
  def each_codepoint
    each_char do |char|
      yield char.ord
    end
  end

  # Returns an `Iterator` for each codepoint.
  #
  # ```
  # codepoints = "ab☃".each_codepoint
  # codepoints.next # => 97
  # codepoints.next # => 98
  # codepoints.next # => 9731
  # ```
  #
  # See also: `Char#ord`.
  def each_codepoint
    each_char.map &.ord
  end

  # Returns an `Array` of the codepoints that make the string.
  #
  # ```
  # "ab☃".codepoints # => [97, 98, 9731]
  # ```
  #
  # See also: `Char#ord`.
  def codepoints
    codepoints = Array(Int32).new(@length > 0 ? @length : bytesize)
    each_codepoint do |codepoint|
      codepoints << codepoint
    end
    codepoints
  end

  # Yields each byte in the string to the block.
  #
  # ```
  # array = [] of UInt8
  # "ab☃".each_byte do |byte|
  #   array << byte
  # end
  # array # => [97, 98, 226, 152, 131]
  # ```
  def each_byte
    to_slice.each do |byte|
      yield byte
    end
    nil
  end

  # Returns an `Iterator` over each byte in the string.
  #
  # ```
  # bytes = "ab☃".each_byte
  # bytes.next # => 97
  # bytes.next # => 98
  # bytes.next # => 226
  # bytes.next # => 152
  # bytes.next # => 131
  # ```
  def each_byte
    to_slice.each
  end

  # Returns this string's bytes as an `Array(UInt8)`.
  #
  # ```
  # "hello".bytes # => [104, 101, 108, 108, 111]
  # "你好".bytes    # => [228, 189, 160, 229, 165, 189]
  # ```
  def bytes
    Array.new(bytesize) { |i| to_unsafe[i] }
  end

  # Pretty prints `self` into the given printer.
  def pretty_print(pp : PrettyPrint) : Nil
    printed_bytesize = 0
    pp.group do
      split('\n') do |part|
        printed_bytesize += part.bytesize
        if printed_bytesize != bytesize
          printed_bytesize += 1 # == "\n".bytesize
          pp.text('"')
          pp.text(part.inspect_unquoted)
          pp.text("\\n\"")
          break if printed_bytesize == bytesize
          pp.text(" +")
          pp.breakable
        else
          pp.text(part.inspect)
        end
      end
    end
  end

  # Returns a representation of `self` using character escapes for special characters and wrapped in quotes.
  #
  # ```
  # "\u{1f48e} - à la carte\n".inspect # => %("\u{1F48E} - à la carte\\n")
  # ```
  def inspect : String
    super
  end

  # Appends `self` to the given `IO` object using character escapes for special characters and wrapped in double quotes.
  def inspect(io : IO) : Nil
    dump_or_inspect(io) do |char, error|
      inspect_char(char, error, io)
    end
  end

  # Returns a representation of `self` using character escapes for special characters but not wrapped in quotes.
  #
  # ```
  # "\u{1f48e} - à la carte\n".inspect_unquoted # => %(\u{1F48E} - à la carte\\n)
  # ```
  def inspect_unquoted : String
    String.build do |io|
      inspect_unquoted(io)
    end
  end

  # Appends `self` to the given `IO` object using character escapes for special characters but not wrapped in quotes.
  def inspect_unquoted(io : IO) : Nil
    dump_or_inspect_unquoted(io) do |char, error|
      inspect_char(char, error, io)
    end
  end

  # Returns a representation of `self` using character escapes for special characters
  # and non-ascii characters (unicode codepoints > 128), wrapped in quotes.
  #
  # ```
  # "\u{1f48e} - à la carte\n".dump # => %("\\u{1F48E} - \\u00E0 la carte\\n")
  # ```
  def dump : String
    String.build do |io|
      dump io
    end
  end

  # Appends `self` to the given `IO` object using character escapes for special characters
  # and non-ascii characters (unicode codepoints > 128), wrapped in quotes.
  def dump(io : IO) : Nil
    dump_or_inspect(io) do |char, error|
      dump_char(char, error, io)
    end
  end

  # Returns a representation of `self` using character escapes for special characters
  # and non-ascii characters (unicode codepoints > 128), but not wrapped in quotes.
  #
  # ```
  # "\u{1f48e} - à la carte\n".dump_unquoted # => %(\\u{1F48E} - \\u00E0 la carte\\n)
  # ```
  def dump_unquoted : String
    String.build do |io|
      dump_unquoted(io)
    end
  end

  # Appends `self` to the given `IO` object using character escapes for special characters
  # and non-ascii characters (unicode codepoints > 128), but not wrapped in quotes.
  def dump_unquoted(io : IO) : Nil
    dump_or_inspect_unquoted(io) do |char, error|
      dump_char(char, error, io)
    end
  end

  private def dump_or_inspect(io)
    io << '"'
    dump_or_inspect_unquoted(io) do |char, error|
      yield char, error
    end
    io << '"'
  end

  private def dump_or_inspect_unquoted(io)
    reader = Char::Reader.new(self)
    while reader.has_next?
      current_char = reader.current_char
      case current_char
      when '"'  then io << "\\\""
      when '\\' then io << "\\\\"
      when '\a' then io << "\\a"
      when '\b' then io << "\\b"
      when '\e' then io << "\\e"
      when '\f' then io << "\\f"
      when '\n' then io << "\\n"
      when '\r' then io << "\\r"
      when '\t' then io << "\\t"
      when '\v' then io << "\\v"
      when '#'
        current_char = reader.next_char
        if current_char == '{'
          io << "\\\#{"
          reader.next_char
          next
        else
          io << '#'
          next
        end
      else
        if reader.error
          reader.current_char_width.times do |i|
            yield '\0', to_unsafe[reader.pos + i]
          end
        else
          yield current_char, nil
        end
      end
      reader.next_char
    end
  end

  private def inspect_char(char, error, io)
    dump_or_inspect_char char, error, io do
      char.ascii_control?
    end
  end

  private def dump_char(char, error, io)
    dump_or_inspect_char char, error, io do
      char.ascii_control? || char.ord >= 0x80
    end
  end

  private def dump_or_inspect_char(char, error, io)
    if error
      dump_hex(error, io)
    elsif yield
      dump_unicode(char, io)
    else
      io << char
    end
  end

  private def dump_hex(char, io)
    io << "\\x"
    io << '0' if char < 0x0F
    char.to_s(io, 16, upcase: true)
  end

  private def dump_unicode(char, io)
    io << "\\u"
    io << '{' if char.ord > 0xFFFF
    io << '0' if char.ord < 0x1000
    io << '0' if char.ord < 0x0100
    io << '0' if char.ord < 0x0010
    char.ord.to_s(io, 16, upcase: true)
    io << '}' if char.ord > 0xFFFF
  end

  # Returns `true` if this string starts with the given *str*.
  #
  # ```
  # "hello".starts_with?("h")  # => true
  # "hello".starts_with?("he") # => true
  # "hello".starts_with?("hu") # => false
  # ```
  def starts_with?(str : String) : Bool
    return false if str.bytesize > bytesize
    to_unsafe.memcmp(str.to_unsafe, str.bytesize) == 0
  end

  # Returns `true` if this string starts with the given *char*.
  #
  # ```
  # "hello".starts_with?('h') # => true
  # "hello".starts_with?('e') # => false
  # ```
  def starts_with?(char : Char) : Bool
    each_char do |c|
      return c == char
    end

    false
  end

  # Returns `true` if the regular expression *re* matches at the start of this string.
  #
  # ```
  # "22hello".starts_with?(/[0-9]/) # => true
  # "22hello".starts_with?(/[a-z]/) # => false
  # "h22".starts_with?(/[a-z]/)     # => true
  # "h22".starts_with?(/[A-Z]/)     # => false
  # "h22".starts_with?(/[a-z]{2}/)  # => false
  # "hh22".starts_with?(/[a-z]{2}/) # => true
  # ```
  def starts_with?(re : Regex) : Bool
    !!($~ = re.match_at_byte_index(self, 0, Regex::Options::ANCHORED))
  end

  # Returns `true` if this string ends with the given *str*.
  #
  # ```
  # "hello".ends_with?("o")  # => true
  # "hello".ends_with?("lo") # => true
  # "hello".ends_with?("ll") # => false
  # ```
  def ends_with?(str : String) : Bool
    return false if str.bytesize > bytesize
    (to_unsafe + bytesize - str.bytesize).memcmp(str.to_unsafe, str.bytesize) == 0
  end

  # Returns `true` if this string ends with the given *char*.
  #
  # ```
  # "hello".ends_with?('o') # => true
  # "hello".ends_with?('l') # => false
  # ```
  def ends_with?(char : Char) : Bool
    return false unless bytesize > 0

    if char.ascii? || single_byte_optimizable?
      return to_unsafe[bytesize - 1] == char.ord
    end

    bytes, count = String.char_bytes_and_bytesize(char)
    return false if bytesize < count

    count.times do |i|
      return false unless to_unsafe[bytesize - count + i] == bytes[i]
    end

    true
  end

  # Returns `true` if the regular expression *re* matches at the end of this string.
  #
  # ```
  # "22hello".ends_with?(/[0-9]/) # => false
  # "22hello".ends_with?(/[a-z]/) # => true
  # "22h".ends_with?(/[a-z]/)     # => true
  # "22h".ends_with?(/[A-Z]/)     # => false
  # "22h".ends_with?(/[a-z]{2}/)  # => false
  # "22hh".ends_with?(/[a-z]{2}/) # => true
  # ```
  def ends_with?(re : Regex) : Bool
    !!($~ = /#{re}\z/.match(self))
  end

  # Interpolates *other* into the string using top-level `::sprintf`.
  #
  # ```
  # "I have %d apples" % 5                                             # => "I have 5 apples"
  # "%s, %s, %s, D" % ['A', 'B', 'C']                                  # => "A, B, C, D"
  # "sum: %{one} + %{two} = %{three}" % {one: 1, two: 2, three: 1 + 2} # => "sum: 1 + 2 = 3"
  # "I have %<apples>s apples" % {apples: 4}                           # => "I have 4 apples"
  # ```
  def %(other)
    sprintf self, other
  end

  # See `Object#hash(hasher)`
  def hash(hasher)
    hasher.string(self)
  end

  # Returns the number of unicode codepoints in this string.
  #
  # ```
  # "hello".size # => 5
  # "你好".size    # => 2
  # ```
  def size
    if @length > 0 || @bytesize == 0
      return @length
    end

    @length = each_byte_index_and_char_index { }
  end

  # Returns `true` if this String is comprised in its entirety
  # by ASCII characters.
  #
  # ```
  # "hello".ascii_only? # => true
  # "你好".ascii_only?    # => false
  # ```
  def ascii_only?
    if @bytesize == size
      each_byte do |byte|
        return false unless byte < 0x80
      end
      true
    else
      false
    end
  end

  # :nodoc:
  def single_byte_optimizable?
    @bytesize == size
  end

  # Returns `true` if this String is encoded correctly
  # according to the UTF-8 encoding.
  def valid_encoding?
    reader = Char::Reader.new(self)
    while reader.has_next?
      return false if reader.error
      reader.next_char
    end
    true
  end

  # Returns a String where bytes that are invalid in the
  # UTF-8 encoding are replaced with *replacement*.
  def scrub(replacement = Char::REPLACEMENT) : String
    # If the string is valid we have a chance of returning self
    # to avoid creating a new string
    result = nil

    reader = Char::Reader.new(self)
    while reader.has_next?
      if reader.error
        unless result
          result = String::Builder.new(bytesize)
          result.write(to_slice[0, reader.pos])
        end
        result << replacement
      else
        result << reader.current_char if result
      end
      reader.next_char
    end

    result ? result.to_s : self
  end

  protected def char_bytesize_at(byte_index)
    String.char_bytesize_at(to_unsafe + byte_index)
  end

  protected def self.char_bytesize_at(bytes : Pointer(UInt8))
    first = bytes.value

    if first < 0x80
      return 1
    end

    if first < 0xc2
      return 1 # Invalid
    end

    second = bytes[1]

    if (second & 0xc0) != 0x80
      return 1 # Invalid
    end

    if first < 0xe0
      return 2
    end

    third = bytes[2]

    if (third & 0xc0) != 0x80
      return 1 # Invalid
    end

    if first < 0xf0
      if first == 0xe0 && second < 0xa0
        return 1 # Invalid
      end

      if first == 0xed && second >= 0xa0
        return 1 # Invalid
      end

      return 3
    end

    if first == 0xf0 && second < 0x90
      return 1 # Invalid
    end

    if first == 0xf4 && second >= 0x90
      return 1 # Invalid
    end

    fourth = bytes[3]

    if (fourth & 0xc0) != 0x80
      return 1 # Invalid
    end

    if first < 0xf5
      return 4
    end

    1 # Invalid
  end

  # :nodoc:
  def size_known?
    @bytesize == 0 || @length > 0
  end

  protected def each_byte_index_and_char_index
    byte_index = 0
    char_index = 0

    while byte_index < bytesize
      yield byte_index, char_index
      byte_index += char_bytesize_at(byte_index)
      char_index += 1
    end

    char_index
  end

  # Returns `self`.
  def clone : String
    self
  end

  # :ditto:
  def dup : String
    self
  end

  # :ditto:
  def to_s : String
    self
  end

  # Appends `self` to *io*.
  def to_s(io : IO) : Nil
    io.write_utf8(to_slice)
  end

  # Returns the underlying bytes of this String.
  #
  # The returned slice is read-only.
  def to_slice : Bytes
    Slice.new(to_unsafe, bytesize, read_only: true)
  end

  # Returns a pointer to the underlying bytes of this String.
  def to_unsafe : UInt8*
    pointerof(@c)
  end

  # Returns *count* of underlying bytes of this String starting at given *byte_offset*.
  #
  # The returned slice is read-only.
  def unsafe_byte_slice(byte_offset, count) : Slice
    Slice.new(to_unsafe + byte_offset, count, read_only: true)
  end

  # Returns the underlying bytes of this String starting at given *byte_offset*.
  #
  # The returned slice is read-only.
  def unsafe_byte_slice(byte_offset) : Slice
    Slice.new(to_unsafe + byte_offset, bytesize - byte_offset, read_only: true)
  end

  protected def unsafe_byte_slice_string(byte_offset)
    String.new(unsafe_byte_slice(byte_offset))
  end

  protected def unsafe_byte_slice_string(byte_offset, count)
    String.new(unsafe_byte_slice(byte_offset, count))
  end

  protected def self.char_bytes_and_bytesize(char : Char)
    bytes = uninitialized UInt8[4]

    bytesize = 0
    char.each_byte do |byte|
      bytes[bytesize] = byte
      bytesize += 1
    end

    {bytes, bytesize}
  end

  # Raises an `ArgumentError` if `self` has null bytes. Returns `self` otherwise.
  #
  # This method should sometimes be called before passing a `String` to a C function.
  def check_no_null_byte(name = nil)
    if byte_index(0)
      name = "`#{name}` " if name
      raise ArgumentError.new("String #{name}contains null byte")
    end
    self
  end

  # :nodoc:
  def self.check_capacity_in_bounds(capacity)
    if capacity < 0
      raise ArgumentError.new("Negative capacity")
    end

    if capacity.to_u64 > (UInt32::MAX - HEADER_SIZE - 1)
      raise ArgumentError.new("Capacity too big")
    end
  end

  private class CharIterator
    include Iterator(Char)

    @reader : Char::Reader
    @end : Bool

    def initialize(@reader, @end = false)
      check_empty
    end

    def next
      return stop if @end

      value = @reader.current_char
      @reader.next_char
      @end = true unless @reader.has_next?

      value
    end

    private def check_empty
      @end = true if @reader.string.bytesize == 0
    end
  end

  private class LineIterator
    include Iterator(String)

    def initialize(@string : String, @chomp : Bool)
      @offset = 0
      @end = false
    end

    def next
      return stop if @end

      byte_index = @string.byte_index('\n'.ord.to_u8, @offset)
      if byte_index
        count = byte_index - @offset + 1
        if @chomp
          count -= 1
          if @offset + count > 0 && @string.to_unsafe[@offset + count - 1] === '\r'
            count -= 1
          end
        end

        value = @string.unsafe_byte_slice_string(@offset, count)
        @offset = byte_index + 1
      else
        if @offset == @string.bytesize
          value = stop
        else
          value = @string.unsafe_byte_slice_string(@offset)
        end
        @end = true
      end

      value
    end
  end

  # Implementation of string interpolation of a single string.
  #
  # For example, this code will end up invoking this method:
  #
  # ```
  # value = "hello"
  # "#{value}" # same as String.interpolation(value)
  # ```
  #
  # In this case the implementation just returns the same string.
  #
  # NOTE: there should never be a need to call this method instead of using string interpolation.
  def self.interpolation(value : String)
    value
  end

  # Implementation of string interpolation of a single non-string value.
  #
  # For example, this code will end up invoking this method:
  #
  # ```
  # value = 123
  # "#{value}" # same as String.interpolation(value)
  # ```
  #
  # In this case the implementation just returns the result of calling `value.to_s`.
  #
  # NOTE: there should never be a need to call this method instead of using string interpolation.
  def self.interpolation(value)
    value.to_s
  end

  # Implementation of string interpolation of a string and a char.
  #
  # For example, this code will end up invoking this method:
  #
  # ```
  # char = '!'
  # "hello#{char}" # same as String.interpolation("hello", char)
  # ```
  #
  # In this case the implementation just does `value + char`.
  #
  # NOTE: there should never be a need to call this method instead of using string interpolation.
  def self.interpolation(value : String, char : Char)
    value + char
  end

  # Implementation of string interpolation of a char and a string.
  #
  # For example, this code will end up invoking this method:
  #
  # ```
  # char = '!'
  # "#{char}hello" # same as String.interpolation(char, "hello")
  # ```
  #
  # In this case the implementation just does `char + value`.
  #
  # NOTE: there should never be a need to call this method instead of using string interpolation.
  def self.interpolation(char : Char, value : String)
    char + value
  end

  # Implementation of string interpolation of multiple string values.
  #
  # For example, this code will end up invoking this method:
  #
  # ```
  # value1 = "hello"
  # value2 = "world"
  # "#{value1} #{value2}!" # same as String.interpolation(value1, " ", value2, "!")
  # ```
  #
  # In this case the implementation can pre-compute the needed string bytesize and so
  # it's a bit more performant than interpolating non-string values.
  #
  # NOTE: there should never be a need to call this method instead of using string interpolation.
  def self.interpolation(*values : String)
    bytesize = values.sum(&.bytesize)
    size = if values.all?(&.size_known?)
             values.sum(&.size)
           else
             0
           end
    String.new(bytesize) do |buffer|
      values.each do |value|
        buffer.copy_from(value.to_unsafe, value.bytesize)
        buffer += value.bytesize
      end
      {bytesize, size}
    end
  end

  # Implementation of string interpolation of multiple, possibly non-string values.
  #
  # For example, this code will end up invoking this method:
  #
  # ```
  # value1 = "hello"
  # value2 = 123
  # "#{value1} #{value2}!" # same as String.interpolation(value1, " ", value2, "!")
  # ```
  #
  # In this case the implementation will call `String.build` with the given values.
  #
  # NOTE: there should never be a need to call this method instead of using string interpolation.
  def self.interpolation(*values : *T) forall T
    capacity = 0
    {% for i in 0...T.size %}
      value{{i}} = values[{{i}}]
      if value{{i}}.is_a?(String)
        capacity += value{{i}}.bytesize
      else
        capacity += 15
      end
    {% end %}
    String.build(capacity) do |io|
      {% for i in 0...T.size %}
        if value{{i}}.is_a?(String)
          io.write(value{{i}}.to_slice)
        else
          io << value{{i}}
        end
      {% end %}
    end
  end
end

require "./string/*"<|MERGE_RESOLUTION|>--- conflicted
+++ resolved
@@ -841,14 +841,8 @@
     self[start, count]? || raise IndexError.new
   end
 
-<<<<<<< HEAD
-  # Like `#[Int, Int]` but returns `nil` if the *start* index is out of bounds.
+  # Like `#[](Int, Int)` but returns `nil` if the *start* index is out of bounds.
   def []?(start : Int, count : Int)
-=======
-  # Like `#[](Int, Int)` but returns `nil` if the *start* index is out of bounds.
-  def []?(start : Int, count : Int) : String?
-    raise ArgumentError.new "Negative count: #{count}" if count < 0
->>>>>>> bc362ada
     return byte_slice?(start, count) if single_byte_optimizable?
 
     start, count = Indexable.normalize_start_and_count(start, count, size) { return nil }
