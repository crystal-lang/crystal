--- conflicted
+++ resolved
@@ -475,7 +475,6 @@
   # Same as `#to_i` but returns an `UInt64` or the block's value.
   def to_u64(base : Int = 10, whitespace : Bool = true, underscore : Bool = false, prefix : Bool = false, strict : Bool = true, leading_zero_is_octal : Bool = false, &block)
     gen_to_ UInt64, UInt64
-<<<<<<< HEAD
   end
 
   # Same as `#to_i` but returns an `Int128`.
@@ -508,8 +507,6 @@
   # Same as `#to_i` but returns an `UInt128` or the block's value.
   def to_u128(base : Int = 10, whitespace : Bool = true, underscore : Bool = false, prefix : Bool = false, strict : Bool = true, leading_zero_is_octal : Bool = false, &block)
     gen_to_ UInt128, UInt128
-=======
->>>>>>> c97946b1
   end
 
   # :nodoc:
