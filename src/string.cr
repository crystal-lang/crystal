--- conflicted
+++ resolved
@@ -525,16 +525,12 @@
     invalid : Bool
 
   private macro gen_to_(method, max_positive = nil, max_negative = nil)
-<<<<<<< HEAD
     if base == UInt128
-      info = to_u128_info(base, whitespace, underscore, prefix, strict, leading_zero_is_octal)
+      info = to_u128_info(base, whitespace, underscore, prefix, strict, leading_zero_is_octal, unsigned: {{max_negative == nil}})
     else
-      info = to_u64_info(base, whitespace, underscore, prefix, strict, leading_zero_is_octal)
-    end
-=======
-    info = to_u64_info(base, whitespace, underscore, prefix, strict, leading_zero_is_octal, unsigned: {{max_negative == nil}})
-
->>>>>>> 76bc6296
+      info = to_u64_info(base, whitespace, underscore, prefix, strict, leading_zero_is_octal, unsigned: {{max_negative == nil}})
+    end
+
     return yield if info.invalid
 
     if info.negative
