require "c/stdlib"
require "c/string"
{% unless flag?(:win32) %}
  require "crystal/iconv"
{% end %}

# A `String` represents an immutable sequence of UTF-8 characters.
#
# A `String` is typically created with a string literal, enclosing UTF-8 characters
# in double quotes:
#
# ```
# "hello world"
# ```
#
# A backslash can be used to denote some characters inside the string:
#
# ```
# "\"" # double quote
# "\\" # backslash
# "\e" # escape
# "\f" # form feed
# "\n" # newline
# "\r" # carriage return
# "\t" # tab
# "\v" # vertical tab
# ```
#
# You can use a backslash followed by an *u* and four hexadecimal characters to denote a unicode codepoint written:
#
# ```
# "\u0041" # == "A"
# ```
#
# Or you can use curly braces and specify up to six hexadecimal numbers (0 to 10FFFF):
#
# ```
# "\u{41}" # == "A"
# ```
#
# A string can span multiple lines:
#
# ```
# "hello
#       world" # same as "hello\n      world"
# ```
#
# Note that in the above example trailing and leading spaces, as well as newlines,
# end up in the resulting string. To avoid this, you can split a string into multiple lines
# by joining multiple literals with a backslash:
#
# ```
# "hello " \
# "world, " \
# "no newlines" # same as "hello world, no newlines"
# ```
#
# Alternatively, a backslash followed by a newline can be inserted inside the string literal:
#
# ```
# "hello \
#      world, \
#      no newlines" # same as "hello world, no newlines"
# ```
#
# In this case, leading whitespace is not included in the resulting string.
#
# If you need to write a string that has many double quotes, parentheses, or similar
# characters, you can use alternative literals:
#
# ```
# # Supports double quotes and nested parentheses
# %(hello ("world")) # same as "hello (\"world\")"
#
# # Supports double quotes and nested brackets
# %[hello ["world"]] # same as "hello [\"world\"]"
#
# # Supports double quotes and nested curlies
# %{hello {"world"}} # same as "hello {\"world\"}"
#
# # Supports double quotes and nested angles
# %<hello <"world">> # same as "hello <\"world\">"
# ```
#
# To create a `String` with embedded expressions, you can use string interpolation:
#
# ```
# a = 1
# b = 2
# "sum = #{a + b}" # "sum = 3"
# ```
#
# This ends up invoking `Object#to_s(IO)` on each expression enclosed by `#{...}`.
#
# If you need to dynamically build a string, use `String#build` or `IO::Memory`.
#
# ### Non UTF-8 valid strings
#
# String might end up being conformed of bytes which are an invalid
# byte sequence according to UTF-8. This can happen if the string is created
# via one of the constructors that accept bytes, or when getting a string
# from `String.build` or `IO::Memory`. No exception will be raised, but
# invalid byte sequences, when asked as chars, will use the unicode replacement
# char (value 0xFFFD). For example:
#
# ```
# # here 255 is not a valid byte value in the UTF-8 encoding
# string = String.new(Bytes[255, 97])
# string.valid_encoding? # => false
#
# # The first char here is the unicode replacement char
# string.chars # => ['�', 'a']
# ```
#
# One can also create strings with specific byte value in them by
# using octal and hexadecimal escape sequences:
#
# ```
# # Octal escape sequences
# "\101" # # => "A"
# "\12"  # # => "\n"
# "\1"   # string with one character with code point 1
# "\377" # string with one byte with value 255
#
# # Hexadecimal escape sequences
# "\x41" # # => "A"
# "\xFF" # string with one byte with value 255
# ```
#
# The reason for allowing strings that don't have a valid UTF-8 sequence
# is that the world is full of content that isn't properly encoded,
# and having a program raise an exception or stop because of this
# is not good. It's better if programs are more resilient, but
# show a replacement character when there's an error in incoming data.
class String
  # :nodoc:
  TYPE_ID = "".crystal_type_id

  # :nodoc:
  HEADER_SIZE = sizeof({Int32, Int32, Int32})

  include Comparable(self)

  macro inherited
    {{ raise "Cannot inherit from String" }}
  end

  # Creates a `String` from the given *slice*. `Bytes` will be copied from the slice.
  #
  # This method is always safe to call, and the resulting string will have
  # the contents and size of the slice.
  #
  # ```
  # slice = Slice.new(4) { |i| ('a'.ord + i).to_u8 }
  # String.new(slice) # => "abcd"
  # ```
  def self.new(slice : Bytes)
    new(slice.to_unsafe, slice.size)
  end

  # Creates a new `String` from the given *bytes*, which are encoded in the given *encoding*.
  #
  # The *invalid* argument can be:
  # * `nil`: an exception is raised on invalid byte sequences
  # * `:skip`: invalid byte sequences are ignored
  #
  # ```
  # slice = Slice.new(2, 0_u8)
  # slice[0] = 186_u8
  # slice[1] = 195_u8
  # String.new(slice, "GB2312") # => "好"
  # ```
  def self.new(bytes : Bytes, encoding : String, invalid : Symbol? = nil) : String
    String.build do |str|
      String.encode(bytes, encoding, "UTF-8", str, invalid)
    end
  end

  # Creates a `String` from a pointer. `Bytes` will be copied from the pointer.
  #
  # This method is **unsafe**: the pointer must point to data that eventually
  # contains a zero byte that indicates the ends of the string. Otherwise,
  # the result of this method is undefined and might cause a segmentation fault.
  #
  # This method is typically used in C bindings, where you get a `char*` from a
  # library and the library guarantees that this pointer eventually has an
  # ending zero byte.
  #
  # ```
  # ptr = Pointer.malloc(5) { |i| i == 4 ? 0_u8 : ('a'.ord + i).to_u8 }
  # String.new(ptr) # => "abcd"
  # ```
  def self.new(chars : UInt8*)
    raise ArgumentError.new("Cannot create a string with a null pointer") if chars.null?

    new(chars, LibC.strlen(chars))
  end

  # Creates a new `String` from a pointer, indicating its bytesize count
  # and, optionally, the UTF-8 codepoints count (size). `Bytes` will be
  # copied from the pointer.
  #
  # If the given size is zero, the amount of UTF-8 codepoints will be
  # lazily computed when needed.
  #
  # ```
  # ptr = Pointer.malloc(4) { |i| ('a'.ord + i).to_u8 }
  # String.new(ptr, 2) # => "ab"
  # ```
  def self.new(chars : UInt8*, bytesize, size = 0)
    # Avoid allocating memory for the empty string
    return "" if bytesize == 0

    if chars.null?
      raise ArgumentError.new("Cannot create a string with a null pointer and a non-zero (#{bytesize}) bytesize")
    end

    new(bytesize) do |buffer|
      buffer.copy_from(chars, bytesize)
      {bytesize, size}
    end
  end

  # Creates a new `String` by allocating a buffer (`Pointer(UInt8)`) with the given capacity, then
  # yielding that buffer. The block must return a tuple with the bytesize and size
  # (UTF-8 codepoints count) of the String. If the returned size is zero, the UTF-8 codepoints
  # count will be lazily computed.
  #
  # The bytesize returned by the block must be less than or equal to the
  # capacity given to this String, otherwise `ArgumentError` is raised.
  #
  # If you need to build a `String` where the maximum capacity is unknown, use `String#build`.
  #
  # ```
  # str = String.new(4) do |buffer|
  #   buffer[0] = 'a'.ord.to_u8
  #   buffer[1] = 'b'.ord.to_u8
  #   {2, 2}
  # end
  # str # => "ab"
  # ```
  def self.new(capacity : Int)
    check_capacity_in_bounds(capacity)

    str = GC.malloc_atomic(capacity.to_u32 + HEADER_SIZE + 1).as(UInt8*)
    buffer = str.as(String).to_unsafe
    bytesize, size = yield buffer

    unless 0 <= bytesize <= capacity
      raise ArgumentError.new("Bytesize out of capacity bounds")
    end

    buffer[bytesize] = 0_u8

    # Try to reclaim some memory if capacity is bigger than what was requested
    if bytesize < capacity
      str = str.realloc(bytesize.to_u32 + HEADER_SIZE + 1)
    end

    str_header = str.as({Int32, Int32, Int32}*)
    str_header.value = {TYPE_ID, bytesize.to_i, size.to_i}
    str.as(String)
  end

  # Builds a `String` by creating a `String::Builder` with the given initial capacity, yielding
  # it to the block and finally getting a `String` out of it. The `String::Builder` automatically
  # resizes as needed.
  #
  # ```
  # str = String.build do |str|
  #   str << "hello "
  #   str << 1
  # end
  # str # => "hello 1"
  # ```
  def self.build(capacity = 64) : self
    String::Builder.build(capacity) do |builder|
      yield builder
    end
  end

  # Returns the number of bytes in this string.
  #
  # ```
  # "hello".bytesize # => 5
  # "你好".bytesize    # => 6
  # ```
  def bytesize : Int32
    @bytesize
  end

  # Returns the result of interpreting leading characters in this string as an
  # integer base *base* (between 2 and 36).
  #
  # If there is not a valid number at the start of this string,
  # or if the resulting integer doesn't fit an `Int32`, an `ArgumentError` is raised.
  #
  # Options:
  # * **whitespace**: if `true`, leading and trailing whitespaces are allowed
  # * **underscore**: if `true`, underscores in numbers are allowed
  # * **prefix**: if `true`, the prefixes `"0x"`, `"0o"` and `"0b"` override the base
  # * **strict**: if `true`, extraneous characters past the end of the number are disallowed
  # * **leading_zero_is_octal**: if `true`, then a number prefixed with `"0"` will be treated as an octal
  #
  # ```
  # "12345".to_i             # => 12345
  # "0a".to_i                # raises ArgumentError
  # "hello".to_i             # raises ArgumentError
  # "0a".to_i(16)            # => 10
  # "1100101".to_i(2)        # => 101
  # "1100101".to_i(8)        # => 294977
  # "1100101".to_i(10)       # => 1100101
  # "1100101".to_i(base: 16) # => 17826049
  #
  # "12_345".to_i                   # raises ArgumentError
  # "12_345".to_i(underscore: true) # => 12345
  #
  # "  12345  ".to_i                    # => 12345
  # "  12345  ".to_i(whitespace: false) # raises ArgumentError
  #
  # "0x123abc".to_i               # raises ArgumentError
  # "0x123abc".to_i(prefix: true) # => 1194684
  #
  # "99 red balloons".to_i                # raises ArgumentError
  # "99 red balloons".to_i(strict: false) # => 99
  #
  # "0755".to_i                              # => 755
  # "0755".to_i(leading_zero_is_octal: true) # => 493
  # ```
  def to_i(base : Int = 10, whitespace : Bool = true, underscore : Bool = false, prefix : Bool = false, strict : Bool = true, leading_zero_is_octal : Bool = false)
    to_i32(base, whitespace, underscore, prefix, strict, leading_zero_is_octal)
  end

  # Same as `#to_i`, but returns `nil` if there is not a valid number at the start
  # of this string, or if the resulting integer doesn't fit an `Int32`.
  #
  # ```
  # "12345".to_i?             # => 12345
  # "99 red balloons".to_i?   # => nil
  # "0a".to_i?(strict: false) # => 0
  # "hello".to_i?             # => nil
  # ```
  def to_i?(base : Int = 10, whitespace : Bool = true, underscore : Bool = false, prefix : Bool = false, strict : Bool = true, leading_zero_is_octal : Bool = false)
    to_i32?(base, whitespace, underscore, prefix, strict, leading_zero_is_octal)
  end

  # Same as `#to_i`, but returns the block's value if there is not a valid number at the start
  # of this string, or if the resulting integer doesn't fit an `Int32`.
  #
  # ```
  # "12345".to_i { 0 } # => 12345
  # "hello".to_i { 0 } # => 0
  # ```
  def to_i(base : Int = 10, whitespace : Bool = true, underscore : Bool = false, prefix : Bool = false, strict : Bool = true, leading_zero_is_octal : Bool = false, &block)
    to_i32(base, whitespace, underscore, prefix, strict, leading_zero_is_octal) { yield }
  end

  # Same as `#to_i` but returns an `Int8`.
  def to_i8(base : Int = 10, whitespace : Bool = true, underscore : Bool = false, prefix : Bool = false, strict : Bool = true, leading_zero_is_octal : Bool = false) : Int8
    to_i8(base, whitespace, underscore, prefix, strict, leading_zero_is_octal) { raise ArgumentError.new("Invalid Int8: #{self}") }
  end

  # Same as `#to_i` but returns an `Int8` or `nil`.
  def to_i8?(base : Int = 10, whitespace : Bool = true, underscore : Bool = false, prefix : Bool = false, strict : Bool = true, leading_zero_is_octal : Bool = false) : Int8?
    to_i8(base, whitespace, underscore, prefix, strict, leading_zero_is_octal) { nil }
  end

  # Same as `#to_i` but returns an `Int8` or the block's value.
  def to_i8(base : Int = 10, whitespace : Bool = true, underscore : Bool = false, prefix : Bool = false, strict : Bool = true, leading_zero_is_octal : Bool = false, &block)
    gen_to_ i8, 127, 128
  end

  # Same as `#to_i` but returns an `UInt8`.
  def to_u8(base : Int = 10, whitespace : Bool = true, underscore : Bool = false, prefix : Bool = false, strict : Bool = true, leading_zero_is_octal : Bool = false) : UInt8
    to_u8(base, whitespace, underscore, prefix, strict, leading_zero_is_octal) { raise ArgumentError.new("Invalid UInt8: #{self}") }
  end

  # Same as `#to_i` but returns an `UInt8` or `nil`.
  def to_u8?(base : Int = 10, whitespace : Bool = true, underscore : Bool = false, prefix : Bool = false, strict : Bool = true, leading_zero_is_octal : Bool = false) : UInt8?
    to_u8(base, whitespace, underscore, prefix, strict, leading_zero_is_octal) { nil }
  end

  # Same as `#to_i` but returns an `UInt8` or the block's value.
  def to_u8(base : Int = 10, whitespace : Bool = true, underscore : Bool = false, prefix : Bool = false, strict : Bool = true, leading_zero_is_octal : Bool = false, &block)
    gen_to_ u8, 255
  end

  # Same as `#to_i` but returns an `Int16`.
  def to_i16(base : Int = 10, whitespace : Bool = true, underscore : Bool = false, prefix : Bool = false, strict : Bool = true, leading_zero_is_octal : Bool = false) : Int16
    to_i16(base, whitespace, underscore, prefix, strict, leading_zero_is_octal) { raise ArgumentError.new("Invalid Int16: #{self}") }
  end

  # Same as `#to_i` but returns an `Int16` or `nil`.
  def to_i16?(base : Int = 10, whitespace : Bool = true, underscore : Bool = false, prefix : Bool = false, strict : Bool = true, leading_zero_is_octal : Bool = false) : Int16?
    to_i16(base, whitespace, underscore, prefix, strict, leading_zero_is_octal) { nil }
  end

  # Same as `#to_i` but returns an `Int16` or the block's value.
  def to_i16(base : Int = 10, whitespace : Bool = true, underscore : Bool = false, prefix : Bool = false, strict : Bool = true, leading_zero_is_octal : Bool = false, &block)
    gen_to_ i16, 32767, 32768
  end

  # Same as `#to_i` but returns an `UInt16`.
  def to_u16(base : Int = 10, whitespace : Bool = true, underscore : Bool = false, prefix : Bool = false, strict : Bool = true, leading_zero_is_octal : Bool = false) : UInt16
    to_u16(base, whitespace, underscore, prefix, strict, leading_zero_is_octal) { raise ArgumentError.new("Invalid UInt16: #{self}") }
  end

  # Same as `#to_i` but returns an `UInt16` or `nil`.
  def to_u16?(base : Int = 10, whitespace : Bool = true, underscore : Bool = false, prefix : Bool = false, strict : Bool = true, leading_zero_is_octal : Bool = false) : UInt16?
    to_u16(base, whitespace, underscore, prefix, strict, leading_zero_is_octal) { nil }
  end

  # Same as `#to_i` but returns an `UInt16` or the block's value.
  def to_u16(base : Int = 10, whitespace : Bool = true, underscore : Bool = false, prefix : Bool = false, strict : Bool = true, leading_zero_is_octal : Bool = false, &block)
    gen_to_ u16, 65535
  end

  # Same as `#to_i`.
  def to_i32(base : Int = 10, whitespace : Bool = true, underscore : Bool = false, prefix : Bool = false, strict : Bool = true, leading_zero_is_octal : Bool = false) : Int32
    to_i32(base, whitespace, underscore, prefix, strict, leading_zero_is_octal) { raise ArgumentError.new("Invalid Int32: #{self}") }
  end

  # Same as `#to_i`.
  def to_i32?(base : Int = 10, whitespace : Bool = true, underscore : Bool = false, prefix : Bool = false, strict : Bool = true, leading_zero_is_octal : Bool = false) : Int32?
    to_i32(base, whitespace, underscore, prefix, strict, leading_zero_is_octal) { nil }
  end

  # Same as `#to_i`.
  def to_i32(base : Int = 10, whitespace : Bool = true, underscore : Bool = false, prefix : Bool = false, strict : Bool = true, leading_zero_is_octal : Bool = false, &block)
    gen_to_ i32, 2147483647, 2147483648
  end

  # Same as `#to_i` but returns an `UInt32`.
  def to_u32(base : Int = 10, whitespace : Bool = true, underscore : Bool = false, prefix : Bool = false, strict : Bool = true, leading_zero_is_octal : Bool = false) : UInt32
    to_u32(base, whitespace, underscore, prefix, strict, leading_zero_is_octal) { raise ArgumentError.new("Invalid UInt32: #{self}") }
  end

  # Same as `#to_i` but returns an `UInt32` or `nil`.
  def to_u32?(base : Int = 10, whitespace : Bool = true, underscore : Bool = false, prefix : Bool = false, strict : Bool = true, leading_zero_is_octal : Bool = false) : UInt32?
    to_u32(base, whitespace, underscore, prefix, strict, leading_zero_is_octal) { nil }
  end

  # Same as `#to_i` but returns an `UInt32` or the block's value.
  def to_u32(base : Int = 10, whitespace : Bool = true, underscore : Bool = false, prefix : Bool = false, strict : Bool = true, leading_zero_is_octal : Bool = false, &block)
    gen_to_ u32, 4294967295
  end

  # Same as `#to_i` but returns an `Int64`.
  def to_i64(base : Int = 10, whitespace : Bool = true, underscore : Bool = false, prefix : Bool = false, strict : Bool = true, leading_zero_is_octal : Bool = false) : Int64
    to_i64(base, whitespace, underscore, prefix, strict, leading_zero_is_octal) { raise ArgumentError.new("Invalid Int64: #{self}") }
  end

  # Same as `#to_i` but returns an `Int64` or `nil`.
  def to_i64?(base : Int = 10, whitespace : Bool = true, underscore : Bool = false, prefix : Bool = false, strict : Bool = true, leading_zero_is_octal : Bool = false) : Int64?
    to_i64(base, whitespace, underscore, prefix, strict, leading_zero_is_octal) { nil }
  end

  # Same as `#to_i` but returns an `Int64` or the block's value.
  def to_i64(base : Int = 10, whitespace : Bool = true, underscore : Bool = false, prefix : Bool = false, strict : Bool = true, leading_zero_is_octal : Bool = false, &block)
    gen_to_ i64, 9223372036854775807, 9223372036854775808
  end

  # Same as `#to_i` but returns an `UInt64`.
  def to_u64(base : Int = 10, whitespace : Bool = true, underscore : Bool = false, prefix : Bool = false, strict : Bool = true, leading_zero_is_octal : Bool = false) : UInt64
    to_u64(base, whitespace, underscore, prefix, strict, leading_zero_is_octal) { raise ArgumentError.new("Invalid UInt64: #{self}") }
  end

  # Same as `#to_i` but returns an `UInt64` or `nil`.
  def to_u64?(base : Int = 10, whitespace : Bool = true, underscore : Bool = false, prefix : Bool = false, strict : Bool = true, leading_zero_is_octal : Bool = false) : UInt64?
    to_u64(base, whitespace, underscore, prefix, strict, leading_zero_is_octal) { nil }
  end

  # Same as `#to_i` but returns an `UInt64` or the block's value.
  def to_u64(base : Int = 10, whitespace : Bool = true, underscore : Bool = false, prefix : Bool = false, strict : Bool = true, leading_zero_is_octal : Bool = false, &block)
    gen_to_ u64
  end

  # :nodoc:
  CHAR_TO_DIGIT = begin
    table = StaticArray(Int8, 256).new(-1_i8)
    10_i8.times do |i|
      table.to_unsafe[48 + i] = i
    end
    26_i8.times do |i|
      table.to_unsafe[65 + i] = i + 10
      table.to_unsafe[97 + i] = i + 10
    end
    table
  end

  # :nodoc:
  CHAR_TO_DIGIT62 = begin
    table = CHAR_TO_DIGIT.clone
    26_i8.times do |i|
      table.to_unsafe[65 + i] = i + 36
    end
    table
  end

  # :nodoc:
  record ToU64Info,
    value : UInt64,
    negative : Bool,
    invalid : Bool

  private macro gen_to_(method, max_positive = nil, max_negative = nil)
    info = to_u64_info(base, whitespace, underscore, prefix, strict, leading_zero_is_octal, unsigned: {{max_negative == nil}})

    return yield if info.invalid

    if info.negative
      {% if max_negative %}
        return yield if info.value > {{max_negative}}
        (~info.value &+ 1).unsafe_as(Int64).to_{{method}}
      {% else %}
        return yield
      {% end %}
    else
      {% if max_positive %}
        return yield if info.value > {{max_positive}}
      {% end %}
      info.value.to_{{method}}
    end
  end

  private def to_u64_info(base, whitespace, underscore, prefix, strict, leading_zero_is_octal, unsigned)
    raise ArgumentError.new("Invalid base #{base}") unless 2 <= base <= 36 || base == 62

    ptr = to_unsafe

    # Skip leading whitespace
    if whitespace
      ptr += calc_excess_left
    end

    negative = false

    # Check + and -
    case ptr.value.unsafe_chr
    when '-'
      if unsigned
        return ToU64Info.new 0, true, true
      end
      negative = true
      ptr += 1
    when '+'
      ptr += 1
    else
      # no sign prefix
    end

    found_digit = false

    # Check leading zero
    if ptr.value.unsafe_chr == '0'
      ptr += 1

      if prefix
        case ptr.value.unsafe_chr
        when 'b'
          base = 2
          ptr += 1
        when 'x'
          base = 16
          ptr += 1
        when 'o'
          base = 8
          ptr += 1
        else
          if leading_zero_is_octal
            base = 8
          else
            base = 10
            found_digit = true
          end
        end
      elsif leading_zero_is_octal
        base = 8
      else
        found_digit = true
      end
    end

    value = 0_u64
    mul_overflow = ~0_u64 // base
    last_is_underscore = true
    invalid = false

    digits = (base == 62 ? CHAR_TO_DIGIT62 : CHAR_TO_DIGIT).to_unsafe
    while ptr.value != 0
      if underscore && ptr.value.unsafe_chr == '_'
        break if last_is_underscore
        last_is_underscore = true
        ptr += 1
        next
      end

      last_is_underscore = false
      digit = digits[ptr.value]
      if digit == -1 || digit >= base
        break
      end

      if value > mul_overflow
        invalid = true
        break
      end

      value *= base

      old = value
      value &+= digit
      if value < old
        invalid = true
        break
      end

      found_digit = true
      ptr += 1
    end

    if found_digit
      unless ptr.value == 0
        if whitespace
          ptr += calc_excess_right
        end

        if strict && ptr.value != 0
          invalid = true
        end
      end
    else
      invalid = true
    end

    ToU64Info.new value, negative, invalid
  end

  # Returns the result of interpreting characters in this string as a floating point number (`Float64`).
  # This method raises an exception if the string is not a valid float representation
  # or exceeds the range of the data type. Values representing infinity or NaN
  # are considered valid.
  #
  # Options:
  # * **whitespace**: if `true`, leading and trailing whitespaces are allowed
  # * **strict**: if `true`, extraneous characters past the end of the number are disallowed
  #
  # ```
  # "123.45e1".to_f                # => 1234.5
  # "45.67 degrees".to_f           # raises ArgumentError
  # "thx1138".to_f(strict: false)  # raises ArgumentError
  # " 1.2".to_f(whitespace: false) # raises ArgumentError
  # "1.2foo".to_f(strict: false)   # => 1.2
  # ```
  def to_f(whitespace : Bool = true, strict : Bool = true)
    to_f64(whitespace: whitespace, strict: strict)
  end

  # :ditto:
  def to_f64(whitespace : Bool = true, strict : Bool = true) : Float64
    to_f64?(whitespace: whitespace, strict: strict) || raise ArgumentError.new("Invalid Float64: #{self}")
  end

  # Returns the result of interpreting characters in this string as a floating point number (`Float64`).
  # This method returns `nil` if the string is not a valid float representation
  # or exceeds the range of the data type. Values representing infinity or NaN
  # are considered valid.
  #
  # Options:
  # * **whitespace**: if `true`, leading and trailing whitespaces are allowed
  # * **strict**: if `true`, extraneous characters past the end of the number are disallowed
  #
  # ```
  # "123.45e1".to_f?                # => 1234.5
  # "45.67 degrees".to_f?           # => nil
  # "thx1138".to_f?                 # => nil
  # " 1.2".to_f?(whitespace: false) # => nil
  # "1.2foo".to_f?(strict: false)   # => 1.2
  # ```
  def to_f?(whitespace : Bool = true, strict : Bool = true)
    to_f64?(whitespace: whitespace, strict: strict)
  end

  # :ditto:
  def to_f64?(whitespace : Bool = true, strict : Bool = true) : Float64?
    to_f_impl(whitespace: whitespace, strict: strict) do
      v = LibC.strtod self, out endptr
      {v, endptr}
    end
  end

  # Same as `#to_f` but returns a Float32.
  def to_f32(whitespace : Bool = true, strict : Bool = true)
    to_f32?(whitespace: whitespace, strict: strict) || raise ArgumentError.new("Invalid Float32: #{self}")
  end

  # Same as `#to_f?` but returns a Float32.
  def to_f32?(whitespace : Bool = true, strict : Bool = true)
    to_f_impl(whitespace: whitespace, strict: strict) do
      v = LibC.strtof self, out endptr
      {v, endptr}
    end
  end

  private def to_f_impl(whitespace : Bool = true, strict : Bool = true)
    return unless whitespace || '0' <= self[0] <= '9' || self[0] == '-' || self[0] == '+'

    v, endptr = yield

    unless v.finite?
      startptr = to_unsafe
      if whitespace
        while startptr.value.chr.ascii_whitespace?
          startptr += 1
        end
      end
      if startptr.value.chr.in?('+', '-')
        startptr += 1
      end

      if v.nan?
        return unless startptr.value.chr.in?('n', 'N')
      else
        return unless startptr.value.chr.in?('i', 'I')
      end
    end

    string_end = to_unsafe + bytesize

    # blank string
    return if endptr == to_unsafe

    if strict
      if whitespace
        while endptr < string_end && endptr.value.chr.ascii_whitespace?
          endptr += 1
        end
      end
      # reached the end of the string
      v if endptr == string_end
    else
      ptr = to_unsafe
      if whitespace
        while ptr < string_end && ptr.value.chr.ascii_whitespace?
          ptr += 1
        end
      end
      # consumed some bytes
      v if endptr > ptr
    end
  end

  # Returns the `Char` at the given *index*.
  #
  # Negative indices can be used to start counting from the end of the string.
  #
  # Raises `IndexError` if the *index* is out of bounds.
  #
  # ```
  # "hello"[0]  # => 'h'
  # "hello"[1]  # => 'e'
  # "hello"[-1] # => 'o'
  # "hello"[-2] # => 'l'
  # "hello"[5]  # raises IndexError
  # ```
  def [](index : Int) : Char
    char_at(index) { raise IndexError.new }
  end

  # Returns the substring indicated by *range* as span of character indices.
  #
  # The substring ranges from `self[range.begin]` to `self[range.end]`
  # (or `self[range.end - 1]` if the range is exclusive). It can be smaller than
  # `range.size` if the end index is larger than `self.size`.
  #
  # ```
  # s = "abcde"
  # s[1..3] # => "bcd"
  # # range.end > s.size
  # s[3..7] # => "de"
  # ```
<<<<<<< HEAD
=======
  #
  # Open ended ranges are clamped at the start and end of `self`, respectively.
  #
  # ```
  # # open ended ranges
  # s[2..] # => "cde"
  # s[..2] # => "abc"
  # ```
  #
  # Negative range values are added to `self.size`, thus they are treated as
  # character indices counting from the end, `-1` designating the last character.
  #
  # ```
  # # negative indices, both ranges are equivalent for `s`
  # s[1..3]   # => "bcd"
  # s[-4..-2] # => "bcd"
  # # Mixing negative and positive indices, both ranges are equivalent for `s`
  # s[1..-2] # => "bcd"
  # s[-4..3] # => "bcd"
  # ```
  #
  # Raises `IndexError` if the start index it out of range (`range.begin >
  # self.size || range.begin < -self.size). If `range.begin == self.size` an
  # empty string is returned. If `range.begin > range.end`, an empty string is
  # returned.
  #
  # ```
  # # range.begin > array.size
  # s[6..10] # raise IndexError
  # # range.begin == s.size
  # s[5..10] # => ""
  # # range.begin > range.end
  # s[3..1]   # => ""
  # s[-2..-4] # => ""
  # s[-2..1]  # => ""
  # s[3..-4]  # => ""
  # ```
>>>>>>> 9c692e93
  def [](range : Range) : String
    self[*Indexable.range_to_index_and_count(range, size) || raise IndexError.new]
  end

  # Like `#[](Range)`, but returns `nil` if `range.begin` is out of range.
  #
  # ```
  # "hello"[6..7]? # => nil
  # "hello"[6..]?  # => nil
  # ```
  def []?(range : Range) : String?
    self[*Indexable.range_to_index_and_count(range, size) || return nil]?
  end

  # Returns a substring starting from the *start* character of size *count*.
  #
  # Negative *start* is added to `self.size`, thus it's treated as a character
  # index counting from the end, `-1` designating the last character.
  #
  # Raises `IndexError` if *start* index is out of bounds.
  # Raises `ArgumentError` if *count* is negative.
  def [](start : Int, count : Int) : String
    self[start, count]? || raise IndexError.new
  end

<<<<<<< HEAD
  # Like `#[Int, Int]` but returns `nil` if the *start* index is out of bounds.
=======
  # Like `#[](Int, Int)` but returns `nil` if the *start* index is out of bounds.
>>>>>>> 9c692e93
  def []?(start : Int, count : Int) : String?
    raise ArgumentError.new "Negative count: #{count}" if count < 0
    return byte_slice?(start, count) if single_byte_optimizable?

    start += size if start < 0

    start_pos, end_pos, end_index = find_start_end_and_index(start, count)

    if start_pos
      return "" if count == 0

      count = end_pos - start_pos
      return self if count == bytesize

      String.new(count) do |buffer|
        buffer.copy_from(to_unsafe + start_pos, count)
        {count, 0}
      end
    elsif start == end_index
      ""
    end
  end

  def []?(index : Int) : Char?
    char_at(index) { nil }
  end

  def []?(str : String | Char)
    includes?(str) ? str : nil
  end

  def []?(regex : Regex) : String?
    self[regex, 0]?
  end

  def []?(regex : Regex, group) : String?
    match = match(regex)
    match[group]? if match
  end

  def [](str : String | Char)
    self[str]?.not_nil!
  end

  def [](regex : Regex) : String
    self[regex]?.not_nil!
  end

  def [](regex : Regex, group) : String
    self[regex, group]?.not_nil!
  end

  # Returns the `Char` at the given *index*.
  #
  # Negative indices can be used to start counting from the end of the string.
  #
  # Raises `IndexError` if the *index* is out of bounds.
  #
  # ```
  # "hello".char_at(0)  # => 'h'
  # "hello".char_at(1)  # => 'e'
  # "hello".char_at(-1) # => 'o'
  # "hello".char_at(-2) # => 'l'
  # "hello".char_at(5)  # raises IndexError
  # ```
  def char_at(index : Int) : Char
    char_at(index) { raise IndexError.new }
  end

  # Returns the `Char` at the given *index*, or result of running the given block if out of bounds.
  #
  # Negative indices can be used to start counting from the end of the string.
  #
  # ```
  # "hello".char_at(4) { 'x' }  # => 'o'
  # "hello".char_at(5) { 'x' }  # => 'x'
  # "hello".char_at(-1) { 'x' } # => 'o'
  # "hello".char_at(-5) { 'x' } # => 'h'
  # "hello".char_at(-6) { 'x' } # => 'x'
  # ```
  def char_at(index : Int, &)
    if single_byte_optimizable?
      byte = byte_at?(index)
      if byte
        return byte < 0x80 ? byte.unsafe_chr : Char::REPLACEMENT
      else
        return yield
      end
    end

    index += size if index < 0

    byte_index = char_index_to_byte_index(index)
    if byte_index && byte_index < @bytesize
      reader = Char::Reader.new(self, pos: byte_index)
      return reader.current_char
    else
      yield
    end
  end

  # Returns a new string that results from deleting characters
  # at the given range.
  #
  # ```
  # "abcdef".delete_at(1..3) # => "aef"
  # ```
  #
  # Negative indices can be used to start counting from the end of the string:
  #
  # ```
  # "abcdef".delete_at(-3..-2) # => "abcf"
  # ```
  #
  # Raises `IndexError` if any index is outside the bounds of this string.
  def delete_at(range : Range) : String
    delete_at(*Indexable.range_to_index_and_count(range, size) || raise IndexError.new)
  end

  # Returns a new string that results from deleting the character
  # at the given *index*.
  #
  # ```
  # "abcde".delete_at(0) # => "bcde"
  # "abcde".delete_at(2) # => "abde"
  # "abcde".delete_at(4) # => "abcd"
  # ```
  #
  # A negative *index* counts from the end of the string:
  #
  # ```
  # "abcde".delete_at(-2) # => "abce"
  # ```
  #
  # If *index* is outside the bounds of the string, `IndexError` is raised.
  def delete_at(index : Int) : String
    index += size if index < 0

    byte_index = char_index_to_byte_index(index)
    if byte_index && byte_index < @bytesize
      char_bytesize = char_bytesize_at(byte_index)

      new_bytesize = self.bytesize - char_bytesize
      String.new(new_bytesize) do |buffer|
        # Copy left part
        buffer.copy_from(to_unsafe, byte_index)

        # Copy right part
        (buffer + byte_index).copy_from(
          to_unsafe + byte_index + char_bytesize,
          self.bytesize - byte_index - char_bytesize,
        )

        {new_bytesize, size - 1}
      end
    else
      raise IndexError.new
    end
  end

  # Returns a new string that results from deleting *count* characters
  # starting at *index*.
  #
  # ```
  # "abcdefg".delete_at(1, 3) # => "aefg"
  # ```
  #
  # Deleting more characters than those in the string is valid, and just
  # results in deleting up to the last character:
  #
  # ```
  # "abcdefg".delete_at(3, 10) # => "abc"
  # ```
  #
  # A negative *index* counts from the end of the string:
  #
  # ```
  # "abcdefg".delete_at(-3, 2) # => "abcdg"
  # ```
  #
  # If *count* is negative, `ArgumentError` is raised.
  #
  # If *index* is outside the bounds of the string, `ArgumentError`
  # is raised.
  #
  # However, *index* can be the position that is exactly the end of the string:
  #
  # ```
  # "abcd".delete_at(4, 3) # => "abcd"
  # ```
  def delete_at(index : Int, count : Int) : String
    raise ArgumentError.new "Negative count: #{count}" if count < 0

    index += size if index < 0
    unless 0 <= index <= size
      raise IndexError.new
    end

    count = Math.min(count, size - index)

    case count
    when 0
      return self
    when size
      return ""
    else
      if single_byte_optimizable?
        byte_delete_at(index, count, count)
      else
        unicode_delete_at(index, count)
      end
    end
  end

  private def byte_delete_at(start, count, byte_count)
    new_bytesize = bytesize - byte_count
    String.new(new_bytesize) do |buffer|
      # Copy left part
      buffer.copy_from(to_unsafe, start)

      # Copy right part
      (buffer + start).copy_from(
        to_unsafe + start + byte_count,
        bytesize - start - byte_count,
      )

      {new_bytesize, size - count}
    end
  end

  private def unicode_delete_at(start, count)
    start_pos, end_pos, _ = find_start_end_and_index(start, count)

    # That start is in bounds was already verified in `delete_at`
    start_pos = start_pos.not_nil!

    byte_count = end_pos - start_pos.not_nil!
    byte_delete_at(start_pos, count, byte_count)
  end

  private def find_start_end_and_index(start, count)
    start_pos = nil
    end_pos = nil

    reader = Char::Reader.new(self)
    i = 0

    reader.each do |char|
      if i == start
        start_pos = reader.pos
      elsif i == start + count
        end_pos = reader.pos
        i += 1
        break
      end
      i += 1
    end

    end_pos ||= reader.pos

    {start_pos, end_pos, i}
  end

  # Returns a new string built from *count* bytes starting at *start* byte.
  #
  # *start* can can be negative to start counting
  # from the end of the string.
  # If *count* is bigger than the number of bytes from *start* to `#bytesize`,
  # only remaining bytes are returned.
  #
  # This method should be avoided,
  # unless the string is proven to be ASCII-only (for example `#ascii_only?`),
  # or the byte positions are known to be at character boundaries.
  # Otherwise, multi-byte characters may be split, leading to an invalid UTF-8 encoding.
  #
  # Raises `IndexError` if the *start* index is out of bounds.
  #
  # Raises `ArgumentError` if *count* is negative.
  #
  # ```
  # "hello".byte_slice(0, 2)   # => "he"
  # "hello".byte_slice(0, 100) # => "hello"
  # "hello".byte_slice(-2, 3)  # => "he"
  # "hello".byte_slice(-2, 5)  # => "he"
  # "hello".byte_slice(-2, 5)  # => "he"
  # "¥hello".byte_slice(0, 2)  # => "¥"
  # "¥hello".byte_slice(2, 2)  # => "he"
  # "¥hello".byte_slice(0, 1)  # => "�" (invalid UTF-8 character)
  # "¥hello".byte_slice(1, 1)  # => "�" (invalid UTF-8 character)
  # "¥hello".byte_slice(1, 2)  # => "�h" (invalid UTF-8 character)
  # "hello".byte_slice(6, 2)   # raises IndexError
  # "hello".byte_slice(-6, 2)  # raises IndexError
  # "hello".byte_slice(0, -2)  # raises ArgumentError
  # ```
  def byte_slice(start : Int, count : Int) : String
    byte_slice?(start, count) || raise IndexError.new
  end

  # Like `byte_slice(Int, Int)` but returns `Nil` if the *start* index is out of bounds.
  #
  # Raises `ArgumentError` if *count* is negative.
  #
  # ```
  # "hello".byte_slice?(0, 2)   # => "he"
  # "hello".byte_slice?(0, 100) # => "hello"
  # "hello".byte_slice?(6, 2)   # => nil
  # "hello".byte_slice?(-6, 2)  # => nil
  # "hello".byte_slice?(0, -2)  # raises ArgumentError
  # ```
  def byte_slice?(start : Int, count : Int) : String | Nil
    raise ArgumentError.new "Negative count" if count < 0

    start += bytesize if start < 0
    single_byte_optimizable = single_byte_optimizable?

    if 0 <= start < bytesize
      count = bytesize - start if start + count > bytesize
      return "" if count == 0
      return self if count == bytesize

      String.new(count) do |buffer|
        buffer.copy_from(to_unsafe + start, count)
        slice_size = single_byte_optimizable ? count : 0
        {count, slice_size}
      end
    elsif start == bytesize
      ""
    end
  end

  # Returns a substring starting from the *start* byte.
  #
  # *start* can can be negative to start counting
  # from the end of the string.
  #
  # This method should be avoided,
  # unless the string is proven to be ASCII-only (for example `#ascii_only?`),
  # or the byte positions are known to be at character boundaries.
  # Otherwise, multi-byte characters may be split, leading to an invalid UTF-8 encoding.
  #
  # Raises `IndexError` if *start* index is out of bounds.
  #
  # ```
  # "hello".byte_slice(0)  # => "hello"
  # "hello".byte_slice(2)  # => "llo"
  # "hello".byte_slice(-2) # => "lo"
  # "¥hello".byte_slice(2) # => "hello"
  # "¥hello".byte_slice(1) # => "�hello" (invalid UTF-8 character)
  # "hello".byte_slice(6)  # raises IndexError
  # "hello".byte_slice(-6) # raises IndexError
  # ```
  def byte_slice(start : Int) : String
    count = bytesize - start
    raise IndexError.new if start > 0 && count < 0
    byte_slice start, count
  end

  # Returns the codepoint of the character at the given *index*.
  #
  # Negative indices can be used to start counting from the end of the string.
  #
  # Raises `IndexError` if the *index* is out of bounds.
  #
  # See also: `Char#ord`.
  #
  # ```
  # "hello".codepoint_at(0)  # => 104
  # "hello".codepoint_at(-1) # => 111
  # "hello".codepoint_at(5)  # raises IndexError
  # ```
  def codepoint_at(index) : Int32
    char_at(index).ord
  end

  # Returns the byte at the given *index*.
  #
  # Raises `IndexError` if the *index* is out of bounds.
  #
  # ```
  # "¥hello".byte_at(0)  # => 194
  # "¥hello".byte_at(1)  # => 165
  # "¥hello".byte_at(2)  # => 104
  # "¥hello".byte_at(-1) # => 111
  # "¥hello".byte_at(6)  # => 111
  # "¥hello".byte_at(7)  # raises IndexError
  # ```
  def byte_at(index) : UInt8
    byte_at(index) { raise IndexError.new }
  end

  # Returns the byte at the given *index*, or `nil` if out of bounds.
  #
  # ```
  # "¥hello".byte_at?(0)  # => 194
  # "¥hello".byte_at?(1)  # => 165
  # "¥hello".byte_at?(2)  # => 104
  # "¥hello".byte_at?(-1) # => 111
  # "¥hello".byte_at?(6)  # => 111
  # "¥hello".byte_at?(7)  # => nil
  # ```
  def byte_at?(index) : UInt8 | Nil
    byte_at(index) { nil }
  end

  # Returns the byte at the given *index*, or yields if out of bounds.
  #
  # ```
  # "¥hello".byte_at(6) { "OUT OF BOUNDS" } # => 111
  # "¥hello".byte_at(7) { "OUT OF BOUNDS" } # => "OUT OF BOUNDS"
  # ```
  def byte_at(index, &)
    index += bytesize if index < 0
    if 0 <= index < bytesize
      to_unsafe[index]
    else
      yield
    end
  end

  # Returns the byte at the given *index* without bounds checking.
  def unsafe_byte_at(index : Int) : UInt8
    to_unsafe[index]
  end

  # Returns a new `String` with each uppercase letter replaced with its lowercase counterpart.
  #
  # ```
  # "hEllO".downcase # => "hello"
  # ```
  def downcase(options : Unicode::CaseOptions = :none) : String
    return self if empty?

    if single_byte_optimizable? && (options.none? || options.ascii?)
      return String.new(bytesize) do |buffer|
        bytesize.times do |i|
          buffer[i] = unsafe_byte_at(i).unsafe_chr.downcase.ord.to_u8
        end
        {@bytesize, @length}
      end
    end

    String.build(bytesize) { |io| downcase io, options }
  end

  # Writes a downcased version of `self` to the given *io*.
  #
  # ```
  # io = IO::Memory.new
  # "hEllO".downcase io
  # io.to_s # => "hello"
  # ```
  def downcase(io : IO, options : Unicode::CaseOptions = :none) : Nil
    each_char do |char|
      char.downcase(options) do |res|
        io << res
      end
    end
  end

  # Returns a new `String` with each lowercase letter replaced with its uppercase counterpart.
  #
  # ```
  # "hEllO".upcase # => "HELLO"
  # ```
  def upcase(options : Unicode::CaseOptions = :none) : String
    return self if empty?

    if single_byte_optimizable? && (options.none? || options.ascii?)
      return String.new(bytesize) do |buffer|
        bytesize.times do |i|
          buffer[i] = unsafe_byte_at(i).unsafe_chr.upcase.ord.to_u8
        end
        {@bytesize, @length}
      end
    end

    String.build(bytesize) { |io| upcase io, options }
  end

  # Writes a upcased version of `self` to the given *io*.
  #
  # ```
  # io = IO::Memory.new
  # "hEllO".upcase io
  # io.to_s # => "HELLO"
  # ```
  def upcase(io : IO, options : Unicode::CaseOptions = :none) : Nil
    each_char do |char|
      char.upcase(options) do |res|
        io << res
      end
    end
  end

  # Returns a new `String` with the first letter converted to uppercase and every
  # subsequent letter converted to lowercase.
  #
  # ```
  # "hEllO".capitalize # => "Hello"
  # ```
  def capitalize(options : Unicode::CaseOptions = :none) : String
    return self if empty?

    if single_byte_optimizable? && (options.none? || options.ascii?)
      return String.new(bytesize) do |buffer|
        bytesize.times do |i|
          byte = if i.zero?
                   unsafe_byte_at(i).unsafe_chr.upcase.ord.to_u8
                 else
                   unsafe_byte_at(i).unsafe_chr.downcase.ord.to_u8
                 end

          buffer[i] = byte
        end
        {@bytesize, @length}
      end
    end

    String.build(bytesize) { |io| capitalize io, options }
  end

  # Writes a capitalized version of `self` to the given *io*.
  #
  # ```
  # io = IO::Memory.new
  # "hEllO".capitalize io
  # io.to_s # => "Hello"
  # ```
  def capitalize(io : IO, options : Unicode::CaseOptions = :none) : Nil
    each_char_with_index do |char, i|
      if i.zero?
        char.upcase(options) { |c| io << c }
      else
        char.downcase(options) { |c| io << c }
      end
    end
  end

  # Returns a new `String` with the first letter after any space converted to uppercase and every
  # other letter converted to lowercase.
  #
  # ```
  # "hEllO tAb\tworld".titleize      # => "Hello Tab\tWorld"
  # "  spaces before".titleize       # => "  Spaces Before"
  # "x-men: the last stand".titleize # => "X-men: The Last Stand"
  # ```
  def titleize(options : Unicode::CaseOptions = :none) : String
    return self if empty?

    if single_byte_optimizable? && (options.none? || options.ascii?)
      upcase_next = true

      return String.new(bytesize) do |buffer|
        bytesize.times do |i|
          char = unsafe_byte_at(i).unsafe_chr
          replaced_char = upcase_next ? char.upcase : char.downcase
          buffer[i] = replaced_char.ord.to_u8
          upcase_next = char.whitespace?
        end
        {@bytesize, @length}
      end
    end

    String.build(bytesize) { |io| titleize io, options }
  end

  # Writes a titleized version of `self` to the given *io*.
  #
  # ```
  # io = IO::Memory.new
  # "x-men: the last stand".titleize io
  # io.to_s # => "X-men: The Last Stand"
  # ```
  def titleize(io : IO, options : Unicode::CaseOptions = :none) : Nil
    upcase_next = true

    each_char_with_index do |char, i|
      replaced_char = upcase_next ? char.upcase(options) : char.downcase(options)
      io << replaced_char
      upcase_next = char.whitespace?
    end
  end

  # Returns a new `String` with the last carriage return removed (that is, it
  # will remove \n, \r, and \r\n).
  #
  # ```
  # "string\r\n".chomp # => "string"
  # "string\n\r".chomp # => "string\n"
  # "string\n".chomp   # => "string"
  # "string".chomp     # => "string"
  # "x".chomp.chomp    # => "x"
  # ```
  def chomp : String
    return self if empty?

    case to_unsafe[bytesize - 1]
    when '\n'
      if bytesize > 1 && to_unsafe[bytesize - 2] === '\r'
        unsafe_byte_slice_string(0, bytesize - 2)
      else
        unsafe_byte_slice_string(0, bytesize - 1)
      end
    when '\r'
      unsafe_byte_slice_string(0, bytesize - 1)
    else
      self
    end
  end

  # Returns a new `String` with *suffix* removed from the end of the string.
  # If *suffix* is `'\n'` then `"\r\n"` is also removed if the string ends with it.
  #
  # ```
  # "hello".chomp('o') # => "hell"
  # "hello".chomp('a') # => "hello"
  # ```
  def chomp(suffix : Char) : String
    if suffix == '\n'
      chomp
    elsif ends_with?(suffix)
      unsafe_byte_slice_string(0, bytesize - suffix.bytesize)
    else
      self
    end
  end

  # Returns a new `String` with *suffix* removed from the end of the string.
  # If *suffix* is `"\n"` then `"\r\n"` is also removed if the string ends with it.
  #
  # ```
  # "hello".chomp("llo") # => "he"
  # "hello".chomp("ol")  # => "hello"
  # ```
  def chomp(suffix : String) : String
    if suffix.bytesize == 1
      chomp(suffix.to_unsafe[0].unsafe_chr)
    elsif ends_with?(suffix)
      unsafe_byte_slice_string(0, bytesize - suffix.bytesize)
    else
      self
    end
  end

  # Returns a new `String` with the first char removed from it.
  # Applying lchop to an empty string returns an empty string.
  #
  # ```
  # "hello".lchop # => "ello"
  # "".lchop      # => ""
  # ```
  def lchop : String
    lchop? || ""
  end

  # Returns a new `String` with *prefix* removed from the beginning of the string.
  #
  # ```
  # "hello".lchop('h')   # => "ello"
  # "hello".lchop('g')   # => "hello"
  # "hello".lchop("hel") # => "lo"
  # "hello".lchop("eh")  # => "hello"
  # ```
  def lchop(prefix : Char | String) : String
    lchop?(prefix) || self
  end

  # Returns a new `String` with the first char removed from it if possible, else returns `nil`.
  #
  # ```
  # "hello".lchop? # => "ello"
  # "".lchop?      # => nil
  # ```
  def lchop? : String?
    return if empty?

    if single_byte_optimizable?
      unsafe_byte_slice_string(1, bytesize - 1)
    else
      reader = Char::Reader.new(self)
      unsafe_byte_slice_string(reader.current_char_width, bytesize - reader.current_char_width)
    end
  end

  # Returns a new `String` with *prefix* removed from the beginning of the string if possible, else returns `nil`.
  #
  # ```
  # "hello".lchop?('h')   # => "ello"
  # "hello".lchop?('g')   # => nil
  # "hello".lchop?("hel") # => "lo"
  # "hello".lchop?("eh")  # => nil
  # ```
  def lchop?(prefix : Char | String) : String?
    if starts_with?(prefix)
      unsafe_byte_slice_string(prefix.bytesize, bytesize - prefix.bytesize)
    end
  end

  # Returns a new `String` with the last character removed.
  # Applying rchop to an empty string returns an empty string.
  #
  # ```
  # "string\r\n".rchop # => "string\r"
  # "string\n\r".rchop # => "string\n"
  # "string\n".rchop   # => "string"
  # "string".rchop     # => "strin"
  # "x".rchop.rchop    # => ""
  # ```
  def rchop : String
    rchop? || ""
  end

  # Returns a new `String` with *suffix* removed from the end of the string.
  #
  # ```
  # "string".rchop('g')   # => "strin"
  # "string".rchop('x')   # => "string"
  # "string".rchop("ing") # => "str"
  # "string".rchop("inx") # => "string"
  # ```
  def rchop(suffix : Char | String) : String
    rchop?(suffix) || self
  end

  # Returns a new `String` with the last character removed if possible, else returns `nil`.
  #
  # ```
  # "string\r\n".rchop? # => "string\r"
  # "string\n\r".rchop? # => "string\n"
  # "string\n".rchop?   # => "string"
  # "string".rchop?     # => "strin"
  # "".rchop?           # => nil
  # ```
  def rchop? : String?
    return if empty?

    if to_unsafe[bytesize - 1] < 0x80 || single_byte_optimizable?
      return unsafe_byte_slice_string(0, bytesize - 1)
    end

    self[0, size - 1]
  end

  # Returns a new `String` with *suffix* removed from the end of the string if possible, else returns `nil`.
  #
  # ```
  # "string".rchop?('g')   # => "strin"
  # "string".rchop?('x')   # => nil
  # "string".rchop?("ing") # => "str"
  # "string".rchop?("inx") # => nil
  # ```
  def rchop?(suffix : Char | String) : String?
    if ends_with?(suffix)
      unsafe_byte_slice_string(0, bytesize - suffix.bytesize)
    end
  end

  # Returns a slice of bytes containing this string encoded in the given encoding.
  #
  # The *invalid* argument can be:
  # * `nil`: an exception is raised on invalid byte sequences
  # * `:skip`: invalid byte sequences are ignored
  #
  # ```
  # "好".encode("GB2312") # => Bytes[186, 195]
  # "好".bytes            # => [229, 165, 189]
  # ```
  def encode(encoding : String, invalid : Symbol? = nil) : Bytes
    io = IO::Memory.new
    String.encode(to_slice, "UTF-8", encoding, io, invalid)
    io.to_slice
  end

  # :nodoc:
  protected def self.encode(slice, from, to, io, invalid)
    IO::EncodingOptions.check_invalid(invalid)

    inbuf_ptr = slice.to_unsafe
    inbytesleft = LibC::SizeT.new(slice.size)
    outbuf = uninitialized UInt8[1024]

    Crystal::Iconv.new(from, to, invalid) do |iconv|
      while inbytesleft > 0
        outbuf_ptr = outbuf.to_unsafe
        outbytesleft = LibC::SizeT.new(outbuf.size)
        err = iconv.convert(pointerof(inbuf_ptr), pointerof(inbytesleft), pointerof(outbuf_ptr), pointerof(outbytesleft))
        if err == Crystal::Iconv::ERROR
          iconv.handle_invalid(pointerof(inbuf_ptr), pointerof(inbytesleft))
        end
        io.write(outbuf.to_slice[0, outbuf.size - outbytesleft])
      end
    end
  end

  # Interprets this string as containing a sequence of hexadecimal values
  # and decodes it as a slice of bytes. Two consecutive bytes in the string
  # represent a byte in the returned slice.
  #
  # Raises `ArgumentError` if this string does not denote an hexstring.
  #
  # ```
  # "0102031aff".hexbytes  # => Bytes[1, 2, 3, 26, 255]
  # "1".hexbytes           # raises ArgumentError
  # "hello world".hexbytes # raises ArgumentError
  # ```
  def hexbytes : Bytes
    hexbytes? || raise(ArgumentError.new("#{self} is not a hexstring"))
  end

  # Interprets this string as containing a sequence of hexadecimal values
  # and decodes it as a slice of bytes. Two consecutive bytes in the string
  # represent a byte in the returned slice.
  #
  # Returns `nil` if this string does not denote an hexstring.
  #
  # ```
  # "0102031aff".hexbytes?  # => Bytes[1, 2, 3, 26, 255]
  # "1".hexbytes?           # => nil
  # "hello world".hexbytes? # => nil
  # ```
  def hexbytes? : Bytes?
    return unless bytesize.divisible_by?(2)

    bytes = Bytes.new(bytesize // 2)

    i = 0
    while i < bytesize
      high_nibble = to_unsafe[i].unsafe_chr.to_u8?(16)
      low_nibble = to_unsafe[i + 1].unsafe_chr.to_u8?(16)
      return unless high_nibble && low_nibble

      bytes[i // 2] = (high_nibble << 4) | low_nibble
      i += 2
    end

    bytes
  end

  # Returns a new `String` that results of inserting *other* in `self` at *index*.
  # Negative indices count from the end of the string, and insert **after**
  # the given index.
  #
  # Raises `IndexError` if the index is out of bounds.
  #
  # ```
  # "abcd".insert(0, 'X')  # => "Xabcd"
  # "abcd".insert(3, 'X')  # => "abcXd"
  # "abcd".insert(4, 'X')  # => "abcdX"
  # "abcd".insert(-3, 'X') # => "abXcd"
  # "abcd".insert(-1, 'X') # => "abcdX"
  #
  # "abcd".insert(5, 'X')  # raises IndexError
  # "abcd".insert(-6, 'X') # raises IndexError
  # ```
  def insert(index : Int, other : Char) : String
    index = index.to_i
    index += size + 1 if index < 0

    byte_index = char_index_to_byte_index(index)
    raise IndexError.new unless byte_index

    bytes, count = String.char_bytes_and_bytesize(other)

    new_bytesize = bytesize + count
    new_size = (single_byte_optimizable? && other.ascii?) ? new_bytesize : 0

    insert_impl(byte_index, bytes.to_unsafe, count, new_bytesize, new_size)
  end

  # Returns a new `String` that results of inserting *other* in `self` at *index*.
  # Negative indices count from the end of the string, and insert **after**
  # the given index.
  #
  # Raises `IndexError` if the index is out of bounds.
  #
  # ```
  # "abcd".insert(0, "FOO")  # => "FOOabcd"
  # "abcd".insert(3, "FOO")  # => "abcFOOd"
  # "abcd".insert(4, "FOO")  # => "abcdFOO"
  # "abcd".insert(-3, "FOO") # => "abFOOcd"
  # "abcd".insert(-1, "FOO") # => "abcdFOO"
  #
  # "abcd".insert(5, "FOO")  # raises IndexError
  # "abcd".insert(-6, "FOO") # raises IndexError
  # ```
  def insert(index : Int, other : String) : String
    index = index.to_i
    index += size + 1 if index < 0

    byte_index = char_index_to_byte_index(index)
    raise IndexError.new unless byte_index

    new_bytesize = bytesize + other.bytesize
    new_size = single_byte_optimizable? && other.single_byte_optimizable? ? new_bytesize : 0

    insert_impl(byte_index, other.to_unsafe, other.bytesize, new_bytesize, new_size)
  end

  private def insert_impl(byte_index, other, other_bytesize, new_bytesize, new_size)
    String.new(new_bytesize) do |buffer|
      buffer.copy_from(to_unsafe, byte_index)
      buffer += byte_index
      buffer.copy_from(other, other_bytesize)
      buffer += other_bytesize
      buffer.copy_from(to_unsafe + byte_index, bytesize - byte_index)
      {new_bytesize, new_size}
    end
  end

  # Returns a new `String` with leading and trailing whitespace removed.
  #
  # ```
  # "    hello    ".strip # => "hello"
  # "\tgoodbye\r\n".strip # => "goodbye"
  # ```
  def strip : String
    excess_left = calc_excess_left
    if excess_left == bytesize
      return ""
    end

    excess_right = calc_excess_right
    remove_excess(excess_left, excess_right)
  end

  # Returns a new string where leading and trailing occurrences of *char* are removed.
  #
  # ```
  # "aaabcdaaa".strip('a') # => "bcd"
  # ```
  def strip(char : Char) : String
    return self if empty?

    excess_left = calc_excess_left(char)
    if excess_left == bytesize
      return ""
    end

    excess_right = calc_excess_right(char)
    remove_excess(excess_left, excess_right)
  end

  # Returns a new string where leading and trailing occurrences of any char
  # in *chars* are removed. The *chars* argument is not a prefix or suffix;
  # rather; all combinations of its values are stripped.
  #
  # ```
  # "abcdefcba".strip("abc") # => "def"
  # ```
  def strip(chars : String) : String
    return self if empty?

    case chars.size
    when 0
      self
    when 1
      strip(chars[0])
    else
      excess_left = calc_excess_left(chars)
      if excess_left == bytesize
        return ""
      end

      excess_right = calc_excess_right(chars)
      remove_excess(excess_left, excess_right)
    end
  end

  # Returns a new string where leading and trailing characters for which
  # the block returns a *truthy* value are removed.
  #
  # ```
  # "bcadefcba".strip { |c| 'a' <= c <= 'c' } # => "def"
  # ```
  def strip(&block : Char -> _)
    return self if empty?

    excess_left = calc_excess_left { |c| yield c }
    if excess_left == bytesize
      return ""
    end

    excess_right = calc_excess_right { |c| yield c }
    remove_excess(excess_left, excess_right)
  end

  # Returns a new `String` with trailing whitespace removed.
  #
  # ```
  # "    hello    ".rstrip # => "    hello"
  # "\tgoodbye\r\n".rstrip # => "\tgoodbye"
  # ```
  def rstrip : String
    remove_excess_right(calc_excess_right)
  end

  # Returns a new string with trailing occurrences of *char* removed.
  #
  # ```
  # "aaabcdaaa".rstrip('a') # => "aaabcd"
  # ```
  def rstrip(char : Char) : String
    return self if empty?

    remove_excess_right(calc_excess_right(char))
  end

  # Returns a new string where trailing occurrences of any char
  # in *chars* are removed. The *chars* argument is not a suffix;
  # rather; all combinations of its values are stripped.
  #
  # ```
  # "abcdefcba".rstrip("abc") # => "abcdef"
  # ```
  def rstrip(chars : String) : String
    return self if empty?

    case chars.size
    when 0
      self
    when 1
      rstrip(chars[0])
    else
      remove_excess_right(calc_excess_right(chars))
    end
  end

  # Returns a new string where trailing characters for which
  # the block returns a *truthy* value are removed.
  #
  # ```
  # "bcadefcba".rstrip { |c| 'a' <= c <= 'c' } # => "bcadef"
  # ```
  def rstrip(&block : Char -> _)
    return self if empty?

    excess_right = calc_excess_right { |c| yield c }
    remove_excess_right(excess_right)
  end

  # Returns a new `String` with leading whitespace removed.
  #
  # ```
  # "    hello    ".lstrip # => "hello    "
  # "\tgoodbye\r\n".lstrip # => "goodbye\r\n"
  # ```
  def lstrip : String
    remove_excess_left(calc_excess_left)
  end

  # Returns a new string with leading occurrences of *char* removed.
  #
  # ```
  # "aaabcdaaa".lstrip('a') # => "bcdaaa"
  # ```
  def lstrip(char : Char) : String
    return self if empty?

    remove_excess_left(calc_excess_left(char))
  end

  # Returns a new string where leading occurrences of any char
  # in *chars* are removed. The *chars* argument is not a suffix;
  # rather; all combinations of its values are stripped.
  #
  # ```
  # "bcadefcba".lstrip("abc") # => "defcba"
  # ```
  def lstrip(chars : String) : String
    return self if empty?

    case chars.size
    when 0
      self
    when 1
      lstrip(chars[0])
    else
      remove_excess_left(calc_excess_left(chars))
    end
  end

  # Returns a new string where leading characters for which
  # the block returns a *truthy* value are removed.
  #
  # ```
  # "bcadefcba".lstrip { |c| 'a' <= c <= 'c' } # => "defcba"
  # ```
  def lstrip(&block : Char -> _)
    return self if empty?

    excess_left = calc_excess_left { |c| yield c }
    remove_excess_left(excess_left)
  end

  private def calc_excess_right
    if single_byte_optimizable?
      i = bytesize - 1
      while i >= 0 && to_unsafe[i].unsafe_chr.ascii_whitespace?
        i -= 1
      end
      bytesize - 1 - i
    else
      calc_excess_right &.whitespace?
    end
  end

  private def calc_excess_right(char : Char)
    calc_excess_right do |reader_char|
      char == reader_char
    end
  end

  private def calc_excess_right(chars : String)
    calc_excess_right do |reader_char|
      chars.includes?(reader_char)
    end
  end

  private def calc_excess_right(&block)
    byte_index = bytesize
    reader = Char::Reader.new(at_end: self)
    while (yield reader.current_char)
      byte_index = reader.pos
      if byte_index == 0
        return bytesize
      else
        reader.previous_char
      end
    end
    bytesize - byte_index
  end

  private def calc_excess_left
    if single_byte_optimizable?
      excess_left = 0
      # All strings end with '\0', and it's not a whitespace
      # so it's safe to access past 1 byte beyond the string data
      while to_unsafe[excess_left].unsafe_chr.ascii_whitespace?
        excess_left += 1
      end
      excess_left
    else
      calc_excess_left &.whitespace?
    end
  end

  private def calc_excess_left(char : Char)
    calc_excess_left do |reader_char|
      char == reader_char
    end
  end

  private def calc_excess_left(chars : String)
    calc_excess_left do |reader_char|
      chars.includes?(reader_char)
    end
  end

  private def calc_excess_left(&block)
    reader = Char::Reader.new(self)
    while (yield reader.current_char)
      reader.next_char
      return bytesize unless reader.has_next?
    end
    reader.pos
  end

  private def remove_excess(excess_left, excess_right)
    if excess_right == 0 && excess_left == 0
      self
    else
      unsafe_byte_slice_string(excess_left, bytesize - excess_right - excess_left)
    end
  end

  private def remove_excess_right(excess_right)
    case excess_right
    when 0
      self
    when bytesize
      ""
    else
      unsafe_byte_slice_string(0, bytesize - excess_right)
    end
  end

  private def remove_excess_left(excess_left)
    case excess_left
    when 0
      self
    when bytesize
      ""
    else
      unsafe_byte_slice_string(excess_left)
    end
  end

  # Returns a new string _tr_anslating characters using *from* and *to* as a
  # map. If *to* is shorter than *from*, the last character in *to* is used for
  # the rest. If *to* is empty, this acts like `String#delete`.
  #
  # ```
  # "aabbcc".tr("abc", "xyz") # => "xxyyzz"
  # "aabbcc".tr("abc", "x")   # => "xxxxxx"
  # "aabbcc".tr("a", "xyz")   # => "xxbbcc"
  # ```
  def tr(from : String, to : String) : String
    return delete(from) if to.empty?

    if from.bytesize == 1
      return gsub(from.unsafe_byte_at(0).unsafe_chr, to[0])
    end

    multi = nil
    table = StaticArray(Int32, 256).new(-1)
    reader = Char::Reader.new(to)
    char = reader.current_char
    next_char = reader.next_char
    from.each_char do |ch|
      if ch.ord >= 256
        multi ||= {} of Char => Char
        multi[ch] = char
      else
        table[ch.ord] = char.ord
      end
      if next_char != Char::ZERO
        char = next_char
        reader.next_char
        next_char = reader.current_char
      end
    end

    String.build(bytesize) do |buffer|
      each_char do |ch|
        if ch.ord < 256
          if (a = table[ch.ord]) >= 0
            buffer << a.unsafe_chr
          else
            buffer << ch
          end
        else
          if a = multi.try &.[ch]?
            buffer << a
          else
            buffer << ch
          end
        end
      end
    end
  end

  # Returns a new `String` where the first character is yielded to the given
  # block and replaced by its return value.
  #
  # ```
  # "hello".sub { |char| char + 1 } # => "iello"
  # "hello".sub { "hi" }            # => "hiello"
  # ```
  def sub(&block : Char -> _)
    return self if empty?

    String.build(bytesize) do |buffer|
      reader = Char::Reader.new(self)
      buffer << yield reader.current_char
      reader.next_char
      buffer.write unsafe_byte_slice(reader.pos)
    end
  end

  # Returns a `String` where the first occurrence of *char* is replaced by
  # *replacement*.
  #
  # ```
  # "hello".sub('l', "lo")      # => "helolo"
  # "hello world".sub('o', 'a') # => "hella world"
  # ```
  def sub(char : Char, replacement) : String
    if includes?(char)
      String.build(bytesize) do |buffer|
        reader = Char::Reader.new(self)
        while reader.has_next?
          if reader.current_char == char
            buffer << replacement
            break
          else
            buffer << reader.current_char
          end
          reader.next_char
        end
        reader.next_char
        buffer.write unsafe_byte_slice(reader.pos)
      end
    else
      self
    end
  end

  # Returns a `String` where the first occurrence of *pattern* is replaced by
  # the block's return value.
  #
  # ```
  # "hello".sub(/./) { |s| s[0].ord.to_s + ' ' } # => "104 ello"
  # ```
  def sub(pattern : Regex)
    sub_append(pattern) do |str, match, buffer|
      $~ = match
      buffer << yield str, match
    end
  end

  # Returns a `String` where the first occurrence of *pattern* is replaced by
  # *replacement*
  #
  # ```
  # "hello".sub(/[aeiou]/, "*") # => "h*llo"
  # ```
  #
  # Within *replacement*, the special match variable `$~` will not refer to the
  # current match.
  #
  # If *backreferences* is `true` (the default value), *replacement* can include backreferences:
  #
  # ```
  # "hello".sub(/[aeiou]/, "(\\0)") # => "h(e)llo"
  # ```
  #
  # When substitution is performed, any backreferences found in *replacement*
  # will be replaced with the contents of the corresponding capture group in
  # *pattern*. Backreferences to capture groups that were not present in
  # *pattern* or that did not match will be skipped. See `Regex` for information
  # about capture groups.
  #
  # Backreferences are expressed in the form `"\\d"`, where *d* is a group
  # number, or `"\\k&lt;name>"` where *name* is the name of a named capture group.
  # A sequence of literal characters resembling a backreference can be
  # expressed by placing `"\\"` before the sequence.
  #
  # ```
  # "foo".sub(/o/, "x\\0x")                  # => "fxoxo"
  # "foofoo".sub(/(?<bar>oo)/, "|\\k<bar>|") # => "f|oo|foo"
  # "foo".sub(/o/, "\\\\0")                  # => "f\\0o"
  # ```
  #
  # Raises `ArgumentError` if an incomplete named back-reference is present in
  # *replacement*.
  #
  # Raises `IndexError` if a named group referenced in *replacement* is not present
  # in *pattern*.
  def sub(pattern : Regex, replacement, backreferences = true) : String
    if backreferences && replacement.is_a?(String) && replacement.has_back_references?
      sub_append(pattern) { |_, match, buffer| scan_backreferences(replacement, match, buffer) }
    else
      sub(pattern) { replacement }
    end
  end

  # Returns a `String` where the first occurrences of the given *pattern* is replaced
  # with the matching entry from the *hash* of replacements. If the first match
  # is not included in the *hash*, nothing is replaced.
  #
  # ```
  # "hello".sub(/(he|l|o)/, {"he": "ha", "l": "la"}) # => "hallo"
  # "hello".sub(/(he|l|o)/, {"l": "la"})             # => "hello"
  # ```
  def sub(pattern : Regex, hash : Hash(String, _) | NamedTuple) : String
    sub(pattern) do |match|
      if hash.has_key?(match)
        hash[match]
      else
        return self
      end
    end
  end

  # Returns a `String` where the first occurrences of the given *string* is replaced
  # with the given *replacement*.
  #
  # ```
  # "hello yellow".sub("ll", "dd") # => "heddo yellow"
  # ```
  def sub(string : String, replacement) : String
    sub(string) { replacement }
  end

  # Returns a `String` where the first occurrences of the given *string* is replaced
  # with the block's value.
  #
  # ```
  # "hello yellow".sub("ll") { "dd" } # => "heddo yellow"
  # ```
  def sub(string : String, &block)
    index = self.byte_index(string)
    return self unless index

    String.build(bytesize) do |buffer|
      buffer.write unsafe_byte_slice(0, index)
      buffer << yield string
      buffer.write unsafe_byte_slice(index + string.bytesize)
    end
  end

  # Returns a `String` where the first char in the string matching a key in the
  # given *hash* is replaced by the corresponding hash value.
  #
  # ```
  # "hello".sub({'a' => 'b', 'l' => 'd'}) # => "hedlo"
  # ```
  def sub(hash : Hash(Char, _)) : String
    return self if empty?

    String.build(bytesize) do |buffer|
      reader = Char::Reader.new(self)
      while reader.has_next?
        if hash.has_key?(reader.current_char)
          buffer << hash[reader.current_char]
          reader.next_char
          break
        else
          buffer << reader.current_char
          reader.next_char
        end
      end

      if reader.has_next?
        buffer << reader.current_char
        reader.next_char
        buffer.write unsafe_byte_slice(reader.pos)
      end
    end
  end

  private def sub_append(pattern : Regex)
    match = pattern.match(self)
    return self unless match

    String.build(bytesize) do |buffer|
      buffer.write unsafe_byte_slice(0, match.byte_begin)
      str = match[0]
      $~ = match
      yield str, match, buffer
      buffer.write unsafe_byte_slice(match.byte_begin + str.bytesize)
    end
  end

  # Returns a new `String` with the character at the given index
  # replaced by *replacement*.
  #
  # ```
  # "hello".sub(1, 'a') # => "hallo"
  # ```
  def sub(index : Int, replacement : Char) : String
    sub_index(index.to_i, replacement) do |buffer|
      replacement.each_byte do |byte|
        buffer.value = byte
        buffer += 1
      end
      {buffer, @length}
    end
  end

  # Returns a new `String` with the character at the given index
  # replaced by *replacement*.
  #
  # ```
  # "hello".sub(1, "eee") # => "heeello"
  # ```
  def sub(index : Int, replacement : String) : String
    sub_index(index.to_i, replacement) do |buffer|
      buffer.copy_from(replacement.to_unsafe, replacement.bytesize)
      buffer += replacement.bytesize
      {buffer, self.size_known? && replacement.size_known? ? self.size + replacement.size - 1 : 0}
    end
  end

  private def sub_index(index, replacement)
    index += size if index < 0

    byte_index = char_index_to_byte_index(index)
    raise IndexError.new unless byte_index

    reader = Char::Reader.new(self, pos: byte_index)
    width = reader.current_char_width
    replacement_width = replacement.bytesize
    new_bytesize = bytesize - width + replacement_width

    String.new(new_bytesize) do |buffer|
      buffer.copy_from(to_unsafe, byte_index)
      buffer += byte_index
      buffer, length = yield buffer
      buffer.copy_from(to_unsafe + byte_index + width, bytesize - byte_index - width)
      {new_bytesize, length}
    end
  end

  # Returns a new `String` with characters at the given range
  # replaced by *replacement*.
  #
  # ```
  # "hello".sub(1..2, 'a') # => "halo"
  # ```
  def sub(range : Range, replacement : Char) : String
    sub_range(range, replacement) do |buffer, from_index, to_index|
      replacement.each_byte do |byte|
        buffer.value = byte
        buffer += 1
      end
      {buffer, single_byte_optimizable? ? bytesize - (to_index - from_index) + 1 : 0}
    end
  end

  # Returns a new `String` with characters at the given range
  # replaced by *replacement*.
  #
  # ```
  # "hello".sub(1..2, "eee") # => "heeelo"
  # ```
  def sub(range : Range, replacement : String) : String
    sub_range(range, replacement) do |buffer|
      buffer.copy_from(replacement.to_unsafe, replacement.bytesize)
      buffer += replacement.bytesize
      {buffer, 0}
    end
  end

  private def sub_range(range, replacement)
    from, size = Indexable.range_to_index_and_count(range, self.size) || raise IndexError.new

    from_index = char_index_to_byte_index(from)
    raise IndexError.new unless from_index

    if size == 0
      to_index = from_index
    else
      to_index = char_index_to_byte_index(from + size)
      raise IndexError.new unless to_index
    end

    new_bytesize = bytesize - (to_index - from_index) + replacement.bytesize

    String.new(new_bytesize) do |buffer|
      buffer.copy_from(to_unsafe, from_index)
      buffer += from_index
      buffer, length = yield buffer, from_index, to_index
      buffer.copy_from(to_unsafe + to_index, bytesize - to_index)
      {new_bytesize, length}
    end
  end

  # This returns `true` if this string has `'\\'` in it. It might not be a back reference,
  # but `'\\'` is probably used for back references, so this check is faster than parsing
  # the whole thing.
  def has_back_references?
    to_slice.index('\\'.ord.to_u8)
  end

  private def scan_backreferences(replacement, match_data, buffer)
    # We only append to the buffer in chunks, so if we have "foo\\1", we remember that
    # the chunk starts at index 0 (first_index) and when we find a "\\" we append
    # from 0 to 3 in a single write. When we find a "\\0" or "\\k<...>", we append
    # from the first_index, process the backreference, and then reset first_index
    # to the new index.
    first_index = 0
    index = 0

    while index = replacement.byte_index('\\'.ord.to_u8, index)
      index += 1
      chr = replacement.to_unsafe[index].unsafe_chr
      case chr
      when '\\'
        buffer.write(replacement.unsafe_byte_slice(first_index, index - first_index))
        index += 1
        first_index = index
      when '0'..'9'
        buffer.write(replacement.unsafe_byte_slice(first_index, index - 1 - first_index))
        buffer << match_data[chr - '0']?
        index += 1
        first_index = index
      when 'k'
        index += 1
        chr = replacement.to_unsafe[index].unsafe_chr
        next unless chr == '<'

        buffer.write(replacement.unsafe_byte_slice(first_index, index - 2 - first_index))

        index += 1
        start_index = index
        end_index = replacement.byte_index('>'.ord.to_u8, start_index)
        raise ArgumentError.new("Missing ending '>' for '\\\\k<...'") unless end_index

        name = replacement.byte_slice(start_index, end_index - start_index)
        capture = match_data[name]?
        raise IndexError.new("Undefined group name reference: #{name.inspect}") unless capture

        buffer << capture
        index = end_index + 1
        first_index = index
      end
    end

    if first_index != replacement.bytesize
      buffer.write(replacement.unsafe_byte_slice(first_index))
    end
  end

  # Returns a `String` where each character yielded to the given block
  # is replaced by the block's return value.
  #
  # ```
  # "hello".gsub { |char| char + 1 } # => "ifmmp"
  # "hello".gsub { "hi" }            # => "hihihihihi"
  # ```
  def gsub(&block : Char -> _)
    String.build(bytesize) do |buffer|
      each_char do |my_char|
        buffer << yield my_char
      end
    end
  end

  # Returns a `String` where all occurrences of the given char are
  # replaced with the given *replacement*.
  #
  # ```
  # "hello".gsub('l', "lo")      # => "heloloo"
  # "hello world".gsub('o', 'a') # => "hella warld"
  # ```
  def gsub(char : Char, replacement) : String
    if replacement.is_a?(String) && replacement.bytesize == 1
      return gsub(char, replacement.unsafe_byte_at(0).unsafe_chr)
    end

    if includes?(char)
      if replacement.is_a?(Char) && char.ascii? && replacement.ascii?
        return gsub_ascii_char(char, replacement)
      end

      gsub { |my_char| char == my_char ? replacement : my_char }
    else
      self
    end
  end

  private def gsub_ascii_char(char, replacement)
    String.new(bytesize) do |buffer|
      to_slice.each_with_index do |byte, i|
        if char.ord == byte
          buffer[i] = replacement.ord.to_u8
        else
          buffer[i] = byte
        end
      end
      {bytesize, @length}
    end
  end

  # Returns a `String` where all occurrences of the given *pattern* are replaced
  # by the block value's value.
  #
  # ```
  # "hello".gsub(/./) { |s| s[0].ord.to_s + ' ' } # => "104 101 108 108 111 "
  # ```
  def gsub(pattern : Regex)
    gsub_append(pattern) do |string, match, buffer|
      $~ = match
      buffer << yield string, match
    end
  end

  # Returns a `String` where all occurrences of the given *pattern* are replaced
  # with the given *replacement*.
  #
  # ```
  # "hello".gsub(/[aeiou]/, '*') # => "h*ll*"
  # ```
  #
  # Within *replacement*, the special match variable `$~` will not refer to the
  # current match.
  #
  # If *backreferences* is `true` (the default value), *replacement* can include backreferences:
  #
  # ```
  # "hello".gsub(/[aeiou]/, "(\\0)") # => "h(e)ll(o)"
  # ```
  #
  # When substitution is performed, any backreferences found in *replacement*
  # will be replaced with the contents of the corresponding capture group in
  # *pattern*. Backreferences to capture groups that were not present in
  # *pattern* or that did not match will be skipped. See `Regex` for information
  # about capture groups.
  #
  # Backreferences are expressed in the form `"\\d"`, where *d* is a group
  # number, or `"\\k<name>"` where *name* is the name of a named capture group.
  # A sequence of literal characters resembling a backreference can be
  # expressed by placing `"\\"` before the sequence.
  #
  # ```
  # "foo".gsub(/o/, "x\\0x")                  # => "fxoxxox"
  # "foofoo".gsub(/(?<bar>oo)/, "|\\k<bar>|") # => "f|oo|f|oo|"
  # "foo".gsub(/o/, "\\\\0")                  # => "f\\0\\0"
  # ```
  #
  # Raises `ArgumentError` if an incomplete named back-reference is present in
  # *replacement*.
  #
  # Raises `IndexError` if a named group referenced in *replacement* is not present
  # in *pattern*.
  def gsub(pattern : Regex, replacement, backreferences = true) : String
    if backreferences && replacement.is_a?(String) && replacement.has_back_references?
      gsub_append(pattern) { |_, match, buffer| scan_backreferences(replacement, match, buffer) }
    else
      gsub(pattern) { replacement }
    end
  end

  # Returns a `String` where all occurrences of the given *pattern* are replaced
  # with a *hash* of replacements. If the *hash* contains the matched pattern,
  # the corresponding value is used as a replacement. Otherwise the match is
  # not included in the returned string.
  #
  # ```
  # # "he" and "l" are matched and replaced,
  # # but "o" is not and so is not included
  # "hello".gsub(/(he|l|o)/, {"he": "ha", "l": "la"}) # => "halala"
  # ```
  def gsub(pattern : Regex, hash : Hash(String, _) | NamedTuple) : String
    gsub(pattern) do |match|
      hash[match]?
    end
  end

  # Returns a `String` where all occurrences of the given *string* are replaced
  # with the given *replacement*.
  #
  # ```
  # "hello yellow".gsub("ll", "dd") # => "heddo yeddow"
  # ```
  def gsub(string : String, replacement) : String
    if string.bytesize == 1
      gsub(string.unsafe_byte_at(0).unsafe_chr, replacement)
    else
      gsub(string) { replacement }
    end
  end

  # Returns a `String` where all occurrences of the given *string* are replaced
  # with the block's value.
  #
  # ```
  # "hello yellow".gsub("ll") { "dd" } # => "heddo yeddow"
  # ```
  def gsub(string : String, &block)
    byte_offset = 0
    index = self.byte_index(string, byte_offset)
    return self unless index

    last_byte_offset = 0

    String.build(bytesize) do |buffer|
      while index
        buffer.write unsafe_byte_slice(last_byte_offset, index - last_byte_offset)
        buffer << yield string

        if string.bytesize == 0
          byte_offset = index + 1
          last_byte_offset = index
        else
          byte_offset = index + string.bytesize
          last_byte_offset = byte_offset
        end

        index = self.byte_index(string, byte_offset)
      end

      if last_byte_offset < bytesize
        buffer.write unsafe_byte_slice(last_byte_offset)
      end
    end
  end

  # Returns a `String` where all chars in the given hash are replaced
  # by the corresponding *hash* values.
  #
  # ```
  # "hello".gsub({'e' => 'a', 'l' => 'd'}) # => "haddo"
  # ```
  def gsub(hash : Hash(Char, _)) : String
    gsub do |char|
      hash[char]? || char
    end
  end

  # Returns a `String` where all chars in the given named tuple are replaced
  # by the corresponding *tuple* values.
  #
  # ```
  # "hello".gsub({e: 'a', l: 'd'}) # => "haddo"
  # ```
  def gsub(tuple : NamedTuple) : String
    gsub do |char|
      tuple[char.to_s]? || char
    end
  end

  private def gsub_append(pattern : Regex)
    byte_offset = 0
    match = pattern.match_at_byte_index(self, byte_offset)
    return self unless match

    last_byte_offset = 0

    String.build(bytesize) do |buffer|
      while match
        index = match.byte_begin(0)

        buffer.write unsafe_byte_slice(last_byte_offset, index - last_byte_offset)
        str = match[0]
        $~ = match
        yield str, match, buffer

        if str.bytesize == 0
          byte_offset = index + 1
          last_byte_offset = index
        else
          byte_offset = index + str.bytesize
          last_byte_offset = byte_offset
        end

        match = pattern.match_at_byte_index(self, byte_offset)
      end

      if last_byte_offset < bytesize
        buffer.write unsafe_byte_slice(last_byte_offset)
      end
    end
  end

  # Yields each char in this string to the block,
  # returns the number of times the block returned a truthy value.
  #
  # ```
  # "aabbcc".count &.in?('a', 'b') # => 4
  # ```
  def count
    count = 0
    each_char do |char|
      count += 1 if yield char
    end
    count
  end

  # Counts the occurrences of *other* char in this string.
  #
  # ```
  # "aabbcc".count('a') # => 2
  # ```
  def count(other : Char) : Int32
    count { |char| char == other }
  end

  # Sets should be a list of strings following the rules
  # described at `Char#in_set?`. Returns the number of characters
  # in this string that match the given set.
  def count(*sets) : Int32
    count { |char| char.in_set?(*sets) }
  end

  # Yields each char in this string to the block.
  # Returns a new `String` with all characters for which the
  # block returned a truthy value removed.
  #
  # ```
  # "aabbcc".delete &.in?('a', 'b') # => "cc"
  # ```
  def delete
    String.build(bytesize) do |buffer|
      each_char do |char|
        buffer << char unless yield char
      end
    end
  end

  # Returns a new `String` with all occurrences of *char* removed.
  #
  # ```
  # "aabbcc".delete('b') # => "aacc"
  # ```
  def delete(char : Char) : String
    delete { |my_char| my_char == char }
  end

  # Sets should be a list of strings following the rules
  # described at `Char#in_set?`. Returns a new `String` with
  # all characters that match the given set removed.
  #
  # ```
  # "aabbccdd".delete("a-c") # => "dd"
  # ```
  def delete(*sets) : String
    delete { |char| char.in_set?(*sets) }
  end

  # Yields each char in this string to the block.
  # Returns a new `String`, that has all characters removed,
  # that were the same as the previous one and for which the given
  # block returned a truthy value.
  #
  # ```
  # "aaabbbccc".squeeze &.in?('a', 'b') # => "abccc"
  # "aaabbbccc".squeeze &.in?('a', 'c') # => "abbbc"
  # ```
  def squeeze
    previous = nil
    String.build(bytesize) do |buffer|
      each_char do |char|
        buffer << char unless yield(char) && previous == char
        previous = char
      end
    end
  end

  # Returns a new `String`, with all runs of char replaced by one instance.
  #
  # ```
  # "a    bbb".squeeze(' ') # => "a bbb"
  # ```
  def squeeze(char : Char) : String
    squeeze { |my_char| char == my_char }
  end

  # Sets should be a list of strings following the rules
  # described at `Char#in_set?`. Returns a new `String` with all
  # runs of the same character replaced by one instance, if
  # they match the given set.
  #
  # If no set is given, all characters are matched.
  #
  # ```
  # "aaabbbcccddd".squeeze("b-d") # => "aaabcd"
  # "a       bbb".squeeze         # => "a b"
  # ```
  def squeeze(*sets : String) : String
    squeeze { |char| char.in_set?(*sets) }
  end

  # Returns a new `String`, that has all characters removed,
  # that were the same as the previous one.
  #
  # ```
  # "a       bbb".squeeze # => "a b"
  # ```
  def squeeze : String
    squeeze { true }
  end

  # Returns `true` if this is the empty string, `""`.
  def empty? : Bool
    bytesize == 0
  end

  # Returns `true` if this string consists exclusively of unicode whitespace.
  #
  # ```
  # "".blank?        # => true
  # "   ".blank?     # => true
  # "   a   ".blank? # => false
  # ```
  def blank? : Bool
    each_char do |char|
      return false unless char.whitespace?
    end
    true
  end

  # Returns `self` unless `#blank?` is `true` in which case it returns `nil`.
  #
  # ```
  # "a".presence         # => "a"
  # "".presence          # => nil
  # "   ".presence       # => nil
  # "    a    ".presence # => "    a    "
  # nil.presence         # => nil
  #
  # config = {"empty" => ""}
  # config["empty"]?.presence || "default"   # => "default"
  # config["missing"]?.presence || "default" # => "default"
  # ```
  #
  # See also: `Nil#presence`.
  def presence : self?
    self if !blank?
  end

  # Returns `true` if this string is equal to `*other*.
  # Comparison is done byte-per-byte: if a byte is different from the corresponding
  # byte, `false` is returned and so on.
  #
  # See `#compare` for more comparison options.
  def ==(other : self) : Bool
    return true if same?(other)
    return false unless bytesize == other.bytesize
    to_unsafe.memcmp(other.to_unsafe, bytesize) == 0
  end

  # The comparison operator.
  #
  # Compares this string with *other*, returning `-1`, `0` or `1` depending on whether
  # this string is less, equal or greater than *other*.
  #
  # Comparison is done byte-per-byte: if a byte is less then the other corresponding
  # byte, `-1` is returned and so on.
  #
  # If the strings are of different lengths, and the strings are equal when compared
  # up to the shortest length, then the longer string is considered greater than
  # the shorter one.
  #
  # ```
  # "abcdef" <=> "abcde"   # => 1
  # "abcdef" <=> "abcdef"  # => 0
  # "abcdef" <=> "abcdefg" # => -1
  # "abcdef" <=> "ABCDEF"  # => 1
  # ```
  def <=>(other : self)
    return 0 if same?(other)
    min_bytesize = Math.min(bytesize, other.bytesize)

    cmp = to_unsafe.memcmp(other.to_unsafe, min_bytesize)
    cmp == 0 ? (bytesize <=> other.bytesize) : cmp.sign
  end

  # Compares this string with *other*, returning `-1`, `0` or `1` depending on whether
  # this string is less, equal or greater than *other*, optionally in a *case_insensitive*
  # manner.
  #
  # ```
  # "abcdef".compare("abcde")   # => 1
  # "abcdef".compare("abcdef")  # => 0
  # "abcdef".compare("abcdefg") # => -1
  # "abcdef".compare("ABCDEF")  # => 1
  #
  # "abcdef".compare("ABCDEF", case_insensitive: true) # => 0
  # "abcdef".compare("ABCDEG", case_insensitive: true) # => -1
  #
  # "heIIo".compare("heııo", case_insensitive: true, options: Unicode::CaseOptions::Turkic) # => 0
  # ```
  def compare(other : String, case_insensitive = false, options = Unicode::CaseOptions::None)
    return self <=> other unless case_insensitive

    if single_byte_optimizable? && other.single_byte_optimizable?
      position = 0

      while position < bytesize && position < other.bytesize
        byte1 = to_unsafe[position]
        byte2 = other.to_unsafe[position]

        # Lowercase both bytes
        if 65 <= byte1 <= 90
          byte1 += 32
        end
        if 65 <= byte2 <= 90
          byte2 += 32
        end

        comparison = byte1 <=> byte2
        return comparison unless comparison == 0

        position += 1
      end

      bytesize <=> other.bytesize
    else
      reader1 = Char::Reader.new(self)
      reader2 = Char::Reader.new(other)
      char1 = reader1.current_char
      char2 = reader2.current_char

      while reader1.has_next? && reader2.has_next?
        comparison = char1.downcase(options) <=> char2.downcase(options)
        return comparison.sign unless comparison == 0

        char1 = reader1.next_char
        char2 = reader2.next_char
      end

      if reader1.has_next?
        1
      elsif reader2.has_next?
        -1
      else
        0
      end
    end
  end

  # Tests whether *str* matches *regex*.
  # If successful, it returns the position of the first match.
  # If unsuccessful, it returns `nil`.
  #
  # If the argument isn't a `Regex`, it returns `nil`.
  #
  # ```
  # "Haystack" =~ /ay/ # => 1
  # "Haystack" =~ /z/  # => nil
  #
  # "Haystack" =~ 45 # => nil
  # ```
  def =~(regex : Regex) : Int32?
    match = regex.match(self)
    $~ = match
    match.try &.begin(0)
  end

  # :ditto:
  def =~(other)
    nil
  end

  # Concatenates *str* and *other*.
  #
  # ```
  # "abc" + "def" # => "abcdef"
  # "abc" + 'd'   # => "abcd"
  # ```
  def +(other : self) : String
    return self if other.empty?
    return other if self.empty?

    size = bytesize + other.bytesize
    String.new(size) do |buffer|
      buffer.copy_from(to_unsafe, bytesize)
      (buffer + bytesize).copy_from(other.to_unsafe, other.bytesize)

      if size_known? && other.size_known?
        {size, @length + other.@length}
      else
        {size, 0}
      end
    end
  end

  # :ditto:
  def +(char : Char) : String
    bytes, count = String.char_bytes_and_bytesize(char)
    size = bytesize + count
    String.new(size) do |buffer|
      buffer.copy_from(to_unsafe, bytesize)
      (buffer + bytesize).copy_from(bytes.to_unsafe, count)

      if size_known?
        {size, @length + 1}
      else
        {size, 0}
      end
    end
  end

  # Makes a new `String` by adding *str* to itself *times* times.
  #
  # ```
  # "Developers! " * 4
  # # => "Developers! Developers! Developers! Developers! "
  # ```
  def *(times : Int) : String
    raise ArgumentError.new "Negative argument" if times < 0

    if times == 0 || bytesize == 0
      return ""
    elsif bytesize == 1
      return String.new(times) do |buffer|
        Intrinsics.memset(buffer.as(Void*), to_unsafe[0], times, false)
        {times, times}
      end
    end

    total_bytesize = bytesize * times
    String.new(total_bytesize) do |buffer|
      buffer.copy_from(to_unsafe, bytesize)
      n = bytesize

      while n <= total_bytesize // 2
        (buffer + n).copy_from(buffer, n)
        n *= 2
      end

      (buffer + n).copy_from(buffer, total_bytesize - n)
      {total_bytesize, @length * times}
    end
  end

  # Prime number constant for Rabin-Karp algorithm `String#index`.
  private PRIME_RK = 2097169u32

  # Update rolling hash for Rabin-Karp algorithm `String#index`.
  private macro update_hash(n)
    {% for i in 1..n %}
      {% if i != 1 %}
        byte = head_pointer.value
      {% end %}
      hash = hash &* PRIME_RK &+ pointer.value &- pow &* byte
      pointer += 1
      head_pointer += 1
    {% end %}
  end

  # Returns the index of the _first_ occurrence of *search* in the string, or `nil` if not present.
  # If *offset* is present, it defines the position to start the search.
  #
  # ```
  # "Hello, World".index('o')    # => 4
  # "Hello, World".index('Z')    # => nil
  # "Hello, World".index("o", 5) # => 8
  # "Hello, World".index("H", 2) # => nil
  # "Hello, World".index(/[ ]+/) # => 6
  # "Hello, World".index(/\d+/)  # => nil
  # ```
  def index(search : Char, offset = 0) : Int32?
    # If it's ASCII we can delegate to slice
    if search.ascii? && single_byte_optimizable?
      return to_slice.index(search.ord.to_u8, offset)
    end

    offset += size if offset < 0
    return nil if offset < 0

    each_char_with_index do |char, i|
      if i >= offset && char == search
        return i
      end
    end

    nil
  end

  # :ditto:
  def index(search : String, offset = 0) : Int32?
    offset += size if offset < 0
    return if offset < 0

    return size < offset ? nil : offset if search.empty?

    # Rabin-Karp algorithm
    # https://en.wikipedia.org/wiki/Rabin%E2%80%93Karp_algorithm

    # calculate a rolling hash of search text (needle)
    search_hash = 0u32
    search.each_byte do |b|
      search_hash = search_hash &* PRIME_RK &+ b
    end
    pow = PRIME_RK &** search.bytesize

    # Find start index with offset
    char_index = 0
    pointer = to_unsafe
    end_pointer = pointer + bytesize
    while char_index < offset && pointer < end_pointer
      char_bytesize = String.char_bytesize_at(pointer)
      pointer += char_bytesize
      char_index += 1
    end

    head_pointer = pointer

    # calculate a rolling hash of this text (haystack)
    hash = 0u32
    hash_end_pointer = pointer + search.bytesize
    return if hash_end_pointer > end_pointer
    while pointer < hash_end_pointer
      hash = hash &* PRIME_RK &+ pointer.value
      pointer += 1
    end

    while true
      # check hash equality and real string equality
      if hash == search_hash && head_pointer.memcmp(search.to_unsafe, search.bytesize) == 0
        return char_index
      end

      return if pointer >= end_pointer

      byte = head_pointer.value
      char_bytesize = String.char_bytesize_at(head_pointer)
      case char_bytesize
      when 1 then update_hash 1
      when 2 then update_hash 2
      when 3 then update_hash 3
      else        update_hash 4
      end

      char_index += 1
    end
  end

  # :ditto:
  def index(search : Regex, offset = 0) : Int32?
    offset += size if offset < 0
    return nil unless 0 <= offset <= size

    self.match(search, offset).try &.begin
  end

  # Returns the index of the _last_ appearance of *search* in the string,
  # If *offset* is present, it defines the position to _end_ the search
  # (characters beyond this point are ignored).
  #
  # ```
  # "Hello, World".rindex('o')    # => 8
  # "Hello, World".rindex('Z')    # => nil
  # "Hello, World".rindex("o", 5) # => 4
  # "Hello, World".rindex("W", 2) # => nil
  # ```
  def rindex(search : Char, offset = size - 1) : Int32?
    # If it's ASCII we can delegate to slice
    if search.ascii? && single_byte_optimizable?
      return to_slice.rindex(search.ord.to_u8, offset)
    end

    offset += size if offset < 0
    return nil if offset < 0

    if offset == size - 1
      reader = Char::Reader.new(at_end: self)
    else
      byte_index = char_index_to_byte_index(offset)
      raise IndexError.new unless byte_index
      reader = Char::Reader.new(self, pos: byte_index)
    end

    while true
      if reader.current_char == search
        return offset
      elsif reader.has_previous?
        reader.previous_char
        offset -= 1
      else
        return nil
      end
    end
  end

  # :ditto:
  def rindex(search : String, offset = size - search.size) : Int32?
    offset += size if offset < 0
    return if offset < 0

    # Rabin-Karp algorithm
    # https://en.wikipedia.org/wiki/Rabin%E2%80%93Karp_algorithm

    # calculate a rolling hash of search text (needle)
    search_hash = 0u32
    search.to_slice.reverse_each do |b|
      search_hash = search_hash &* PRIME_RK &+ b
    end
    pow = PRIME_RK &** search.bytesize

    hash = 0u32
    char_index = size

    begin_pointer = to_unsafe
    pointer = begin_pointer + bytesize
    tail_pointer = pointer
    hash_begin_pointer = pointer - search.bytesize

    return if hash_begin_pointer < begin_pointer

    # calculate a rolling hash of this text (haystack)
    while hash_begin_pointer < pointer
      pointer -= 1
      byte = pointer.value
      char_index -= 1 if (byte & 0xC0) != 0x80

      hash = hash &* PRIME_RK &+ byte
    end

    while true
      # check hash equality and real string equality
      if hash == search_hash && char_index <= offset &&
         pointer.memcmp(search.to_unsafe, search.bytesize) == 0
        return char_index
      end

      return if begin_pointer == pointer

      pointer -= 1
      tail_pointer -= 1
      byte = pointer.value
      char_index -= 1 if (byte & 0xC0) != 0x80

      # update a rolling hash of this text (haystack)
      hash = hash &* PRIME_RK &+ byte &- pow &* tail_pointer.value
    end
  end

  # :ditto:
  def rindex(search : Regex, offset = size) : Int32?
    offset += size if offset < 0
    return nil unless 0 <= offset <= size

    match_result = nil
    scan(search) do |match_data|
      break if (index = match_data.begin) && index > offset
      match_result = match_data
    end

    match_result.try &.begin
  end

  # Searches separator or pattern (`Regex`) in the string, and returns
  # a `Tuple` with the part before it, the match, and the part after it.
  # If it is not found, returns str followed by two empty strings.
  #
  # ```
  # "hello".partition("l") # => {"he", "l", "lo"}
  # "hello".partition("x") # => {"hello", "", ""}
  # ```
  def partition(search : (Char | String)) : Tuple(String, String, String)
    pre = mid = post = ""
    search_size = search.is_a?(Char) ? 1 : search.size
    case pos = self.index(search)
    when .nil?
      pre = self
    when 0
      mid = search.to_s
      post = self[(pos + search_size)..-1]
    else
      pre = self[0..(pos - 1)]
      mid = search.to_s
      post = self[(pos + search_size)..-1]
    end
    {pre, mid, post}
  end

  # :ditto:
  def partition(search : Regex) : Tuple(String, String, String)
    pre = mid = post = ""
    case m = self.match(search)
    when .nil?
      pre = self
    else
      pre = m.pre_match
      mid = m[0]
      post = m.post_match
    end
    {pre, mid, post}
  end

  # Searches separator or pattern (`Regex`) in the string from the end of the string,
  # and returns a `Tuple` with the part before it, the match, and the part after it.
  # If it is not found, returns two empty strings and str.
  #
  # ```
  # "hello".rpartition("l")  # => {"hel", "l", "o"}
  # "hello".rpartition("x")  # => {"", "", "hello"}
  # "hello".rpartition(/.l/) # => {"he", "ll", "o"}
  # ```
  def rpartition(search : (Char | String)) : Tuple(String, String, String)
    pos = self.rindex(search)
    search_size = search.is_a?(Char) ? 1 : search.size

    pre = mid = post = ""

    case pos
    when .nil?
      post = self
    when 0
      mid = search.to_s
      post = self[(pos + search_size)..-1]
    else
      pre = self[0..(pos - 1)]
      mid = search.to_s
      post = self[(pos + search_size)..-1]
    end
    {pre, mid, post}
  end

  # :ditto:
  def rpartition(search : Regex) : Tuple(String, String, String)
    match_result = nil
    pos = self.size - 1

    while pos >= 0
      self[pos..-1].scan(search) do |m|
        match_result = m
      end
      break unless match_result.nil?
      pos -= 1
    end

    pre = mid = post = ""

    case
    when match_result.nil?
      post = self
    when pos == 0
      mid = match_result[0]
      post = self[match_result[0].size..-1]
    else
      pre = self[0..pos - 1]
      mid = match_result.not_nil![0]
      post = self[pos + match_result.not_nil![0].size..-1]
    end
    {pre, mid, post}
  end

  # Returns the index of the _first_ occurrence of *byte* in the string, or `nil` if not present.
  # If *offset* is present, it defines the position to start the search.
  #
  # Negative *offset* can be used to start the search from the end of the string.
  #
  # ```
  # "Hello, World".byte_index(0x6f)             # => 4
  # "Hello, World".byte_index(0x5a)             # => nil
  # "Hello, World".byte_index(0x6f, 5)          # => 8
  # "💣".byte_index(0xA3)                        # => 3
  # "Dizzy Miss Lizzy".byte_index('z'.ord)      # => 2
  # "Dizzy Miss Lizzy".byte_index('z'.ord, 3)   # => 3
  # "Dizzy Miss Lizzy".byte_index('z'.ord, -4)  # => 13
  # "Dizzy Miss Lizzy".byte_index('z'.ord, -17) # => nil
  # ```
  def byte_index(byte : Int, offset = 0) : Int32?
    offset += bytesize if offset < 0
    return if offset < 0

    offset.upto(bytesize - 1) do |i|
      if to_unsafe[i] == byte
        return i
      end
    end
    nil
  end

  # Returns the byte index of *search* in the string, or `nil` if the string is not present.
  # If *offset* is present, it defines the position to start the search.
  #
  # Negative *offset* can be used to start the search from the end of the string.
  #
  # ```
  # "¥hello".byte_index("hello")              # => 2
  # "hello".byte_index("world")               # => nil
  # "Dizzy Miss Lizzy".byte_index("izzy")     # => 1
  # "Dizzy Miss Lizzy".byte_index("izzy", 2)  # => 12
  # "Dizzy Miss Lizzy".byte_index("izzy", -4) # => 12
  # "Dizzy Miss Lizzy".byte_index("izzy", -3) # => nil
  # ```
  def byte_index(search : String, offset = 0) : Int32?
    offset += bytesize if offset < 0
    return if offset < 0

    return bytesize < offset ? nil : offset if search.empty?

    # Rabin-Karp algorithm
    # https://en.wikipedia.org/wiki/Rabin%E2%80%93Karp_algorithm

    # calculate a rolling hash of search text (needle)
    search_hash = 0u32
    search.each_byte do |b|
      search_hash = search_hash &* PRIME_RK &+ b
    end
    pow = PRIME_RK &** search.bytesize

    # calculate a rolling hash of this text (haystack)
    pointer = head_pointer = to_unsafe + offset
    hash_end_pointer = pointer + search.bytesize
    end_pointer = to_unsafe + bytesize
    hash = 0u32
    return if hash_end_pointer > end_pointer
    while pointer < hash_end_pointer
      hash = hash &* PRIME_RK &+ pointer.value
      pointer += 1
    end

    while true
      # check hash equality and real string equality
      if hash == search_hash && head_pointer.memcmp(search.to_unsafe, search.bytesize) == 0
        return offset
      end

      return if pointer >= end_pointer

      # update a rolling hash of this text (haystack)
      hash = hash &* PRIME_RK &+ pointer.value &- pow &* head_pointer.value
      pointer += 1
      head_pointer += 1
      offset += 1
    end

    nil
  end

  # Returns the byte index of a char index, or `nil` if out of bounds.
  #
  # It is valid to pass `#size` to *index*, and in this case the answer
  # will be the bytesize of this string.
  #
  # ```
  # "hello".char_index_to_byte_index(1) # => 1
  # "hello".char_index_to_byte_index(5) # => 5
  # "こんにちは".char_index_to_byte_index(1) # => 3
  # "こんにちは".char_index_to_byte_index(5) # => 15
  # ```
  def char_index_to_byte_index(index)
    if single_byte_optimizable?
      return 0 <= index <= bytesize ? index : nil
    end

    size = each_byte_index_and_char_index do |byte_index, char_index|
      return byte_index if index == char_index
    end
    return @bytesize if index == size
    nil
  end

  # Returns the char index of a byte index, or `nil` if out of bounds.
  #
  # It is valid to pass `#bytesize` to *index*, and in this case the answer
  # will be the size of this string.
  def byte_index_to_char_index(index) : Int32?
    if single_byte_optimizable?
      return 0 <= index <= bytesize ? index : nil
    end

    size = each_byte_index_and_char_index do |byte_index, char_index|
      return char_index if index == byte_index
    end
    return size if index == @bytesize
    nil
  end

  # Returns `true` if the string contains *search*.
  #
  # ```
  # "Team".includes?('i')            # => false
  # "Dysfunctional".includes?("fun") # => true
  # ```
  def includes?(search : Char | String) : Bool
    !!index(search)
  end

  # Makes an array by splitting the string on any amount of ASCII whitespace
  # characters (and removing that whitespace).
  #
  # If *limit* is present, up to *limit* new strings will be created, with the
  # entire remainder added to the last string.
  #
  # ```
  # old_pond = "
  #   Old pond
  #   a frog leaps in
  #   water's sound
  # "
  # old_pond.split    # => ["Old", "pond", "a", "frog", "leaps", "in", "water's", "sound"]
  # old_pond.split(3) # => ["Old", "pond", "a frog leaps in\n  water's sound\n"]
  # ```
  def split(limit : Int32? = nil) : Array(String)
    ary = Array(String).new
    split(limit) do |string|
      ary << string
    end
    ary
  end

  # Splits the string after any amount of ASCII whitespace characters and yields
  # each non-whitespace part to a block.
  #
  # If *limit* is present, up to *limit* new strings will be created, with the
  # entire remainder added to the last string.
  #
  # ```
  # ary = [] of String
  # old_pond = "
  #   Old pond
  #   a frog leaps in
  #   water's sound
  # "
  #
  # old_pond.split { |s| ary << s }
  # ary # => ["Old", "pond", "a", "frog", "leaps", "in", "water's", "sound"]
  # ary.clear
  #
  # old_pond.split(3) { |s| ary << s }
  # ary # => ["Old", "pond", "a frog leaps in\n  water's sound\n"]
  # ```
  def split(limit : Int32? = nil, &block : String -> _)
    if limit && limit <= 1
      yield self
      return
    end

    if single_byte_optimizable?
      split_single_byte(limit) do |piece|
        yield piece
      end
      return
    end

    yielded = 0
    start_pos = 0
    piece_size = 0
    looking_for_space = false

    reader = Char::Reader.new(self)
    reader.each do |char|
      if char.whitespace?
        if looking_for_space
          piece_bytesize = reader.pos - start_pos
          yield String.new(to_unsafe + start_pos, piece_bytesize, piece_size)
          yielded += 1
          looking_for_space = false
        end
      else
        if looking_for_space
          piece_size += 1
        else
          start_pos = reader.pos
          piece_size = 1
          looking_for_space = true

          break if limit && yielded + 1 == limit
        end
      end
    end

    if looking_for_space
      piece_bytesize = bytesize - start_pos
      yield String.new(to_unsafe + start_pos, piece_bytesize, piece_size)
    end
  end

  private def split_single_byte(limit, &)
    yielded = 0
    index = 0
    i = 0
    looking_for_space = false
    limit_reached = false
    while i < bytesize
      if looking_for_space
        while i < bytesize
          c = to_unsafe[i]
          i += 1
          if c.unsafe_chr.ascii_whitespace?
            piece_bytesize = i - 1 - index
            yield String.new(to_unsafe + index, piece_bytesize, piece_bytesize)
            yielded += 1
            looking_for_space = false

            if limit && yielded + 1 == limit
              limit_reached = true
            end

            break
          end
        end
      else
        while i < bytesize
          c = to_unsafe[i]
          i += 1
          unless c.unsafe_chr.ascii_whitespace?
            index = i - 1
            looking_for_space = true
            break
          end
        end

        break if limit_reached
      end
    end
    if looking_for_space
      piece_bytesize = bytesize - index
      yield String.new(to_unsafe + index, piece_bytesize, piece_bytesize)
    end
  end

  # Makes an `Array` by splitting the string on the given character *separator*
  # (and removing that character).
  #
  # If *limit* is present, up to *limit* new strings will be created,
  # with the entire remainder added to the last string.
  #
  # If *remove_empty* is `true`, any empty strings are removed from the result.
  #
  # ```
  # "foo,,bar,baz".split(',')                     # => ["foo", "", "bar", "baz"]
  # "foo,,bar,baz".split(',', remove_empty: true) # => ["foo", "bar", "baz"]
  # "foo,bar,baz".split(',', 2)                   # => ["foo", "bar,baz"]
  # ```
  def split(separator : Char, limit = nil, *, remove_empty = false)
    ary = Array(String).new
    split(separator, limit, remove_empty: remove_empty) do |string|
      ary << string
    end
    ary
  end

  # Splits the string after each character *separator* and yields each part to a block.
  #
  # If *limit* is present, up to *limit* new strings will be created,
  # with the entire remainder added to the last string.
  #
  # If *remove_empty* is `true`, any empty strings are not yielded.
  #
  # ```
  # ary = [] of String
  #
  # "foo,,bar,baz".split(',') { |string| ary << string }
  # ary # => ["foo", "", "bar", "baz"]
  # ary.clear
  #
  # "foo,,bar,baz".split(',', remove_empty: true) { |string| ary << string }
  # ary # => ["foo", "bar", "baz"]
  # ary.clear
  #
  # "foo,bar,baz".split(',', 2) { |string| ary << string }
  # ary # => ["foo", "bar,baz"]
  # ```
  def split(separator : Char, limit = nil, *, remove_empty = false, &block : String -> _)
    if empty?
      yield "" unless remove_empty
      return
    end

    if limit && limit <= 1
      yield self
      return
    end

    yielded = 0
    byte_offset = 0

    reader = Char::Reader.new(self)
    reader.each do |char|
      if char == separator
        piece_bytesize = reader.pos - byte_offset
        yield String.new(to_unsafe + byte_offset, piece_bytesize) unless remove_empty && piece_bytesize == 0
        yielded += 1
        byte_offset = reader.pos + reader.current_char_width
        break if limit && yielded + 1 == limit
      end
    end

    piece_bytesize = bytesize - byte_offset
    return if remove_empty && piece_bytesize == 0
    yield String.new(to_unsafe + byte_offset, piece_bytesize)
  end

  # Makes an `Array` by splitting the string on *separator* (and removing instances of *separator*).
  #
  # If *limit* is present, the array will be limited to *limit* items and
  # the final item will contain the remainder of the string.
  #
  # If *separator* is an empty string (`""`), the string will be separated into one-character strings.
  #
  # If *remove_empty* is `true`, any empty strings are removed from the result.
  #
  # ```
  # long_river_name = "Mississippi"
  # long_river_name.split("ss")                    # => ["Mi", "i", "ippi"]
  # long_river_name.split("i")                     # => ["M", "ss", "ss", "pp", ""]
  # long_river_name.split("i", remove_empty: true) # => ["M", "ss", "ss", "pp"]
  # long_river_name.split("")                      # => ["M", "i", "s", "s", "i", "s", "s", "i", "p", "p", "i"]
  # ```
  def split(separator : String, limit = nil, *, remove_empty = false)
    ary = Array(String).new
    split(separator, limit, remove_empty: remove_empty) do |string|
      ary << string
    end
    ary
  end

  # Splits the string after each string *separator* and yields each part to a block.
  #
  # If *limit* is present, the array will be limited to *limit* items and
  # the final item will contain the remainder of the string.
  #
  # If *separator* is an empty string (`""`), the string will be separated into one-character strings.
  #
  # If *remove_empty* is `true`, any empty strings are removed from the result.
  #
  # ```
  # ary = [] of String
  # long_river_name = "Mississippi"
  #
  # long_river_name.split("ss") { |s| ary << s }
  # ary # => ["Mi", "i", "ippi"]
  # ary.clear
  #
  # long_river_name.split("i") { |s| ary << s }
  # ary # => ["M", "ss", "ss", "pp", ""]
  # ary.clear
  #
  # long_river_name.split("i", remove_empty: true) { |s| ary << s }
  # ary # => ["M", "ss", "ss", "pp"]
  # ary.clear
  #
  # long_river_name.split("") { |s| ary << s }
  # ary # => ["M", "i", "s", "s", "i", "s", "s", "i", "p", "p", "i"]
  # ```
  def split(separator : String, limit = nil, *, remove_empty = false, &block : String -> _)
    if empty?
      yield "" unless remove_empty
      return
    end

    if limit && limit <= 1
      yield self
      return
    end

    if separator.empty?
      split_by_empty_separator(limit) do |string|
        yield string
      end
      return
    end

    yielded = 0
    byte_offset = 0
    separator_bytesize = separator.bytesize

    single_byte_optimizable = single_byte_optimizable?

    i = 0
    stop = bytesize - separator.bytesize + 1
    while i < stop
      if (to_unsafe + i).memcmp(separator.to_unsafe, separator_bytesize) == 0
        piece_bytesize = i - byte_offset
        piece_size = single_byte_optimizable ? piece_bytesize : 0
        unless remove_empty && piece_bytesize == 0
          yield String.new(to_unsafe + byte_offset, piece_bytesize, piece_size)
        end
        yielded += 1
        byte_offset = i + separator_bytesize
        i += separator_bytesize - 1
        break if limit && yielded + 1 == limit
      end
      i += 1
    end

    piece_bytesize = bytesize - byte_offset
    return if remove_empty && piece_bytesize == 0
    piece_size = single_byte_optimizable ? piece_bytesize : 0
    yield String.new(to_unsafe + byte_offset, piece_bytesize, piece_size)
  end

  # Splits the string after each regex *separator* and yields each part to a block.
  #
  # If *limit* is present, the array will be limited to *limit* items and
  # the final item will contain the remainder of the string.
  #
  # If *separator* is an empty regex (`//`), the string will be separated into one-character strings.
  #
  # If *remove_empty* is `true`, any empty strings are removed from the result.
  #
  # ```
  # ary = [] of String
  # long_river_name = "Mississippi"
  #
  # long_river_name.split(/s+/) { |s| ary << s }
  # ary # => ["Mi", "i", "ippi"]
  # ary.clear
  #
  # long_river_name.split(//) { |s| ary << s }
  # ary # => ["M", "i", "s", "s", "i", "s", "s", "i", "p", "p", "i"]
  # ```
  def split(separator : Regex, limit = nil, *, remove_empty = false)
    ary = Array(String).new
    split(separator, limit, remove_empty: remove_empty) do |string|
      ary << string
    end
    ary
  end

  # Makes an `Array` by splitting the string on *separator* (and removing instances of *separator*).
  #
  # If *limit* is present, the array will be limited to *limit* items and
  # the final item will contain the remainder of the string.
  #
  # If *separator* is an empty regex (`//`), the string will be separated into one-character strings.
  #
  # If *remove_empty* is `true`, any empty strings are removed from the result.
  #
  # ```
  # long_river_name = "Mississippi"
  # long_river_name.split(/s+/) # => ["Mi", "i", "ippi"]
  # long_river_name.split(//)   # => ["M", "i", "s", "s", "i", "s", "s", "i", "p", "p", "i"]
  # ```
  def split(separator : Regex, limit = nil, *, remove_empty = false, &block : String -> _)
    if empty?
      yield "" unless remove_empty
      return
    end

    if limit && limit <= 1
      yield self
      return
    end

    if separator.source.empty?
      split_by_empty_separator(limit) do |string|
        yield string
      end
      return
    end

    count = 0
    match_offset = slice_offset = 0

    while match = separator.match_at_byte_index(self, match_offset)
      index = match.byte_begin(0)
      match_bytesize = match.byte_end(0) - index
      next_offset = index + match_bytesize

      if next_offset == slice_offset
        match_offset = next_offset + char_bytesize_at(next_offset)
      else
        slice_size = index - slice_offset

        yield byte_slice(slice_offset, slice_size) unless remove_empty && slice_size == 0
        count += 1

        1.upto(match.size) do |i|
          if group = match[i]?
            yield group
          end
        end

        slice_offset = match_offset = next_offset
      end

      break if limit && count + 1 == limit
      break if match_offset >= bytesize
    end

    yield byte_slice(slice_offset) unless remove_empty && slice_offset == bytesize
  end

  private def split_by_empty_separator(limit, &block : String -> _)
    yielded = 0

    each_char do |c|
      yield c.to_s
      yielded += 1
      break if limit && yielded + 1 == limit
    end

    if limit && yielded != size
      yield self[yielded..-1]
      yielded += 1
    end
  end

  def lines(chomp = true) : Array(String)
    lines = [] of String
    each_line(chomp: chomp) do |line|
      lines << line
    end
    lines
  end

  # Splits the string after each newline and yields each line to a block.
  #
  # ```
  # haiku = "the first cold shower
  # even the monkey seems to want
  # a little coat of straw"
  # haiku.each_line do |stanza|
  #   puts stanza
  # end
  # # output:
  # # the first cold shower
  # # even the monkey seems to want
  # # a little coat of straw
  # ```
  def each_line(chomp = true, &block : String ->) : Nil
    return if empty?

    offset = 0

    while byte_index = byte_index('\n'.ord.to_u8, offset)
      count = byte_index - offset + 1
      if chomp
        count -= 1
        if offset + count > 0 && to_unsafe[offset + count - 1] === '\r'
          count -= 1
        end
      end

      yield unsafe_byte_slice_string(offset, count)
      offset = byte_index + 1
    end

    unless offset == bytesize
      yield unsafe_byte_slice_string(offset)
    end
  end

  # Returns an `Iterator` which yields each line of this string (see `String#each_line`).
  def each_line(chomp = true)
    LineIterator.new(self, chomp)
  end

  # Converts camelcase boundaries to underscores.
  #
  # ```
  # "DoesWhatItSaysOnTheTin".underscore                         # => "does_what_it_says_on_the_tin"
  # "PartyInTheUSA".underscore                                  # => "party_in_the_usa"
  # "HTTP_CLIENT".underscore                                    # => "http_client"
  # "3.14IsPi".underscore                                       # => "3.14_is_pi"
  # "InterestingImage".underscore(Unicode::CaseOptions::Turkic) # => "ınteresting_ımage"
  # ```
  def underscore(options : Unicode::CaseOptions = :none) : String
    String.build(bytesize + 10) { |io| underscore io, options }
  end

  # Writes an underscored version of `self` to the given *io*.
  #
  # ```
  # io = IO::Memory.new
  # "DoesWhatItSaysOnTheTin".underscore io
  # io.to_s # => "does_what_it_says_on_the_tin"
  # ```
  def underscore(io : IO, options : Unicode::CaseOptions = :none) : Nil
    first = true
    last_is_downcase = false
    last_is_upcase = false
    last_is_digit = false
    mem : Char? = nil

    each_char do |char|
      digit = char.ascii_number?

      if options.none?
        downcase = digit || char.ascii_lowercase?
        upcase = char.ascii_uppercase?
      else
        downcase = digit || char.lowercase?
        upcase = char.uppercase?
      end

      if first
        io << char.downcase(options)
      elsif last_is_downcase && upcase
        if mem
          # This is the case of A1Bcd, we need to put 'mem' (not to need to convert as downcase
          #                       ^
          # because 'mem' is digit surely) before putting this char as downcase.
          io << mem
          mem = nil
        end
        # This is the case of AbcDe, we need to put an underscore before the 'D'
        #                        ^
        io << '_'
        io << char.downcase(options)
      elsif (last_is_upcase || last_is_digit) && (upcase || digit)
        # This is the case of 1) A1Bcd, 2) A1BCd or 3) A1B_cd:if the next char is upcase (case 1) we need
        #                          ^         ^           ^
        # 1) we need to append this char as downcase
        # 2) we need to append an underscore and then the char as downcase, so we save this char
        #    in 'mem' and decide later
        # 3) we need to append this char as downcase and then a single underscore
        if mem
          # case 2
          io << mem.downcase(options)
        end
        mem = char
      else
        if mem
          if char == '_'
            # case 3
          elsif last_is_upcase && downcase
            # case 1
            io << '_'
          end
          io << mem.downcase(options)
          mem = nil
        end

        io << char.downcase(options)
      end

      last_is_downcase = downcase
      last_is_upcase = upcase
      last_is_digit = digit
      first = false
    end

    io << mem.downcase(options) if mem
  end

  # Converts underscores to camelcase boundaries.
  #
  # If *lower* is true, lower camelcase will be returned (the first letter is downcased).
  #
  # ```
  # "eiffel_tower".camelcase                                            # => "EiffelTower"
  # "empire_state_building".camelcase(lower: true)                      # => "empireStateBuilding"
  # "isolated_integer".camelcase(options: Unicode::CaseOptions::Turkic) # => "İsolatedİnteger"
  # ```
  def camelcase(options : Unicode::CaseOptions = Unicode::CaseOptions::None, *, lower : Bool = false) : String
    return self if empty?

    String.build(bytesize) { |io| camelcase io, options, lower: lower }
  end

  # Writes an camelcased version of `self` to the given *io*.
  #
  # If *lower* is true, lower camelcase will be written (the first letter is downcased).
  #
  # ```
  # io = IO::Memory.new
  # "eiffel_tower".camelcase io
  # io.to_s # => "EiffelTower"
  # ```
  def camelcase(io : IO, options : Unicode::CaseOptions = Unicode::CaseOptions::None, *, lower : Bool = false) : Nil
    first = true
    last_is_underscore = false

    each_char do |char|
      if first
        io << (lower ? char.downcase(options) : char.upcase(options))
      elsif char == '_'
        last_is_underscore = true
      elsif last_is_underscore
        io << char.upcase(options)
        last_is_underscore = false
      else
        io << char
      end
      first = false
    end
  end

  # Reverses the order of characters in the string.
  #
  # ```
  # "Argentina".reverse # => "anitnegrA"
  # "racecar".reverse   # => "racecar"
  # ```
  def reverse : String
    return self if bytesize <= 1

    if single_byte_optimizable?
      String.new(bytesize) do |buffer|
        bytesize.times do |i|
          buffer[i] = self.to_unsafe[bytesize - i - 1]
        end
        {@bytesize, @length}
      end
    else
      # Iterate graphemes to reverse the string,
      # so combining characters are placed correctly
      String.new(bytesize) do |buffer|
        buffer += bytesize
        scan(/\X/) do |match|
          match_begin = match.byte_begin(0)
          match_bytesize = match.byte_end(0) - match_begin
          buffer -= match_bytesize
          buffer.copy_from(to_unsafe + match_begin, match_bytesize)
        end
        {@bytesize, @length}
      end
    end
  end

  # Adds instances of *char* to right of the string until it is at least size of *len*.
  #
  # ```
  # "Purple".ljust(8)      # => "Purple  "
  # "Purple".ljust(8, '-') # => "Purple--"
  # "Aubergine".ljust(8)   # => "Aubergine"
  # ```
  def ljust(len : Int, char : Char = ' ') : String
    just len, char, -1
  end

  # Adds instances of *char* to right of the string until it is at least size of *len*,
  # and then appends the result to the given IO.
  #
  # ```
  # io = IO::Memory.new
  # "Purple".ljust(io, 8, '-')
  # io.to_s # => "Purple--"
  # ```
  def ljust(io : IO, len : Int, char : Char = ' ') : Nil
    io << self
    (len - size).times { io << char }
  end

  # Adds instances of *char* to left of the string until it is at least size of *len*.
  #
  # ```
  # "Purple".rjust(8)      # => "  Purple"
  # "Purple".rjust(8, '-') # => "--Purple"
  # "Aubergine".rjust(8)   # => "Aubergine"
  # ```
  def rjust(len : Int, char : Char = ' ') : String
    just len, char, 1
  end

  # Adds instances of *char* to left of the string until it is at least size of *len*,
  # and then appends the result to the given IO.
  #
  # ```
  # io = IO::Memory.new
  # "Purple".rjust(io, 8, '-')
  # io.to_s # => "--Purple"
  # ```
  def rjust(io : IO, len : Int, char : Char = ' ') : Nil
    (len - size).times { io << char }
    io << self
  end

  # Adds instances of *char* to left and right of the string until it is at least size of *len*.
  #
  # ```
  # "Purple".center(8)      # => " Purple "
  # "Purple".center(8, '-') # => "-Purple-"
  # "Purple".center(9, '-') # => "-Purple--"
  # "Aubergine".center(8)   # => "Aubergine"
  # ```
  def center(len : Int, char : Char = ' ') : String
    just len, char, 0
  end

  # Adds instances of *char* to left and right of the string until it is at least size of *len*,
  # then appends the result to the given IO.
  #
  # ```
  # io = IO::Memory.new
  # "Purple".center(io, 9, '-')
  # io.to_s # => "-Purple--"
  # ```
  def center(io : IO, len : Int, char : Char = ' ') : Nil
    difference = len - size

    if difference <= 0
      io << self
      return
    end

    left_padding = difference // 2
    right_padding = difference - left_padding

    left_padding.times { io << char }
    io << self
    right_padding.times { io << char }
  end

  private def just(len, char, justify)
    return self if size >= len

    bytes, count = String.char_bytes_and_bytesize(char)
    padding = (len - size)
    new_bytesize = bytesize + padding * count
    case justify
    when .< 0
      leftpadding, rightpadding = 0, padding
    when .> 0
      leftpadding, rightpadding = padding, 0
    else
      leftpadding = padding // 2
      rightpadding = padding - leftpadding
    end

    String.new(new_bytesize) do |buffer|
      if leftpadding > 0
        if count == 1
          Intrinsics.memset(buffer.as(Void*), char.ord.to_u8, leftpadding.to_u32, false)
          buffer += leftpadding
        else
          leftpadding.times do
            buffer.copy_from(bytes.to_unsafe, count)
            buffer += count
          end
        end
      end
      buffer.copy_from(to_unsafe, bytesize)
      buffer += bytesize
      if rightpadding > 0
        if count == 1
          Intrinsics.memset(buffer.as(Void*), char.ord.to_u8, rightpadding.to_u32, false)
        else
          rightpadding.times do
            buffer.copy_from(bytes.to_unsafe, count)
            buffer += count
          end
        end
      end
      {new_bytesize, len}
    end
  end

  # Returns the successor of the string. The successor is calculated
  # by incrementing characters starting from the rightmost alphanumeric
  # (or the rightmost character if there are no alphanumerics) in the string.
  # Incrementing a digit always results in another digit, and incrementing
  # a letter results in another letter of the same case.
  #
  # If the increment generates a "carry", the character to the left of it is
  # incremented. This process repeats until there is no carry,
  # adding an additional character if necessary.
  #
  # ```
  # "abcd".succ      # => "abce"
  # "THX1138".succ   # => "THX1139"
  # "((koala))".succ # => "((koalb))"
  # "1999zzz".succ   # => "2000aaa"
  # "ZZZ9999".succ   # => "AAAA0000"
  # "***".succ       # => "**+"
  # ```
  def succ : String
    return self if empty?

    chars = self.chars

    carry = nil
    last_alnum = 0
    index = size - 1

    while index >= 0
      s = chars[index]
      if s.ascii_alphanumeric?
        carry = 0
        if ('0' <= s && s < '9') ||
           ('a' <= s && s < 'z') ||
           ('A' <= s && s < 'Z')
          chars[index] = s.succ
          break
        elsif s == '9'
          chars[index] = '0'
          carry = '1'
        elsif s == 'z'
          chars[index] = carry = 'a'
        elsif s == 'Z'
          chars[index] = carry = 'A'
        end

        last_alnum = index
      end
      index -= 1
    end

    if carry.nil? # there were no alphanumeric chars
      chars[size - 1] = chars[size - 1].succ
    end

    if carry.is_a?(Char) && index < 0 # we still have a carry and already reached the beginning
      chars.insert(last_alnum, carry)
    end

    String.build(chars.size) do |str|
      chars.each do |char|
        str << char
      end
    end
  end

  # Finds match of *regex*, starting at *pos*.
  # It also updates `$~` with the result.
  #
  # ```
  # "foo".match(/foo/) # => Regex::MatchData("foo")
  # $~                 # => Regex::MatchData("foo")
  #
  # "foo".match(/bar/) # => nil
  # $~                 # raises Exception
  # ```
  def match(regex : Regex, pos = 0) : Regex::MatchData?
    match = regex.match self, pos
    $~ = match
    match
  end

  # Finds match of *regex* like `#match`, but it returns `Bool` value.
  # It neither returns `MatchData` nor assigns it to the `$~` variable.
  #
  # ```
  # "foo".matches?(/bar/) # => false
  # "foo".matches?(/foo/) # => true
  #
  # # `$~` is not set even if last match succeeds.
  # $~ # raises Exception
  # ```
  def matches?(regex : Regex, pos = 0) : Bool
    regex.matches? self, pos
  end

  # Searches the string for instances of *pattern*,
  # yielding a `Regex::MatchData` for each match.
  def scan(pattern : Regex)
    byte_offset = 0

    while match = pattern.match_at_byte_index(self, byte_offset)
      index = match.byte_begin(0)
      $~ = match
      yield match
      match_bytesize = match.byte_end(0) - index
      match_bytesize += 1 if match_bytesize == 0
      byte_offset = index + match_bytesize
    end

    self
  end

  # Searches the string for instances of *pattern*,
  # returning an `Array` of `Regex::MatchData` for each match.
  def scan(pattern : Regex) : Array(Regex::MatchData)
    matches = [] of Regex::MatchData
    scan(pattern) do |match|
      matches << match
    end
    matches
  end

  # Searches the string for instances of *pattern*,
  # yielding the matched string for each match.
  def scan(pattern : String)
    return self if pattern.empty?
    index = 0
    while index = byte_index(pattern, index)
      yield pattern
      index += pattern.bytesize
    end
    self
  end

  # Searches the string for instances of *pattern*,
  # returning an array of the matched string for each match.
  def scan(pattern : String) : Array(String)
    matches = [] of String
    scan(pattern) do |match|
      matches << match
    end
    matches
  end

  # Yields each character in the string to the block.
  #
  # ```
  # array = [] of Char
  # "ab☃".each_char do |char|
  #   array << char
  # end
  # array # => ['a', 'b', '☃']
  # ```
  def each_char : Nil
    if single_byte_optimizable?
      each_byte do |byte|
        yield (byte < 0x80 ? byte.unsafe_chr : Char::REPLACEMENT)
      end
    else
      Char::Reader.new(self).each do |char|
        yield char
      end
    end
  end

  # Returns an `Iterator` over each character in the string.
  #
  # ```
  # chars = "ab☃".each_char
  # chars.next # => 'a'
  # chars.next # => 'b'
  # chars.next # => '☃'
  # ```
  def each_char
    CharIterator.new(Char::Reader.new(self))
  end

  # Yields each character and its index in the string to the block.
  #
  # ```
  # array = [] of Tuple(Char, Int32)
  # "ab☃".each_char_with_index do |char, index|
  #   array << {char, index}
  # end
  # array # => [{'a', 0}, {'b', 1}, {'☃', 2}]
  # ```
  #
  # Accepts an optional *offset* parameter, which tells it to start counting
  # from there.
  def each_char_with_index(offset = 0)
    each_char do |char|
      yield char, offset
      offset += 1
    end
  end

  # Returns an `Array` of all characters in the string.
  #
  # ```
  # "ab☃".chars # => ['a', 'b', '☃']
  # ```
  def chars : Array(Char)
    chars = Array(Char).new(@length > 0 ? @length : bytesize)
    each_char do |char|
      chars << char
    end
    chars
  end

  # Yields each codepoint to the block.
  #
  # ```
  # array = [] of Int32
  # "ab☃".each_codepoint do |codepoint|
  #   array << codepoint
  # end
  # array # => [97, 98, 9731]
  # ```
  #
  # See also: `Char#ord`.
  def each_codepoint
    each_char do |char|
      yield char.ord
    end
  end

  # Returns an `Iterator` for each codepoint.
  #
  # ```
  # codepoints = "ab☃".each_codepoint
  # codepoints.next # => 97
  # codepoints.next # => 98
  # codepoints.next # => 9731
  # ```
  #
  # See also: `Char#ord`.
  def each_codepoint
    each_char.map &.ord
  end

  # Returns an `Array` of the codepoints that make the string.
  #
  # ```
  # "ab☃".codepoints # => [97, 98, 9731]
  # ```
  #
  # See also: `Char#ord`.
  def codepoints : Array(Int32)
    codepoints = Array(Int32).new(@length > 0 ? @length : bytesize)
    each_codepoint do |codepoint|
      codepoints << codepoint
    end
    codepoints
  end

  # Yields each byte in the string to the block.
  #
  # ```
  # array = [] of UInt8
  # "ab☃".each_byte do |byte|
  #   array << byte
  # end
  # array # => [97, 98, 226, 152, 131]
  # ```
  def each_byte
    to_slice.each do |byte|
      yield byte
    end
    nil
  end

  # Returns an `Iterator` over each byte in the string.
  #
  # ```
  # bytes = "ab☃".each_byte
  # bytes.next # => 97
  # bytes.next # => 98
  # bytes.next # => 226
  # bytes.next # => 152
  # bytes.next # => 131
  # ```
  def each_byte
    to_slice.each
  end

  # Returns this string's bytes as an `Array(UInt8)`.
  #
  # ```
  # "hello".bytes # => [104, 101, 108, 108, 111]
  # "你好".bytes    # => [228, 189, 160, 229, 165, 189]
  # ```
  def bytes : Array(UInt8)
    Array.new(bytesize) { |i| to_unsafe[i] }
  end

  # Pretty prints `self` into the given printer.
  def pretty_print(pp : PrettyPrint) : Nil
    printed_bytesize = 0
    pp.group do
      split('\n') do |part|
        printed_bytesize += part.bytesize
        if printed_bytesize != bytesize
          printed_bytesize += 1 # == "\n".bytesize
          pp.text('"')
          pp.text(part.inspect_unquoted)
          pp.text("\\n\"")
          break if printed_bytesize == bytesize
          pp.text(" +")
          pp.breakable
        else
          pp.text(part.inspect)
        end
      end
    end
  end

  # Returns a representation of `self` using character escapes for special characters and wrapped in quotes.
  #
  # ```
  # "\u{1f48e} - à la carte\n".inspect # => %("\u{1F48E} - à la carte\\n")
  # ```
  def inspect : String
    super
  end

  # Appends `self` to the given `IO` object using character escapes for special characters and wrapped in double quotes.
  def inspect(io : IO) : Nil
    dump_or_inspect(io) do |char, error|
      inspect_char(char, error, io)
    end
  end

  # Returns a representation of `self` using character escapes for special characters but not wrapped in quotes.
  #
  # ```
  # "\u{1f48e} - à la carte\n".inspect_unquoted # => %(\u{1F48E} - à la carte\\n)
  # ```
  def inspect_unquoted : String
    String.build do |io|
      inspect_unquoted(io)
    end
  end

  # Appends `self` to the given `IO` object using character escapes for special characters but not wrapped in quotes.
  def inspect_unquoted(io : IO) : Nil
    dump_or_inspect_unquoted(io) do |char, error|
      inspect_char(char, error, io)
    end
  end

  # Returns a representation of `self` using character escapes for special characters
  # and non-ascii characters (unicode codepoints > 128), wrapped in quotes.
  #
  # ```
  # "\u{1f48e} - à la carte\n".dump # => %("\\u{1F48E} - \\u00E0 la carte\\n")
  # ```
  def dump : String
    String.build do |io|
      dump io
    end
  end

  # Appends `self` to the given `IO` object using character escapes for special characters
  # and non-ascii characters (unicode codepoints > 128), wrapped in quotes.
  def dump(io : IO) : Nil
    dump_or_inspect(io) do |char, error|
      dump_char(char, error, io)
    end
  end

  # Returns a representation of `self` using character escapes for special characters
  # and non-ascii characters (unicode codepoints > 128), but not wrapped in quotes.
  #
  # ```
  # "\u{1f48e} - à la carte\n".dump_unquoted # => %(\\u{1F48E} - \\u00E0 la carte\\n)
  # ```
  def dump_unquoted : String
    String.build do |io|
      dump_unquoted(io)
    end
  end

  # Appends `self` to the given `IO` object using character escapes for special characters
  # and non-ascii characters (unicode codepoints > 128), but not wrapped in quotes.
  def dump_unquoted(io : IO) : Nil
    dump_or_inspect_unquoted(io) do |char, error|
      dump_char(char, error, io)
    end
  end

  private def dump_or_inspect(io)
    io << '"'
    dump_or_inspect_unquoted(io) do |char, error|
      yield char, error
    end
    io << '"'
  end

  private def dump_or_inspect_unquoted(io)
    reader = Char::Reader.new(self)
    while reader.has_next?
      current_char = reader.current_char
      case current_char
      when '"'  then io << "\\\""
      when '\\' then io << "\\\\"
      when '\a' then io << "\\a"
      when '\b' then io << "\\b"
      when '\e' then io << "\\e"
      when '\f' then io << "\\f"
      when '\n' then io << "\\n"
      when '\r' then io << "\\r"
      when '\t' then io << "\\t"
      when '\v' then io << "\\v"
      when '#'
        current_char = reader.next_char
        if current_char == '{'
          io << "\\\#{"
          reader.next_char
          next
        else
          io << '#'
          next
        end
      else
        if reader.error
          reader.current_char_width.times do |i|
            yield '\0', to_unsafe[reader.pos + i]
          end
        else
          yield current_char, nil
        end
      end
      reader.next_char
    end
  end

  private def inspect_char(char, error, io)
    dump_or_inspect_char char, error, io do
      char.ascii_control?
    end
  end

  private def dump_char(char, error, io)
    dump_or_inspect_char char, error, io do
      char.ascii_control? || char.ord >= 0x80
    end
  end

  private def dump_or_inspect_char(char, error, io)
    if error
      dump_hex(error, io)
    elsif yield
      dump_unicode(char, io)
    else
      io << char
    end
  end

  private def dump_hex(char, io)
    io << "\\x"
    io << '0' if char < 0x0F
    char.to_s(io, 16, upcase: true)
  end

  private def dump_unicode(char, io)
    io << "\\u"
    io << '{' if char.ord > 0xFFFF
    io << '0' if char.ord < 0x1000
    io << '0' if char.ord < 0x0100
    io << '0' if char.ord < 0x0010
    char.ord.to_s(io, 16, upcase: true)
    io << '}' if char.ord > 0xFFFF
  end

  # Returns `true` if this string starts with the given *str*.
  #
  # ```
  # "hello".starts_with?("h")  # => true
  # "hello".starts_with?("he") # => true
  # "hello".starts_with?("hu") # => false
  # ```
  def starts_with?(str : String) : Bool
    return false if str.bytesize > bytesize
    to_unsafe.memcmp(str.to_unsafe, str.bytesize) == 0
  end

  # Returns `true` if this string starts with the given *char*.
  #
  # ```
  # "hello".starts_with?('h') # => true
  # "hello".starts_with?('e') # => false
  # ```
  def starts_with?(char : Char) : Bool
    each_char do |c|
      return c == char
    end

    false
  end

  # Returns `true` if the regular expression *re* matches at the start of this string.
  #
  # ```
  # "22hello".starts_with?(/[0-9]/) # => true
  # "22hello".starts_with?(/[a-z]/) # => false
  # "h22".starts_with?(/[a-z]/)     # => true
  # "h22".starts_with?(/[A-Z]/)     # => false
  # "h22".starts_with?(/[a-z]{2}/)  # => false
  # "hh22".starts_with?(/[a-z]{2}/) # => true
  # ```
  def starts_with?(re : Regex) : Bool
    !!($~ = re.match_at_byte_index(self, 0, Regex::Options::ANCHORED))
  end

  # Returns `true` if this string ends with the given *str*.
  #
  # ```
  # "hello".ends_with?("o")  # => true
  # "hello".ends_with?("lo") # => true
  # "hello".ends_with?("ll") # => false
  # ```
  def ends_with?(str : String) : Bool
    return false if str.bytesize > bytesize
    (to_unsafe + bytesize - str.bytesize).memcmp(str.to_unsafe, str.bytesize) == 0
  end

  # Returns `true` if this string ends with the given *char*.
  #
  # ```
  # "hello".ends_with?('o') # => true
  # "hello".ends_with?('l') # => false
  # ```
  def ends_with?(char : Char) : Bool
    return false unless bytesize > 0

    if char.ascii? || single_byte_optimizable?
      return to_unsafe[bytesize - 1] == char.ord
    end

    bytes, count = String.char_bytes_and_bytesize(char)
    return false if bytesize < count

    count.times do |i|
      return false unless to_unsafe[bytesize - count + i] == bytes[i]
    end

    true
  end

  # Returns `true` if the regular expression *re* matches at the end of this string.
  #
  # ```
  # "22hello".ends_with?(/[0-9]/) # => false
  # "22hello".ends_with?(/[a-z]/) # => true
  # "22h".ends_with?(/[a-z]/)     # => true
  # "22h".ends_with?(/[A-Z]/)     # => false
  # "22h".ends_with?(/[a-z]{2}/)  # => false
  # "22hh".ends_with?(/[a-z]{2}/) # => true
  # ```
  def ends_with?(re : Regex) : Bool
    !!($~ = /#{re}\z/.match(self))
  end

  # Interpolates *other* into the string using top-level `::sprintf`.
  #
  # ```
  # "I have %d apples" % 5                                             # => "I have 5 apples"
  # "%s, %s, %s, D" % ['A', 'B', 'C']                                  # => "A, B, C, D"
  # "sum: %{one} + %{two} = %{three}" % {one: 1, two: 2, three: 1 + 2} # => "sum: 1 + 2 = 3"
  # "I have %<apples>s apples" % {apples: 4}                           # => "I have 4 apples"
  # ```
  def %(other) : String
    sprintf self, other
  end

  # See `Object#hash(hasher)`
  def hash(hasher)
    hasher.string(self)
  end

  # Returns the number of unicode codepoints in this string.
  #
  # ```
  # "hello".size # => 5
  # "你好".size    # => 2
  # ```
  def size : Int32
    if @length > 0 || @bytesize == 0
      return @length
    end

    @length = each_byte_index_and_char_index { }
  end

  # Returns `true` if this String is comprised in its entirety
  # by ASCII characters.
  #
  # ```
  # "hello".ascii_only? # => true
  # "你好".ascii_only?    # => false
  # ```
  def ascii_only? : Bool
    if @bytesize == size
      each_byte do |byte|
        return false unless byte < 0x80
      end
      true
    else
      false
    end
  end

  # :nodoc:
  def single_byte_optimizable? : Bool
    @bytesize == size
  end

  # Returns `true` if this String is encoded correctly
  # according to the UTF-8 encoding.
  def valid_encoding? : Bool
    reader = Char::Reader.new(self)
    while reader.has_next?
      return false if reader.error
      reader.next_char
    end
    true
  end

  # Returns a String where bytes that are invalid in the
  # UTF-8 encoding are replaced with *replacement*.
  def scrub(replacement = Char::REPLACEMENT) : String
    # If the string is valid we have a chance of returning self
    # to avoid creating a new string
    result = nil

    reader = Char::Reader.new(self)
    while reader.has_next?
      if reader.error
        unless result
          result = String::Builder.new(bytesize)
          result.write(to_slice[0, reader.pos])
        end
        result << replacement
      else
        result << reader.current_char if result
      end
      reader.next_char
    end

    result ? result.to_s : self
  end

  protected def char_bytesize_at(byte_index)
    String.char_bytesize_at(to_unsafe + byte_index)
  end

  protected def self.char_bytesize_at(bytes : Pointer(UInt8))
    first = bytes.value

    if first < 0x80
      return 1
    end

    if first < 0xc2
      return 1 # Invalid
    end

    second = bytes[1]

    if (second & 0xc0) != 0x80
      return 1 # Invalid
    end

    if first < 0xe0
      return 2
    end

    third = bytes[2]

    if (third & 0xc0) != 0x80
      return 1 # Invalid
    end

    if first < 0xf0
      if first == 0xe0 && second < 0xa0
        return 1 # Invalid
      end

      if first == 0xed && second >= 0xa0
        return 1 # Invalid
      end

      return 3
    end

    if first == 0xf0 && second < 0x90
      return 1 # Invalid
    end

    if first == 0xf4 && second >= 0x90
      return 1 # Invalid
    end

    fourth = bytes[3]

    if (fourth & 0xc0) != 0x80
      return 1 # Invalid
    end

    if first < 0xf5
      return 4
    end

    1 # Invalid
  end

  # :nodoc:
  def size_known? : Bool
    @bytesize == 0 || @length > 0
  end

  protected def each_byte_index_and_char_index
    byte_index = 0
    char_index = 0

    while byte_index < bytesize
      yield byte_index, char_index
      byte_index += char_bytesize_at(byte_index)
      char_index += 1
    end

    char_index
  end

  # Returns `self`.
  def clone : String
    self
  end

  # :ditto:
  def dup : String
    self
  end

  # :ditto:
  def to_s : String
    self
  end

  # Appends `self` to *io*.
  def to_s(io : IO) : Nil
    io.write_utf8(to_slice)
  end

  # Returns the underlying bytes of this String.
  #
  # The returned slice is read-only.
  def to_slice : Bytes
    Slice.new(to_unsafe, bytesize, read_only: true)
  end

  # Returns a pointer to the underlying bytes of this String.
  def to_unsafe : UInt8*
    pointerof(@c)
  end

  # Returns *count* of underlying bytes of this String starting at given *byte_offset*.
  #
  # The returned slice is read-only.
  def unsafe_byte_slice(byte_offset, count) : Slice
    Slice.new(to_unsafe + byte_offset, count, read_only: true)
  end

  # Returns the underlying bytes of this String starting at given *byte_offset*.
  #
  # The returned slice is read-only.
  def unsafe_byte_slice(byte_offset) : Slice
    Slice.new(to_unsafe + byte_offset, bytesize - byte_offset, read_only: true)
  end

  protected def unsafe_byte_slice_string(byte_offset)
    String.new(unsafe_byte_slice(byte_offset))
  end

  protected def unsafe_byte_slice_string(byte_offset, count)
    String.new(unsafe_byte_slice(byte_offset, count))
  end

  protected def self.char_bytes_and_bytesize(char : Char)
    bytes = uninitialized UInt8[4]

    bytesize = 0
    char.each_byte do |byte|
      bytes[bytesize] = byte
      bytesize += 1
    end

    {bytes, bytesize}
  end

  # Raises an `ArgumentError` if `self` has null bytes. Returns `self` otherwise.
  #
  # This method should sometimes be called before passing a `String` to a C function.
  def check_no_null_byte(name = nil) : String
    if byte_index(0)
      name = "`#{name}` " if name
      raise ArgumentError.new("String #{name}contains null byte")
    end
    self
  end

  # :nodoc:
  def self.check_capacity_in_bounds(capacity)
    if capacity < 0
      raise ArgumentError.new("Negative capacity")
    end

    if capacity.to_u64 > (UInt32::MAX - HEADER_SIZE - 1)
      raise ArgumentError.new("Capacity too big")
    end
  end

  private class CharIterator
    include Iterator(Char)

    @reader : Char::Reader
    @end : Bool

    def initialize(@reader, @end = false)
      check_empty
    end

    def next
      return stop if @end

      value = @reader.current_char
      @reader.next_char
      @end = true unless @reader.has_next?

      value
    end

    private def check_empty
      @end = true if @reader.string.bytesize == 0
    end
  end

  private class LineIterator
    include Iterator(String)

    def initialize(@string : String, @chomp : Bool)
      @offset = 0
      @end = false
    end

    def next
      return stop if @end

      byte_index = @string.byte_index('\n'.ord.to_u8, @offset)
      if byte_index
        count = byte_index - @offset + 1
        if @chomp
          count -= 1
          if @offset + count > 0 && @string.to_unsafe[@offset + count - 1] === '\r'
            count -= 1
          end
        end

        value = @string.unsafe_byte_slice_string(@offset, count)
        @offset = byte_index + 1
      else
        if @offset == @string.bytesize
          value = stop
        else
          value = @string.unsafe_byte_slice_string(@offset)
        end
        @end = true
      end

      value
    end
  end

  # Implementation of string interpolation of a single string.
  #
  # For example, this code will end up invoking this method:
  #
  # ```
  # value = "hello"
  # "#{value}" # same as String.interpolation(value)
  # ```
  #
  # In this case the implementation just returns the same string.
  #
  # NOTE: there should never be a need to call this method instead of using string interpolation.
  def self.interpolation(value : String) : String
    value
  end

  # Implementation of string interpolation of a single non-string value.
  #
  # For example, this code will end up invoking this method:
  #
  # ```
  # value = 123
  # "#{value}" # same as String.interpolation(value)
  # ```
  #
  # In this case the implementation just returns the result of calling `value.to_s`.
  #
  # NOTE: there should never be a need to call this method instead of using string interpolation.
  def self.interpolation(value) : String
    value.to_s
  end

  # Implementation of string interpolation of a string and a char.
  #
  # For example, this code will end up invoking this method:
  #
  # ```
  # char = '!'
  # "hello#{char}" # same as String.interpolation("hello", char)
  # ```
  #
  # In this case the implementation just does `value + char`.
  #
  # NOTE: there should never be a need to call this method instead of using string interpolation.
  def self.interpolation(value : String, char : Char) : String
    value + char
  end

  # Implementation of string interpolation of a char and a string.
  #
  # For example, this code will end up invoking this method:
  #
  # ```
  # char = '!'
  # "#{char}hello" # same as String.interpolation(char, "hello")
  # ```
  #
  # In this case the implementation just does `char + value`.
  #
  # NOTE: there should never be a need to call this method instead of using string interpolation.
  def self.interpolation(char : Char, value : String) : String
    char + value
  end

  # Implementation of string interpolation of multiple string values.
  #
  # For example, this code will end up invoking this method:
  #
  # ```
  # value1 = "hello"
  # value2 = "world"
  # "#{value1} #{value2}!" # same as String.interpolation(value1, " ", value2, "!")
  # ```
  #
  # In this case the implementation can pre-compute the needed string bytesize and so
  # it's a bit more performant than interpolating non-string values.
  #
  # NOTE: there should never be a need to call this method instead of using string interpolation.
  def self.interpolation(*values : String) : String
    bytesize = values.sum(&.bytesize)
    size = if values.all?(&.size_known?)
             values.sum(&.size)
           else
             0
           end
    String.new(bytesize) do |buffer|
      values.each do |value|
        buffer.copy_from(value.to_unsafe, value.bytesize)
        buffer += value.bytesize
      end
      {bytesize, size}
    end
  end

  # Implementation of string interpolation of multiple, possibly non-string values.
  #
  # For example, this code will end up invoking this method:
  #
  # ```
  # value1 = "hello"
  # value2 = 123
  # "#{value1} #{value2}!" # same as String.interpolation(value1, " ", value2, "!")
  # ```
  #
  # In this case the implementation will call `String.build` with the given values.
  #
  # NOTE: there should never be a need to call this method instead of using string interpolation.
  def self.interpolation(*values : *T) : String forall T
    capacity = 0
    {% for i in 0...T.size %}
      value{{i}} = values[{{i}}]
      if value{{i}}.is_a?(String)
        capacity += value{{i}}.bytesize
      else
        capacity += 15
      end
    {% end %}
    String.build(capacity) do |io|
      {% for i in 0...T.size %}
        if value{{i}}.is_a?(String)
          io.write(value{{i}}.to_slice)
        else
          io << value{{i}}
        end
      {% end %}
    end
  end
end

require "./string/*"<|MERGE_RESOLUTION|>--- conflicted
+++ resolved
@@ -779,8 +779,6 @@
   # # range.end > s.size
   # s[3..7] # => "de"
   # ```
-<<<<<<< HEAD
-=======
   #
   # Open ended ranges are clamped at the start and end of `self`, respectively.
   #
@@ -817,8 +815,7 @@
   # s[-2..-4] # => ""
   # s[-2..1]  # => ""
   # s[3..-4]  # => ""
-  # ```
->>>>>>> 9c692e93
+  # ``` : String
   def [](range : Range) : String
     self[*Indexable.range_to_index_and_count(range, size) || raise IndexError.new]
   end
@@ -844,11 +841,7 @@
     self[start, count]? || raise IndexError.new
   end
 
-<<<<<<< HEAD
-  # Like `#[Int, Int]` but returns `nil` if the *start* index is out of bounds.
-=======
   # Like `#[](Int, Int)` but returns `nil` if the *start* index is out of bounds.
->>>>>>> 9c692e93
   def []?(start : Int, count : Int) : String?
     raise ArgumentError.new "Negative count: #{count}" if count < 0
     return byte_slice?(start, count) if single_byte_optimizable?
