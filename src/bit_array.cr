--- conflicted
+++ resolved
@@ -166,7 +166,6 @@
   end
 
   # :inherit:
-<<<<<<< HEAD
   def all? : Bool
     bit_index, sub_index = @size.divmod(32)
 
@@ -231,7 +230,9 @@
     tallies[true] = ones_count if ones_count > 0
     tallies[false] = @size - ones_count if ones_count < @size
     tallies
-=======
+  end
+
+  # :inherit:
   def fill(value : Bool) : self
     return self if size == 0
 
@@ -284,7 +285,6 @@
   @[AlwaysInline]
   private def uint8_mask(from, to)
     (Int8::MIN >> (to - from)).to_u8! >> (7 - to)
->>>>>>> 966b3a5e
   end
 
   # Toggles the bit at the given *index*. A `false` bit becomes a `true` bit,
