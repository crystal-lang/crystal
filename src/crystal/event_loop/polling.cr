# forward declaration for the require below to not create a module
abstract class Crystal::EventLoop::Polling < Crystal::EventLoop; end

require "./polling/*"
require "./timers"

module Crystal::System::FileDescriptor
  # user data (generation index for the arena)
  property __evloop_data : EventLoop::Polling::Arena::Index = EventLoop::Polling::Arena::INVALID_INDEX
end

module Crystal::System::Socket
  # user data (generation index for the arena)
  property __evloop_data : EventLoop::Polling::Arena::Index = EventLoop::Polling::Arena::INVALID_INDEX
end

# Polling EventLoop.
#
# This is the abstract interface that implements `Crystal::EventLoop` for
# polling based UNIX targets, such as epoll (linux), kqueue (bsd), or poll
# (posix) syscalls. This class only implements the generic parts for the
# external world to interact with the loop. A specific implementation is
# required to handle the actual syscalls. See `Crystal::Epoll::EventLoop` and
# `Crystal::Kqueue::EventLoop`.
#
# The event loop registers the fd into the kernel data structures when an IO
# operation would block, then keeps it there until the fd is closed.
#
# NOTE: the fds must have `O_NONBLOCK` set.
#
# It is possible to have multiple event loop instances, but an fd can only be in
# one instance at a time. When trying to block from another loop, the fd will be
# removed from its associated loop and added to the current one (this is
# automatic). Trying to move a fd to another loop with pending waiters is
# unsupported and will raise an exception. See `PollDescriptor#remove`.
#
# A timed event such as sleep or select timeout follows the following logic:
#
# 1. create an `Event` (actually reuses it, see `FiberChannel`);
# 2. register the event in `@timers`;
# 3. supend the current fiber.
#
# The timer will eventually trigger and resume the fiber.
# When an IO operation on fd would block, the loop follows the following logic:
#
# 1. register the fd (once);
# 2. create an `Event`;
# 3. suspend the current fiber;
#
# When the IO operation is ready, the fiber will eventually be resumed (one
# fiber at a time). If it's an IO operation, the operation is tried again which
# may block again, until the operation succeeds or an error occurred (e.g.
# closed, broken pipe).
#
# If the IO operation has a timeout, the event is also registered into `@timers`
# before suspending the fiber, then after resume it will raise
# `IO::TimeoutError` if the event timed out, and continue otherwise.
abstract class Crystal::EventLoop::Polling < Crystal::EventLoop
  def self.default_file_blocking?
    false
  end

  def self.default_socket_blocking?
    false
  end

  # The generational arena:
  #
  # 1. decorrelates the fd from the IO since the evloop only really cares about
  #    the fd state and to resume pending fibers (it could monitor a fd without
  #    an IO object);
  #
  # 2. permits to avoid pushing raw pointers to IO objects into kernel data
  #    structures that are unknown to the GC, and to safely check whether the
  #    allocation is still valid before trying to dereference the pointer. Since
  #    `PollDescriptor` also doesn't have pointers to the actual IO object, it
  #    won't prevent the GC from collecting lost IO objects (and spares us from
  #    using weak references).
  #
  # 3. to a lesser extent, it also allows to keep the `PollDescriptor` allocated
  #    together in the same region, and polluting the IO object itself with
  #    specific evloop data (except for the generation index).
  #
  # The implementation takes advantage of the fd being unique per process and
  # that the operating system will always reuse the lowest fd (POSIX compliance)
  # and will only grow when the process needs that many file descriptors, so the
  # allocated memory region won't grow larger than necessary. This assumption
  # allows the arena to skip maintaining a list of free indexes. Some systems
  # may deviate from the POSIX default, but all systems seem to follow it, as it
  # allows optimizations to the OS (it can reuse already allocated resources),
  # and either the man page explicitly says so (Linux), or they don't (BSD) and
  # they must follow the POSIX definition.
  #
  # The block size is set to 64KB because it's a multiple of:
  # - 4KB (usual page size)
  # - 1024 (common soft limit for open files)
  # - sizeof(Arena::Entry(PollDescriptor))
  protected class_getter arena = Arena(PollDescriptor, 65536).new(max_fds)

  private def self.max_fds : Int32
    if LibC.getrlimit(LibC::RLIMIT_NOFILE, out rlimit) == -1
      raise RuntimeError.from_errno("getrlimit(RLIMIT_NOFILE)")
    end
    rlimit.rlim_max.clamp(..Int32::MAX).to_i32!
  end

  @lock = SpinLock.new # protects parallel accesses to @timers
  @timers = Timers(Event).new

  # reset the mutexes since another thread may have acquired the lock of one
  # event loop, which would prevent closing file descriptors for example.
  def after_fork_before_exec : Nil
    @lock = SpinLock.new
  end

  {% unless flag?(:preview_mt) %}
    # no parallelism issues, but let's clean-up anyway
    def after_fork : Nil
      @lock = SpinLock.new
    end
  {% end %}

  # thread unsafe
  def run(blocking : Bool) : Bool
    system_run(blocking) do |fiber|
      {% if flag?(:execution_context) %}
        fiber.execution_context.enqueue(fiber)
      {% else %}
        Crystal::Scheduler.enqueue(fiber)
      {% end %}
    end
    true
  end

  {% if flag?(:execution_context) %}
    # thread unsafe
    def run(queue : Fiber::List*, blocking : Bool) : Nil
      system_run(blocking) { |fiber| queue.value.push(fiber) }
    end
  {% end %}

  # fiber interface, see Crystal::EventLoop

  def sleep(duration : ::Time::Span) : Nil
    event = Event.new(:sleep, Fiber.current, timeout: duration)
    add_timer(pointerof(event))
    Fiber.suspend

    # safety check
    return if event.timed_out?

    # try to avoid a double resume if possible, but another thread might be
    # running the evloop and dequeue the event in parallel, so a "can't resume
    # dead fiber" can still happen in a MT execution context.
    delete_timer(pointerof(event))
    raise "BUG: #{event.fiber} called sleep but was manually resumed before the timer expired!"
  end

  def create_timeout_event(fiber : Fiber) : FiberEvent
    FiberEvent.new(:select_timeout, fiber)
  end

  # file descriptor interface, see Crystal::EventLoop::FileDescriptor

  def pipe(read_blocking : Bool?, write_blocking : Bool?) : {IO::FileDescriptor, IO::FileDescriptor}
    r, w = System::FileDescriptor.system_pipe
    System::FileDescriptor.set_blocking(r, false) unless read_blocking
    System::FileDescriptor.set_blocking(w, false) unless write_blocking
    {
      IO::FileDescriptor.new(handle: r),
      IO::FileDescriptor.new(handle: w),
    }
  end

  def open(path : String, flags : Int32, permissions : File::Permissions, blocking : Bool?) : {System::FileDescriptor::Handle, Bool} | Errno
    path.check_no_null_byte

    fd = LibC.open(path, flags | LibC::O_CLOEXEC, permissions)
    return Errno.value if fd == -1

    {% if flag?(:darwin) %}
      # FIXME: poll of non-blocking fifo fd on darwin appears to be broken, so
      # we default to blocking for the time being
      blocking = true if blocking.nil?
    {% end %}

    System::FileDescriptor.set_blocking(fd, false) unless blocking
    {fd, !!blocking}
  end

  def read(file_descriptor : System::FileDescriptor, slice : Bytes) : Int32
    size = evented_read(file_descriptor, slice, file_descriptor.@read_timeout)

    if size == -1
      if Errno.value == Errno::EBADF
        raise IO::Error.new("File not open for reading", target: file_descriptor)
      else
        raise IO::Error.from_errno("read", target: file_descriptor)
      end
    else
      size.to_i32
    end
  end

  def wait_readable(file_descriptor : System::FileDescriptor) : Nil
    wait_readable(file_descriptor, file_descriptor.@read_timeout) do
      raise IO::TimeoutError.new
    end
  end

  def write(file_descriptor : System::FileDescriptor, slice : Bytes) : Int32
    size = evented_write(file_descriptor, slice, file_descriptor.@write_timeout)

    if size == -1
      if Errno.value == Errno::EBADF
        raise IO::Error.new("File not open for writing", target: file_descriptor)
      else
        raise IO::Error.from_errno("write", target: file_descriptor)
      end
    else
      size.to_i32
    end
  end

  def wait_writable(file_descriptor : System::FileDescriptor) : Nil
    wait_writable(file_descriptor, file_descriptor.@write_timeout) do
      raise IO::TimeoutError.new
    end
  end

  def reopened(file_descriptor : System::FileDescriptor) : Nil
<<<<<<< HEAD
    evented_close(file_descriptor)
=======
    resume_all(file_descriptor)
>>>>>>> 6427110d
  end

  def close(file_descriptor : System::FileDescriptor) : Nil
    # perform cleanup before LibC.close. Using a file descriptor after it has
    # been closed is never defined and can always lead to undefined results
    resume_all(file_descriptor)
    file_descriptor.file_descriptor_close
  end

  protected def self.remove_impl(file_descriptor : System::FileDescriptor) : Nil
    internal_remove(file_descriptor)
  end

  # socket interface, see Crystal::EventLoop::Socket

  def socket(family : ::Socket::Family, type : ::Socket::Type, protocol : ::Socket::Protocol, blocking : Bool?) : {::Socket::Handle, Bool}
    socket = System::Socket.socket(family, type, protocol, !!blocking)
    {socket, !!blocking}
  end

  def socketpair(type : ::Socket::Type, protocol : ::Socket::Protocol) : Tuple({::Socket::Handle, ::Socket::Handle}, Bool)
    socket = System::Socket.socketpair(type, protocol, blocking: false)
    {socket, false}
  end

  def read(socket : ::Socket, slice : Bytes) : Int32
    size = evented_read(socket, slice, socket.@read_timeout)
    raise IO::Error.from_errno("read", target: socket) if size == -1
    size
  end

  def wait_readable(socket : ::Socket) : Nil
    wait_readable(socket, socket.@read_timeout) do
      raise IO::TimeoutError.new
    end
  end

  def write(socket : ::Socket, slice : Bytes) : Int32
    size = evented_write(socket, slice, socket.@write_timeout)
    raise IO::Error.from_errno("write", target: socket) if size == -1
    size
  end

  def wait_writable(socket : ::Socket) : Nil
    wait_writable(socket, socket.@write_timeout) do
      raise IO::TimeoutError.new
    end
  end

  def accept(socket : ::Socket) : {::Socket::Handle, Bool}?
    loop do
      client_fd =
        {% if LibC.has_method?(:accept4) %}
          LibC.accept4(socket.fd, nil, nil, LibC::SOCK_CLOEXEC | LibC::SOCK_NONBLOCK)
        {% else %}
          # we may fail to set FD_CLOEXEC between `accept` and `fcntl` but we
          # can't call `Crystal::System::Socket.lock_read` because the socket
          # might be in blocking mode and accept would block until the socket
          # receives a connection.
          #
          # we could lock when `socket.blocking?` is false, but another thread
          # could change the socket back to blocking mode between the condition
          # check and the `accept` call.
          LibC.accept(socket.fd, nil, nil).tap do |fd|
            unless fd == -1
              System::Socket.fcntl(fd, LibC::F_SETFD, LibC::FD_CLOEXEC)
              System::Socket.fcntl(fd, LibC::F_SETFL, System::Socket.fcntl(fd, LibC::F_GETFL) | LibC::O_NONBLOCK)
            end
          end
        {% end %}

      return {client_fd, false} unless client_fd == -1
      return if socket.closed?

      if Errno.value == Errno::EAGAIN
        wait_readable(socket, socket.@read_timeout) do
          raise IO::TimeoutError.new("Accept timed out")
        end
        return if socket.closed?
      else
        raise ::Socket::Error.from_errno("accept")
      end
    end
  end

  def connect(socket : ::Socket, address : ::Socket::Addrinfo | ::Socket::Address, timeout : Time::Span?) : IO::Error?
    loop do
      ret = LibC.connect(socket.fd, address, address.size)
      return unless ret == -1

      case Errno.value
      when Errno::EISCONN
        return
      when Errno::EINPROGRESS, Errno::EALREADY
        wait_writable(socket, timeout) do
          return IO::TimeoutError.new("Connect timed out")
        end
      else
        return ::Socket::ConnectError.from_errno("connect")
      end
    end
  end

  def send_to(socket : ::Socket, slice : Bytes, address : ::Socket::Address) : Int32
    bytes_sent = LibC.sendto(socket.fd, slice.to_unsafe.as(Void*), slice.size, 0, address, address.size)
    raise ::Socket::Error.from_errno("Error sending datagram to #{address}") if bytes_sent == -1
    bytes_sent.to_i32
  end

  def receive_from(socket : ::Socket, slice : Bytes) : {Int32, ::Socket::Address}
    sockaddr = Pointer(LibC::SockaddrStorage).malloc.as(LibC::Sockaddr*)

    # initialize sockaddr with the initialized family of the socket
    copy = sockaddr.value
    copy.sa_family = socket.family
    sockaddr.value = copy
    addrlen = LibC::SocklenT.new(sizeof(LibC::SockaddrStorage))

    loop do
      size = LibC.recvfrom(socket.fd, slice, slice.size, 0, sockaddr, pointerof(addrlen))
      if size == -1
        if Errno.value == Errno::EAGAIN
          wait_readable(socket, socket.@read_timeout)
          check_open(socket)
        else
          raise IO::Error.from_errno("recvfrom", target: socket)
        end
      else
        return {size.to_i32, ::Socket::Address.from(sockaddr, addrlen)}
      end
    end
  end

  def close(socket : ::Socket) : Nil
    # perform cleanup before LibC.close. Using a file descriptor after it has
    # been closed is never defined and can always lead to undefined results
    resume_all(socket)
    socket.socket_close
  end

  protected def self.remove_impl(socket : ::Socket) : Nil
    internal_remove(socket)
  end

  # internals: IO

  private def evented_read(io, slice : Bytes, timeout : Time::Span?) : Int32
    loop do
      ret = LibC.read(io.fd, slice, slice.size)
      if ret == -1 && Errno.value == Errno::EAGAIN
        wait_readable(io, timeout)
        check_open(io)
      else
        return ret.to_i
      end
    end
  end

  private def evented_write(io, slice : Bytes, timeout : Time::Span?) : Int32
    loop do
      ret = LibC.write(io.fd, slice, slice.size)
      if ret == -1 && Errno.value == Errno::EAGAIN
        wait_writable(io, timeout)
        check_open(io)
      else
        return ret.to_i
      end
    end
  end

  private def resume_all(io)
    return unless (index = io.__evloop_data).valid?

    Polling.arena.free(index) do |pd|
      pd.value.@readers.ready_all do |event|
        pd.value.@event_loop.try(&.unsafe_resume_io(event) do |fiber|
          {% if flag?(:execution_context) %}
            fiber.execution_context.enqueue(fiber)
          {% else %}
            Crystal::Scheduler.enqueue(fiber)
          {% end %}
        end)
      end

      pd.value.@writers.ready_all do |event|
        pd.value.@event_loop.try(&.unsafe_resume_io(event) do |fiber|
          {% if flag?(:execution_context) %}
            fiber.execution_context.enqueue(fiber)
          {% else %}
            Crystal::Scheduler.enqueue(fiber)
          {% end %}
        end)
      end

      pd.value.remove(io.fd)
    end
  end

  private def self.internal_remove(io)
    return unless (index = io.__evloop_data).valid?

    Polling.arena.free(index) do |pd|
      pd.value.remove(io.fd) { } # ignore system error
    end
  end

  private def wait_readable(io, timeout = nil) : Nil
    wait_readable(io, timeout) do
      raise IO::TimeoutError.new("Read timed out")
    end
  end

  private def wait_writable(io, timeout = nil) : Nil
    wait_writable(io, timeout) do
      raise IO::TimeoutError.new("Write timed out")
    end
  end

  private def wait_readable(io, timeout = nil, &) : Nil
    yield if wait(:io_read, io, timeout) do |pd, event|
               # don't wait if the waiter has already been marked ready (see Waiters#add)
               return unless pd.value.@readers.add(event)
             end
  end

  private def wait_writable(io, timeout = nil, &) : Nil
    yield if wait(:io_write, io, timeout) do |pd, event|
               # don't wait if the waiter has already been marked ready (see Waiters#add)
               return unless pd.value.@writers.add(event)
             end
  end

  private def wait(type : Polling::Event::Type, io, timeout, &)
    # prepare event (on the stack); we can't initialize it properly until we get
    # the arena index below; we also can't use a nilable since `pointerof` would
    # point to the union, not the event
    event = uninitialized Event

    # add the event to the waiting list; in case we can't access or allocate the
    # poll descriptor into the arena, we merely return to let the caller handle
    # the situation (maybe the IO got closed?)
    if (index = io.__evloop_data).valid?
      event = Event.new(type, Fiber.current, index, timeout)

      return false unless Polling.arena.get?(index) do |pd|
                            unless pd.value.owned_by?(self)
                              pd.value.take_ownership(self, io.fd, index)
                            end
                            yield pd, pointerof(event)
                          end
    else
      # OPTIMIZE: failing to allocate may be a simple conflict with 2 fibers
      # starting to read or write on the same fd, we may want to detect any
      # error situation instead of returning and retrying a syscall
      return false unless Polling.arena.allocate_at?(io.fd) do |pd, index|
                            # register the fd with the event loop (once), it should usually merely add
                            # the fd to the current evloop but may "transfer" the ownership from
                            # another event loop:
                            io.__evloop_data = index
                            pd.value.take_ownership(self, io.fd, index)

                            event = Event.new(type, Fiber.current, index, timeout)
                            yield pd, pointerof(event)
                          end
    end

    if event.wake_at?
      add_timer(pointerof(event))

      Fiber.suspend

      # no need to delete the timer: either it triggered which means it was
      # dequeued, or `#unsafe_resume_io` was called to resume the IO and the
      # timer got deleted from the timers before the fiber got reenqueued.
      return event.timed_out?
    end

    Fiber.suspend
    false
  end

  private def check_open(io : IO)
    raise IO::Error.new("Closed stream") if io.closed?
  end

  # internals: timers

  protected def add_timer(event : Event*)
    @lock.sync do
      is_next_ready = @timers.add(event)
      system_set_timer(event.value.wake_at) if is_next_ready
    end
  end

  protected def delete_timer(event : Event*) : Bool
    @lock.sync do
      dequeued, was_next_ready = @timers.delete(event)
      # update system timer if we deleted the next timer
      system_set_timer(@timers.next_ready?) if was_next_ready
      dequeued
    end
  end

  # Helper to resume the fiber associated to an IO event and remove the event
  # from timers if applicable. Returns true if the fiber has been enqueued.
  #
  # Thread unsafe: we must hold the poll descriptor waiter lock for the whole
  # duration of the dequeue/resume_io otherwise we might conflict with timers
  # trying to cancel an IO event.
  protected def unsafe_resume_io(event : Event*, &) : Bool
    # we only partially own the poll descriptor; thanks to the lock we know that
    # another thread won't dequeue it, yet it may still be in the timers queue,
    # which at worst may be waiting on the lock to be released, so event* can be
    # dereferenced safely.

    if !event.value.wake_at? || delete_timer(event)
      # no timeout or we canceled it: we fully own the event
      yield event.value.fiber
      true
    else
      # failed to cancel the timeout so the timer owns the event (by rule)
      false
    end
  end

  # Process ready timers.
  #
  # Shall be called after processing IO events. IO events with a timeout that
  # have succeeded shall already have been removed from `@timers` otherwise the
  # fiber could be resumed twice!
  private def process_timers(timer_triggered : Bool, &) : Nil
    # collect ready timers before processing them —this is safe— to avoids a
    # deadlock situation when another thread tries to process a ready IO event
    # (in poll descriptor waiters) with a timeout (same event* in timers)
    buffer = uninitialized StaticArray(Pointer(Event), 128)
    size = 0

    @lock.sync do
      @timers.dequeue_ready do |event|
        buffer.to_unsafe[size] = event
        break if (size &+= 1) == buffer.size
      end

      if size > 0 || timer_triggered
        system_set_timer(@timers.next_ready?)
      end
    end

    buffer.to_slice[0, size].each do |event|
      process_timer(event) { |fiber| yield fiber }
    end
  end

  private def process_timer(event : Event*, &)
    # we dequeued the event from timers, and by rule we own it, so event* can
    # safely be dereferenced:
    fiber = event.value.fiber

    case event.value.type
    when .io_read?
      # reached read timeout: cancel io event; by rule the timer always wins,
      # even in case of conflict with #unsafe_resume_io we must resume the fiber
      Polling.arena.get?(event.value.index) { |pd| pd.value.@readers.delete(event) }
      event.value.timed_out!
    when .io_write?
      # reached write timeout: cancel io event; by rule the timer always wins,
      # even in case of conflict with #unsafe_resume_io we must resume the fiber
      Polling.arena.get?(event.value.index) { |pd| pd.value.@writers.delete(event) }
      event.value.timed_out!
    when .select_timeout?
      # always dequeue the event but only enqueue the fiber if we win the
      # atomic CAS
      return unless select_action = fiber.timeout_select_action
      fiber.timeout_select_action = nil
      return unless select_action.time_expired?
      fiber.@timeout_event.as(FiberEvent).clear
    when .sleep?
      event.value.timed_out!
    else
      raise RuntimeError.new("BUG: unexpected event in timers: #{event.value}%s\n")
    end

    yield fiber
  end

  # internals: system

  # Process ready events and timers.
  #
  # The loop must always process ready events and timers before returning. When
  # *blocking* is `true` the loop must wait for events to become ready (possibly
  # indefinitely); when `false` the loop shall return immediately.
  #
  # The `PollDescriptor` of IO events can be retrieved using the *index*
  # from the system event's user data.
  private abstract def system_run(blocking : Bool, & : Fiber ->) : Nil

  # Add *fd* to the polling system, setting *index* as user data.
  protected abstract def system_add(fd : Int32, index : Arena::Index) : Nil

  # Remove *fd* from the polling system. Must raise a `RuntimeError` on error.
  #
  # If *closing* is true, then it precedes a call to `close(2)`. Some
  # implementations may take advantage of close doing the book keeping.
  #
  # If *closing* is false then the fd must be deleted from the polling system.
  protected abstract def system_del(fd : Int32, closing = true) : Nil

  # Identical to `#system_del` but yields on error.
  protected abstract def system_del(fd : Int32, closing = true, &) : Nil

  # Arm a timer to interrupt a run at *time*. Set to `nil` to disarm the timer.
  private abstract def system_set_timer(time : Time::Span?) : Nil
end<|MERGE_RESOLUTION|>--- conflicted
+++ resolved
@@ -229,11 +229,7 @@
   end
 
   def reopened(file_descriptor : System::FileDescriptor) : Nil
-<<<<<<< HEAD
-    evented_close(file_descriptor)
-=======
     resume_all(file_descriptor)
->>>>>>> 6427110d
   end
 
   def close(file_descriptor : System::FileDescriptor) : Nil
