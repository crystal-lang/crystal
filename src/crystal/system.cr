--- conflicted
+++ resolved
@@ -3,18 +3,11 @@
   # Returns the hostname
   # def self.hostname
 
-<<<<<<< HEAD
-    # Returns the number of logical processors available to the system.
-    # def self.cpu_count
-
-    # Returns the short user name of the currently logged in user.
-    # def self.login
-  end
-=======
   # Returns the number of logical processors available to the system.
   #
   # def self.cpu_count
->>>>>>> d74c3f3e
+  # Returns the short user name of the currently logged in user.
+  # def self.login
 end
 
 require "./system/unix/hostname"
