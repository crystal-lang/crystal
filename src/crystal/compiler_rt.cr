<<<<<<< HEAD
# Low Level Runtime Functions for LLVM.
# The function definitions and explinations can be found here.
# https://gcc.gnu.org/onlinedocs/gccint/Libgcc.html#Libgcc
{% skip_file unless flag?(:compiler_rt) %}

struct Int128Info
  property low : UInt64 = 0_u64, high : Int64 = 0_i64
  def initialize; end
end

struct UInt128Info
  property low : UInt64 = 0_u64, high : UInt64 = 0_i64
  def initialize; end
end

# Integer Runtime Routines

# Arithmetic Routines
# These are used on platforms that don’t provide hardware support for arithmetic operations.

# Functions for arithmetically shifting bits left eg. `a << b`
# fun __ashlhi3(a : Int16, b : Int32) : Int16
# fun __ashlsi3(a : Int32, b : Int32) : Int32
# fun __ashldi3(a : Int64, b : Int32) : Int64
# fun __ashlti3(a : Int128, b : Int32) : Int128
#   raise "__ashlti3"
# end

# Functions for arithmetically shifting bits right eg. `a >> b`
# fun __ashrhi3(a : Int16, b : Int32) : Int16
# fun __ashrsi3(a : Int32, b : Int32) : Int32
# fun __ashrdi3(a : Int64, b : Int32) : Int64
# fun __ashrti3(a : Int128, b : Int32) : Int128
#   raise "__ashrti3"
# end

# Function for logically shifting left (signed shift)
# fun __lshrhi3(a : Int16, b : Int32) : Int16
# fun __lshrsi3(a : Int32, b : Int32) : Int32
# fun __lshrdi3(a : Int64, b : Int32) : Int64
# fun __lshrti3(a : Int128, b : Int32) : Int128
#   raise "__lshrti3"
# end

# Functions for returning the product eg. `a * b`
# fun __mulqi3(a : Int8, b : Int8) : Int8
# fun __mulhi3(a : Int16, b : Int16) : Int16
# fun __mulsi3(a : Int32, b : Int32) : Int32
# fun __muldi3(a : Int64, b : Int64) : Int64

def __umuldi3(a : UInt64, b : UInt64) : UInt128
  r = UInt128Info.new
  bits_in_dword_2 = (sizeof(Int64) * 8) / 2
  lower_mask = ~0_u64 >> bits_in_dword_2
  r.low = (a & lower_mask) * (b & lower_mask)
  t = (r.low >> bits_in_dword_2).unsafe_as(UInt64)
  r.low &= lower_mask
  t += (a >> bits_in_dword_2) * (b & lower_mask)
  r.low += (t & lower_mask) << bits_in_dword_2
  r.high = t >> bits_in_dword_2
  t = r.low >> bits_in_dword_2
  r.low &= lower_mask
  t += (b >> bits_in_dword_2) * (a & lower_mask)
  r.low += (t & lower_mask) << bits_in_dword_2
  r.high += t >> bits_in_dword_2
  r.high += (a >> bits_in_dword_2) * (b >> bits_in_dword_2)
  r.unsafe_as(UInt128)
end

def __multi3(a : Int128, b : Int128) : Int128
  x = a.unsafe_as(Int128Info)
  y = b.unsafe_as(Int128Info)

  r = umuldi3(x.low, y.low).unsafe_as(Int128Info)
  r.high += (x.high * y.low + x.low * y.high).unsafe_as(Int64)

  r.unsafe_as(Int128)
end

# Functions for returning the product with overflow eg. `a * b`
# NOTE: This is not in the GCC spec
# fun __mulosi4(a : Int32, b : Int32, overflow : Int32*) : Int32
fun __mulodi4(a : Int64, b : Int64, overflow : Int32*) : Int64
  n = 64
  min = Int64::MIN
  max = Int64::MAX
  overflow.value = 0
  result = a &* b
  if a == min
    if b != 0 && b != 1
      overflow.value = 1
    end
    return result
  end
  if b == min
    if a != 0 && a != 1
      overflow.value = 1
    end
    return result
  end
  sa = a >> (n &- 1)
  abs_a = (a ^ sa) &- sa
  sb = b >> (n &- 1)
  abs_b = (b ^ sb) &- sb
  if abs_a < 2 || abs_b < 2
    return result
  end
  if sa == sb
    if abs_a > max // abs_b
      overflow.value = 1
    end
  else
    if abs_a > min // (0i64 &- abs_b)
      overflow.value = 1
    end
  end
  return result
end

fun __muloti4(a : Int128, b : Int128, overflow : Int32*) : Int128
  n = 64
  min = Int64::MIN
  max = Int64::MAX
  overflow.value = 0
  result = a &* b
  if a == min
    if b != 0 && b != 1
      overflow.value = 1
    end
    return result
  end
  if b == min
    if a != 0 && a != 1
      overflow.value = 1
    end
    return result
  end
  sa = a >> (n &- 1)
  abs_a = (a ^ sa) &- sa
  sb = b >> (n &- 1)
  abs_b = (b ^ sb) &- sb
  if abs_a < 2 || abs_b < 2
    return result
  end
  if sa == sb
    if abs_a > max // abs_b
      overflow.value = 1
    end
  else
    if abs_a > min // (0i64 &- abs_b)
      overflow.value = 1
    end
  end
  return result
end

# Function returning quotient for signed division eg `a / b`
# fun __divqi3(a : Int8, b : Int8) : Int8
# fun __divhi3(a : Int16, b : Int16) : Int16
# fun __divsi3(a : Int32, b : Int32) : Int32
# fun __divdi3(a : Int64, b : Int64) : Int64
fun __divti3(a : Int128, b : Int128) : Int128
  bits_in_tword_m1 = sizeof(Int128) * sizeof(Char) - 1
  s_a = a >> bits_in_tword_m1                           # s_a = a < 0 ? -1 : 0
  s_b = b >> bits_in_tword_m1                           # s_b = b < 0 ? -1 : 0
  a = (a ^ s_a) - s_a                                   # negate if s_a == -1
  b = (b ^ s_b) - s_b                                   # negate if s_b == -1
  s_a ^= s_b                                            # sign of quotient
  return __udivmodti4(a, b, (0_i128 ^ s_a)) - s_a         # negate if s_a == -1
end

# Function returning quotient for unsigned division eg. `a / b`
# fun __udivqi3(a : UInt8, b : UInt8) : UInt8
# fun __udivhi3(a : UInt16, b : UInt16) : UInt16
# fun __udivsi3(a : UInt32, b : UInt32) : UInt32
# fun __udivdi3(a : UInt64, b : UInt64) : UInt64
fun __udivti3(a : UInt128, b : UInt128) : UInt128
  raise "__udivti3"
end

# Function return the remainder of the signed division eg. `a % b`
# fun __modqi3(a : Int8, b : Int8) : Int8
# fun __modhi3(a : Int16, b : Int16) : Int16
# fun __modsi3(a : Int32, b : Int32) : Int32
# fun __moddi3(a : Int64, b : Int64) : Int64
fun __modti3(a : Int128, b : Int128) : Int128
  bits_in_tword_m1 = sizeof(Int128) * sizeof(Char) - 1
  s = b >> bits_in_tword_m1            # s = b < 0 ? -1 : 0
  b = (b ^ s) - s                      # negate if s == -1
  s = a >> bits_in_tword_m1            # s = a < 0 ? -1 : 0
  a = (a ^ s) - s                      # negate if s == -1
  r = 0_u128
  udivmodti4(a.unsafe_as(UInt128), b.unsafe_as(UInt128), pointerof(r))
  return (r ^ s).unsafe_as(Int128) - s # negate if s == -1
end

# Function return the remainder of the unsigned division eg. `a % b`
# fun __umodqi3(a : Int8, b : Int8) : Int8
# fun __umodhi3(a : Int16, b : Int16) : Int16
# fun __umodsi3(a : Int32, b : Int32) : Int32
# fun __umoddi3(a : Int64, b : Int64) : Int64
fun __umodti3(a : Int128, b : Int128) : Int128
  r = 0_u128
  udivmodti4(a, b, pointerof(r))
  return r
end

fun __udivmodti4(a : UInt128, b : UInt128, rem : UInt128*)
  n_udword_bits = sizeof(Int64) * sizeof(Char);
  n_utword_bits = sizeof(Int128) * sizeof(Char);
  n = a.unsafe_as(UInt128Info)
  d = b.unsafe_as(UInt128Info)
  q = UInt128Info.new
  r = UInt128Info.new
  sr = 0_u32

  if (n.high == 0)
    if (d.high == 0)
      if rem
        rem.value = (n.low % d.low).to_u128
      end
      return n.low / d.low
    end
    rem.value = n.low.to_u128 if rem
    return 0
    if (d.low == 0)
      if (d.high == 0)
        if rem
          rem.value = n.high % d.low
        end
        return n.high / d.low
      end
      if (n.low == 0)
        if rem
          r.high = n.high % d.high
          r.low = 0
          rem.value = r.unsafe_as(UInt128)
        end
        return n.high / d.high
      end
      if ((d.high & (d.high - 1)) == 0) # if d is a power of 2
        if rem
          r.low = n.low
          r.high = n.high & (d.high - 1)
          rem.value = r.unsafe_as(UInt128)
        end
        return n.high >> d.s.high.trailing_zeros_count
      end
      sr = d.high.trailing_zeros_count - n.high.trailing_zeros_count
      if (sr > n_udword_bits - 2)
        if rem
          rem.value = n.unsafe_as(UInt128)
        end
        return 0
      end
      sr = sr + 1
      q.low = 0
      q.high = n.low << (n_udword_bits - sr)
      r.high = n.high >> sr
      r.low = (n.high << (n_udword_bits - sr)) | (n.low >> sr)
    end
  else
    if (d.high == 0)
      if ((d.low & (d.low - 1)) == 0)
        if rem
          rem.value = (n.low & (d.low - 1)).to_u128
        end
        return n.unsafe_as(UInt128) if d.low == 1

        sr = d.low.trailing_zeros_count
        q.high = n.high >> sr
        q.low = (n.high << (n_udword_bits - sr)) | (n.low >> sr)
        return q.unsafe_as(UInt128)
      end
      sr = 1 + n_udword_bits + d.low.trailing_zeros_count - n.high.trailing_zeros_count
      if (sr == n_udword_bits)
        q.low = 0
        q.high = n.low
        r.high = 0
        r.low = n.high
      elsif (sr < n_udword_bits)
        q.low = 0
        q.high = n.low << (n_udword_bits - sr)
        r.high = n.high >> sr
        r.low = (n.high << (n_udword_bits - sr)) | (n.low >> sr)
      else
        q.low = n.low << (n_utword_bits - sr)
        q.high = (n.high << (n_utword_bits - sr)) | (n.low >> (sr - n_udword_bits))
        r.high = 0
        r.low = n.high >> (sr - n_udword_bits)
      end
    else
      sr = d.high.trailing_zeros_count - n.high.trailing_zeros_count
      if (sr > n_udword_bits - 1)
        rem.value = n.unsafe_as(UInt128) if rem
        return 0
      end
      sr = sr + 1
      q.low = 0
      if (sr == n_udword_bits)
        q.high = n.low
        r.high = 0
        r.low = n.high
      else
        r.high = n.high >> sr
        r.low = (n.high << (n_udword_bits - sr)) | (n.low >> sr)
        q.high = n.low << (n_udword_bits - sr)
      end
    end
  end

  carry = 0_u32
  (sr..0).each do
    r.high = (r.high << 1) | (r.low  >> (n_udword_bits - 1))
    r.low  = (r.low  << 1) | (q.high >> (n_udword_bits - 1))
    q.high = (q.high << 1) | (q.low  >> (n_udword_bits - 1))
    q.low  = (q.low  << 1) | carry
    s = (d.unsafe_as(UInt128) - r.unsafe_as(UInt128) - 1) >> (n_utword_bits - 1)
    carry = s & 1
    r = (r.unsafe_as(UInt128) - (d.unsafe_as(UInt128) & s)).unsafe_as(UInt128Info)
  end

  q = ((q.unsafe_as(UInt128) << 1) | carry).unsafe_as(UInt128Info)
  if rem
    rem.value = r.unsafe_as(UInt128)
  end
  return q.unsafe_as(UInt128)
end



# TODO
# __absvti2
# __addvti3
# __negti2
# __negvti2
# __subvti3

# __ashlti3
# __ashrti3
# __lshrti3

# __cmpti2
# __ucmpti2

# __clrsbti2
# __clzti2
# __ctzti2
# __ffsti2

# __divti3
# __modti3
# __multi3
# __mulvti3
# __udivti3
# __umodti3

# __parityti2
# __popcountti2
=======
{% skip_file if flag?(:skip_crystal_compiler_rt) %}

require "./compiler_rt/mulodi4.cr"
>>>>>>> 319efb39
<|MERGE_RESOLUTION|>--- conflicted
+++ resolved
@@ -1,8 +1,10 @@
-<<<<<<< HEAD
 # Low Level Runtime Functions for LLVM.
 # The function definitions and explinations can be found here.
 # https://gcc.gnu.org/onlinedocs/gccint/Libgcc.html#Libgcc
-{% skip_file unless flag?(:compiler_rt) %}
+
+{% skip_file if flag?(:skip_crystal_compiler_rt) %}
+
+require "./compiler_rt/mulodi4.cr"
 
 struct Int128Info
   property low : UInt64 = 0_u64, high : Int64 = 0_i64
@@ -78,46 +80,6 @@
   r.unsafe_as(Int128)
 end
 
-# Functions for returning the product with overflow eg. `a * b`
-# NOTE: This is not in the GCC spec
-# fun __mulosi4(a : Int32, b : Int32, overflow : Int32*) : Int32
-fun __mulodi4(a : Int64, b : Int64, overflow : Int32*) : Int64
-  n = 64
-  min = Int64::MIN
-  max = Int64::MAX
-  overflow.value = 0
-  result = a &* b
-  if a == min
-    if b != 0 && b != 1
-      overflow.value = 1
-    end
-    return result
-  end
-  if b == min
-    if a != 0 && a != 1
-      overflow.value = 1
-    end
-    return result
-  end
-  sa = a >> (n &- 1)
-  abs_a = (a ^ sa) &- sa
-  sb = b >> (n &- 1)
-  abs_b = (b ^ sb) &- sb
-  if abs_a < 2 || abs_b < 2
-    return result
-  end
-  if sa == sb
-    if abs_a > max // abs_b
-      overflow.value = 1
-    end
-  else
-    if abs_a > min // (0i64 &- abs_b)
-      overflow.value = 1
-    end
-  end
-  return result
-end
-
 fun __muloti4(a : Int128, b : Int128, overflow : Int32*) : Int128
   n = 64
   min = Int64::MIN
@@ -357,9 +319,4 @@
 # __umodti3
 
 # __parityti2
-# __popcountti2
-=======
-{% skip_file if flag?(:skip_crystal_compiler_rt) %}
-
-require "./compiler_rt/mulodi4.cr"
->>>>>>> 319efb39
+# __popcountti2