require "c/ioapiset"
require "crystal/system/print_error"

<<<<<<< HEAD
class Crystal::EventLoop
  @@queue = Deque(Event).new
=======
# :nodoc:
abstract class Crystal::EventLoop
  def self.create
    Crystal::Iocp::EventLoop.new
  end
end

# :nodoc:
class Crystal::Iocp::EventLoop < Crystal::EventLoop
  @queue = Deque(Crystal::Iocp::Event).new
>>>>>>> 1c33a0b1

  # Returns the base IO Completion Port
  getter iocp : LibC::HANDLE do
    create_completion_port(LibC::INVALID_HANDLE_VALUE, nil)
  end

<<<<<<< HEAD
  def self.create
    Crystal::EventLoop
  end

  def self.create_completion_port(handle : LibC::HANDLE, parent : LibC::HANDLE? = iocp)
=======
  def create_completion_port(handle : LibC::HANDLE, parent : LibC::HANDLE? = iocp)
>>>>>>> 1c33a0b1
    iocp = LibC.CreateIoCompletionPort(handle, parent, nil, 0)
    if iocp.null?
      raise IO::Error.from_winerror("CreateIoCompletionPort")
    end
    iocp
  end

  # This is a temporary stub as a stand in for fiber swapping required for concurrency
  def wait_completion(timeout = nil)
    result = LibC.GetQueuedCompletionStatusEx(iocp, out io_entry, 1, out removed, timeout, false)
    if result == 0
      error = WinError.value
      if timeout && error.wait_timeout?
        return false
      else
        raise IO::Error.from_os_error("GetQueuedCompletionStatusEx", error)
      end
    end

    true
  end

  # Runs the event loop.
  def run_once : Nil
    next_event = @queue.min_by { |e| e.wake_at }

    if next_event
      now = Time.monotonic

      if next_event.wake_at > now
        sleep_time = next_event.wake_at - now
        timed_out = IO::Overlapped.wait_queued_completions(sleep_time.total_milliseconds) do |fiber|
          Crystal::Scheduler.enqueue fiber
        end

        return unless timed_out
      end

      dequeue next_event

      fiber = next_event.fiber

      unless fiber.dead?
        if next_event.timeout? && (select_action = fiber.timeout_select_action)
          fiber.timeout_select_action = nil
          select_action.time_expired(fiber)
        else
          Crystal::Scheduler.enqueue fiber
        end
      end
    else
      Crystal::System.print_error "Warning: No runnables in scheduler. Exiting program.\n"
      ::exit
    end
  end

  # Reinitializes the event loop after a fork.
  def after_fork : Nil
  end

  def enqueue(event : Crystal::Iocp::Event)
    unless @queue.includes?(event)
      @queue << event
    end
  end

  def dequeue(event : Crystal::Iocp::Event)
    @queue.delete(event)
  end

  # Create a new resume event for a fiber.
<<<<<<< HEAD
  def self.create_resume_event(fiber : Fiber) : Crystal::Event
    Crystal::IocpEvent.new(fiber)
  end

  # Creates a write event for a file descriptor.
  def self.create_fd_write_event(io : IO::Evented, edge_triggered : Bool = false) : Crystal::Event
    Crystal::IocpEvent.new(Fiber.current)
  end

  # Creates a read event for a file descriptor.
  def self.create_fd_read_event(io : IO::Evented, edge_triggered : Bool = false) : Crystal::Event
    Crystal::IocpEvent.new(Fiber.current)
=======
  def create_resume_event(fiber : Fiber) : Crystal::EventLoop::Event
    Crystal::Iocp::Event.new(fiber)
  end

  # Creates a write event for a file descriptor.
  def create_fd_write_event(io : IO::Evented, edge_triggered : Bool = false) : Crystal::EventLoop::Event
    Crystal::Iocp::Event.new(Fiber.current)
  end

  # Creates a read event for a file descriptor.
  def create_fd_read_event(io : IO::Evented, edge_triggered : Bool = false) : Crystal::EventLoop::Event
    Crystal::Iocp::Event.new(Fiber.current)
>>>>>>> 1c33a0b1
  end

  def create_timeout_event(fiber) : Crystal::EventLoop::Event
    Crystal::Iocp::Event.new(fiber, timeout: true)
  end
end

<<<<<<< HEAD
struct Crystal::IocpEvent < Crystal::Event
=======
struct Crystal::Iocp::Event < Crystal::EventLoop::Event
>>>>>>> 1c33a0b1
  getter fiber
  getter wake_at
  getter? timeout

  def initialize(@fiber : Fiber, @wake_at = Time.monotonic, *, @timeout = false)
  end

  # Frees the event
  def free : Nil
    Crystal::Scheduler.event_loop.dequeue(self)
  end

  def delete
    free
  end

  def add(timeout : Time::Span?) : Nil
    @wake_at = timeout ? Time.monotonic + timeout : Time.monotonic
<<<<<<< HEAD
    Crystal::EventLoop.enqueue(self)
=======
    Crystal::Scheduler.event_loop.enqueue(self)
>>>>>>> 1c33a0b1
  end
end<|MERGE_RESOLUTION|>--- conflicted
+++ resolved
@@ -1,10 +1,6 @@
 require "c/ioapiset"
 require "crystal/system/print_error"
 
-<<<<<<< HEAD
-class Crystal::EventLoop
-  @@queue = Deque(Event).new
-=======
 # :nodoc:
 abstract class Crystal::EventLoop
   def self.create
@@ -15,22 +11,13 @@
 # :nodoc:
 class Crystal::Iocp::EventLoop < Crystal::EventLoop
   @queue = Deque(Crystal::Iocp::Event).new
->>>>>>> 1c33a0b1
 
   # Returns the base IO Completion Port
   getter iocp : LibC::HANDLE do
     create_completion_port(LibC::INVALID_HANDLE_VALUE, nil)
   end
 
-<<<<<<< HEAD
-  def self.create
-    Crystal::EventLoop
-  end
-
-  def self.create_completion_port(handle : LibC::HANDLE, parent : LibC::HANDLE? = iocp)
-=======
   def create_completion_port(handle : LibC::HANDLE, parent : LibC::HANDLE? = iocp)
->>>>>>> 1c33a0b1
     iocp = LibC.CreateIoCompletionPort(handle, parent, nil, 0)
     if iocp.null?
       raise IO::Error.from_winerror("CreateIoCompletionPort")
@@ -102,20 +89,6 @@
   end
 
   # Create a new resume event for a fiber.
-<<<<<<< HEAD
-  def self.create_resume_event(fiber : Fiber) : Crystal::Event
-    Crystal::IocpEvent.new(fiber)
-  end
-
-  # Creates a write event for a file descriptor.
-  def self.create_fd_write_event(io : IO::Evented, edge_triggered : Bool = false) : Crystal::Event
-    Crystal::IocpEvent.new(Fiber.current)
-  end
-
-  # Creates a read event for a file descriptor.
-  def self.create_fd_read_event(io : IO::Evented, edge_triggered : Bool = false) : Crystal::Event
-    Crystal::IocpEvent.new(Fiber.current)
-=======
   def create_resume_event(fiber : Fiber) : Crystal::EventLoop::Event
     Crystal::Iocp::Event.new(fiber)
   end
@@ -128,7 +101,6 @@
   # Creates a read event for a file descriptor.
   def create_fd_read_event(io : IO::Evented, edge_triggered : Bool = false) : Crystal::EventLoop::Event
     Crystal::Iocp::Event.new(Fiber.current)
->>>>>>> 1c33a0b1
   end
 
   def create_timeout_event(fiber) : Crystal::EventLoop::Event
@@ -136,11 +108,7 @@
   end
 end
 
-<<<<<<< HEAD
-struct Crystal::IocpEvent < Crystal::Event
-=======
 struct Crystal::Iocp::Event < Crystal::EventLoop::Event
->>>>>>> 1c33a0b1
   getter fiber
   getter wake_at
   getter? timeout
@@ -159,10 +127,6 @@
 
   def add(timeout : Time::Span?) : Nil
     @wake_at = timeout ? Time.monotonic + timeout : Time.monotonic
-<<<<<<< HEAD
-    Crystal::EventLoop.enqueue(self)
-=======
     Crystal::Scheduler.event_loop.enqueue(self)
->>>>>>> 1c33a0b1
   end
 end