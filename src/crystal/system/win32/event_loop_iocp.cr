require "c/ioapiset"
require "crystal/system/print_error"

# :nodoc:
abstract class Crystal::EventLoop
  def self.create
    Crystal::Iocp::EventLoop.new
  end
end

# :nodoc:
class Crystal::Iocp::EventLoop < Crystal::EventLoop
  @queue = Deque(Crystal::Iocp::Event).new

  # Returns the base IO Completion Port
  getter iocp : LibC::HANDLE do
    create_completion_port(LibC::INVALID_HANDLE_VALUE, nil)
  end

  def create_completion_port(handle : LibC::HANDLE, parent : LibC::HANDLE? = iocp)
    iocp = LibC.CreateIoCompletionPort(handle, parent, nil, 0)
    if iocp.null?
      raise IO::Error.from_winerror("CreateIoCompletionPort")
    end
    iocp
  end

  # This is a temporary stub as a stand in for fiber swapping required for concurrency
  def wait_completion(timeout = nil)
    result = LibC.GetQueuedCompletionStatusEx(iocp, out io_entry, 1, out removed, timeout, false)
    if result == 0
      error = WinError.value
      if timeout && error.wait_timeout?
        return false
      else
        raise IO::Error.from_os_error("GetQueuedCompletionStatusEx", error)
      end
    end

    true
  end

  # Runs the event loop.
<<<<<<< HEAD
  def self.run_once : Nil
    next_event = @@queue.min_by(&.wake_at)
=======
  def run_once : Nil
    next_event = @queue.min_by { |e| e.wake_at }
>>>>>>> 60ca566b

    if next_event
      now = Time.monotonic

      if next_event.wake_at > now
        sleep_time = next_event.wake_at - now
        timed_out = IO::Overlapped.wait_queued_completions(sleep_time.total_milliseconds) do |fiber|
          Crystal::Scheduler.enqueue fiber
        end

        return unless timed_out
      end

      dequeue next_event

      fiber = next_event.fiber

      unless fiber.dead?
        if next_event.timeout? && (select_action = fiber.timeout_select_action)
          fiber.timeout_select_action = nil
          select_action.time_expired(fiber)
        else
          Crystal::Scheduler.enqueue fiber
        end
      end
    else
      Crystal::System.print_error "Warning: No runnables in scheduler. Exiting program.\n"
      ::exit
    end
  end

  # Reinitializes the event loop after a fork.
  def after_fork : Nil
  end

  def enqueue(event : Crystal::Iocp::Event)
    unless @queue.includes?(event)
      @queue << event
    end
  end

  def dequeue(event : Crystal::Iocp::Event)
    @queue.delete(event)
  end

  # Create a new resume event for a fiber.
  def create_resume_event(fiber : Fiber) : Crystal::EventLoop::Event
    Crystal::Iocp::Event.new(fiber)
  end

  # Creates a write event for a file descriptor.
  def create_fd_write_event(io : IO::Evented, edge_triggered : Bool = false) : Crystal::EventLoop::Event
    Crystal::Iocp::Event.new(Fiber.current)
  end

  # Creates a read event for a file descriptor.
  def create_fd_read_event(io : IO::Evented, edge_triggered : Bool = false) : Crystal::EventLoop::Event
    Crystal::Iocp::Event.new(Fiber.current)
  end

  def create_timeout_event(fiber) : Crystal::EventLoop::Event
    Crystal::Iocp::Event.new(fiber, timeout: true)
  end
end

struct Crystal::Iocp::Event < Crystal::EventLoop::Event
  getter fiber
  getter wake_at
  getter? timeout

  def initialize(@fiber : Fiber, @wake_at = Time.monotonic, *, @timeout = false)
  end

  # Frees the event
  def free : Nil
    Crystal::Scheduler.event_loop.dequeue(self)
  end

  def delete
    free
  end

  def add(timeout : Time::Span?) : Nil
    @wake_at = timeout ? Time.monotonic + timeout : Time.monotonic
    Crystal::Scheduler.event_loop.enqueue(self)
  end
end<|MERGE_RESOLUTION|>--- conflicted
+++ resolved
@@ -41,13 +41,8 @@
   end
 
   # Runs the event loop.
-<<<<<<< HEAD
-  def self.run_once : Nil
-    next_event = @@queue.min_by(&.wake_at)
-=======
   def run_once : Nil
-    next_event = @queue.min_by { |e| e.wake_at }
->>>>>>> 60ca566b
+    next_event = @queue.min_by(&.wake_at)
 
     if next_event
       now = Time.monotonic
