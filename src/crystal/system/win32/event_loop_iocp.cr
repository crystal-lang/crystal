--- conflicted
+++ resolved
@@ -149,7 +149,6 @@
     Crystal::Iocp::Event.new(fiber, timeout: true)
   end
 
-<<<<<<< HEAD
   def read(file_descriptor : Crystal::System::FileDescriptor, slice : Bytes) : Int32
     handle = file_descriptor.windows_handle
     file_descriptor.overlapped_operation(handle, "ReadFile", file_descriptor.read_timeout) do |overlapped|
@@ -169,7 +168,8 @@
 
   def close(file_descriptor : Crystal::System::FileDescriptor) : Nil
     LibC.CancelIoEx(file_descriptor.windows_handle, nil) unless file_descriptor.system_blocking?
-=======
+  end
+
   private def wsa_buffer(bytes)
     wsabuf = LibC::WSABUF.new
     wsabuf.len = bytes.size
@@ -279,7 +279,6 @@
   end
 
   def close(socket : ::Socket) : Nil
->>>>>>> 135e908b
   end
 end
 
