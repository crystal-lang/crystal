--- conflicted
+++ resolved
@@ -1,29 +1,21 @@
 require "c/ioapiset"
 require "crystal/system/print_error"
 
-<<<<<<< HEAD
 class Crystal::EventLoop
-  def self.create : Crystal::IocpEventLoop
-    return IocpEventLoop.new
+  def self.create : Crystal::EventLoop
+    IocpEventLoop.new
   end
 end
 
 class Crystal::IocpEventLoop < Crystal::EventLoop
-  @@queue = Deque(Fiber).new
-
-  # Runs the event loop.
-  def run_once : Nil
-    next_fiber = @@queue.pop?
-=======
-module Crystal::EventLoop
   @@queue = Deque(Event).new
 
   # Returns the base IO Completion Port
-  class_getter iocp : LibC::HANDLE do
+  getter iocp : LibC::HANDLE do
     create_completion_port(LibC::INVALID_HANDLE_VALUE, nil)
   end
 
-  def self.create_completion_port(handle : LibC::HANDLE, parent : LibC::HANDLE? = iocp)
+  def create_completion_port(handle : LibC::HANDLE, parent : LibC::HANDLE? = iocp)
     iocp = LibC.CreateIoCompletionPort(handle, parent, nil, 0)
     if iocp.null?
       raise IO::Error.from_winerror("CreateIoCompletionPort")
@@ -32,7 +24,7 @@
   end
 
   # This is a temporary stub as a stand in for fiber swapping required for concurrency
-  def self.wait_completion(timeout = nil)
+  def wait_completion(timeout = nil)
     result = LibC.GetQueuedCompletionStatusEx(iocp, out io_entry, 1, out removed, timeout, false)
     if result == 0
       error = WinError.value
@@ -47,7 +39,7 @@
   end
 
   # Runs the event loop.
-  def self.run_once : Nil
+  def run_once : Nil
     next_event = @@queue.min_by { |e| e.wake_at }
 
     if next_event
@@ -56,7 +48,6 @@
       if sleep_time > Time::Span.zero
         LibC.Sleep(sleep_time.total_milliseconds)
       end
->>>>>>> 71bdd141
 
       dequeue next_event
 
@@ -71,44 +62,19 @@
   def after_fork : Nil
   end
 
-<<<<<<< HEAD
-  def enqueue(fiber : Fiber)
-    unless @@queue.includes?(fiber)
-      @@queue << fiber
-    end
-  end
-
-  def dequeue(fiber : Fiber)
-    @@queue.delete(fiber)
-  end
-
-  # Create a new resume event for a fiber.
-  def create_resume_event(fiber : Fiber) : Crystal::IocpEvent
-    enqueue(fiber)
-
-    Crystal::IocpEvent.new(self, fiber)
-  end
-
-  # Create a new timeout event for a fiber.
-  def create_timeout_event(fiber : Fiber) : Crystal::IocpEvent
-    enqueue(fiber)
-
-    Crystal::IocpEvent.new(self, fiber)
-=======
-  def self.enqueue(event : Event)
+  def enqueue(event : Event)
     unless @@queue.includes?(event)
       @@queue << event
     end
   end
 
-  def self.dequeue(event : Event)
+  def dequeue(event : Event)
     @@queue.delete(event)
   end
 
   # Create a new resume event for a fiber.
-  def self.create_resume_event(fiber : Fiber) : Crystal::Event
-    Crystal::Event.new(fiber)
->>>>>>> 71bdd141
+  def create_resume_event(fiber : Fiber) : Crystal::IocpEvent
+    Crystal::IocpEvent.new(self, fiber)
   end
 
   # Creates a write event for a file descriptor.
@@ -122,34 +88,21 @@
   end
 end
 
-<<<<<<< HEAD
 struct Crystal::IocpEvent < Crystal::Event
-  def initialize(@iocp : Crystal::IocpEventLoop, @fiber : Fiber)
-=======
-struct Crystal::Event
   getter fiber
   getter wake_at
 
-  def initialize(@fiber : Fiber)
+  def initialize(@iocp : Crystal::IocpEventLoop, @fiber : Fiber)
     @wake_at = Time.monotonic
->>>>>>> 71bdd141
   end
 
   # Frees the event
   def free : Nil
-<<<<<<< HEAD
-    @iocp.dequeue(@fiber)
-  end
-
-  def add(time_span : Time::Span?) : Nil
-    @iocp.enqueue(@fiber)
-=======
-    Crystal::EventLoop.dequeue(self)
+    @iocp.dequeue(self)
   end
 
   def add(time_span : Time::Span) : Nil
     @wake_at = Time.monotonic + time_span
-    Crystal::EventLoop.enqueue(self)
->>>>>>> 71bdd141
+    @iocp.enqueue(self)
   end
 end