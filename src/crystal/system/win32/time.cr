require "c/winbase"
require "c/timezoneapi"
require "c/windows"
require "./zone_names"
require "./windows_registry"

module Crystal::System::Time
  # Win32 epoch is 1601-01-01 00:00:00 UTC
  WINDOWS_EPOCH_IN_SECONDS = 50_491_123_200_i64

  # Resolution of FILETIME is 100 nanoseconds
  NANOSECONDS_PER_FILETIME_TICK = 100

  NANOSECONDS_PER_SECOND    = 1_000_000_000
  FILETIME_TICKS_PER_SECOND = NANOSECONDS_PER_SECOND // NANOSECONDS_PER_FILETIME_TICK

  BIAS_TO_OFFSET_FACTOR = -60

  def self.compute_utc_seconds_and_nanoseconds : {Int64, Int32}
    {% if LibC.has_method?("GetSystemTimePreciseAsFileTime") %}
      LibC.GetSystemTimePreciseAsFileTime(out filetime)
      filetime_to_seconds_and_nanoseconds(filetime)
    {% else %}
      LibC.GetSystemTimeAsFileTime(out filetime)
      filetime_to_seconds_and_nanoseconds(filetime)
    {% end %}
  end

  def self.filetime_to_seconds_and_nanoseconds(filetime) : {Int64, Int32}
    since_epoch = (filetime.dwHighDateTime.to_u64 << 32) | filetime.dwLowDateTime.to_u64

    seconds = (since_epoch / FILETIME_TICKS_PER_SECOND).to_i64 + WINDOWS_EPOCH_IN_SECONDS
    nanoseconds = since_epoch.remainder(FILETIME_TICKS_PER_SECOND).to_i32 * NANOSECONDS_PER_FILETIME_TICK

    {seconds, nanoseconds}
  end

  def self.from_filetime(filetime) : ::Time
    seconds, nanoseconds = filetime_to_seconds_and_nanoseconds(filetime)
    ::Time.utc(seconds: seconds, nanoseconds: nanoseconds)
  end

  def self.to_filetime(time : ::Time) : LibC::FILETIME
    span = time - ::Time.utc(seconds: WINDOWS_EPOCH_IN_SECONDS, nanoseconds: 0)
    ticks = span.to_i.to_u64 * FILETIME_TICKS_PER_SECOND + span.nanoseconds // NANOSECONDS_PER_FILETIME_TICK
    filetime = uninitialized LibC::FILETIME
    filetime.dwHighDateTime = (ticks >> 32).to_u32
    filetime.dwLowDateTime = ticks.to_u32!
    filetime
  end

  def self.filetime_to_f64secs(filetime) : Float64
    ((filetime.dwHighDateTime.to_u64 << 32) | filetime.dwLowDateTime.to_u64).to_f64 / FILETIME_TICKS_PER_SECOND.to_f64
  end

  @@performance_frequency : Int64 = begin
    ret = LibC.QueryPerformanceFrequency(out frequency)
    if ret == 0
      raise RuntimeError.from_winerror("QueryPerformanceFrequency")
    end

    frequency
  end

  def self.monotonic : {Int64, Int32}
    if LibC.QueryPerformanceCounter(out ticks) == 0
      raise RuntimeError.from_winerror("QueryPerformanceCounter")
    end

    {ticks // @@performance_frequency, (ticks.remainder(@@performance_frequency) * NANOSECONDS_PER_SECOND / @@performance_frequency).to_i32}
  end

  def self.load_localtime : ::Time::Location?
<<<<<<< HEAD
    if LibC.GetTimeZoneInformation(out info) != LibC::TIME_ZONE_ID_INVALID
      initialize_location_from_TZI(info)
=======
    if LibC.GetTimeZoneInformation(out info) != LibC::TIME_ZONE_ID_UNKNOWN
      initialize_location_from_TZI(info, "Local")
>>>>>>> 1a852f11
    end
  end

  def self.zone_sources : Enumerable(String)
    [] of String
  end

  # https://learn.microsoft.com/en-us/windows/win32/api/timezoneapi/ns-timezoneapi-time_zone_information#remarks
  @[Extern]
  private record REG_TZI_FORMAT,
    bias : LibC::LONG,
    standardBias : LibC::LONG,
    daylightBias : LibC::LONG,
    standardDate : LibC::SYSTEMTIME,
    daylightDate : LibC::SYSTEMTIME

  def self.load_iana_zone(iana_name : String) : ::Time::Location?
    return unless windows_name = iana_to_windows[iana_name]?

    WindowsRegistry.open?(LibC::HKEY_LOCAL_MACHINE, REGISTRY_TIME_ZONES) do |key_handle|
      WindowsRegistry.open?(key_handle, windows_name.to_utf16) do |sub_handle|
        reg_tzi = uninitialized REG_TZI_FORMAT
        WindowsRegistry.get_raw(sub_handle, TZI, Slice.new(pointerof(reg_tzi), 1).to_unsafe_bytes)

        tzi = LibC::TIME_ZONE_INFORMATION.new(
          bias: reg_tzi.bias,
          standardDate: reg_tzi.standardDate,
          standardBias: reg_tzi.standardBias,
          daylightDate: reg_tzi.daylightDate,
          daylightBias: reg_tzi.daylightBias,
        )
        WindowsRegistry.get_raw(sub_handle, Std, tzi.standardName.to_slice.to_unsafe_bytes)
        WindowsRegistry.get_raw(sub_handle, Dlt, tzi.daylightName.to_slice.to_unsafe_bytes)
        initialize_location_from_TZI(tzi, iana_name)
      end
    end
  end

  private def self.initialize_location_from_TZI(info, name)
    stdname, dstname = normalize_zone_names(info)

    if info.standardDate.wMonth == 0_u16
      # No DST
      zone = ::Time::Location::Zone.new(stdname, info.bias * BIAS_TO_OFFSET_FACTOR, false)
      return ::Time::Location.new(name, [zone])
    end

    zones = [
      ::Time::Location::Zone.new(stdname, (info.bias + info.standardBias) * BIAS_TO_OFFSET_FACTOR, false),
      ::Time::Location::Zone.new(dstname, (info.bias + info.daylightBias) * BIAS_TO_OFFSET_FACTOR, true),
    ]

    first_date = info.standardDate
    second_date = info.daylightDate
    first_index = 0_u8
    second_index = 1_u8

    if info.standardDate.wMonth > info.daylightDate.wMonth
      first_date, second_date = second_date, first_date
      first_index, second_index = second_index, first_index
    end

    transitions = [] of ::Time::Location::ZoneTransition

    current_year = ::Time.utc.year

    (current_year - 100).upto(current_year + 100) do |year|
      tstamp = calculate_switchdate_in_year(year, first_date) - (zones[second_index].offset)
      transitions << ::Time::Location::ZoneTransition.new(tstamp, first_index, first_index == 0, false)

      tstamp = calculate_switchdate_in_year(year, second_date) - (zones[first_index].offset)
      transitions << ::Time::Location::ZoneTransition.new(tstamp, second_index, second_index == 0, false)
    end

    ::Time::Location.new(name, zones, transitions)
  end

  # Calculates the day of a DST switch in year *year* by extrapolating the date given in
  # *systemtime* (for the current year).
  #
  # Returns the number of seconds since UNIX epoch (Jan 1 1970) in the local time zone.
  private def self.calculate_switchdate_in_year(year, systemtime)
    # Windows specifies daylight savings information in "day in month" format:
    # wMonth is month number (1-12)
    # wDayOfWeek is appropriate weekday (Sunday=0 to Saturday=6)
    # wDay is week within the month (1 to 5, where 5 is last week of the month)
    # wHour, wMinute and wSecond are absolute time
    day = 1

    time = ::Time.utc(year, systemtime.wMonth.to_i32, day, systemtime.wHour.to_i32, systemtime.wMinute.to_i32, systemtime.wSecond.to_i32)
    i = systemtime.wDayOfWeek.to_i32 - (time.day_of_week.to_i32 % 7)

    if i < 0
      i += 7
    end

    day += i

    week = systemtime.wDay - 1

    if week < 4
      day += week * 7
    else
      # "Last" instance of the day.
      day += 4 * 7
      if day > ::Time.days_in_month(year, systemtime.wMonth)
        day -= 7
      end
    end

    time += (day - 1).days

    time.to_unix
  end

  # Normalizes the names of the standard and dst zones.
  private def self.normalize_zone_names(info : LibC::TIME_ZONE_INFORMATION) : Tuple(String, String)
    stdname, _ = String.from_utf16(info.standardName.to_slice.to_unsafe)

    if normalized_names = windows_zone_names[stdname]?
      return normalized_names
    end

    dstname, _ = String.from_utf16(info.daylightName.to_slice.to_unsafe)

    if english_name = translate_zone_name(stdname, dstname)
      if normalized_names = windows_zone_names[english_name]?
        return normalized_names
      end
    end

    # As a last resort, return the raw names as provided by TIME_ZONE_INFORMATION.
    # They are most probably localized and we couldn't find a translation.
    return stdname, dstname
  end

  REGISTRY_TIME_ZONES = %q(SOFTWARE\Microsoft\Windows NT\CurrentVersion\Time Zones).to_utf16
  Std                 = "Std".to_utf16
  Dlt                 = "Dlt".to_utf16
  TZI                 = "TZI".to_utf16

  # Searches the registry for an English name of a time zone named *stdname* or *dstname*
  # and returns the English name.
  private def self.translate_zone_name(stdname, dstname)
    WindowsRegistry.open?(LibC::HKEY_LOCAL_MACHINE, REGISTRY_TIME_ZONES) do |key_handle|
      WindowsRegistry.each_name(key_handle) do |name|
        WindowsRegistry.open?(key_handle, name) do |sub_handle|
          # TODO: Implement reading MUI
          std = WindowsRegistry.get_string(sub_handle, Std)
          dlt = WindowsRegistry.get_string(sub_handle, Dlt)

          if std == stdname || dlt == dstname
            return String.from_utf16(name)
          end
        end
      end
    end
  end
end<|MERGE_RESOLUTION|>--- conflicted
+++ resolved
@@ -71,13 +71,8 @@
   end
 
   def self.load_localtime : ::Time::Location?
-<<<<<<< HEAD
     if LibC.GetTimeZoneInformation(out info) != LibC::TIME_ZONE_ID_INVALID
-      initialize_location_from_TZI(info)
-=======
-    if LibC.GetTimeZoneInformation(out info) != LibC::TIME_ZONE_ID_UNKNOWN
       initialize_location_from_TZI(info, "Local")
->>>>>>> 1a852f11
     end
   end
 
