--- conflicted
+++ resolved
@@ -107,6 +107,28 @@
       pointerof(@overlapped)
     end
 
+    def internal_high
+      @overlapped.internalHigh
+    end
+
+    def internal_high=(value)
+      @overlapped.internalHigh = value
+    end
+
+    def wait_for_getaddrinfo_result(timeout, &)
+      wait_for_completion(timeout) { try_cancel_getaddrinfo }
+
+      result = LibC.GetAddrInfoExOverlappedResult(self)
+      unless result.zero?
+        error = WinError.new(result.to_u32!)
+        yield error
+
+        raise Socket::Addrinfo::Error.from_os_error("GetAddrInfoExOverlappedResult", error)
+      end
+
+      @overlapped.union.pointer.as(LibC::ADDRINFOEXW**).value
+    end
+
     protected def schedule(&)
       done!
       yield @fiber
@@ -117,18 +139,20 @@
       @state = :done
     end
 
-<<<<<<< HEAD
-    def internal_high
-      @overlapped.internalHigh
-    end
-
-    def internal_high=(value)
-      @overlapped.internalHigh = value
-    end
-
-    def wait_for_result(timeout, &)
-      wait_for_completion(timeout) { try_cancel }
-=======
+    def try_cancel_getaddrinfo : Bool
+      ret = LibC.GetAddrInfoExCancel(pointerof(@handle))
+      unless ret.zero?
+        case error = WinError.new(ret.to_u32!)
+        when .wsa_invalid_handle?
+          # Operation has already completed, do nothing
+          return false
+        else
+          raise Socket::Addrinfo::Error.from_os_error("GetAddrInfoExCancel", error)
+        end
+      end
+      true
+    end
+
     private def wait_for_completion(timeout)
       if timeout
         sleep timeout
@@ -137,7 +161,7 @@
       end
 
       unless @state.done?
-        if try_cancel
+        if yield
           # Wait for cancellation to complete. We must not free the operation
           # until it's completed.
           Fiber.suspend
@@ -152,7 +176,6 @@
 
     def wait_for_result(timeout, & : WinError ->)
       wait_for_completion(timeout)
->>>>>>> ce76bf57
 
       result = LibC.GetOverlappedResult(@handle, self, out bytes, 0)
       if result.zero?
@@ -165,10 +188,6 @@
       bytes
     end
 
-<<<<<<< HEAD
-    def wait_for_wsa_result(timeout, &)
-      wait_for_completion(timeout) { try_cancel }
-=======
     private def try_cancel : Bool
       # Microsoft documentation:
       # The application must not free or reuse the OVERLAPPED structure
@@ -195,7 +214,6 @@
 
     def wait_for_result(timeout, & : WinError ->)
       wait_for_completion(timeout)
->>>>>>> ce76bf57
 
       flags = 0_u32
       result = LibC.WSAGetOverlappedResult(@handle, self, out bytes, false, pointerof(flags))
@@ -209,35 +227,7 @@
       bytes
     end
 
-<<<<<<< HEAD
-    def wait_for_getaddrinfo_result(timeout, &)
-      wait_for_completion(timeout) { try_cancel_getaddrinfo }
-
-      result = LibC.GetAddrInfoExOverlappedResult(self)
-      unless result.zero?
-        error = WinError.new(result.to_u32!)
-        yield error
-
-        raise Socket::Addrinfo::Error.from_os_error("GetAddrInfoExOverlappedResult", error)
-      end
-
-      @overlapped.union.pointer.as(LibC::ADDRINFOEXW**).value
-    end
-
-    protected def schedule(&)
-      done!
-      yield @fiber
-    end
-
-    def done!
-      @fiber.cancel_timeout
-      @state = :done
-    end
-
-    def try_cancel : Bool
-=======
     private def try_cancel : Bool
->>>>>>> ce76bf57
       # Microsoft documentation:
       # The application must not free or reuse the OVERLAPPED structure
       # associated with the canceled I/O operations until they have completed
@@ -255,39 +245,6 @@
       end
       true
     end
-<<<<<<< HEAD
-
-    def try_cancel_getaddrinfo : Bool
-      ret = LibC.GetAddrInfoExCancel(pointerof(@handle))
-      unless ret.zero?
-        case error = WinError.new(ret.to_u32!)
-        when .wsa_invalid_handle?
-          # Operation has already completed, do nothing
-          return false
-        else
-          raise Socket::Addrinfo::Error.from_os_error("GetAddrInfoExCancel", error)
-        end
-      end
-      true
-    end
-
-    def wait_for_completion(timeout, & : -> Bool)
-      if timeout
-        sleep timeout
-      else
-        Fiber.suspend
-      end
-
-      unless @state.done?
-        if yield
-          # Wait for cancellation to complete. We must not free the operation
-          # until it's completed.
-          Fiber.suspend
-        end
-      end
-    end
-=======
->>>>>>> ce76bf57
   end
 
   def self.overlapped_operation(file_descriptor, method, timeout, *, offset = nil, writing = false, &)
