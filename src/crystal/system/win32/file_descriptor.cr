require "c/io"
require "c/consoleapi"
require "c/consoleapi2"
require "c/winnls"
require "io/overlapped"

module Crystal::System::FileDescriptor
  include IO::Overlapped

  @volatile_fd : Atomic(LibC::Int)
  @system_blocking = true

  private def unbuffered_read(slice : Bytes) : Int32
    handle = windows_handle
    if ConsoleUtils.console?(handle)
      ConsoleUtils.read(handle, slice)
    elsif system_blocking?
<<<<<<< HEAD
      unbuffered_read_blocking(handle, slice)
=======
      if LibC.ReadFile(handle, slice, slice.size, out bytes_read, nil) == 0
        case error = WinError.value
        when .error_access_denied?
          raise IO::Error.new "File not open for reading", target: self
        when .error_broken_pipe?
          return 0_i32
        else
          raise IO::Error.from_os_error("Error reading file", error, target: self)
        end
      end
      bytes_read.to_i32
>>>>>>> 10e354fa
    else
      overlapped_operation(handle, "ReadFile", read_timeout) do |overlapped|
        ret = LibC.ReadFile(handle, slice, slice.size, out byte_count, overlapped)
        {ret, byte_count}
      end.to_i32
    end
  end

<<<<<<< HEAD
  private def unbuffered_read_blocking(handle, slice)
    ret = LibC.ReadFile(handle, slice, slice.size, out bytes_read, nil)
    return bytes_read unless ret.zero?

    case error = WinError.value
    when .error_access_denied?
      raise IO::Error.new "File not open for reading", target: self
    when .error_broken_pipe?
      return 0_u32
    else
      raise IO::Error.from_os_error("Error reading file", error, target: self)
    end
  end

  private def unbuffered_write(slice : Bytes)
=======
  private def unbuffered_write(slice : Bytes) : Nil
>>>>>>> 10e354fa
    handle = windows_handle
    until slice.empty?
      if system_blocking?
        bytes_written = unbuffered_write_blocking(handle, slice)
      else
        bytes_written = overlapped_operation(handle, "WriteFile", write_timeout, writing: true) do |overlapped|
          ret = LibC.WriteFile(handle, slice, slice.size, out byte_count, overlapped)
          {ret, byte_count}
        end
      end

      slice += bytes_written
    end
  end

  private def unbuffered_write_blocking(handle, slice)
    ret = LibC.WriteFile(handle, slice, slice.size, out bytes_written, nil)
    return bytes_written unless ret.zero?

    case error = WinError.value
    when .error_access_denied?
      raise IO::Error.new "File not open for writing", target: self
    when .error_broken_pipe?
      return 0_u32
    else
      raise IO::Error.from_os_error("Error writing file", error, target: self)
    end
  end

  private def system_blocking?
    @system_blocking
  end

  private def system_blocking=(blocking)
    unless blocking == @system_blocking
      raise IO::Error.new("Cannot reconfigure `IO::FileDescriptor#blocking` after creation")
    end
  end

  private def system_blocking_init(value)
    @system_blocking = value
  end

  private def system_close_on_exec?
    false
  end

  private def system_close_on_exec=(close_on_exec)
    raise NotImplementedError.new("Crystal::System::FileDescriptor#system_close_on_exec=") if close_on_exec
  end

  private def system_closed?
    false
  end

  def self.fcntl(fd, cmd, arg = 0)
    raise NotImplementedError.new "Crystal::System::FileDescriptor.fcntl"
  end

  private def windows_handle
    FileDescriptor.windows_handle!(fd)
  end

  def self.windows_handle(fd)
    ret = LibC._get_osfhandle(fd)
    return LibC::INVALID_HANDLE_VALUE if ret == -1 || ret == -2
    LibC::HANDLE.new(ret)
  end

  def self.windows_handle!(fd)
    ret = LibC._get_osfhandle(fd)
    raise RuntimeError.from_errno("_get_osfhandle") if ret == -1
    raise RuntimeError.new("_get_osfhandle returned -2") if ret == -2
    LibC::HANDLE.new(ret)
  end

  def self.system_info(handle, file_type = nil)
    unless file_type
      file_type = LibC.GetFileType(handle)

      if file_type == LibC::FILE_TYPE_UNKNOWN
        error = WinError.value
        raise IO::Error.from_os_error("Unable to get info", error, target: self) unless error == WinError::ERROR_SUCCESS
      end
    end

    if file_type == LibC::FILE_TYPE_DISK
      if LibC.GetFileInformationByHandle(handle, out file_info) == 0
        raise IO::Error.from_winerror("Unable to get info")
      end

      ::File::Info.new(file_info, file_type)
    else
      ::File::Info.new(file_type)
    end
  end

  private def system_info
    FileDescriptor.system_info windows_handle
  end

  private def system_seek(offset, whence : IO::Seek) : Nil
    if LibC.SetFilePointerEx(windows_handle, offset, nil, whence) == 0
      raise IO::Error.from_winerror("Unable to seek", target: self)
    end
  end

  private def system_pos
    if LibC.SetFilePointerEx(windows_handle, 0, out pos, IO::Seek::Current) == 0
      raise IO::Error.from_winerror("Unable to tell", target: self)
    end
    pos
  end

  private def system_tty?
    LibC._isatty(fd) != 0
  end

  private def system_reopen(other : IO::FileDescriptor)
    # Windows doesn't implement the CLOEXEC flag
    if LibC._dup2(other.fd, self.fd) == -1
      raise IO::Error.from_errno("Could not reopen file descriptor")
    end

    # Mark the handle open, since we had to have dup'd a live handle.
    @closed = false
  end

  private def system_close
    LibC.CancelIoEx(windows_handle, nil) unless system_blocking?

    file_descriptor_close
  end

  def file_descriptor_close
    if LibC._close(fd) != 0
      case Errno.value
      when Errno::EINTR
        # ignore
      else
        raise IO::Error.from_errno("Error closing file", target: self)
      end
    end
  end

  private PIPE_BUFFER_SIZE = 8192

  def self.pipe(read_blocking, write_blocking)
    pipe_name = ::Path.windows(::File.tempname("crystal", nil, dir: %q(\\.\pipe))).normalize.to_s
    pipe_mode = 0 # PIPE_TYPE_BYTE | PIPE_READMODE_BYTE | PIPE_WAIT

    w_pipe_flags = LibC::PIPE_ACCESS_OUTBOUND | LibC::FILE_FLAG_FIRST_PIPE_INSTANCE
    w_pipe_flags |= LibC::FILE_FLAG_OVERLAPPED unless write_blocking
    w_pipe = LibC.CreateNamedPipeA(pipe_name, w_pipe_flags, pipe_mode, 1, PIPE_BUFFER_SIZE, PIPE_BUFFER_SIZE, 0, nil)
    raise IO::Error.from_winerror("CreateNamedPipeA") if w_pipe == LibC::INVALID_HANDLE_VALUE
    Crystal::Scheduler.event_loop.create_completion_port(w_pipe) unless write_blocking

    r_pipe_flags = LibC::FILE_FLAG_NO_BUFFERING
    r_pipe_flags |= LibC::FILE_FLAG_OVERLAPPED unless read_blocking
    r_pipe = LibC.CreateFileW(System.to_wstr(pipe_name), LibC::GENERIC_READ | LibC::FILE_WRITE_ATTRIBUTES, 0, nil, LibC::OPEN_EXISTING, r_pipe_flags, nil)
    raise IO::Error.from_winerror("CreateFileW") if r_pipe == LibC::INVALID_HANDLE_VALUE
    Crystal::Scheduler.event_loop.create_completion_port(r_pipe) unless read_blocking

    r = IO::FileDescriptor.new(LibC._open_osfhandle(r_pipe, 0), read_blocking)
    w = IO::FileDescriptor.new(LibC._open_osfhandle(w_pipe, 0), write_blocking)
    w.sync = true

    {r, w}
  end

  def self.pread(fd, buffer, offset)
    handle = windows_handle!(fd)

    overlapped = LibC::OVERLAPPED.new
    overlapped.union.offset.offset = LibC::DWORD.new(offset)
    overlapped.union.offset.offsetHigh = LibC::DWORD.new(offset >> 32)
    if LibC.ReadFile(handle, buffer, buffer.size, out bytes_read, pointerof(overlapped)) == 0
      error = WinError.value
      return 0_i64 if error == WinError::ERROR_HANDLE_EOF
      raise IO::Error.from_os_error "Error reading file", error, target: self
    end

    bytes_read.to_i64
  end

  def self.from_stdio(fd)
    console_handle = false
    handle = windows_handle(fd)
    if handle != LibC::INVALID_HANDLE_VALUE
      LibC._setmode fd, LibC::O_BINARY
      # TODO: use `out old_mode` after implementing interpreter out closured var
      old_mode = uninitialized LibC::DWORD
      if LibC.GetConsoleMode(handle, pointerof(old_mode)) != 0
        console_handle = true
        if fd == 1 || fd == 2 # STDOUT or STDERR
          if LibC.SetConsoleMode(handle, old_mode | LibC::ENABLE_VIRTUAL_TERMINAL_PROCESSING) != 0
            at_exit { LibC.SetConsoleMode(handle, old_mode) }
          end
        end
      end
    end

    io = IO::FileDescriptor.new(fd, blocking: true)
    # Set sync or flush_on_newline as described in STDOUT and STDERR docs.
    # See https://crystal-lang.org/api/toplevel.html#STDERR
    if console_handle
      io.sync = true
    else
      io.flush_on_newline = true
    end
    io
  end

  private def system_echo(enable : Bool, & : ->)
    system_console_mode(enable, LibC::ENABLE_ECHO_INPUT, 0) { yield }
  end

  private def system_raw(enable : Bool, & : ->)
    system_console_mode(enable, LibC::ENABLE_VIRTUAL_TERMINAL_INPUT, LibC::ENABLE_PROCESSED_INPUT | LibC::ENABLE_LINE_INPUT | LibC::ENABLE_ECHO_INPUT) { yield }
  end

  @[AlwaysInline]
  private def system_console_mode(enable, on_mask, off_mask, &)
    windows_handle = self.windows_handle
    if LibC.GetConsoleMode(windows_handle, out old_mode) == 0
      raise IO::Error.from_winerror("GetConsoleMode")
    end

    old_on_bits = old_mode & on_mask
    old_off_bits = old_mode & off_mask
    if enable
      return yield if old_on_bits == on_mask && old_off_bits == 0
      new_mode = (old_mode | on_mask) & ~off_mask
    else
      return yield if old_on_bits == 0 && old_off_bits == off_mask
      new_mode = (old_mode | off_mask) & ~on_mask
    end

    if LibC.SetConsoleMode(windows_handle, new_mode) == 0
      raise IO::Error.from_winerror("SetConsoleMode")
    end

    ret = yield
    if LibC.GetConsoleMode(windows_handle, pointerof(old_mode)) != 0
      new_mode = (old_mode & ~on_mask & ~off_mask) | old_on_bits | old_off_bits
      LibC.SetConsoleMode(windows_handle, new_mode)
    end
    ret
  end
end

private module ConsoleUtils
  # N UTF-16 code units correspond to no more than 3*N UTF-8 code units.
  # NOTE: For very large buffers, `ReadConsoleW` may fail.
  private BUFFER_SIZE = 10000
  @@utf8_buffer = Slice(UInt8).new(3 * BUFFER_SIZE)

  # `@@buffer` points to part of `@@utf8_buffer`.
  # It represents data that has not been read yet.
  @@buffer : Bytes = @@utf8_buffer[0, 0]

  # Remaining UTF-16 code unit.
  @@remaining_unit : UInt16?

  # Determines if *handle* is a console.
  def self.console?(handle : LibC::HANDLE) : Bool
    LibC.GetConsoleMode(handle, out _) != 0
  end

  # Reads to *slice* from the console specified by *handle*,
  # and return the actual number of bytes read.
  def self.read(handle : LibC::HANDLE, slice : Bytes) : Int32
    return 0 if slice.empty?
    fill_buffer(handle) if @@buffer.empty?

    bytes_read = {slice.size, @@buffer.size}.min
    @@buffer[0, bytes_read].copy_to(slice)
    @@buffer += bytes_read
    bytes_read
  end

  private def self.fill_buffer(handle : LibC::HANDLE) : Nil
    utf16_buffer = uninitialized UInt16[BUFFER_SIZE]
    remaining_unit = @@remaining_unit
    if remaining_unit
      utf16_buffer[0] = remaining_unit
      index = read_console(handle, utf16_buffer.to_slice + 1)
    else
      index = read_console(handle, utf16_buffer.to_slice) - 1
    end

    if index >= 0 && utf16_buffer[index] & 0xFC00 == 0xD800
      @@remaining_unit = utf16_buffer[index]
      index -= 1
    else
      @@remaining_unit = nil
    end
    return if index < 0

    appender = @@utf8_buffer.to_unsafe.appender
    String.each_utf16_char(utf16_buffer.to_slice[..index]) do |char|
      char.each_byte do |byte|
        appender << byte
      end
    end
    @@buffer = @@utf8_buffer[0, appender.size]
  end

  private def self.read_console(handle : LibC::HANDLE, slice : Slice(UInt16)) : Int32
    if 0 == LibC.ReadConsoleW(handle, slice, slice.size, out units_read, nil)
      raise IO::Error.from_winerror("ReadConsoleW")
    end
    units_read.to_i32
  end
end

# Enable UTF-8 console I/O for the duration of program execution
if LibC.IsValidCodePage(LibC::CP_UTF8) != 0
  old_input_cp = LibC.GetConsoleCP
  if LibC.SetConsoleCP(LibC::CP_UTF8) != 0
    at_exit { LibC.SetConsoleCP(old_input_cp) }
  end

  old_output_cp = LibC.GetConsoleOutputCP
  if LibC.SetConsoleOutputCP(LibC::CP_UTF8) != 0
    at_exit { LibC.SetConsoleOutputCP(old_output_cp) }
  end
end<|MERGE_RESOLUTION|>--- conflicted
+++ resolved
@@ -15,21 +15,7 @@
     if ConsoleUtils.console?(handle)
       ConsoleUtils.read(handle, slice)
     elsif system_blocking?
-<<<<<<< HEAD
       unbuffered_read_blocking(handle, slice)
-=======
-      if LibC.ReadFile(handle, slice, slice.size, out bytes_read, nil) == 0
-        case error = WinError.value
-        when .error_access_denied?
-          raise IO::Error.new "File not open for reading", target: self
-        when .error_broken_pipe?
-          return 0_i32
-        else
-          raise IO::Error.from_os_error("Error reading file", error, target: self)
-        end
-      end
-      bytes_read.to_i32
->>>>>>> 10e354fa
     else
       overlapped_operation(handle, "ReadFile", read_timeout) do |overlapped|
         ret = LibC.ReadFile(handle, slice, slice.size, out byte_count, overlapped)
@@ -38,25 +24,21 @@
     end
   end
 
-<<<<<<< HEAD
   private def unbuffered_read_blocking(handle, slice)
     ret = LibC.ReadFile(handle, slice, slice.size, out bytes_read, nil)
-    return bytes_read unless ret.zero?
+    return bytes_read.to_i32 unless ret.zero?
 
     case error = WinError.value
     when .error_access_denied?
       raise IO::Error.new "File not open for reading", target: self
     when .error_broken_pipe?
-      return 0_u32
+      return 0_i32
     else
       raise IO::Error.from_os_error("Error reading file", error, target: self)
     end
   end
 
-  private def unbuffered_write(slice : Bytes)
-=======
   private def unbuffered_write(slice : Bytes) : Nil
->>>>>>> 10e354fa
     handle = windows_handle
     until slice.empty?
       if system_blocking?
