require "c/io"
require "c/consoleapi"
require "c/consoleapi2"
require "c/winnls"
require "io/overlapped"

module Crystal::System::FileDescriptor
  include IO::Overlapped

  # Platform-specific type to represent a file descriptor handle to the operating
  # system.
  alias Handle = ::LibC::Int

  @system_blocking = true

  private def unbuffered_read(slice : Bytes) : Int32
    handle = windows_handle
    if ConsoleUtils.console?(handle)
      ConsoleUtils.read(handle, slice)
    elsif system_blocking?
<<<<<<< HEAD
      if LibC.ReadFile(handle, slice, slice.size, out bytes_read, nil) == 0
        case error = WinError.value
        when .error_access_denied?
          raise IO::Error.new "File not open for reading", target: self
        when .error_broken_pipe?
          return 0
        else
          raise IO::Error.from_os_error("Error reading file", error, target: self)
        end
      end
      bytes_read.to_i32
=======
      unbuffered_read_blocking(handle, slice)
>>>>>>> 649213c5
    else
      seekable = LibC.SetFilePointerEx(handle, 0, out offset, IO::Seek::Current) != 0
      overlapped_operation(handle, seekable ? offset : nil, "ReadFile", read_timeout, writing: false) do |overlapped|
        ret = LibC.ReadFile(handle, slice, slice.size, out byte_count, overlapped)
        {ret, byte_count}
      end.to_i32
<<<<<<< HEAD
=======
    end
  end

  private def unbuffered_read_blocking(handle, slice)
    ret = LibC.ReadFile(handle, slice, slice.size, out bytes_read, nil)
    return bytes_read.to_i32 unless ret.zero?

    case error = WinError.value
    when .error_access_denied?
      raise IO::Error.new "File not open for reading", target: self
    when .error_broken_pipe?
      return 0_i32
    else
      raise IO::Error.from_os_error("Error reading file", error, target: self)
>>>>>>> 649213c5
    end
  end

  private def unbuffered_write(slice : Bytes) : Nil
    handle = windows_handle
    until slice.empty?
      if system_blocking?
<<<<<<< HEAD
        if LibC.WriteFile(handle, slice, slice.size, out bytes_written, nil) == 0
          case error = WinError.value
          when .error_access_denied?
            raise IO::Error.new "File not open for writing", target: self
          when .error_broken_pipe?
            return
          else
            raise IO::Error.from_os_error("Error writing file", error, target: self)
          end
        end
=======
        bytes_written = unbuffered_write_blocking(handle, slice)
>>>>>>> 649213c5
      else
        seekable = LibC.SetFilePointerEx(handle, 0, out offset, IO::Seek::Current) != 0
        bytes_written = overlapped_operation(handle, seekable ? offset : nil, "WriteFile", write_timeout, writing: true) do |overlapped|
          ret = LibC.WriteFile(handle, slice, slice.size, out byte_count, overlapped)
          {ret, byte_count}
        end
      end

      slice += bytes_written
    end
  end

  private def unbuffered_write_blocking(handle, slice)
    ret = LibC.WriteFile(handle, slice, slice.size, out bytes_written, nil)
    return bytes_written unless ret.zero?

    case error = WinError.value
    when .error_access_denied?
      raise IO::Error.new "File not open for writing", target: self
    when .error_broken_pipe?
      return 0_u32
    else
      raise IO::Error.from_os_error("Error writing file", error, target: self)
    end
  end

  private def system_blocking?
    @system_blocking
  end

  private def system_blocking=(blocking)
    unless blocking == @system_blocking
      raise IO::Error.new("Cannot reconfigure `IO::FileDescriptor#blocking` after creation")
    end
  end

  private def system_blocking_init(value)
    @system_blocking = value
    Crystal::Scheduler.event_loop.create_completion_port(windows_handle) unless value
  end

  private def system_close_on_exec?
    false
  end

  private def system_close_on_exec=(close_on_exec)
    raise NotImplementedError.new("Crystal::System::FileDescriptor#system_close_on_exec=") if close_on_exec
  end

  private def system_closed?
    false
  end

  def self.fcntl(fd, cmd, arg = 0)
    raise NotImplementedError.new "Crystal::System::FileDescriptor.fcntl"
  end

  private def windows_handle
    FileDescriptor.windows_handle!(fd)
  end

  def self.windows_handle(fd)
    ret = LibC._get_osfhandle(fd)
    return LibC::INVALID_HANDLE_VALUE if ret == -1 || ret == -2
    LibC::HANDLE.new(ret)
  end

  def self.windows_handle!(fd)
    ret = LibC._get_osfhandle(fd)
    raise RuntimeError.from_errno("_get_osfhandle") if ret == -1
    raise RuntimeError.new("_get_osfhandle returned -2") if ret == -2
    LibC::HANDLE.new(ret)
  end

  def self.system_info(handle, file_type = nil)
    unless file_type
      file_type = LibC.GetFileType(handle)

      if file_type == LibC::FILE_TYPE_UNKNOWN
        error = WinError.value
        raise IO::Error.from_os_error("Unable to get info", error, target: self) unless error == WinError::ERROR_SUCCESS
      end
    end

    if file_type == LibC::FILE_TYPE_DISK
      if LibC.GetFileInformationByHandle(handle, out file_info) == 0
        raise IO::Error.from_winerror("Unable to get info")
      end

      ::File::Info.new(file_info, file_type)
    else
      ::File::Info.new(file_type)
    end
  end

  private def system_info
    FileDescriptor.system_info windows_handle
  end

  private def system_seek(offset, whence : IO::Seek) : Nil
    if LibC.SetFilePointerEx(windows_handle, offset, nil, whence) == 0
      raise IO::Error.from_winerror("Unable to seek", target: self)
    end
  end

  private def system_pos
    if LibC.SetFilePointerEx(windows_handle, 0, out pos, IO::Seek::Current) == 0
      raise IO::Error.from_winerror("Unable to tell", target: self)
    end
    pos
  end

  private def system_tty?
    LibC._isatty(fd) != 0
  end

  private def system_reopen(other : IO::FileDescriptor)
    # Windows doesn't implement the CLOEXEC flag
    if LibC._dup2(other.fd, self.fd) == -1
      raise IO::Error.from_errno("Could not reopen file descriptor")
    end

    # Mark the handle open, since we had to have dup'd a live handle.
    @closed = false
  end

  private def system_close
    LibC.CancelIoEx(windows_handle, nil) unless system_blocking?

    file_descriptor_close
  end

  def file_descriptor_close
    if LibC._close(fd) != 0
      case Errno.value
      when Errno::EINTR
        # ignore
      else
        raise IO::Error.from_errno("Error closing file", target: self)
      end
    end
  end

  private PIPE_BUFFER_SIZE = 8192

  def self.pipe(read_blocking, write_blocking)
    pipe_name = ::Path.windows(::File.tempname("crystal", nil, dir: %q(\\.\pipe))).normalize.to_s
    pipe_mode = 0 # PIPE_TYPE_BYTE | PIPE_READMODE_BYTE | PIPE_WAIT

    w_pipe_flags = LibC::PIPE_ACCESS_OUTBOUND | LibC::FILE_FLAG_FIRST_PIPE_INSTANCE
    w_pipe_flags |= LibC::FILE_FLAG_OVERLAPPED unless write_blocking
    w_pipe = LibC.CreateNamedPipeA(pipe_name, w_pipe_flags, pipe_mode, 1, PIPE_BUFFER_SIZE, PIPE_BUFFER_SIZE, 0, nil)
    raise IO::Error.from_winerror("CreateNamedPipeA") if w_pipe == LibC::INVALID_HANDLE_VALUE

    r_pipe_flags = LibC::FILE_FLAG_NO_BUFFERING
    r_pipe_flags |= LibC::FILE_FLAG_OVERLAPPED unless read_blocking
    r_pipe = LibC.CreateFileW(System.to_wstr(pipe_name), LibC::GENERIC_READ | LibC::FILE_WRITE_ATTRIBUTES, 0, nil, LibC::OPEN_EXISTING, r_pipe_flags, nil)
    raise IO::Error.from_winerror("CreateFileW") if r_pipe == LibC::INVALID_HANDLE_VALUE

    r = IO::FileDescriptor.new(LibC._open_osfhandle(r_pipe, 0), read_blocking)
    w = IO::FileDescriptor.new(LibC._open_osfhandle(w_pipe, 0), write_blocking)
    w.sync = true

    {r, w}
  end

  def self.pread(file, buffer, offset)
    handle = windows_handle!(file.fd)
    file.overlapped_operation(handle, offset, "ReadFile", file.read_timeout, writing: false) do |overlapped|
      ret = LibC.ReadFile(handle, buffer, buffer.size, out byte_count, overlapped)
      {ret, byte_count}
    end.to_i64
  end

  def self.from_stdio(fd)
    console_handle = false
    handle = windows_handle(fd)
    if handle != LibC::INVALID_HANDLE_VALUE
      LibC._setmode fd, LibC::O_BINARY
      # TODO: use `out old_mode` after implementing interpreter out closured var
      old_mode = uninitialized LibC::DWORD
      if LibC.GetConsoleMode(handle, pointerof(old_mode)) != 0
        console_handle = true
        if fd == 1 || fd == 2 # STDOUT or STDERR
          if LibC.SetConsoleMode(handle, old_mode | LibC::ENABLE_VIRTUAL_TERMINAL_PROCESSING) != 0
            at_exit { LibC.SetConsoleMode(handle, old_mode) }
          end
        end
      end
    end

    io = IO::FileDescriptor.new(fd, blocking: true)
    # Set sync or flush_on_newline as described in STDOUT and STDERR docs.
    # See https://crystal-lang.org/api/toplevel.html#STDERR
    if console_handle
      io.sync = true
    else
      io.flush_on_newline = true
    end
    io
  end

  private def system_echo(enable : Bool, & : ->)
    system_console_mode(enable, LibC::ENABLE_ECHO_INPUT, 0) { yield }
  end

  private def system_raw(enable : Bool, & : ->)
    system_console_mode(enable, LibC::ENABLE_VIRTUAL_TERMINAL_INPUT, LibC::ENABLE_PROCESSED_INPUT | LibC::ENABLE_LINE_INPUT | LibC::ENABLE_ECHO_INPUT) { yield }
  end

  @[AlwaysInline]
  private def system_console_mode(enable, on_mask, off_mask, &)
    windows_handle = self.windows_handle
    if LibC.GetConsoleMode(windows_handle, out old_mode) == 0
      raise IO::Error.from_winerror("GetConsoleMode")
    end

    old_on_bits = old_mode & on_mask
    old_off_bits = old_mode & off_mask
    if enable
      return yield if old_on_bits == on_mask && old_off_bits == 0
      new_mode = (old_mode | on_mask) & ~off_mask
    else
      return yield if old_on_bits == 0 && old_off_bits == off_mask
      new_mode = (old_mode | off_mask) & ~on_mask
    end

    if LibC.SetConsoleMode(windows_handle, new_mode) == 0
      raise IO::Error.from_winerror("SetConsoleMode")
    end

    ret = yield
    if LibC.GetConsoleMode(windows_handle, pointerof(old_mode)) != 0
      new_mode = (old_mode & ~on_mask & ~off_mask) | old_on_bits | old_off_bits
      LibC.SetConsoleMode(windows_handle, new_mode)
    end
    ret
  end
end

private module ConsoleUtils
  # N UTF-16 code units correspond to no more than 3*N UTF-8 code units.
  # NOTE: For very large buffers, `ReadConsoleW` may fail.
  private BUFFER_SIZE = 10000
  @@utf8_buffer = Slice(UInt8).new(3 * BUFFER_SIZE)

  # `@@buffer` points to part of `@@utf8_buffer`.
  # It represents data that has not been read yet.
  @@buffer : Bytes = @@utf8_buffer[0, 0]

  # Remaining UTF-16 code unit.
  @@remaining_unit : UInt16?

  # Determines if *handle* is a console.
  def self.console?(handle : LibC::HANDLE) : Bool
    LibC.GetConsoleMode(handle, out _) != 0
  end

  # Reads to *slice* from the console specified by *handle*,
  # and return the actual number of bytes read.
  def self.read(handle : LibC::HANDLE, slice : Bytes) : Int32
    return 0 if slice.empty?
    fill_buffer(handle) if @@buffer.empty?

    bytes_read = {slice.size, @@buffer.size}.min
    @@buffer[0, bytes_read].copy_to(slice)
    @@buffer += bytes_read
    bytes_read
  end

  private def self.fill_buffer(handle : LibC::HANDLE) : Nil
    utf16_buffer = uninitialized UInt16[BUFFER_SIZE]
    remaining_unit = @@remaining_unit
    if remaining_unit
      utf16_buffer[0] = remaining_unit
      index = read_console(handle, utf16_buffer.to_slice + 1)
    else
      index = read_console(handle, utf16_buffer.to_slice) - 1
    end

    if index >= 0 && utf16_buffer[index] & 0xFC00 == 0xD800
      @@remaining_unit = utf16_buffer[index]
      index -= 1
    else
      @@remaining_unit = nil
    end
    return if index < 0

    appender = @@utf8_buffer.to_unsafe.appender
    String.each_utf16_char(utf16_buffer.to_slice[..index]) do |char|
      char.each_byte do |byte|
        appender << byte
      end
    end
    @@buffer = @@utf8_buffer[0, appender.size]
  end

  private def self.read_console(handle : LibC::HANDLE, slice : Slice(UInt16)) : Int32
    if 0 == LibC.ReadConsoleW(handle, slice, slice.size, out units_read, nil)
      raise IO::Error.from_winerror("ReadConsoleW")
    end
    units_read.to_i32
  end
end

# Enable UTF-8 console I/O for the duration of program execution
if LibC.IsValidCodePage(LibC::CP_UTF8) != 0
  old_input_cp = LibC.GetConsoleCP
  if LibC.SetConsoleCP(LibC::CP_UTF8) != 0
    at_exit { LibC.SetConsoleCP(old_input_cp) }
  end

  old_output_cp = LibC.GetConsoleOutputCP
  if LibC.SetConsoleOutputCP(LibC::CP_UTF8) != 0
    at_exit { LibC.SetConsoleOutputCP(old_output_cp) }
  end
end<|MERGE_RESOLUTION|>--- conflicted
+++ resolved
@@ -18,29 +18,13 @@
     if ConsoleUtils.console?(handle)
       ConsoleUtils.read(handle, slice)
     elsif system_blocking?
-<<<<<<< HEAD
-      if LibC.ReadFile(handle, slice, slice.size, out bytes_read, nil) == 0
-        case error = WinError.value
-        when .error_access_denied?
-          raise IO::Error.new "File not open for reading", target: self
-        when .error_broken_pipe?
-          return 0
-        else
-          raise IO::Error.from_os_error("Error reading file", error, target: self)
-        end
-      end
-      bytes_read.to_i32
-=======
       unbuffered_read_blocking(handle, slice)
->>>>>>> 649213c5
     else
       seekable = LibC.SetFilePointerEx(handle, 0, out offset, IO::Seek::Current) != 0
       overlapped_operation(handle, seekable ? offset : nil, "ReadFile", read_timeout, writing: false) do |overlapped|
         ret = LibC.ReadFile(handle, slice, slice.size, out byte_count, overlapped)
         {ret, byte_count}
       end.to_i32
-<<<<<<< HEAD
-=======
     end
   end
 
@@ -55,7 +39,6 @@
       return 0_i32
     else
       raise IO::Error.from_os_error("Error reading file", error, target: self)
->>>>>>> 649213c5
     end
   end
 
@@ -63,20 +46,7 @@
     handle = windows_handle
     until slice.empty?
       if system_blocking?
-<<<<<<< HEAD
-        if LibC.WriteFile(handle, slice, slice.size, out bytes_written, nil) == 0
-          case error = WinError.value
-          when .error_access_denied?
-            raise IO::Error.new "File not open for writing", target: self
-          when .error_broken_pipe?
-            return
-          else
-            raise IO::Error.from_os_error("Error writing file", error, target: self)
-          end
-        end
-=======
         bytes_written = unbuffered_write_blocking(handle, slice)
->>>>>>> 649213c5
       else
         seekable = LibC.SetFilePointerEx(handle, 0, out offset, IO::Seek::Current) != 0
         bytes_written = overlapped_operation(handle, seekable ? offset : nil, "WriteFile", write_timeout, writing: true) do |overlapped|
