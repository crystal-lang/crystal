require "crystal/system/windows"
require "c/winbase"
require "c/direct"
require "c/handleapi"
require "c/processenv"

module Crystal::System::Dir
  private class DirHandle
    property handle : LibC::HANDLE
    getter query : LibC::LPWSTR

    def initialize(@handle, @query)
    end
  end

  def self.open(path : String) : DirHandle
    unless ::Dir.exists? path
      raise ::File::Error.from_os_error("Error opening directory", Errno::ENOENT, file: path)
    end

    DirHandle.new(LibC::INVALID_HANDLE_VALUE, System.to_wstr(path + "\\*"))
  end

  def self.next_entry(dir : DirHandle, path : String) : Entry?
    if dir.handle == LibC::INVALID_HANDLE_VALUE
      # Directory is at start, use FindFirstFile
      handle = LibC.FindFirstFileW(dir.query, out data)
      if handle != LibC::INVALID_HANDLE_VALUE
        dir.handle = handle
        data_to_entry(data)
      else
        error = WinError.value
        if error == WinError::ERROR_FILE_NOT_FOUND
          nil
        else
          raise ::File::Error.from_os_error("Error reading directory entries", error, file: path)
        end
      end
    else
      # Use FindNextFile
      if LibC.FindNextFileW(dir.handle, out data_) != 0
        data_to_entry(data_)
      else
        error = WinError.value
        if error == WinError::ERROR_NO_MORE_FILES
          nil
        else
          raise ::File::Error.from_os_error("Error reading directory entries", error, file: path)
        end
      end
    end
  end

  def self.data_to_entry(data)
    name = String.from_utf16(data.cFileName.to_unsafe)[0]
<<<<<<< HEAD
    dir = (data.dwFileAttributes & LibC::FILE_ATTRIBUTE_DIRECTORY) != 0
    hidden = data.dwFileAttributes.bits_set?(LibC::FILE_ATTRIBUTE_HIDDEN)
    Entry.new(name, dir, hidden)
=======
    unless data.dwFileAttributes.bits_set?(LibC::FILE_ATTRIBUTE_REPARSE_POINT) && data.dwReserved0 == LibC::IO_REPARSE_TAG_SYMLINK
      dir = (data.dwFileAttributes & LibC::FILE_ATTRIBUTE_DIRECTORY) != 0
    end
    Entry.new(name, dir)
>>>>>>> 8a509b66
  end

  def self.rewind(dir : DirHandle) : Nil
    close(dir)
  end

  def self.info(dir : DirHandle, path) : ::File::Info
    if dir.handle == LibC::INVALID_HANDLE_VALUE
      handle = LibC.FindFirstFileW(dir.query, out data)
      begin
        Crystal::System::FileDescriptor.system_info handle, LibC::FILE_TYPE_DISK
      ensure
        close(handle, path) rescue nil
      end
    else
      Crystal::System::FileDescriptor.system_info dir.handle, LibC::FILE_TYPE_DISK
    end
  end

  def self.close(dir : DirHandle, path : String) : Nil
    close(dir.handle, path)
    dir.handle = LibC::INVALID_HANDLE_VALUE
  end

  def self.close(handle : LibC::HANDLE, path : String) : Nil
    return if handle == LibC::INVALID_HANDLE_VALUE

    if LibC.FindClose(handle) == 0
      raise ::File::Error.from_winerror("Error closing directory", file: path)
    end
  end

  def self.current : String
    System.retry_wstr_buffer do |buffer, small_buf|
      len = LibC.GetCurrentDirectoryW(buffer.size, buffer)
      if 0 < len < buffer.size
        return String.from_utf16(buffer[0, len])
      elsif small_buf && len > 0
        next len
      else
        raise ::File::Error.from_winerror("Error getting current directory", file: "./")
      end
    end
  end

  def self.current=(path : String) : String
    if LibC.SetCurrentDirectoryW(System.to_wstr(path)) == 0
      raise ::File::Error.from_winerror("Error while changing directory", file: path)
    end

    path
  end

  def self.tempdir : String
    tmpdir = System.retry_wstr_buffer do |buffer, small_buf|
      len = LibC.GetTempPathW(buffer.size, buffer)
      if 0 < len < buffer.size
        break String.from_utf16(buffer[0, len])
      elsif small_buf && len > 0
        next len
      else
        raise RuntimeError.from_winerror("Error getting temporary directory")
      end
    end

    tmpdir.rchop("\\")
  end

  def self.create(path : String, mode : Int32) : Nil
    if LibC._wmkdir(System.to_wstr(path)) == -1
      raise ::File::Error.from_errno("Unable to create directory", file: path)
    end
  end

  def self.delete(path : String, *, raise_on_missing : Bool) : Bool
    return true if LibC._wrmdir(System.to_wstr(path)) == 0

    if !raise_on_missing && Errno.value == Errno::ENOENT
      false
    else
      raise ::File::Error.from_errno("Unable to remove directory", file: path)
    end
  end
end<|MERGE_RESOLUTION|>--- conflicted
+++ resolved
@@ -53,16 +53,11 @@
 
   def self.data_to_entry(data)
     name = String.from_utf16(data.cFileName.to_unsafe)[0]
-<<<<<<< HEAD
-    dir = (data.dwFileAttributes & LibC::FILE_ATTRIBUTE_DIRECTORY) != 0
+    unless data.dwFileAttributes.bits_set?(LibC::FILE_ATTRIBUTE_REPARSE_POINT) && data.dwReserved0 == LibC::IO_REPARSE_TAG_SYMLINK
+      dir = data.dwFileAttributes.bits_set?(LibC::FILE_ATTRIBUTE_DIRECTORY)
+    end
     hidden = data.dwFileAttributes.bits_set?(LibC::FILE_ATTRIBUTE_HIDDEN)
     Entry.new(name, dir, hidden)
-=======
-    unless data.dwFileAttributes.bits_set?(LibC::FILE_ATTRIBUTE_REPARSE_POINT) && data.dwReserved0 == LibC::IO_REPARSE_TAG_SYMLINK
-      dir = (data.dwFileAttributes & LibC::FILE_ATTRIBUTE_DIRECTORY) != 0
-    end
-    Entry.new(name, dir)
->>>>>>> 8a509b66
   end
 
   def self.rewind(dir : DirHandle) : Nil
