require "c/io"
require "c/fcntl"
require "c/fileapi"
require "c/sys/utime"
require "c/sys/stat"
require "c/winbase"
require "c/handleapi"
require "c/ntifs"
require "c/winioctl"

module Crystal::System::File
  def self.open(filename : String, mode : String, perm : Int32 | ::File::Permissions) : LibC::Int
    perm = ::File::Permissions.new(perm) if perm.is_a? Int32
    # Only the owner writable bit is used, since windows only supports
    # the read only attribute.
    if perm.owner_write?
      perm = LibC::S_IREAD | LibC::S_IWRITE
    else
      perm = LibC::S_IREAD
    end

    fd, errno = open(filename, open_flag(mode), ::File::Permissions.new(perm))
    unless errno.none?
      raise ::File::Error.from_os_error("Error opening file with mode '#{mode}'", errno, file: filename)
    end

    fd
  end

  def self.open(filename : String, flags : Int32, perm : ::File::Permissions) : {LibC::Int, Errno}
    access, disposition, attributes = self.posix_to_open_opts flags, perm

    handle = LibC.CreateFileW(
      System.to_wstr(filename),
      access,
      LibC::DEFAULT_SHARE_MODE, # UNIX semantics
      nil,
      disposition,
      attributes,
      LibC::HANDLE.null
    )

    if handle == LibC::INVALID_HANDLE_VALUE
      # Map ERROR_FILE_EXISTS to Errno::EEXIST to avoid changing semantics of other systems
      return {-1, WinError.value.error_file_exists? ? Errno::EEXIST : Errno.value}
    end

    fd = LibC._open_osfhandle handle, flags

    if fd == -1
      return {-1, Errno.value}
    end

    # Only binary mode is supported
    LibC._setmode fd, LibC::O_BINARY

    {fd, Errno::NONE}
  end

  private def self.posix_to_open_opts(flags : Int32, perm : ::File::Permissions)
    access = if flags.bits_set? LibC::O_WRONLY
               LibC::GENERIC_WRITE
             elsif flags.bits_set? LibC::O_RDWR
               LibC::GENERIC_READ | LibC::GENERIC_WRITE
             else
               LibC::GENERIC_READ
             end

    if flags.bits_set? LibC::O_APPEND
      access |= LibC::FILE_APPEND_DATA
    end

    if flags.bits_set? LibC::O_TRUNC
      if flags.bits_set? LibC::O_CREAT
        disposition = LibC::CREATE_ALWAYS
      else
        disposition = LibC::TRUNCATE_EXISTING
      end
    elsif flags.bits_set? LibC::O_CREAT
      if flags.bits_set? LibC::O_EXCL
        disposition = LibC::CREATE_NEW
      else
        disposition = LibC::OPEN_ALWAYS
      end
    else
      disposition = LibC::OPEN_EXISTING
    end

    attributes = LibC::FILE_ATTRIBUTE_NORMAL
    unless perm.owner_write?
      attributes |= LibC::FILE_ATTRIBUTE_READONLY
    end

    if flags.bits_set? LibC::O_TEMPORARY
      attributes |= LibC::FILE_FLAG_DELETE_ON_CLOSE | LibC::FILE_ATTRIBUTE_TEMPORARY
      access |= LibC::DELETE
    end

    if flags.bits_set? LibC::O_SHORT_LIVED
      attributes |= LibC::FILE_ATTRIBUTE_TEMPORARY
    end

    if flags.bits_set? LibC::O_SEQUENTIAL
      attributes |= LibC::FILE_FLAG_SEQUENTIAL_SCAN
    elsif flags.bits_set? LibC::O_RANDOM
      attributes |= LibC::FILE_FLAG_RANDOM_ACCESS
    end

    {access, disposition, attributes}
  end

  NOT_FOUND_ERRORS = {
    WinError::ERROR_FILE_NOT_FOUND,
    WinError::ERROR_PATH_NOT_FOUND,
    WinError::ERROR_INVALID_NAME,
  }

<<<<<<< HEAD
  REPARSE_TAG_NAME_SURROGATE_MASK = 1 << 29

  def self.check_not_found_error(message, path)
=======
  private def self.check_not_found_error(message, path)
>>>>>>> 8a509b66
    error = WinError.value
    if NOT_FOUND_ERRORS.includes? error
      nil
    else
      raise ::File::Error.from_os_error(message, error, file: path)
    end
  end

  def self.info?(path : String, follow_symlinks : Bool) : ::File::Info?
    winpath = System.to_wstr(path)

    unless follow_symlinks
      # First try using GetFileAttributes to check if it's a reparse point
      file_attributes = uninitialized LibC::WIN32_FILE_ATTRIBUTE_DATA
      ret = LibC.GetFileAttributesExW(
        winpath,
        LibC::GET_FILEEX_INFO_LEVELS::GetFileExInfoStandard,
        pointerof(file_attributes)
      )
      return check_not_found_error("Unable to get file info", path) if ret == 0

      if file_attributes.dwFileAttributes.bits_set? LibC::FILE_ATTRIBUTE_REPARSE_POINT
        # Could be a symlink, retrieve its reparse tag with FindFirstFile
        handle = LibC.FindFirstFileW(winpath, out find_data)
        return check_not_found_error("Unable to get file info", path) if handle == LibC::INVALID_HANDLE_VALUE

        if LibC.FindClose(handle) == 0
          raise RuntimeError.from_winerror("FindClose")
        end

        if find_data.dwReserved0 == LibC::IO_REPARSE_TAG_SYMLINK
          return ::File::Info.new(find_data)
        end
      end
    end

    handle = LibC.CreateFileW(
      System.to_wstr(path),
      LibC::FILE_READ_ATTRIBUTES,
      LibC::FILE_SHARE_READ | LibC::FILE_SHARE_WRITE | LibC::FILE_SHARE_DELETE,
      nil,
      LibC::OPEN_EXISTING,
      LibC::FILE_FLAG_BACKUP_SEMANTICS,
      LibC::HANDLE.null
    )

    return check_not_found_error("Unable to get file info", path) if handle == LibC::INVALID_HANDLE_VALUE

    begin
      if LibC.GetFileInformationByHandle(handle, out file_info) == 0
        raise ::File::Error.from_winerror("Unable to get file info", file: path)
      end

      ::File::Info.new(file_info, LibC::FILE_TYPE_DISK)
    ensure
      LibC.CloseHandle(handle)
    end
  end

  def self.info(path, follow_symlinks)
    info?(path, follow_symlinks) || raise ::File::Error.from_winerror("Unable to get file info", file: path)
  end

  def self.exists?(path, *, follow_symlinks = true)
    if follow_symlinks
      path = realpath?(path) || return false
    end
    accessible?(path, 0)
  end

  def self.readable?(path) : Bool
    accessible?(path, 4)
  end

  def self.writable?(path) : Bool
    accessible?(path, 2)
  end

  def self.executable?(path) : Bool
    LibC.GetBinaryTypeW(System.to_wstr(path), out result) != 0
  end

  private def self.accessible?(path, mode)
    LibC._waccess_s(System.to_wstr(path), mode) == 0
  end

  def self.chown(path : String, uid : Int32, gid : Int32, follow_symlinks : Bool) : Nil
    raise NotImplementedError.new("File.chown")
  end

  def self.fchown(path : String, fd : Int, uid : Int32, gid : Int32) : Nil
    raise NotImplementedError.new("File#chown")
  end

  def self.chmod(path : String, mode : Int32 | ::File::Permissions) : Nil
    mode = ::File::Permissions.new(mode) unless mode.is_a? ::File::Permissions

    unless exists?(path, follow_symlinks: false)
      raise ::File::Error.from_os_error("Error changing permissions", Errno::ENOENT, file: path)
    end

    path = realpath(path)

    attributes = LibC.GetFileAttributesW(System.to_wstr(path))
    if attributes == LibC::INVALID_FILE_ATTRIBUTES
      raise ::File::Error.from_winerror("Error changing permissions", file: path)
    end

    # Only the owner writable bit is used, since windows only supports
    # the read only attribute.
    if mode.owner_write?
      attributes &= ~LibC::FILE_ATTRIBUTE_READONLY
    else
      attributes |= LibC::FILE_ATTRIBUTE_READONLY
    end

    if LibC.SetFileAttributesW(System.to_wstr(path), attributes) == 0
      raise ::File::Error.from_winerror("Error changing permissions", file: path)
    end
  end

  def self.fchmod(path : String, fd : Int, mode : Int32 | ::File::Permissions) : Nil
    # TODO: use fd instead of path
    chmod path, mode
  end

  def self.delete(path : String, *, raise_on_missing : Bool) : Bool
    win_path = System.to_wstr(path)

    attributes = LibC.GetFileAttributesW(win_path)
    if attributes == LibC::INVALID_FILE_ATTRIBUTES
      check_not_found_error("Error deleting file", path)
      raise ::File::Error.from_os_error("Error deleting file", Errno::ENOENT, file: path) if raise_on_missing
      return false
    end

    # all reparse point directories should be deleted like a directory, not just
    # symbolic links, so we don't care about the reparse tag here
    is_reparse_dir = attributes.bits_set?(LibC::FILE_ATTRIBUTE_REPARSE_POINT) && attributes.bits_set?(LibC::FILE_ATTRIBUTE_DIRECTORY)
    result = is_reparse_dir ? LibC._wrmdir(win_path) : LibC._wunlink(win_path)
    return true if result == 0
    raise ::File::Error.from_errno("Error deleting file", file: path)
  end

  private REALPATH_SYMLINK_LIMIT = 100

  private def self.realpath?(path : String) : String?
    REALPATH_SYMLINK_LIMIT.times do
      win_path = System.to_wstr(path)

      realpath = System.retry_wstr_buffer do |buffer, small_buf|
        len = LibC.GetFullPathNameW(win_path, buffer.size, buffer, nil)
        if 0 < len < buffer.size
          break String.from_utf16(buffer[0, len])
        elsif small_buf && len > 0
          next len
        else
          raise ::File::Error.from_winerror("Error resolving real path", file: path)
        end
      end

      if symlink_info = symlink_info?(realpath)
        new_path, is_relative = symlink_info
        path = is_relative ? ::File.expand_path(new_path, ::File.dirname(realpath)) : new_path
        next
      end

      return exists?(realpath, follow_symlinks: false) ? realpath : nil
    end

    raise ::File::Error.from_os_error("Too many symbolic links", Errno::ELOOP, file: path)
  end

  def self.realpath(path : String) : String
    realpath?(path) || raise ::File::Error.from_os_error("Error resolving real path", Errno::ENOENT, file: path)
  end

  def self.link(old_path : String, new_path : String) : Nil
    if LibC.CreateHardLinkW(System.to_wstr(new_path), System.to_wstr(old_path), nil) == 0
      raise ::File::Error.from_winerror("Error creating link", file: old_path, other: new_path)
    end
  end

  def self.symlink(old_path : String, new_path : String) : Nil
    win_old_path = System.to_wstr(old_path)
    win_new_path = System.to_wstr(new_path)
    info = info?(old_path, true)
    flags = info.try(&.type.directory?) ? LibC::SYMBOLIC_LINK_FLAG_DIRECTORY : 0

    # Symlink on Windows required the SeCreateSymbolicLink privilege. But in the Windows 10
    # Creators Update (1703), Microsoft added the SYMBOLIC_LINK_FLAG_ALLOW_UNPRIVILEGED_CREATE
    # flag, that allows creation symlink without SeCreateSymbolicLink privilege if the computer
    # is in Developer Mode.
    result = LibC.CreateSymbolicLinkW(win_new_path, win_old_path, flags | LibC::SYMBOLIC_LINK_FLAG_ALLOW_UNPRIVILEGED_CREATE)

    # If we get an error like ERROR_INVALID_PARAMETER, it means that we have an
    # older Windows. Retry without SYMBOLIC_LINK_FLAG_ALLOW_UNPRIVILEGED_CREATE
    # flag.
    if result == 0 && WinError.value == WinError::ERROR_INVALID_PARAMETER
      result = LibC.CreateSymbolicLinkW(win_new_path, win_old_path, flags)
    end

    if result == 0
      raise ::File::Error.from_winerror("Error creating symlink", file: old_path, other: new_path)
    end
  end

  private def self.symlink_info?(path)
    handle = LibC.CreateFileW(
      System.to_wstr(path),
      LibC::FILE_READ_ATTRIBUTES,
      LibC::DEFAULT_SHARE_MODE,
      nil,
      LibC::OPEN_EXISTING,
      LibC::FILE_FLAG_BACKUP_SEMANTICS | LibC::FILE_FLAG_OPEN_REPARSE_POINT,
      LibC::HANDLE.null
    )

    return nil if handle == LibC::INVALID_HANDLE_VALUE

    begin
      size = 0x40
      buf = Pointer(UInt8).malloc(size)

      while true
        if LibC.DeviceIoControl(handle, LibC::FSCTL_GET_REPARSE_POINT, nil, 0, buf, size, out _, nil) != 0
          reparse_data = buf.as(LibC::REPARSE_DATA_BUFFER*)
          if reparse_data.value.reparseTag == LibC::IO_REPARSE_TAG_SYMLINK
            symlink_data = reparse_data.value.dummyUnionName.symbolicLinkReparseBuffer
            path_buffer = reparse_data.value.dummyUnionName.symbolicLinkReparseBuffer.pathBuffer.to_unsafe.as(UInt8*)
            is_relative = symlink_data.flags.bits_set?(LibC::SYMLINK_FLAG_RELATIVE)

            # the print name is not necessarily set; fall back to substitute
            # name if unavailable
            if (name_len = symlink_data.printNameLength) > 0
              name_ptr = path_buffer + symlink_data.printNameOffset
              name = String.from_utf16(Slice.new(name_ptr, name_len).unsafe_slice_of(UInt16))
              return {name, is_relative}
            end

            name_len = symlink_data.substituteNameLength
            name_ptr = path_buffer + symlink_data.substituteNameOffset
            name = String.from_utf16(Slice.new(name_ptr, name_len).unsafe_slice_of(UInt16))
            # remove the internal prefix for NT paths which shows up when  e.g.
            # creating a symbolic link with an absolute source
            # TODO: support the other possible paths, for example see
            # https://github.com/golang/go/blob/ab28b834c4a38bd2295ee43eca4f9e38c28d54a2/src/os/file_windows.go#L362
            if name.starts_with?(%q(\??\)) && name[5]? == ':'
              name = name[4..]
            end
            return {name, is_relative}
          else
            raise ::File::Error.new("Not a symlink", file: path)
          end
        end

        return nil if WinError.value != WinError::ERROR_MORE_DATA || size == LibC::MAXIMUM_REPARSE_DATA_BUFFER_SIZE
        size *= 2
        buf = buf.realloc(size)
      end
    ensure
      LibC.CloseHandle(handle)
    end
  end

  def self.readlink(path) : String
    info = symlink_info?(path) || raise ::File::Error.new("Cannot read link", file: path)
    path, _is_relative = info
    path
  end

  def self.rename(old_path : String, new_path : String) : ::File::Error?
    if LibC.MoveFileExW(System.to_wstr(old_path), System.to_wstr(new_path), LibC::MOVEFILE_REPLACE_EXISTING) == 0
      ::File::Error.from_winerror("Error renaming file", file: old_path, other: new_path)
    end
  end

  def self.utime(access_time : ::Time, modification_time : ::Time, path : String) : Nil
    atime = Crystal::System::Time.to_filetime(access_time)
    mtime = Crystal::System::Time.to_filetime(modification_time)
    handle = LibC.CreateFileW(
      System.to_wstr(path),
      LibC::FILE_WRITE_ATTRIBUTES,
      LibC::FILE_SHARE_READ | LibC::FILE_SHARE_WRITE | LibC::FILE_SHARE_DELETE,
      nil,
      LibC::OPEN_EXISTING,
      LibC::FILE_FLAG_BACKUP_SEMANTICS,
      LibC::HANDLE.null
    )
    if handle == LibC::INVALID_HANDLE_VALUE
      raise ::File::Error.from_winerror("Error setting time on file", file: path)
    end
    begin
      if LibC.SetFileTime(handle, nil, pointerof(atime), pointerof(mtime)) == 0
        raise ::File::Error.from_winerror("Error setting time on file", file: path)
      end
    ensure
      LibC.CloseHandle(handle)
    end
  end

  def self.futimens(path : String, fd : Int, access_time : ::Time, modification_time : ::Time) : Nil
    # TODO: use fd instead of path
    utime access_time, modification_time, path
  end

  private def system_truncate(size : Int) : Nil
    if LibC._chsize_s(fd, size) != 0
      raise ::File::Error.from_errno("Error truncating file", file: path)
    end
  end

  private def system_flock_shared(blocking : Bool) : Nil
    flock(false, blocking)
  end

  private def system_flock_exclusive(blocking : Bool) : Nil
    flock(true, blocking)
  end

  private def system_flock_unlock : Nil
    unlock_file(windows_handle)
  end

  private def flock(exclusive, retry)
    flags = LibC::LOCKFILE_FAIL_IMMEDIATELY
    flags |= LibC::LOCKFILE_EXCLUSIVE_LOCK if exclusive

    handle = windows_handle
    if retry
      until lock_file(handle, flags)
        sleep 0.1
      end
    else
      lock_file(handle, flags) || raise IO::Error.from_winerror("Error applying file lock: file is already locked")
    end
  end

  private def lock_file(handle, flags)
    # lpOverlapped must be provided despite the synchronous use of this method.
    overlapped = LibC::OVERLAPPED.new
    # lock the entire file with offset 0 in overlapped and number of bytes set to max value
    if 0 != LibC.LockFileEx(handle, flags, 0, 0xFFFF_FFFF, 0xFFFF_FFFF, pointerof(overlapped))
      true
    else
      winerror = WinError.value
      if winerror == WinError::ERROR_LOCK_VIOLATION
        false
      else
        raise IO::Error.from_os_error("LockFileEx", winerror)
      end
    end
  end

  private def unlock_file(handle)
    # lpOverlapped must be provided despite the synchronous use of this method.
    overlapped = LibC::OVERLAPPED.new
    # unlock the entire file with offset 0 in overlapped and number of bytes set to max value
    if 0 == LibC.UnlockFileEx(handle, 0, 0xFFFF_FFFF, 0xFFFF_FFFF, pointerof(overlapped))
      raise IO::Error.from_winerror("UnLockFileEx")
    end
  end

  private def system_fsync(flush_metadata = true) : Nil
    if LibC._commit(fd) != 0
      raise IO::Error.from_errno("Error syncing file")
    end
  end
end<|MERGE_RESOLUTION|>--- conflicted
+++ resolved
@@ -115,13 +115,7 @@
     WinError::ERROR_INVALID_NAME,
   }
 
-<<<<<<< HEAD
-  REPARSE_TAG_NAME_SURROGATE_MASK = 1 << 29
-
   def self.check_not_found_error(message, path)
-=======
-  private def self.check_not_found_error(message, path)
->>>>>>> 8a509b66
     error = WinError.value
     if NOT_FOUND_ERRORS.includes? error
       nil
