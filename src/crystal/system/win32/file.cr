--- conflicted
+++ resolved
@@ -465,94 +465,4 @@
       LibC.SetFilePointerEx(handle, old_pos, nil, IO::Seek::Set)
     end
   end
-<<<<<<< HEAD
-
-  private def system_flock_shared(blocking : Bool) : Nil
-    flock(false, blocking)
-  end
-
-  private def system_flock_exclusive(blocking : Bool) : Nil
-    flock(true, blocking)
-  end
-
-  private def system_flock_unlock : Nil
-    unlock_file(windows_handle)
-  end
-
-  private def flock(exclusive, retry)
-    flags = 0_u32
-    flags |= LibC::LOCKFILE_FAIL_IMMEDIATELY unless retry && !system_blocking?
-    flags |= LibC::LOCKFILE_EXCLUSIVE_LOCK if exclusive
-
-    handle = windows_handle
-    if retry && system_blocking?
-      until lock_file(handle, flags)
-        sleep 0.1
-      end
-    else
-      lock_file(handle, flags) || raise IO::Error.from_winerror("Error applying file lock: file is already locked", target: self)
-    end
-  end
-
-  private def lock_file(handle, flags)
-    IO::Overlapped::OverlappedOperation.run(handle) do |operation|
-      overlapped = operation.start
-      result = LibC.LockFileEx(handle, flags, 0, 0xFFFF_FFFF, 0xFFFF_FFFF, overlapped)
-
-      if result == 0
-        case error = WinError.value
-        when .error_io_pending?
-          # the operation is running asynchronously; do nothing
-        when .error_lock_violation?
-          # synchronous failure
-          operation.synchronous = true
-          return false
-        else
-          raise IO::Error.from_os_error("LockFileEx", error, target: self)
-        end
-      else
-        operation.synchronous = true
-        return true
-      end
-
-      schedule_overlapped(nil)
-
-      operation.result(handle) do |error|
-        raise IO::Error.from_os_error("LockFileEx", error, target: self)
-      end
-
-      true
-    end
-  end
-
-  private def unlock_file(handle)
-    IO::Overlapped::OverlappedOperation.run(handle) do |operation|
-      overlapped = operation.start
-      result = LibC.UnlockFileEx(handle, 0, 0xFFFF_FFFF, 0xFFFF_FFFF, overlapped)
-
-      if result == 0
-        error = WinError.value
-        unless error.error_io_pending?
-          raise IO::Error.from_os_error("UnlockFileEx", error, target: self)
-        end
-      else
-        operation.synchronous = true
-        return
-      end
-
-      schedule_overlapped(nil)
-
-      operation.result(handle) do |error|
-        raise IO::Error.from_os_error("UnlockFileEx", error, target: self)
-      end
-    end
-  end
-
-  private def system_fsync(flush_metadata = true) : Nil
-    if LibC.FlushFileBuffers(windows_handle) == 0
-      raise IO::Error.from_winerror("Error syncing file", target: self)
-    end
-  end
-=======
->>>>>>> a4ca7cc3
 end