--- conflicted
+++ resolved
@@ -9,11 +9,7 @@
 require "c/winioctl"
 
 module Crystal::System::File
-<<<<<<< HEAD
-  def self.open(filename : String, mode : String, perm : Int32 | ::File::Permissions, blocking : Bool?) : LibC::Int
-=======
-  def self.open(filename : String, mode : String, perm : Int32 | ::File::Permissions) : FileDescriptor::Handle
->>>>>>> ae2aa522
+  def self.open(filename : String, mode : String, perm : Int32 | ::File::Permissions, blocking : Bool?) : FileDescriptor::Handle
     perm = ::File::Permissions.new(perm) if perm.is_a? Int32
     # Only the owner writable bit is used, since windows only supports
     # the read only attribute.
@@ -23,27 +19,16 @@
       perm = LibC::S_IREAD
     end
 
-<<<<<<< HEAD
-    fd, errno = open(filename, open_flag(mode), ::File::Permissions.new(perm), blocking != false)
-    unless errno.none?
-      raise ::File::Error.from_os_error("Error opening file with mode '#{mode}'", errno, file: filename)
-=======
-    handle, error = open(filename, open_flag(mode), ::File::Permissions.new(perm))
+    handle, error = open(filename, open_flag(mode), ::File::Permissions.new(perm), blocking != false)
     unless error.error_success?
       raise ::File::Error.from_os_error("Error opening file with mode '#{mode}'", error, file: filename)
->>>>>>> ae2aa522
     end
 
     handle
   end
 
-<<<<<<< HEAD
-  def self.open(filename : String, flags : Int32, perm : ::File::Permissions, blocking : Bool) : {LibC::Int, Errno}
+  def self.open(filename : String, flags : Int32, perm : ::File::Permissions, blocking : Bool) : {FileDescriptor::Handle, WinError}
     access, disposition, attributes = self.posix_to_open_opts flags, perm, blocking
-=======
-  def self.open(filename : String, flags : Int32, perm : ::File::Permissions) : {FileDescriptor::Handle, WinError}
-    access, disposition, attributes = self.posix_to_open_opts flags, perm
->>>>>>> ae2aa522
 
     handle = LibC.CreateFileW(
       System.to_wstr(filename),
