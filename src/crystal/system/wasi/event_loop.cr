--- conflicted
+++ resolved
@@ -36,7 +36,6 @@
     raise NotImplementedError.new("Crystal::Wasi::EventLoop.create_fd_read_event")
   end
 
-<<<<<<< HEAD
   def read(file_descriptor : Crystal::System::FileDescriptor, slice : Bytes) : Int32
     file_descriptor.evented_read("Error reading file_descriptor") do
       LibC.read(file_descriptor.fd, slice, slice.size).tap do |return_code|
@@ -59,7 +58,8 @@
 
   def close(file_descriptor : Crystal::System::FileDescriptor) : Nil
     file_descriptor.evented_close
-=======
+  end
+
   def read(socket : ::Socket, slice : Bytes) : Int32
     socket.evented_read("Error reading socket") do
       LibC.recv(socket.fd, slice, slice.size, 0).to_i32
@@ -90,7 +90,6 @@
 
   def close(socket : ::Socket) : Nil
     socket.evented_close
->>>>>>> 135e908b
   end
 end
 
