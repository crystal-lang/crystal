# :nodoc:
<<<<<<< HEAD
class Crystal::EventLoop
  def self.create
    Crystal::EventLoop
  end
=======
abstract class Crystal::EventLoop
  def self.create
    Crystal::Wasi::EventLoop.new
  end
end

# :nodoc:
class Crystal::Wasi::EventLoop < Crystal::EventLoop
  {% unless flag?(:preview_mt) %}
    def after_fork : Nil
    end
  {% end %}
>>>>>>> 1c33a0b1

  # Runs the event loop.
  def run_once : Nil
    raise NotImplementedError.new("Crystal::Wasi::EventLoop.run_once")
  end

  # Create a new resume event for a fiber.
<<<<<<< HEAD
  def self.create_resume_event(fiber : Fiber) : Crystal::WasiEvent
    raise NotImplementedError.new("Crystal::EventLoop.create_resume_event")
  end

  # Creates a timeout_event.
  def self.create_timeout_event(fiber) : Crystal::WasiEvent
    raise NotImplementedError.new("Crystal::EventLoop.create_timeout_event")
  end

  # Creates a write event for a file descriptor.
  def self.create_fd_write_event(io : IO::Evented, edge_triggered : Bool = false) : Crystal::WasiEvent
    raise NotImplementedError.new("Crystal::EventLoop.create_fd_write_event")
  end

  # Creates a read event for a file descriptor.
  def self.create_fd_read_event(io : IO::Evented, edge_triggered : Bool = false) : Crystal::WasiEvent
    raise NotImplementedError.new("Crystal::EventLoop.create_fd_read_event")
  end
end

struct Crystal::WasiEvent < Crystal::Event
=======
  def create_resume_event(fiber : Fiber) : Crystal::EventLoop::Event
    raise NotImplementedError.new("Crystal::Wasi::EventLoop.create_resume_event")
  end

  # Creates a timeout_event.
  def create_timeout_event(fiber) : Crystal::EventLoop::Event
    raise NotImplementedError.new("Crystal::Wasi::EventLoop.create_timeout_event")
  end

  # Creates a write event for a file descriptor.
  def create_fd_write_event(io : IO::Evented, edge_triggered : Bool = false) : Crystal::EventLoop::Event
    raise NotImplementedError.new("Crystal::Wasi::EventLoop.create_fd_write_event")
  end

  # Creates a read event for a file descriptor.
  def create_fd_read_event(io : IO::Evented, edge_triggered : Bool = false) : Crystal::EventLoop::Event
    raise NotImplementedError.new("Crystal::Wasi::EventLoop.create_fd_read_event")
  end
end

struct Crystal::Wasi::Event < Crystal::EventLoop::Event
>>>>>>> 1c33a0b1
  def add(timeout : Time::Span?) : Nil
  end

  def free : Nil
  end

  def delete
  end
end<|MERGE_RESOLUTION|>--- conflicted
+++ resolved
@@ -1,10 +1,4 @@
 # :nodoc:
-<<<<<<< HEAD
-class Crystal::EventLoop
-  def self.create
-    Crystal::EventLoop
-  end
-=======
 abstract class Crystal::EventLoop
   def self.create
     Crystal::Wasi::EventLoop.new
@@ -17,7 +11,6 @@
     def after_fork : Nil
     end
   {% end %}
->>>>>>> 1c33a0b1
 
   # Runs the event loop.
   def run_once : Nil
@@ -25,29 +18,6 @@
   end
 
   # Create a new resume event for a fiber.
-<<<<<<< HEAD
-  def self.create_resume_event(fiber : Fiber) : Crystal::WasiEvent
-    raise NotImplementedError.new("Crystal::EventLoop.create_resume_event")
-  end
-
-  # Creates a timeout_event.
-  def self.create_timeout_event(fiber) : Crystal::WasiEvent
-    raise NotImplementedError.new("Crystal::EventLoop.create_timeout_event")
-  end
-
-  # Creates a write event for a file descriptor.
-  def self.create_fd_write_event(io : IO::Evented, edge_triggered : Bool = false) : Crystal::WasiEvent
-    raise NotImplementedError.new("Crystal::EventLoop.create_fd_write_event")
-  end
-
-  # Creates a read event for a file descriptor.
-  def self.create_fd_read_event(io : IO::Evented, edge_triggered : Bool = false) : Crystal::WasiEvent
-    raise NotImplementedError.new("Crystal::EventLoop.create_fd_read_event")
-  end
-end
-
-struct Crystal::WasiEvent < Crystal::Event
-=======
   def create_resume_event(fiber : Fiber) : Crystal::EventLoop::Event
     raise NotImplementedError.new("Crystal::Wasi::EventLoop.create_resume_event")
   end
@@ -69,7 +39,6 @@
 end
 
 struct Crystal::Wasi::Event < Crystal::EventLoop::Event
->>>>>>> 1c33a0b1
   def add(timeout : Time::Span?) : Nil
   end
 
