--- conflicted
+++ resolved
@@ -33,15 +33,6 @@
     (raise NotImplementedError.new "Crystal::System::Socket#system_accept").as(Int32)
   end
 
-<<<<<<< HEAD
-=======
-  private def system_send(bytes : Bytes) : Int32
-    evented_send("Error sending datagram") do
-      LibC.send(fd, bytes.to_unsafe.as(Void*), bytes.size, 0)
-    end
-  end
-
->>>>>>> fcd95b8e
   private def system_send_to(bytes : Bytes, addr : ::Socket::Address)
     raise NotImplementedError.new "Crystal::System::Socket#system_send_to"
   end
