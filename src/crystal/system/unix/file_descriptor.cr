--- conflicted
+++ resolved
@@ -147,12 +147,7 @@
 
     # Clear the @volatile_fd before actually closing it in order to
     # reduce the chance of reading an outdated fd value
-<<<<<<< HEAD
-    _fd = @volatile_fd.swap(-1)
-    return if _fd == -1
-=======
     return unless fd = close_volatile_fd?
->>>>>>> 6427110d
 
     if LibC.close(fd) != 0
       case Errno.value
