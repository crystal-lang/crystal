require "c/fcntl"
require "io/evented"

# :nodoc:
module Crystal::System::FileDescriptor
  include IO::Evented

  @fd : Int32

  private def unbuffered_read(slice : Bytes)
<<<<<<< HEAD
    read_syscall_helper(slice, "Error reading file") do
      # `to_i32` is acceptable because `Slice#size` is an Int32
      LibC.read(@fd, slice, slice.size).to_i32
=======
    evented_read(slice, "Error reading file") do
      LibC.read(@fd, slice, slice.size)
>>>>>>> 639e4765
    end
  end

  private def unbuffered_write(slice : Bytes)
    evented_write(slice, "Error writing file") do |slice|
      LibC.write(@fd, slice, slice.size).tap do |return_code|
        if return_code == -1 && Errno.value == Errno::EBADF
          raise IO::Error.new "File not open for writing"
        end
      end
    end
  end

  private def system_blocking?
    flags = fcntl(LibC::F_GETFL)
    !flags.bits_set? LibC::O_NONBLOCK
  end

  private def system_blocking=(value)
    current_flags = fcntl(LibC::F_GETFL)
    new_flags = current_flags
    if value
      new_flags &= ~LibC::O_NONBLOCK
    else
      new_flags |= LibC::O_NONBLOCK
    end
    fcntl(LibC::F_SETFL, new_flags) unless new_flags == current_flags
  end

  private def system_close_on_exec?
    flags = fcntl(LibC::F_GETFD)
    flags.bits_set? LibC::FD_CLOEXEC
  end

  private def system_close_on_exec=(arg : Bool)
    fcntl(LibC::F_SETFD, arg ? LibC::FD_CLOEXEC : 0)
    arg
  end

  private def system_closed?
    LibC.fcntl(@fd, LibC::F_GETFL) == -1
  end

  def self.fcntl(fd, cmd, arg = 0)
    r = LibC.fcntl(fd, cmd, arg)
    raise Errno.new("fcntl() failed") if r == -1
    r
  end

  private def system_info
    if LibC.fstat(@fd, out stat) != 0
      raise Errno.new("Unable to get info")
    end

    FileInfo.new(stat)
  end

  private def system_seek(offset, whence : IO::Seek) : Nil
    seek_value = LibC.lseek(@fd, offset, whence)

    if seek_value == -1
      raise Errno.new "Unable to seek"
    end
  end

  private def system_pos
    pos = LibC.lseek(@fd, 0, IO::Seek::Current)
    raise Errno.new "Unable to tell" if pos == -1
    pos
  end

  private def system_tty?
    LibC.isatty(@fd) == 1
  end

  private def system_reopen(other : IO::FileDescriptor)
    {% if LibC.methods.includes? "dup3".id %}
      # dup doesn't copy the CLOEXEC flag, so copy it manually using dup3
      flags = other.close_on_exec? ? LibC::O_CLOEXEC : 0
      if LibC.dup3(other.@fd, @fd, flags) == -1
        raise Errno.new("Could not reopen file descriptor")
      end
    {% else %}
      # dup doesn't copy the CLOEXEC flag, copy it manually to the new
      if LibC.dup2(other.@fd, @fd) == -1
        raise Errno.new("Could not reopen file descriptor")
      end

      if other.close_on_exec?
        self.close_on_exec = true
      end
    {% end %}

    # Mark the handle open, since we had to have dup'd a live handle.
    @closed = false

    evented_reopen
  end

  private def system_close
    if LibC.close(@fd) != 0
      case Errno.value
      when Errno::EINTR, Errno::EINPROGRESS
        # ignore
      else
        raise Errno.new("Error closing file")
      end
    end
  ensure
    evented_close
  end

  def self.pipe(read_blocking, write_blocking)
    pipe_fds = uninitialized StaticArray(LibC::Int, 2)
    if LibC.pipe(pipe_fds) != 0
      raise Errno.new("Could not create pipe")
    end

    r = IO::FileDescriptor.new(pipe_fds[0], read_blocking)
    w = IO::FileDescriptor.new(pipe_fds[1], write_blocking)
    r.close_on_exec = true
    w.close_on_exec = true
    w.sync = true

    {r, w}
  end

  def self.pread(fd, buffer, offset)
    bytes_read = LibC.pread(fd, buffer, buffer.size, offset)

    if bytes_read == -1
      raise Errno.new "Error reading file"
    end

    bytes_read
  end
end<|MERGE_RESOLUTION|>--- conflicted
+++ resolved
@@ -8,14 +8,9 @@
   @fd : Int32
 
   private def unbuffered_read(slice : Bytes)
-<<<<<<< HEAD
-    read_syscall_helper(slice, "Error reading file") do
-      # `to_i32` is acceptable because `Slice#size` is an Int32
-      LibC.read(@fd, slice, slice.size).to_i32
-=======
+
     evented_read(slice, "Error reading file") do
       LibC.read(@fd, slice, slice.size)
->>>>>>> 639e4765
     end
   end
 
