--- conflicted
+++ resolved
@@ -350,14 +350,7 @@
 
     ::Dir.cd(chdir) if chdir
 
-<<<<<<< HEAD
     lock_write { LibC.execvp(*prepared_args) }
-=======
-    command = command_args[0]
-    argv = command_args.map &.check_no_null_byte.to_unsafe
-    argv << Pointer(UInt8).null
-
-    lock_write { execvpe(command, argv, LibC.environ) }
   end
 
   private def self.execvpe(command, argv, envp)
@@ -376,7 +369,6 @@
   private def self.execvpe_impl(command, argv, envp)
     LibC.environ = envp
     LibC.execvp(command, argv)
->>>>>>> 4a8b3aab
   end
 
   def self.replace(command, prepared_args, env, clear_env, input, output, error, chdir)
