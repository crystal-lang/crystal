--- conflicted
+++ resolved
@@ -458,16 +458,10 @@
                   end
   end
 
-<<<<<<< HEAD
   def self.replace(command, args, shell, env, clear_env, input, output, error, chdir)
     prepared_args = prepare_args(command, args, shell)
-    try_replace(prepared_args, env, clear_env, input, output, error, chdir)
-=======
-  def self.replace(command, prepared_args, env, clear_env, input, output, error, chdir)
     envp = Env.make_envp(env, clear_env)
-
     try_replace(prepared_args, envp, input, output, error, chdir)
->>>>>>> 79c67969
     raise_exception_from_errno(command)
   end
 
