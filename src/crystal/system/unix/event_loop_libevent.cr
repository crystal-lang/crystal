--- conflicted
+++ resolved
@@ -76,14 +76,30 @@
     end
   end
 
-<<<<<<< HEAD
   def read(file_descriptor : Crystal::System::FileDescriptor, slice : Bytes) : Int32
     file_descriptor.evented_read("Error reading file_descriptor") do
       LibC.read(file_descriptor.fd, slice, slice.size).tap do |return_code|
         if return_code == -1 && Errno.value == Errno::EBADF
           raise IO::Error.new "File not open for reading", target: file_descriptor
         end
-=======
+      end
+    end
+  end
+
+  def write(file_descriptor : Crystal::System::FileDescriptor, slice : Bytes) : Int32
+    file_descriptor.evented_write("Error writing file_descriptor") do
+      LibC.write(file_descriptor.fd, slice, slice.size).tap do |return_code|
+        if return_code == -1 && Errno.value == Errno::EBADF
+          raise IO::Error.new "File not open for writing", target: file_descriptor
+        end
+      end
+    end
+  end
+
+  def close(file_descriptor : Crystal::System::FileDescriptor) : Nil
+    file_descriptor.evented_close
+  end
+
   def read(socket : ::Socket, slice : Bytes) : Int32
     socket.evented_read("Error reading socket") do
       LibC.recv(socket.fd, slice, slice.size, 0).to_i32
@@ -133,19 +149,10 @@
         end
       else
         return ::Socket::ConnectError.from_errno("connect")
->>>>>>> 135e908b
       end
     end
   end
 
-<<<<<<< HEAD
-  def write(file_descriptor : Crystal::System::FileDescriptor, slice : Bytes) : Int32
-    file_descriptor.evented_write("Error writing file_descriptor") do
-      LibC.write(file_descriptor.fd, slice, slice.size).tap do |return_code|
-        if return_code == -1 && Errno.value == Errno::EBADF
-          raise IO::Error.new "File not open for writing", target: file_descriptor
-        end
-=======
   def accept(socket : ::Socket) : ::Socket::Handle?
     loop do
       client_fd = LibC.accept(socket.fd, nil, nil)
@@ -162,17 +169,11 @@
         end
       else
         return client_fd
->>>>>>> 135e908b
       end
     end
   end
 
-<<<<<<< HEAD
-  def close(file_descriptor : Crystal::System::FileDescriptor) : Nil
-    file_descriptor.evented_close
-=======
   def close(socket : ::Socket) : Nil
     socket.evented_close
->>>>>>> 135e908b
   end
 end