--- conflicted
+++ resolved
@@ -122,17 +122,13 @@
     end
   end
 
-<<<<<<< HEAD
   def self.fchmod(path, fd, mode)
     if LibC.fchmod(fd, mode) == -1
       raise ::File::Error.from_errno("Error changing permissions", file: path)
     end
   end
 
-  def self.delete(path)
-=======
   def self.delete(path, *, raise_on_missing : Bool) : Bool
->>>>>>> 71ddd86e
     err = LibC.unlink(path.check_no_null_byte)
     if err != -1
       true
