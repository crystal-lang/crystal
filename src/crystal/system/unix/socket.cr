require "c/netdb"
require "c/netinet/tcp"
require "c/sys/socket"

module Crystal::System::Socket
  {% if IO.has_constant?(:Evented) %}
    include IO::Evented
  {% end %}

  alias Handle = Int32

  def self.socket(family, type, protocol, blocking) : Handle
    {% if LibC.has_constant?(:SOCK_CLOEXEC) %}
      flags = type.value | LibC::SOCK_CLOEXEC
      flags |= LibC::SOCK_NONBLOCK unless blocking
      fd = LibC.socket(family, flags, protocol)
      raise ::Socket::Error.from_errno("Failed to create socket") if fd == -1
      fd
    {% else %}
      Process.lock_read do
        fd = LibC.socket(family, type, protocol)
        raise ::Socket::Error.from_errno("Failed to create socket") if fd == -1
        FileDescriptor.fcntl(fd, LibC::F_SETFD, LibC::FD_CLOEXEC)
        FileDescriptor.fcntl(fd, LibC::F_SETFL, FileDescriptor.fcntl(fd, LibC::F_GETFL) | LibC::O_NONBLOCK) unless blocking
        fd
      end
    {% end %}
  end

  private def initialize_handle(fd, blocking = nil)
    {% if Crystal::EventLoop.has_constant?(:Polling) %}
      @__evloop_data = Crystal::EventLoop::Polling::Arena::INVALID_INDEX
    {% end %}
  end

  # Tries to bind the socket to a local address.
  # Yields an `Socket::BindError` if the binding failed.
  private def system_bind(addr, addrstr, &)
    unless LibC.bind(fd, addr, addr.size) == 0
      yield ::Socket::BindError.from_errno("Could not bind to '#{addrstr}'")
    end
  end

  private def system_listen(backlog, &)
    unless LibC.listen(fd, backlog) == 0
      yield ::Socket::Error.from_errno("Listen failed")
    end
  end

  private def system_close_read
    if LibC.shutdown(fd, LibC::SHUT_RD) != 0
      raise ::Socket::Error.from_errno("shutdown read")
    end
  end

  private def system_close_write
    if LibC.shutdown(fd, LibC::SHUT_WR) != 0
      raise ::Socket::Error.from_errno("shutdown write")
    end
  end

  private def system_send_buffer_size : Int
    getsockopt LibC::SO_SNDBUF, 0
  end

  private def system_send_buffer_size=(val : Int)
    setsockopt LibC::SO_SNDBUF, val
  end

  private def system_recv_buffer_size : Int
    getsockopt LibC::SO_RCVBUF, 0
  end

  private def system_recv_buffer_size=(val : Int)
    setsockopt LibC::SO_RCVBUF, val
  end

  private def system_reuse_address? : Bool
    getsockopt_bool LibC::SO_REUSEADDR
  end

  private def system_reuse_address=(val : Bool)
    setsockopt_bool LibC::SO_REUSEADDR, val
  end

  private def system_reuse_port? : Bool
    system_getsockopt(LibC::SO_REUSEPORT, 0) do |value|
      return value != 0
    end

    if Errno.value == Errno::ENOPROTOOPT
      false
    else
      raise ::Socket::Error.from_errno("getsockopt")
    end
  end

  private def system_reuse_port=(val : Bool)
    setsockopt_bool LibC::SO_REUSEPORT, val
  end

  private def system_broadcast? : Bool
    getsockopt_bool LibC::SO_BROADCAST
  end

  private def system_broadcast=(val : Bool)
    setsockopt_bool LibC::SO_BROADCAST, val
  end

  private def system_keepalive? : Bool
    getsockopt_bool LibC::SO_KEEPALIVE
  end

  private def system_keepalive=(val : Bool)
    setsockopt_bool LibC::SO_KEEPALIVE, val
  end

  private def system_linger
    v = LibC::Linger.new
    ret = getsockopt LibC::SO_LINGER, v
    ret.l_onoff == 0 ? nil : ret.l_linger
  end

  private def system_linger=(val)
    v = LibC::Linger.new
    case val
    when Int
      v.l_onoff = 1
      v.l_linger = val
    when nil
      v.l_onoff = 0
    end

    setsockopt LibC::SO_LINGER, v
    val
  end

  private def system_getsockopt(optname, optval, level = LibC::SOL_SOCKET, &)
    optsize = LibC::SocklenT.new(sizeof(typeof(optval)))
    ret = LibC.getsockopt(fd, level, optname, pointerof(optval), pointerof(optsize))
    yield optval if ret == 0
    ret
  end

  private def system_getsockopt(optname, optval, level = LibC::SOL_SOCKET)
    system_getsockopt(optname, optval, level) { |value| return value }
    raise ::Socket::Error.from_errno("getsockopt #{optname}")
  end

  private def system_setsockopt(optname, optval, level = LibC::SOL_SOCKET)
    optsize = LibC::SocklenT.new(sizeof(typeof(optval)))

    ret = LibC.setsockopt(fd, level, optname, pointerof(optval), optsize)
    raise ::Socket::Error.from_errno("setsockopt #{optname}") if ret == -1
    ret
  end

  private def system_blocking?
    FileDescriptor.get_blocking(fd)
  end

  private def system_blocking=(value)
    FileDescriptor.set_blocking(fd, value)
  end

  def self.get_blocking(fd : Handle)
    FileDescriptor.get_blocking(fd)
  end

  def self.set_blocking(fd : Handle, value : Bool)
    FileDescriptor.set_blocking(fd, value)
  end

  private def system_close_on_exec?
    flags = system_fcntl(LibC::F_GETFD)
    (flags & LibC::FD_CLOEXEC) == LibC::FD_CLOEXEC
  end

  private def system_close_on_exec=(arg : Bool)
    system_fcntl(LibC::F_SETFD, arg ? LibC::FD_CLOEXEC : 0)
    arg
  end

  def self.fcntl(fd, cmd, arg = 0)
    FileDescriptor.fcntl(fd, cmd, arg)
  end

  private def system_fcntl(cmd, arg = 0)
    FileDescriptor.fcntl(fd, cmd, arg)
  end

  def self.socketpair(type : ::Socket::Type, protocol : ::Socket::Protocol, blocking : Bool) : {Handle, Handle}
    fds = uninitialized Handle[2]

    {% if LibC.has_constant?(:SOCK_CLOEXEC) %}
      flags = type.value | LibC::SOCK_CLOEXEC
      flags |= LibC::SOCK_NONBLOCK unless blocking
      if LibC.socketpair(::Socket::Family::UNIX, flags, protocol, fds) == -1
        raise ::Socket::Error.new("socketpair() failed")
      end
    {% else %}
      Process.lock_read do
        if LibC.socketpair(::Socket::Family::UNIX, type, protocol, fds) == -1
          raise ::Socket::Error.new("socketpair() failed")
        end
        FileDescriptor.fcntl(fds[0], LibC::F_SETFD, LibC::FD_CLOEXEC)
        FileDescriptor.fcntl(fds[1], LibC::F_SETFD, LibC::FD_CLOEXEC)
        unless blocking
          FileDescriptor.fcntl(fds[0], LibC::F_SETFL, FileDescriptor.fcntl(fds[0], LibC::F_GETFL) | LibC::O_NONBLOCK)
          FileDescriptor.fcntl(fds[1], LibC::F_SETFL, FileDescriptor.fcntl(fds[1], LibC::F_GETFL) | LibC::O_NONBLOCK)
        end
      end
    {% end %}

    {fds[0], fds[1]}
  end

  private def system_tty?
    LibC.isatty(fd) == 1
  end

  private def system_close
    event_loop.close(self)
  end

  def socket_close(&)
    # Clear the @volatile_fd before actually closing it in order to
    # reduce the chance of reading an outdated fd value
<<<<<<< HEAD
    fd = @volatile_fd.swap(-1)
    return if fd == -1
=======
    return unless fd = close_volatile_fd?
>>>>>>> 6427110d

    ret = LibC.close(fd)

    if ret != 0
      case Errno.value
      when Errno::EINTR, Errno::EINPROGRESS
        # ignore
      else
        yield
      end
    end
  end

  def close_volatile_fd? : Int32?
    fd = @volatile_fd.swap(-1)
    fd unless fd == -1
  end

  def socket_close
    socket_close do
      raise ::Socket::Error.from_errno("Error closing socket")
    end
  end

  private def system_local_address
    sockaddr6 = uninitialized LibC::SockaddrIn6
    sockaddr = pointerof(sockaddr6).as(LibC::Sockaddr*)
    addrlen = sizeof(LibC::SockaddrIn6).to_u32!

    if LibC.getsockname(fd, sockaddr, pointerof(addrlen)) != 0
      raise ::Socket::Error.from_errno("getsockname")
    end

    ::Socket::IPAddress.from(sockaddr, addrlen)
  end

  private def system_remote_address
    sockaddr6 = uninitialized LibC::SockaddrIn6
    sockaddr = pointerof(sockaddr6).as(LibC::Sockaddr*)
    addrlen = sizeof(LibC::SockaddrIn6).to_u32!

    if LibC.getpeername(fd, sockaddr, pointerof(addrlen)) != 0
      raise ::Socket::Error.from_errno("getpeername")
    end

    ::Socket::IPAddress.from(sockaddr, addrlen)
  end

  {% if flag?(:openbsd) %}
    private def system_tcp_keepalive_idle
      raise NotImplementedError.new("system_tcp_keepalive_idle")
    end

    private def system_tcp_keepalive_idle=(val : Int)
      raise NotImplementedError.new("system_tcp_keepalive_idle=")
    end

    private def system_tcp_keepalive_interval
      raise NotImplementedError.new("system_tcp_keepalive_interval")
    end

    private def system_tcp_keepalive_interval=(val : Int)
      raise NotImplementedError.new("system_tcp_keepalive_interval=")
    end

    private def system_tcp_keepalive_count
      raise NotImplementedError.new("system_tcp_keepalive_count")
    end

    private def system_tcp_keepalive_count=(val : Int)
      raise NotImplementedError.new("system_tcp_keepalive_count=")
    end
  {% else %}
    private def system_tcp_keepalive_idle
      optname = {% if flag?(:darwin) %}
        LibC::TCP_KEEPALIVE
      {% elsif flag?(:netbsd) %}
        LibC::SO_KEEPALIVE
      {% else %}
        LibC::TCP_KEEPIDLE
      {% end %}
      getsockopt optname, 0, level: ::Socket::Protocol::TCP
    end

    private def system_tcp_keepalive_idle=(val : Int)
      optname = {% if flag?(:darwin) %}
        LibC::TCP_KEEPALIVE
      {% elsif flag?(:netbsd) %}
        LibC::SO_KEEPALIVE
      {% else %}
        LibC::TCP_KEEPIDLE
      {% end %}
      setsockopt optname, val, level: ::Socket::Protocol::TCP
      val
    end

    # The amount of time in seconds between keepalive probes.
    private def system_tcp_keepalive_interval
      getsockopt LibC::TCP_KEEPINTVL, 0, level: ::Socket::Protocol::TCP
    end

    private def system_tcp_keepalive_interval=(val : Int)
      setsockopt LibC::TCP_KEEPINTVL, val, level: ::Socket::Protocol::TCP
      val
    end

    # The number of probes sent, without response before dropping the connection.
    private def system_tcp_keepalive_count
      getsockopt LibC::TCP_KEEPCNT, 0, level: ::Socket::Protocol::TCP
    end

    private def system_tcp_keepalive_count=(val : Int)
      setsockopt LibC::TCP_KEEPCNT, val, level: ::Socket::Protocol::TCP
      val
    end
  {% end %}
end<|MERGE_RESOLUTION|>--- conflicted
+++ resolved
@@ -226,12 +226,7 @@
   def socket_close(&)
     # Clear the @volatile_fd before actually closing it in order to
     # reduce the chance of reading an outdated fd value
-<<<<<<< HEAD
-    fd = @volatile_fd.swap(-1)
-    return if fd == -1
-=======
     return unless fd = close_volatile_fd?
->>>>>>> 6427110d
 
     ret = LibC.close(fd)
 
