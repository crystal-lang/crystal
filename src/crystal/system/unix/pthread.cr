--- conflicted
+++ resolved
@@ -140,7 +140,7 @@
     {% if flag?(:darwin) %}
       # FIXME: pthread_get_stacksize_np returns bogus value on macOS X 10.9.0:
       address = LibC.pthread_get_stackaddr_np(@th) - LibC.pthread_get_stacksize_np(@th)
-    {% elsif flag?(:freebsd) || flag?(:dragonfly) %}
+    {% elsif flag?(:bsd) && !flag?(:openbsd) %}
       ret = LibC.pthread_attr_init(out attr)
       unless ret == 0
         LibC.pthread_attr_destroy(pointerof(attr))
@@ -151,13 +151,8 @@
         LibC.pthread_attr_getstack(pointerof(attr), pointerof(address), out _)
       end
       ret = LibC.pthread_attr_destroy(pointerof(attr))
-<<<<<<< HEAD
-      raise Errno.new("pthread_attr_destroy", ret) unless ret == 0
-    {% elsif flag?(:linux) || flag?(:netbsd) %}
-=======
       raise RuntimeError.from_errno("pthread_attr_destroy", Errno.new(ret)) unless ret == 0
     {% elsif flag?(:linux) %}
->>>>>>> b3ebb1cd
       if LibC.pthread_getattr_np(@th, out attr) == 0
         LibC.pthread_attr_getstack(pointerof(attr), pointerof(address), out _)
       end
