--- conflicted
+++ resolved
@@ -14,14 +14,10 @@
     grp = uninitialized LibC::Group
     grp_pointer = Pointer(LibC::Group).null
     System.retry_with_buffer("getgrnam_r", GETGR_R_SIZE_MAX) do |buf|
-<<<<<<< HEAD
-      LibC.getgrnam_r(groupname, pointerof(grp), buf, buf.size, pointerof(grp_pointer))
-=======
-      LibC.getgrnam_r(groupname, grp_pointer, buf, buf.size, pointerof(grp_pointer)).tap do
+      LibC.getgrnam_r(groupname, pointerof(grp), buf, buf.size, pointerof(grp_pointer)).tap do
         # It's not necessary to check success with `ret == 0` because `grp_pointer` will be NULL on failure
         return from_struct(grp) if grp_pointer
       end
->>>>>>> feb612b6
     end
   end
 
@@ -32,14 +28,10 @@
     grp = uninitialized LibC::Group
     grp_pointer = Pointer(LibC::Group).null
     System.retry_with_buffer("getgrgid_r", GETGR_R_SIZE_MAX) do |buf|
-<<<<<<< HEAD
-      LibC.getgrgid_r(groupid, pointerof(grp), buf, buf.size, pointerof(grp_pointer))
-=======
-      LibC.getgrgid_r(groupid, grp_pointer, buf, buf.size, pointerof(grp_pointer)).tap do
+      LibC.getgrgid_r(groupid, pointerof(grp), buf, buf.size, pointerof(grp_pointer)).tap do
         # It's not necessary to check success with `ret == 0` because `grp_pointer` will be NULL on failure
         return from_struct(grp) if grp_pointer
       end
->>>>>>> feb612b6
     end
   end
 end