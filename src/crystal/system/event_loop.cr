--- conflicted
+++ resolved
@@ -45,22 +45,19 @@
   end
 end
 
-<<<<<<< HEAD
 require "./event_loop/file_descriptor"
 
 abstract class Crystal::EventLoop
   # The FileDescriptor interface is always needed, so we include it right in
   # the main interface.
   include FileDescriptor
-=======
-abstract class Crystal::EventLoop
+
   # The socket module is empty by default and filled with abstract defs when
   # crystal/system/socket.cr is required.
   module Socket
   end
 
   include Socket
->>>>>>> 135e908b
 end
 
 {% if flag?(:wasi) %}
