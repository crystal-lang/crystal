require "./enumerable"

# An `Iterator` allows processing sequences lazily, as opposed to `Enumerable` which processes
# sequences eagerly and produces an `Array` in most of its methods.
#
# As an example, let's compute the first three numbers in the range `1..10_000_000` that are even,
# multiplied by three. One way to do this is:
#
# ```
# (1..10_000_000).select(&.even?).map { |x| x * 3 }.first(3) # => [6, 12, 18]
# ```
#
# The above works, but creates many intermediate arrays: one for the *select* call,
# one for the *map* call and one for the *take* call. A more efficient way is to invoke
# `Range#each` without a block, which gives us an `Iterator` so we can process the operations
# lazily:
#
# ```
# (1..10_000_000).each.select(&.even?).map { |x| x * 3 }.first(3) # => #< Iterator(T)::First...
# ```
#
# `Iterator` redefines many of `Enumerable`'s method in a lazy way, returning iterators
# instead of arrays.
#
# At the end of the call chain we get back a new iterator: we need to consume it, either
# using `each` or `Enumerable#to_a`:
#
# ```
# (1..10_000_000).each.select(&.even?).map { |x| x * 3 }.first(3).to_a # => [6, 12, 18]
# ```
#
# Because iterators only go forward, when using methods that consume it entirely or partially –
# `to_a`, `any?`, `count`, `none?`, `one?` and `size` – subsequent calls will give a different
# result as there will be less elements to consume.
#
# ```
# iter = (0...100).each
# iter.size # => 100
# iter.size # => 0
# ```
#
# To implement an `Iterator` you need to define a `next` method that must return the next
# element in the sequence or `Iterator::Stop::INSTANCE`, which signals the end of the sequence
# (you can invoke `stop` inside an iterator as a shortcut).
#
# For example, this is an iterator that returns a sequence of `N` zeros:
#
# ```
# class Zeros
#   include Iterator(Int32)
#
#   def initialize(@size : Int32)
#     @produced = 0
#   end
#
#   def next
#     if @produced < @size
#       @produced += 1
#       0
#     else
#       stop
#     end
#   end
# end
#
# zeros = Zeros.new(5)
# zeros.to_a # => [0, 0, 0, 0, 0]
# ```
#
# The standard library provides iterators for many classes, like `Array`, `Hash`, `Range`, `String` and `IO`.
# Usually to get an iterator you invoke a method that would usually yield elements to a block,
# but without passing a block: `Array#each`, `Array#each_index`, `Hash#each`, `String#each_char`,
# `IO#each_line`, etc.
module Iterator(T)
  include Enumerable(T)

  # The class that signals that there are no more elements in an `Iterator`.
  class Stop
    INSTANCE = new
  end

  # `IteratorWrapper` eliminates some boilerplate when defining
  # an `Iterator` that wraps another iterator.
  #
  # To use it, include this module in your iterator and make sure that the wrapped
  # iterator is stored in the `@iterator` instance variable.
  module IteratorWrapper
    # Invokes `next` on the wrapped iterator and returns `stop` if
    # the given value was a `Iterator::Stop`. Otherwise, returns the value.
    macro wrapped_next
      %value = @iterator.next
      return stop if %value.is_a?(Stop)
      %value
    end
  end

  # Shortcut for `Iterator::Stop::INSTANCE`, to signal that there are no more elements in an iterator.
  def stop
    Iterator.stop
  end

  # :ditto:
  def self.stop
    Stop::INSTANCE
  end

  def self.of(element : T)
    Singleton(T).new(element)
  end

  private struct Singleton(T)
    include Iterator(T)

    def initialize(@element : T)
    end

    def next
      @element
    end
  end

  def self.of(&block : -> T)
    SingletonProc(typeof(without_stop(&block))).new(block)
  end

  private def self.without_stop(&block : -> T)
    e = block.call
    raise "" if e.is_a?(Iterator::Stop)
    e
  end

  private struct SingletonProc(T)
    include Iterator(T)

    def initialize(@proc : (-> (T | Iterator::Stop)) | (-> T))
    end

    def next
      @proc.call
    end
  end

  # Returns the next element in this iterator, or `Iterator::Stop::INSTANCE` if there
  # are no more elements.
  abstract def next

  # Returns an iterator that returns the prefix sums of the original iterator's
  # elements.
  #
  # Expects `T` to respond to the `#+` method.
  #
  # ```
  # iter = (3..6).each.accumulate
  # iter.next # => 3
  # iter.next # => 7
  # iter.next # => 12
  # iter.next # => 18
  # iter.next # => Iterator::Stop::INSTANCE
  # ```
  def accumulate
    accumulate { |x, y| x + y }
  end

  # Returns an iterator that returns *initial* and its prefix sums with the
  # original iterator's elements.
  #
  # Expects `U` to respond to the `#+` method.
  #
  # ```
  # iter = (3..6).each.accumulate(7)
  # iter.next # => 7
  # iter.next # => 10
  # iter.next # => 14
  # iter.next # => 19
  # iter.next # => 25
  # iter.next # => Iterator::Stop::INSTANCE
  # ```
  def accumulate(initial : U) forall U
    accumulate(initial) { |x, y| x + y }
  end

  # Returns an iterator that accumulates the original iterator's elements by
  # the given *block*.
  #
  # For each element of the original iterator the block is passed an accumulator
  # value and the element. The result becomes the new value for the accumulator
  # and is then returned. The initial value for the accumulator is the first
  # element of the original iterator.
  #
  # ```
  # iter = %w(the quick brown fox).each.accumulate { |x, y| "#{x}, #{y}" }
  # iter.next # => "the"
  # iter.next # => "the, quick"
  # iter.next # => "the, quick, brown"
  # iter.next # => "the, quick, brown, fox"
  # iter.next # => Iterator::Stop::INSTANCE
  # ```
  def accumulate(&block : T, T -> T)
    Accumulate(typeof(self), T).new(self, block)
  end

  # Returns an iterator that accumulates *initial* with the original iterator's
  # elements by the given *block*.
  #
  # Similar to `#accumulate(&block : T, T -> T)`, except the initial value is
  # provided by an argument and needs not have the same type as the elements of
  # the original iterator. This initial value is returned first.
  #
  # ```
  # iter = [4, 3, 2].each.accumulate("X") { |x, y| x * y }
  # iter.next # => "X"
  # iter.next # => "XXXX"
  # iter.next # => "XXXXXXXXXXXX"
  # iter.next # => "XXXXXXXXXXXXXXXXXXXXXXXX"
  # iter.next # => Iterator::Stop::INSTANCE
  # ```
  def accumulate(initial : U, &block : U, T -> U) forall U
    AccumulateInit(typeof(self), T, U).new(self, initial, block)
  end

  private class AccumulateInit(I, T, U)
    include Iterator(U)

    @acc : U | Iterator::Stop

    def initialize(@iterator : I, @acc : U, @func : U, T -> U)
    end

    def next
      old_acc = @acc
      return old_acc if old_acc.is_a?(Iterator::Stop)
      elem = @iterator.next
      @acc = elem.is_a?(Iterator::Stop) ? elem : @func.call(old_acc, elem)
      old_acc
    end
  end

  private class Accumulate(I, T)
    include Iterator(T)
    include IteratorWrapper

    @acc : T | Iterator::Stop = Iterator::Stop::INSTANCE

    def initialize(@iterator : I, @func : T, T -> T)
    end

    def next
      elem = wrapped_next
      old_acc = @acc
      @acc = old_acc.is_a?(Iterator::Stop) ? elem : @func.call(old_acc, elem)
    end
  end

  # Returns an iterator that returns elements from the original iterator until
  # it is exhausted and then returns the elements of the second iterator.
  # Compared to `.chain(Iterator(Iter))`, it has better performance when the quantity of
  # iterators to chain is small (usually less than 4).
  # This method also cannot chain iterators in a loop, for that see `.chain(Iterator(Iter))`.
  #
  # ```
  # iter = (1..2).each.chain(('a'..'b').each)
  # iter.next # => 1
  # iter.next # => 2
  # iter.next # => 'a'
  # iter.next # => 'b'
  # iter.next # => Iterator::Stop::INSTANCE
  # ```
  def chain(other : Iterator(U)) forall U
    Chain(typeof(self), typeof(other), T, U).new(self, other)
  end

  private class Chain(I1, I2, T1, T2)
    include Iterator(T1 | T2)

    def initialize(@iterator1 : I1, @iterator2 : I2)
      @iterator1_consumed = false
    end

    def next
      if @iterator1_consumed
        @iterator2.next
      else
        value = @iterator1.next
        if value.is_a?(Stop)
          @iterator1_consumed = true
          value = @iterator2.next
        end
        value
      end
    end
  end

  # The same as `#chain`, but have better performance when the quantity of
  # iterators to chain is large (usually greater than 4) or undetermined.
  #
  # ```
  # array_of_iters = [[1], [2, 3], [4, 5, 6]].each.map &.each
  # iter = Iterator(Int32).chain array_of_iters
  # iter.next # => 1
  # iter.next # => 2
  # iter.next # => 3
  # iter.next # => 4
  # ```
  def self.chain(iters : Iterator(Iter)) forall Iter
    ChainsAll(Iter, typeof(iters.first.first)).new iters
  end

  # the same as `.chain(Iterator(Iter))`
  def self.chain(iters : Iterable(Iter)) forall Iter
    chain iters.each
  end

  private class ChainsAll(Iter, T)
    include Iterator(T)
    @iterators : Iterator(Iter)
    @current : Iter | Stop

    def initialize(@iterators)
      @current = @iterators.next
    end

    def next : T | Stop
      return Stop::INSTANCE if (c = @current).is_a? Stop
      ret = c.next
      while ret.is_a? Stop
        c = @current = @iterators.next
        return Stop::INSTANCE if c.is_a? Stop
        ret = c.next
      end
      ret
    end
  end

  # Returns an iterator that applies the given function to the element and then
  # returns it unless it is `nil`. If the returned value would be `nil` it instead
  # returns the next non `nil` value.
  #
  # ```
  # iter = [1, nil, 2, nil].each.compact_map { |e| e.try &.*(2) }
  # iter.next # => 2
  # iter.next # => 4
  # iter.next # => Iterator::Stop::INSTANCE
  # ```
  def compact_map(&func : T -> _)
    CompactMap(typeof(self), T, typeof(func.call(first).not_nil!)).new(self, func)
  end

  private struct CompactMap(I, T, U)
    include Iterator(U)
    include IteratorWrapper

    def initialize(@iterator : I, @func : T -> U?)
    end

    def next
      while true
        value = wrapped_next
        mapped_value = @func.call(value)

        return mapped_value unless mapped_value.is_a?(Nil)
      end
    end
  end

  # Returns an iterator that returns consecutive chunks of the size *n*.
  #
  # ```
  # iter = (1..5).each.cons(3)
  # iter.next # => [1, 2, 3]
  # iter.next # => [2, 3, 4]
  # iter.next # => [3, 4, 5]
  # iter.next # => Iterator::Stop::INSTANCE
  # ```
  #
  # By default, a new array is created and returned for each consecutive call of `next`.
  # * If *reuse* is given, the array can be reused
  # * If *reuse* is `true`, the method will create a new array and reuse it.
  # * If *reuse*  is an instance of `Array`, `Deque` or a similar collection type (implementing `#<<`, `#shift` and `#size`) it will be used.
  # * If *reuse* is falsey, the array will not be reused.
  #
  # This can be used to prevent many memory allocations when each slice of
  # interest is to be used in a read-only fashion.
  #
  # Chunks of two items can be iterated using `#cons_pair`, an optimized
  # implementation for the special case of `size == 2` which avoids heap
  # allocations.
  def cons(n : Int, reuse = false)
    raise ArgumentError.new "Invalid cons size: #{n}" if n <= 0
    if reuse.nil? || reuse.is_a?(Bool)
      Cons(typeof(self), T, typeof(n), Array(T)).new(self, n, Array(T).new(n), reuse)
    else
      Cons(typeof(self), T, typeof(n), typeof(reuse)).new(self, n, reuse, reuse)
    end
  end

  private struct Cons(I, T, N, V)
    include Iterator(Array(T))
    include IteratorWrapper

    def initialize(@iterator : I, @n : N, values : V, reuse)
      @values = values
      @reuse = !!reuse
    end

    def next
      loop do
        elem = wrapped_next
        @values << elem
        @values.shift if @values.size > @n
        break if @values.size == @n
      end

      if @reuse
        @values
      else
        @values.dup
      end
    end
  end

  # Returns an iterator that returns consecutive pairs of adjacent items.
  #
  # ```
  # iter = (1..5).each.cons_pair
  # iter.next # => {1, 2}
  # iter.next # => {2, 3}
  # iter.next # => {3, 4}
  # iter.next # => {4, 5}
  # iter.next # => Iterator::Stop::INSTANCE
  # ```
  #
  # Chunks of more than two items can be iterated using `#cons`.
  # This method is just an optimized implementation for the special case of
  # `size == 2` to avoid heap allocations.
  def cons_pair : Iterator({T, T})
    ConsTuple(typeof(self), T).new(self)
  end

  private struct ConsTuple(I, T)
    include Iterator({T, T})
    include IteratorWrapper

    @last_elem : T | Iterator::Stop = Iterator::Stop::INSTANCE

    def initialize(@iterator : I)
    end

    def next : {T, T} | Iterator::Stop
      elem = wrapped_next
      last_elem = @last_elem

      if last_elem.is_a?(Iterator::Stop)
        @last_elem = elem
        self.next
      else
        value = {last_elem, elem}
        @last_elem, elem = elem, @last_elem
        value
      end
    end
  end

  # Returns an iterator that repeatedly returns the elements of the original
  # iterator forever starting back at the beginning when the end was reached.
  #
  # ```
  # iter = ["a", "b", "c"].each.cycle
  # iter.next # => "a"
  # iter.next # => "b"
  # iter.next # => "c"
  # iter.next # => "a"
  # iter.next # => "b"
  # iter.next # => "c"
  # iter.next # => "a"
  # # and so an and so on
  # ```
  def cycle
    Cycle(typeof(self), T).new(self)
  end

  private struct Cycle(I, T)
    include Iterator(T)
    include IteratorWrapper

    def initialize(@iterator : I)
      @values = [] of T
      @use_values = false
      @index = 0
    end

    def next
      if @use_values
        return stop if @values.empty?

        if @index >= @values.size
          @index = 1
          return @values.first
        end

        @index += 1
        return @values[@index - 1]
      end

      value = @iterator.next

      if value.is_a?(Stop)
        @use_values = true
        return stop if @values.empty?

        @index = 1
        return @values.first
      end

      @values << value
      value
    end
  end

  # Returns an iterator that repeatedly returns the elements of the original
  # iterator starting back at the beginning when the end was reached,
  # but only *n* times.
  #
  # ```
  # iter = ["a", "b", "c"].each.cycle(2)
  # iter.next # => "a"
  # iter.next # => "b"
  # iter.next # => "c"
  # iter.next # => "a"
  # iter.next # => "b"
  # iter.next # => "c"
  # iter.next # => Iterator::Stop::INSTANCE
  # ```
  def cycle(n : Int)
    CycleN(typeof(self), T, typeof(n)).new(self, n)
  end

  private class CycleN(I, T, N)
    include Iterator(T)
    include IteratorWrapper

    def initialize(@iterator : I, @n : N)
      @count = 0
      @values = [] of T
      @use_values = false
      @index = 0
    end

    def next
      return stop if @count >= @n

      if @count > 0
        return stop if @values.empty?

        if @index >= @values.size
          @count += 1
          return stop if @count >= @n

          @index = 1
          return @values.first
        end

        @index += 1
        return @values[@index - 1]
      end

      value = @iterator.next

      if value.is_a?(Stop)
        @count += 1
        return stop if @count >= @n
        return stop if @values.empty?

        @index = 1
        return @values.first
      end

      @values << value
      value
    end
  end

  def each
    self
  end

  # Calls the given block once for each element, passing that element
  # as a parameter.
  #
  # ```
  # iter = ["a", "b", "c"].each
  # iter.each { |x| print x, " " } # Prints "a b c"
  # ```
<<<<<<< HEAD
  def each(& : T ->) : Nil
=======
  def each(& : T -> _) : Nil
>>>>>>> 12f71b07
    while true
      value = self.next
      break if value.is_a?(Stop)
      yield value
    end
  end

  # Returns an iterator that then returns slices of *n* elements of the initial
  # iterator.
  #
  # ```
  # iter = (1..9).each.each_slice(3)
  # iter.next # => [1, 2, 3]
  # iter.next # => [4, 5, 6]
  # iter.next # => [7, 8, 9]
  # iter.next # => Iterator::Stop::INSTANCE
  # ```
  #
  # By default, a new array is created and yielded for each consecutive when invoking `next`.
  # * If *reuse* is given, the array can be reused
  # * If *reuse* is an `Array`, this array will be reused
  # * If *reuse* is truthy, the method will create a new array and reuse it.
  #
  # This can be used to prevent many memory allocations when each slice of
  # interest is to be used in a read-only fashion.
  def each_slice(n, reuse = false)
    slice(n, reuse)
  end

  # Returns an iterator that flattens nested iterators and arrays into a single iterator
  # whose type is the union of the simple types of all of the nested iterators and arrays
  # (and their nested iterators and arrays, and so on).
  #
  # ```
  # iter = [(1..2).each, ('a'..'b').each].each.flatten
  # iter.next # => 1
  # iter.next # => 2
  # iter.next # => 'a'
  # iter.next # => 'b'
  # iter.next # => Iterator::Stop::INSTANCE
  # ```
  def flatten
    Flatten(typeof(Flatten.iterator_type(self)), typeof(Flatten.element_type(self))).new(self)
  end

  private struct Flatten(I, T)
    include Iterator(T)

    @iterator : I
    @stopped : Array(I)
    @generators : Array(I)

    def initialize(@iterator)
      @generators = [] of I
      @stopped = [] of I
    end

    def next
      case value = @iterator.next
      when Iterator
        @generators.push @iterator
        @iterator = value
        self.next
      when Array
        @generators.push @iterator
        @iterator = value.each
        self.next
      when Stop
        @stopped << @iterator
        if @generators.empty?
          stop
        else
          @iterator = @generators.pop
          self.next
        end
      else
        value
      end
    end

    def self.element_type(element)
      case element
      when Stop
        raise ""
      when Iterator
        element_type(element.next)
      when Array
        element_type(element.each)
      else
        element
      end
    end

    def self.iterator_type(iter)
      case iter
      when Iterator
        iter || iterator_type iter.next
      when Array
        iterator_type iter.each
      else
        raise ""
      end
    end
  end

  # Returns a new iterator with the concatenated results of running the block
  # once for every element in the collection.
  # Only `Array` and `Iterator` results are concatenated; every other value is
  # returned once in the new iterator.
  #
  # ```
  # iter = [1, 2, 3].each.flat_map { |x| [x, x] }
  #
  # iter.next # => 1
  # iter.next # => 1
  # iter.next # => 2
  #
  # iter = [1, 2, 3].each.flat_map { |x| [x, x].each }
  #
  # iter.to_a # => [1, 1, 2, 2, 3, 3]
  # ```
  def flat_map(&func : T -> _)
    FlatMap(typeof(self), typeof(FlatMap.element_type(self, func)), typeof(FlatMap.iterator_type(self, func)), typeof(func)).new self, func
  end

  private class FlatMap(I0, T, I, F)
    include Iterator(T)
    include IteratorWrapper

    @iterator : I0
    @func : F
    @nest_iterator : I?
    @stopped : Array(I)

    def initialize(@iterator, @func)
      @nest_iterator = nil
      @stopped = [] of I
    end

    def next
      if iter = @nest_iterator
        value = iter.next
        if value.is_a?(Stop)
          @stopped << iter
          @nest_iterator = nil
          self.next
        else
          value
        end
      else
        case value = @func.call wrapped_next
        when Array
          @nest_iterator = value.each
          self.next
        when Iterator
          @nest_iterator = value
          self.next
        else
          value
        end
      end
    end

    def self.element_type(iter, func)
      value = iter.next
      raise "" if value.is_a?(Stop)

      case value = func.call value
      when Array, Iterator
        value.first
      else
        value
      end
    end

    def self.iterator_type(iter, func)
      value = iter.next
      raise "" if value.is_a?(Stop)

      case value = func.call value
      when Array
        value.each
      when Iterator
        value
      else
        raise ""
      end
    end
  end

  # Returns an iterator that chunks the iterator's elements in arrays of *size*
  # filling up the remaining elements if no element remains with `nil` or a given
  # optional parameter.
  #
  # ```
  # iter = (1..3).each.in_groups_of(2)
  # iter.next # => [1, 2]
  # iter.next # => [3, nil]
  # iter.next # => Iterator::Stop::INSTANCE
  # ```
  # ```
  # iter = (1..3).each.in_groups_of(2, 'z')
  # iter.next # => [1, 2]
  # iter.next # => [3, 'z']
  # iter.next # => Iterator::Stop::INSTANCE
  # ```
  #
  # By default, a new array is created and yielded for each group.
  # * If *reuse* is given, the array can be reused
  # * If *reuse* is an `Array`, this array will be reused
  # * If *reuse* is truthy, the method will create a new array and reuse it.
  #
  # This can be used to prevent many memory allocations when each slice of
  # interest is to be used in a read-only fashion.
  def in_groups_of(size : Int, filled_up_with = nil, reuse = false)
    raise ArgumentError.new("Size must be positive") if size <= 0
    InGroupsOf(typeof(self), T, typeof(size), typeof(filled_up_with)).new(self, size, filled_up_with, reuse)
  end

  private struct InGroupsOf(I, T, N, U)
    include Iterator(Array(T | U))
    include IteratorWrapper

    @reuse : Array(T | U)?

    def initialize(@iterator : I, @size : N, @filled_up_with : U, reuse)
      if reuse
        if reuse.is_a?(Array)
          @reuse = reuse
        else
          @reuse = Array(T | U).new(@size)
        end
      else
        @reuse = nil
      end
    end

    def next
      value = wrapped_next

      if reuse = @reuse
        reuse.clear
        array = reuse
      else
        array = Array(T | U).new(@size)
      end

      array << value
      (@size - 1).times do
        new_value = @iterator.next
        new_value = @filled_up_with if new_value.is_a?(Stop)
        array << new_value
      end
      array
    end
  end

  # Returns an iterator that applies the given block to the next element and
  # returns the result.
  #
  # ```
  # iter = [1, 2, 3].each.map &.*(2)
  # iter.next # => 2
  # iter.next # => 4
  # iter.next # => 6
  # iter.next # => Iterator::Stop::INSTANCE
  # ```
  def map(&func : T -> U) forall U
    Map(typeof(self), T, U).new(self, func)
  end

  private struct Map(I, T, U)
    include Iterator(U)
    include IteratorWrapper

    def initialize(@iterator : I, @func : T -> U)
    end

    def next
      value = wrapped_next
      @func.call(value)
    end
  end

  # Returns an iterator that only returns elements for which the passed in
  # block returns a falsey value.
  #
  # ```
  # iter = [1, 2, 3].each.reject &.odd?
  # iter.next # => 2
  # iter.next # => Iterator::Stop::INSTANCE
  # ```
  def reject(&func : T -> U) forall U
    Reject(typeof(self), T, U).new(self, func)
  end

  # Returns an iterator that only returns elements
  # that are **not** of the given *type*.
  #
  # ```
  # iter = [1, false, 3, true].each.reject(Bool)
  # iter.next # => 1
  # iter.next # => 3
  # iter.next # => Iterator::Stop::INSTANCE
  # ```
  def reject(type : U.class) forall U
    SelectType(typeof(self), typeof(begin
      e = first
      e.is_a?(U) ? raise("") : e
    end)).new(self)
  end

  # Returns an iterator that only returns elements
  # where `pattern === element` does not hold.
  #
  # ```
  # iter = [2, 3, 1, 5, 4, 6].each.reject(3..5)
  # iter.next # => 2
  # iter.next # => 1
  # iter.next # => 6
  # iter.next # => Iterator::Stop::INSTANCE
  # ```
  def reject(pattern)
    reject { |elem| pattern === elem }
  end

  private struct Reject(I, T, B)
    include Iterator(T)
    include IteratorWrapper

    def initialize(@iterator : I, @func : T -> B)
    end

    def next
      while true
        value = wrapped_next
        unless @func.call(value)
          return value
        end
      end
    end
  end

  # Returns an iterator that only returns elements for which the passed
  # in block returns a truthy value.
  #
  # ```
  # iter = [1, 2, 3].each.select &.odd?
  # iter.next # => 1
  # iter.next # => 3
  # iter.next # => Iterator::Stop::INSTANCE
  # ```
  def select(&func : T -> U) forall U
    Select(typeof(self), T, U).new(self, func)
  end

  # Returns an iterator that only returns elements
  # of the given *type*.
  #
  # ```
  # iter = [1, false, 3, nil].each.select(Int32)
  # iter.next # => 1
  # iter.next # => 3
  # iter.next # => Iterator::Stop::INSTANCE
  # ```
  def select(type : U.class) forall U
    SelectType(typeof(self), U).new(self)
  end

  # Returns an iterator that only returns elements
  # where `pattern === element`.
  #
  # ```
  # iter = [1, 3, 2, 5, 4, 6].each.select(3..5)
  # iter.next # => 3
  # iter.next # => 5
  # iter.next # => 4
  # iter.next # => Iterator::Stop::INSTANCE
  # ```
  def select(pattern)
    self.select { |elem| pattern === elem }
  end

  private struct Select(I, T, B)
    include Iterator(T)
    include IteratorWrapper

    def initialize(@iterator : I, @func : T -> B)
    end

    def next
      while true
        value = wrapped_next
        if @func.call(value)
          return value
        end
      end
    end
  end

  private struct SelectType(I, T)
    include Iterator(T)
    include IteratorWrapper

    def initialize(@iterator : I)
    end

    def next
      while true
        value = wrapped_next
        if value.is_a?(T)
          return value
        end
      end
    end
  end

  # Returns an iterator that skips the first *n* elements and only returns
  # the elements after that.
  #
  # ```
  # iter = (1..3).each.skip(2)
  # iter.next # -> 3
  # iter.next # -> Iterator::Stop::INSTANCE
  # ```
  def skip(n : Int)
    raise ArgumentError.new "Attempted to skip negative size: #{n}" if n < 0
    Skip(typeof(self), T, typeof(n)).new(self, n)
  end

  private class Skip(I, T, N)
    include Iterator(T)
    include IteratorWrapper

    def initialize(@iterator : I, @n : N)
      @original = @n
    end

    def next
      while @n > 0
        @n -= 1
        wrapped_next
      end
      @iterator.next
    end
  end

  # Returns an iterator that only starts to return elements once the given block
  # has returned falsey value for one element.
  #
  # ```
  # iter = [1, 2, 3, 4, 0].each.skip_while { |i| i < 3 }
  # iter.next # => 3
  # iter.next # => 4
  # iter.next # => 0
  # iter.next # => Iterator::Stop::INSTANCE
  # ```
  def skip_while(&func : T -> U) forall U
    SkipWhile(typeof(self), T, U).new(self, func)
  end

  private class SkipWhile(I, T, U)
    include Iterator(T)
    include IteratorWrapper

    def initialize(@iterator : I, @func : T -> U)
      @returned_false = false
    end

    def next
      while true
        value = wrapped_next
        return value if @returned_false == true
        unless @func.call(value)
          @returned_false = true
          return value
        end
      end
    end
  end

  # Alias of `each_slice`.
  def slice(n : Int, reuse = false)
    raise ArgumentError.new "Invalid slice size: #{n}" if n <= 0
    Slice(typeof(self), T, typeof(n)).new(self, n, reuse)
  end

  private struct Slice(I, T, N)
    include Iterator(Array(T))
    include IteratorWrapper

    @reuse : Array(T)?

    def initialize(@iterator : I, @n : N, reuse)
      if reuse
        if reuse.is_a?(Array)
          @reuse = reuse
        else
          @reuse = Array(T).new(@n)
        end
      else
        @reuse = nil
      end
    end

    def next
      if reuse = @reuse
        reuse.clear
        values = reuse
      else
        values = Array(T).new(@n)
      end

      @n.times do
        value = @iterator.next
        break if value.is_a?(Stop)

        values << value
      end

      if values.empty?
        stop
      else
        values
      end
    end
  end

  # Returns an iterator that only returns every *n*th element, starting with the
  # first.
  #
  # ```
  # iter = (1..6).each.step(2)
  # iter.next # => 1
  # iter.next # => 3
  # iter.next # => 5
  # iter.next # => Iterator::Stop::INSTANCE
  # ```
  def step(n : Int)
    Step(self, T, typeof(n)).new(self, n)
  end

  private struct Step(I, T, N)
    include Iterator(T)
    include IteratorWrapper

    def initialize(@iterator : I, @by : N)
      raise ArgumentError.new("n must be greater or equal 1") if @by < 1
    end

    def next
      value = @iterator.next
      return stop if value.is_a?(Stop)

      (@by - 1).times do
        @iterator.next
      end

      value
    end
  end

  # Returns an iterator that only returns the first *n* elements of the
  # initial iterator.
  #
  # ```
  # iter = ["a", "b", "c"].each.first 2
  # iter.next # => "a"
  # iter.next # => "b"
  # iter.next # => Iterator::Stop::INSTANCE
  # ```
  def first(n : Int)
    raise ArgumentError.new "Attempted to take negative size: #{n}" if n < 0
    First(typeof(self), T, typeof(n)).new(self, n)
  end

  private class First(I, T, N)
    include Iterator(T)
    include IteratorWrapper

    def initialize(@iterator : I, @n : N)
      @original = @n
    end

    def next
      if @n > 0
        @n -= 1
        wrapped_next
      else
        stop
      end
    end
  end

  # Returns an iterator that returns elements while the given block returns a
  # truthy value.
  #
  # ```
  # iter = (1..5).each.take_while { |i| i < 3 }
  # iter.next # => 1
  # iter.next # => 2
  # iter.next # => Iterator::Stop::INSTANCE
  # ```
  def take_while(&func : T -> U) forall U
    TakeWhile(typeof(self), T, U).new(self, func)
  end

  private class TakeWhile(I, T, U)
    include Iterator(T)
    include IteratorWrapper

    def initialize(@iterator : I, @func : T -> U)
      @returned_false = false
    end

    def next
      return stop if @returned_false == true
      value = wrapped_next
      if @func.call(value)
        value
      else
        @returned_false = true
        stop
      end
    end
  end

  # Returns an iterator that calls the given block with the next element of the
  # iterator when calling `next`, still returning the original element.
  #
  # ```
  # a = 0
  # iter = (1..3).each.tap { |x| a += x }
  # iter.next # => 1
  # a         # => 1
  # iter.next # => 2
  # a         # => 3
  # iter.next # => 3
  # a         # => 6
  # iter.next # => Iterator::Stop::INSTANCE
  # ```
  def tap(&block : T ->)
    Tap(typeof(self), T).new(self, block)
  end

  private struct Tap(I, T)
    include Iterator(T)
    include IteratorWrapper

    def initialize(@iterator : I, @proc : T ->)
    end

    def next
      value = wrapped_next
      @proc.call(value)
      value
    end
  end

  # Returns an iterator that only returns unique values of the original
  # iterator.
  #
  # ```
  # iter = [1, 2, 1].each.uniq
  # iter.next # => 1
  # iter.next # => 2
  # iter.next # => Iterator::Stop::INSTANCE
  # ```
  def uniq
    uniq &.itself
  end

  # Returns an iterator that only returns unique values of the original
  # iterator. The provided block is applied to the elements to determine the
  # value to be checked for uniqueness.
  #
  # ```
  # iter = [["a", "a"], ["b", "a"], ["a", "c"]].each.uniq &.first
  # iter.next # => ["a", "a"]
  # iter.next # => ["b", "a"]
  # iter.next # => Iterator::Stop::INSTANCE
  # ```
  def uniq(&func : T -> U) forall U
    Uniq(typeof(self), T, U).new(self, func)
  end

  private struct Uniq(I, T, U)
    include Iterator(T)
    include IteratorWrapper

    def initialize(@iterator : I, @func : T -> U)
      @hash = {} of U => Bool
    end

    def next
      while true
        value = wrapped_next
        transformed = @func.call value

        unless @hash[transformed]?
          @hash[transformed] = true
          return value
        end
      end
    end
  end

  # Returns an iterator that returns a `Tuple` of the element and its index.
  #
  # ```
  # iter = (1..3).each.with_index
  # iter.next # => {1, 0}
  # iter.next # => {2, 1}
  # iter.next # => {3, 2}
  # iter.next # => Iterator::Stop::INSTANCE
  # ```
  def with_index(offset : Int = 0)
    WithIndex(typeof(self), T, typeof(offset)).new(self, offset)
  end

  # Yields each element in this iterator together with its index.
  def with_index(offset : Int = 0)
    index = offset
    each do |value|
      yield value, index
      index += 1
    end
  end

  private class WithIndex(I, T, O)
    include Iterator({T, Int32})
    include IteratorWrapper

    def initialize(@iterator : I, @offset : O, @index : O = offset)
    end

    def next
      v = wrapped_next
      value = {v, @index}
      @index += 1
      value
    end
  end

  # Returns an iterator that returns a `Tuple` of the element and a given object.
  #
  # ```
  # iter = (1..3).each.with_object("a")
  # iter.next # => {1, "a"}
  # iter.next # => {2, "a"}
  # iter.next # => {3, "a"}
  # iter.next # => Iterator::Stop::INSTANCE
  # ```
  def with_object(obj)
    WithObject(typeof(self), T, typeof(obj)).new(self, obj)
  end

  # Yields each element in this iterator together with *obj*. Returns that object.
  def with_object(obj, &)
    each do |value|
      yield value, obj
    end
    obj
  end

  private struct WithObject(I, T, O)
    include Iterator({T, O})
    include IteratorWrapper

    def initialize(@iterator : I, @object : O)
    end

    def next
      v = wrapped_next
      {v, @object}
    end
  end

  # Returns an iterator that returns the elements of this iterator and *others*
  # traversed in tandem as `Tuple`s.
  #
  # Iteration stops when any of the iterators runs out of elements.
  #
  # ```
  # iter1 = [4, 5, 6].each
  # iter2 = [7, 8, 9].each
  # iter3 = ['a', 'b', 'c', 'd'].each
  # iter = iter1.zip(iter2, iter3)
  # iter.next # => {4, 7, 'a'}
  # iter.next # => {5, 8, 'b'}
  # iter.next # => {6, 9, 'c'}
  # iter.next # => Iterator::Stop::INSTANCE
  # ```
  def zip(*others : Iterator) : Iterator
    Iterator.zip_impl(self, *others)
  end

  protected def self.zip_impl(*iterators : *U) forall U
    {% begin %}
      Zip(U, Tuple(
        {% for i in 0...U.size %}
          typeof(iterators[{{ i }}].first),
        {% end %}
      )).new(iterators)
    {% end %}
  end

  private struct Zip(Is, Ts)
    include Iterator(Ts)

    def initialize(@iterators : Is)
    end

    def next
      {% begin %}
        {% for i in 0...Is.size %}
          %v{i} = @iterators[{{ i }}].next
          return stop if %v{i}.is_a?(Stop)
        {% end %}

        Tuple.new(
          {% for i in 0...Is.size %}
            %v{i},
          {% end %}
        )
      {% end %}
    end
  end

  # Returns an Iterator that enumerates over the items,
  # chunking them together based on the return value of the block.
  #
  # Consecutive elements which return the same block value are chunked together.
  #
  # For example, consecutive even numbers and odd numbers can be chunked as follows.
  #
  # ```
  # [3, 1, 4, 1, 5, 9, 2, 6, 5, 3, 5].chunk(&.even?).each do |even, ary|
  #   p [even, ary]
  # end
  #
  # # => [false, [3, 1]]
  # #    [true, [4]]
  # #    [false, [1, 5, 9]]
  # #    [true, [2, 6]]
  # #    [false, [5, 3, 5]]
  # ```
  #
  # The following key values have special meaning:
  #
  # * `Enumerable::Chunk::Drop` specifies that the elements should be dropped
  # * `Enumerable::Chunk::Alone` specifies that the element should be chunked by itself
  #
  # By default, a new array is created and yielded for each chunk when invoking `next`.
  # * If *reuse* is given, the array can be reused
  # * If *reuse* is an `Array`, this array will be reused
  # * If *reuse* is truthy, the method will create a new array and reuse it.
  #
  # This can be used to prevent many memory allocations when each slice of
  # interest is to be used in a read-only fashion.
  #
  # See also: `Enumerable#chunks`.
  def chunk(reuse = false, &block : T -> U) forall T, U
    Chunk(typeof(self), T, U).new(self, reuse, &block)
  end

  # :nodoc:
  class Chunk(I, T, U)
    include Iterator(Tuple(U, Array(T)))
    @iterator : I
    @init : {U, T}?

    def initialize(@iterator : Iterator(T), reuse, &@original_block : T -> U)
      @acc = Enumerable::Chunk::Accumulator(T, U).new(reuse)
    end

    def next
      if init = @init
        @acc.init(*init)
        @init = nil
      end

      @iterator.each do |val|
        key = @original_block.call(val)

        if @acc.same_as?(key)
          @acc.add(val)
        else
          tuple = @acc.fetch
          if tuple
            @init = {key, val}
            return tuple
          else
            @acc.init(key, val)
          end
        end
      end

      if tuple = @acc.fetch
        return tuple
      end
      stop
    end

    private def init_state
      @init = nil
      @acc.reset
      self
    end
  end

  # Returns an iterator over chunks of elements, where each
  # chunk ends right **after** the given block's value is _truthy_.
  #
  # For example, to get chunks that end at each uppercase letter:
  #
  # ```
  # ary = ['a', 'b', 'C', 'd', 'E', 'F', 'g', 'h']
  # #                   ^         ^    ^
  # iter = ary.slice_after(&.uppercase?)
  # iter.next # => ['a', 'b', 'C']
  # iter.next # => ['d', 'E']
  # iter.next # => ['F']
  # iter.next # => ['g', 'h']
  # iter.next # => Iterator::Stop::INSTANCE
  # ```
  #
  # By default, a new array is created and yielded for each slice when invoking `next`.
  # * If *reuse* is `false`, the method will create a new array for each chunk
  # * If *reuse* is `true`, the method will create a new array and reuse it.
  # * If *reuse* is an `Array`, that array will be reused
  #
  # This can be used to prevent many memory allocations when each slice of
  # interest is to be used in a read-only fashion.
  def slice_after(reuse : Bool | Array(T) = false, &block : T -> B) forall B
    SliceAfter(typeof(self), T, B).new(self, block, reuse)
  end

  # Returns an iterator over chunks of elements, where each
  # chunk ends right **after** the given pattern is matched
  # with `pattern === element`.
  #
  # For example, to get chunks that end at each ASCII uppercase letter:
  #
  # ```
  # ary = ['a', 'b', 'C', 'd', 'E', 'F', 'g', 'h']
  # #                   ^         ^    ^
  # iter = ary.slice_after('A'..'Z')
  # iter.next # => ['a', 'b', 'C']
  # iter.next # => ['d', 'E']
  # iter.next # => ['F']
  # iter.next # => ['g', 'h']
  # iter.next # => Iterator::Stop::INSTANCE
  # ```
  #
  # By default, a new array is created and yielded for each slice when invoking `next`.
  # * If *reuse* is `false`, the method will create a new array for each chunk
  # * If *reuse* is `true`, the method will create a new array and reuse it.
  # * If *reuse* is an `Array`, that array will be reused
  #
  # This can be used to prevent many memory allocations when each slice of
  # interest is to be used in a read-only fashion.
  def slice_after(pattern, reuse : Bool | Array(T) = false)
    slice_after(reuse) { |elem| pattern === elem }
  end

  # :nodoc:
  class SliceAfter(I, T, B)
    include Iterator(Array(T))

    def initialize(@iterator : I, @block : T -> B, reuse)
      @end = false
      @clear_on_next = false

      if reuse
        if reuse.is_a?(Array)
          @values = reuse
        else
          @values = [] of T
        end
        @reuse = true
      else
        @values = [] of T
        @reuse = false
      end
    end

    def next
      return stop if @end

      if @clear_on_next
        @values.clear
        @clear_on_next = false
      end

      while true
        value = @iterator.next

        if value.is_a?(Stop)
          @end = true
          if @values.empty?
            return stop
          else
            return @reuse ? @values : @values.dup
          end
        end

        @values << value

        if @block.call(value)
          @clear_on_next = true
          return @reuse ? @values : @values.dup
        end
      end
    end
  end

  # Returns an iterator over chunks of elements, where each
  # chunk ends right **before** the given block's value is _truthy_.
  #
  # For example, to get chunks that end just before each uppercase letter:
  #
  # ```
  # ary = ['a', 'b', 'C', 'd', 'E', 'F', 'g', 'h']
  # #              ^         ^    ^
  # iter = ary.slice_before(&.uppercase?)
  # iter.next # => ['a', 'b']
  # iter.next # => ['C', 'd']
  # iter.next # => ['E']
  # iter.next # => ['F', 'g', 'h']
  # iter.next # => Iterator::Stop::INSTANCE
  # ```
  #
  # By default, a new array is created and yielded for each slice when invoking `next`.
  # * If *reuse* is `false`, the method will create a new array for each chunk
  # * If *reuse* is `true`, the method will create a new array and reuse it.
  # * If *reuse* is an `Array`, that array will be reused
  #
  # This can be used to prevent many memory allocations when each slice of
  # interest is to be used in a read-only fashion.
  def slice_before(reuse : Bool | Array(T) = false, &block : T -> B) forall B
    SliceBefore(typeof(self), T, B).new(self, block, reuse)
  end

  # Returns an iterator over chunks of elements, where each
  # chunk ends right **before** the given pattern is matched
  # with `pattern === element`.
  #
  # For example, to get chunks that end just before each ASCII uppercase letter:
  #
  # ```
  # ary = ['a', 'b', 'C', 'd', 'E', 'F', 'g', 'h']
  # #              ^         ^    ^
  # iter = ary.slice_before('A'..'Z')
  # iter.next # => ['a', 'b']
  # iter.next # => ['C', 'd']
  # iter.next # => ['E']
  # iter.next # => ['F', 'g', 'h']
  # iter.next # => Iterator::Stop::INSTANCE
  # ```
  #
  # By default, a new array is created and yielded for each slice when invoking `next`.
  # * If *reuse* is `false`, the method will create a new array for each chunk
  # * If *reuse* is `true`, the method will create a new array and reuse it.
  # * If *reuse* is an `Array`, that array will be reused
  #
  # This can be used to prevent many memory allocations when each slice of
  # interest is to be used in a read-only fashion.
  def slice_before(pattern, reuse : Bool | Array(T) = false)
    slice_before(reuse) { |elem| pattern === elem }
  end

  # :nodoc:
  class SliceBefore(I, T, B)
    include Iterator(Array(T))

    @has_value_to_add = false
    @value_to_add : T?

    def initialize(@iterator : I, @block : T -> B, reuse)
      @end = false

      if reuse
        if reuse.is_a?(Array)
          @values = reuse
        else
          @values = [] of T
        end
        @reuse = true
      else
        @values = [] of T
        @reuse = false
      end
    end

    def next
      return stop if @end

      if @has_value_to_add
        @has_value_to_add = false
        @values.clear
        @values << @value_to_add.as(T)
        @value_to_add = nil
      end

      while true
        value = @iterator.next

        if value.is_a?(Stop)
          @end = true
          if @values.empty?
            return stop
          else
            return @reuse ? @values : @values.dup
          end
        end

        if !@values.empty? && @block.call(value)
          @has_value_to_add = true
          @value_to_add = value
          return @reuse ? @values : @values.dup
        end

        @values << value
      end
    end
  end

  # Returns an iterator for each chunked elements where the ends
  # of chunks are defined by the block, when the block's value
  # over a pair of elements is _truthy_.
  #
  # For example, one-by-one increasing subsequences can be chunked as follows:
  #
  # ```
  # ary = [1, 2, 4, 9, 10, 11, 12, 15, 16, 19, 20, 21]
  # iter = ary.slice_when { |i, j| i + 1 != j }
  # iter.next # => [1, 2]
  # iter.next # => [4]
  # iter.next # => [9, 10, 11, 12]
  # iter.next # => [15, 16]
  # iter.next # => [19, 20, 21]
  # iter.next # => Iterator::Stop::INSTANCE
  # ```
  #
  # By default, a new array is created and yielded for each slice when invoking `next`.
  # * If *reuse* is `false`, the method will create a new array for each chunk
  # * If *reuse* is `true`, the method will create a new array and reuse it.
  # * If *reuse* is an `Array`, that array will be reused
  #
  # This can be used to prevent many memory allocations when each slice of
  # interest is to be used in a read-only fashion.
  #
  # See also `#chunk_while`, which works similarly but the block's condition is inverted.
  def slice_when(reuse : Bool | Array(T) = false, &block : T, T -> B) forall B
    SliceWhen(typeof(self), T, B).new(self, block, reuse)
  end

  # Returns an iterator for each chunked elements where elements
  # are kept in a given chunk as long as the block's value over
  # a pair of elements is _truthy_.
  #
  # For example, one-by-one increasing subsequences can be chunked as follows:
  #
  # ```
  # ary = [1, 2, 4, 9, 10, 11, 12, 15, 16, 19, 20, 21]
  # iter = ary.chunk_while { |i, j| i + 1 == j }
  # iter.next # => [1, 2]
  # iter.next # => [4]
  # iter.next # => [9, 10, 11, 12]
  # iter.next # => [15, 16]
  # iter.next # => [19, 20, 21]
  # iter.next # => Iterator::Stop::INSTANCE
  # ```
  #
  # By default, a new array is created and yielded for each slice when invoking `next`.
  # * If *reuse* is `false`, the method will create a new array for each chunk
  # * If *reuse* is `true`, the method will create a new array and reuse it.
  # * If *reuse* is an `Array`, that array will be reused
  #
  # This can be used to prevent many memory allocations when each slice of
  # interest is to be used in a read-only fashion.
  #
  # See also `#slice_when`, which works similarly but the block's condition is inverted.
  def chunk_while(reuse : Bool | Array(T) = false, &block : T, T -> B) forall B
    SliceWhen(typeof(self), T, B).new(self, block, reuse, negate: true)
  end

  # :nodoc:
  class SliceWhen(I, T, B)
    include Iterator(Array(T))

    @has_previous_value = false
    @previous_value : T?

    def initialize(@iterator : I, @block : T, T -> B, reuse, @negate = false)
      @end = false

      if reuse
        if reuse.is_a?(Array)
          @values = reuse
        else
          @values = [] of T
        end
        @reuse = true
      else
        @values = [] of T
        @reuse = false
      end
    end

    def next
      return stop if @end

      if @has_previous_value
        v1 = @previous_value.as(T)
        @has_previous_value = false
        @previous_value = nil
        @values.clear
      else
        v1 = @iterator.next
        return end_value if v1.is_a?(Stop)
      end

      while true
        @values << v1

        v2 = @iterator.next
        return end_value if v2.is_a?(Stop)

        cond = @block.call(v1, v2)
        cond = !cond if @negate
        if cond
          @has_previous_value = true
          @previous_value = v2
          return @reuse ? @values : @values.dup
        end

        v1 = v2
      end
    end

    private def end_value
      @end = true
      if @values.empty?
        stop
      else
        @reuse ? @values : @values.dup
      end
    end
  end
end<|MERGE_RESOLUTION|>--- conflicted
+++ resolved
@@ -590,11 +590,7 @@
   # iter = ["a", "b", "c"].each
   # iter.each { |x| print x, " " } # Prints "a b c"
   # ```
-<<<<<<< HEAD
   def each(& : T ->) : Nil
-=======
-  def each(& : T -> _) : Nil
->>>>>>> 12f71b07
     while true
       value = self.next
       break if value.is_a?(Stop)
