# A fixed-size, stack allocated array.
#
# `StaticArray` is a generic type with type argument `T` specifying the type of
# its elements and `N` the fixed size. For example `StaticArray(Int32, 3)`
# is a static array of `Int32` with three elements.
#
# Instantiations of this static array type:
#
# ```
# StaticArray(Int32, 3).new(42)           # => StaticArray[42, 42, 42]
# StaticArray(Int32, 3).new { |i| i * 2 } # => StaticArray[0, 2, 4]
# StaticArray[0, 8, 15]                   # => StaticArray[0, 8, 15]
# ```
#
# This type can also be expressed as `Int32[3]` (only in type grammar). A typical use
# case is in combination with `uninitialized`:
#
# ```
# ints = uninitialized Int32[3]
# ints[0] = 0
# ints[1] = 8
# ints[2] = 15
# ```
#
# For number types there is also `Number.static_array` which can be used to initialize
# a static array:
#
# ```
# Int32.static_array(0, 8, 15) # => StaticArray[0, 8, 15]
# ```
#
# The generic argument type `N` is a special case in the type grammar as it
# doesn't specify a type but a size. Its value can be an `Int32` literal or
# constant.
struct StaticArray(T, N)
  include Indexable::Mutable(T)

  # Creates a new `StaticArray` with the given *args*. The type of the
  # static array will be the union of the type of the given *args*,
  # and its size will be the number of elements in *args*.
  #
  # ```
  # ary = StaticArray[1, 'a']
  # ary[0]    # => 1
  # ary[1]    # => 'a'
  # ary.class # => StaticArray(Char | Int32, 2)
  # ```
  #
  # See also: `Number.static_array`.
  macro [](*args)
    %array = uninitialized StaticArray(typeof({{*args}}), {{args.size}})
    {% for arg, i in args %}
      %array.to_unsafe[{{i}}] = {{arg}}
    {% end %}
    %array
  end

  # Creates a new static array and invokes the
  # block once for each index of the array, assigning the
  # block's value in that index.
  #
  # ```
  # StaticArray(Int32, 3).new { |i| i * 2 } # => StaticArray[0, 2, 4]
  # ```
  def self.new(&block : Int32 -> T)
    array = uninitialized self
    N.times do |i|
      array.to_unsafe[i] = yield i
    end
    array
  end

  # Creates a new static array filled with the given value.
  #
  # ```
  # StaticArray(Int32, 3).new(42) # => StaticArray[42, 42, 42]
  # ```
  def self.new(value : T)
    new { value }
  end

  # Disallow creating an uninitialized StaticArray with new.
  # If this is desired, one can use `array = uninitialized ...`
  # which makes it clear that it's unsafe.
  private def initialize
  end

  # Equality. Returns `true` if each element in `self` is equal to each
  # corresponding element in *other*.
  #
  # ```
  # array = StaticArray(Int32, 3).new 0  # => StaticArray[0, 0, 0]
  # array2 = StaticArray(Int32, 3).new 0 # => StaticArray[0, 0, 0]
  # array3 = StaticArray(Int32, 3).new 1 # => StaticArray[1, 1, 1]
  # array == array2                      # => true
  # array == array3                      # => false
  # ```
  def ==(other : StaticArray)
    return false unless size == other.size
    each_with_index do |e, i|
      return false unless e == other[i]
    end
    true
  end

  # Equality with another object. Always returns `false`.
  #
  # ```
  # array = StaticArray(Int32, 3).new 0 # => StaticArray[0, 0, 0]
  # array == nil                        # => false
  # ```
  def ==(other)
    false
  end

  @[AlwaysInline]
  def unsafe_fetch(index : Int) : T
    to_unsafe[index]
  end

  @[AlwaysInline]
  def unsafe_put(index : Int, value : T)
    to_unsafe[index] = value
  end

  # Returns the size of `self`
  #
  # ```
  # array = StaticArray(Int32, 3).new { |i| i + 1 }
  # array.size # => 3
  # ```
  def size : Int32
    N
  end

  # :inherit:
  def fill(value : T) : self
    # enable memset optimization
    to_slice.fill(value)
    self
  end

  # Returns a new static array where elements are mapped by the given block.
  #
  # ```
  # array = StaticArray[1, 2.5, "a"]
  # array.map &.to_s # => StaticArray["1", "2.5", "a"]
  # ```
  def map(&block : T -> U) forall U
    StaticArray(U, N).new { |i| yield to_unsafe[i] }
  end

  # Like `map`, but the block gets passed both the element and its index.
  #
  # Accepts an optional *offset* parameter, which tells it to start counting
  # from there.
  def map_with_index(offset = 0, &block : (T, Int32) -> U) forall U
    StaticArray(U, N).new { |i| yield to_unsafe[i], offset + i }
  end

<<<<<<< HEAD
  # Reverses the elements of this array in-place, then returns `self`.
  #
  # ```
  # array = StaticArray(Int32, 3).new { |i| i + 1 }
  # array.reverse! # => StaticArray[3, 2, 1]
  # ```
  def reverse!
    to_slice.reverse!
    self
  end

  # Returns a new `StaticArray` with all elements sorted based on the return
  # value of their comparison method `<=>`.
  #
  # ```
  # a = StaticArray[3, 1, 2]
  # a.sort # => StaticArray[1, 2, 3]
  # a      # => StaticArray[3, 1, 2]
  # ```
  def sort : StaticArray(T, N)
    # the return value of `dup` must be assigned to a variable first, otherwise
    # `self` will be mutated if the `sort!` call is chained directly
    ary = dup
    ary.sort!
  end

  # :ditto:
  #
  # This method does not guarantee stability between equally sorting elements.
  # Which results in a performance advantage over stable sort.
  def unstable_sort : StaticArray(T, N)
    ary = dup
    ary.unstable_sort!
  end

  # Returns a new `StaticArray` with all elements sorted based on the comparator
  # in the given block.
  #
  # The block must implement a comparison between two elements *a* and *b*,
  # where `a < b` returns `-1`, `a == b` returns `0`, and `a > b` returns `1`.
  # The comparison operator `<=>` can be used for this.
  #
  # ```
  # a = StaticArray[3, 1, 2]
  # b = a.sort { |a, b| b <=> a }
  #
  # b # => StaticArray[3, 2, 1]
  # a # => StaticArray[3, 1, 2]
  # ```
  def sort(&block : T, T -> U) : StaticArray(T, N) forall U
    {% unless U <= Int32? %}
      {% raise "expected block to return Int32 or Nil, not #{U}" %}
    {% end %}

    ary = dup
    ary.sort!(&block)
  end

  # :ditto:
  #
  # This method does not guarantee stability between equally sorting elements.
  # Which results in a performance advantage over stable sort.
  def unstable_sort(&block : T, T -> U) : StaticArray(T, N) forall U
    {% unless U <= Int32? %}
      {% raise "expected block to return Int32 or Nil, not #{U}" %}
    {% end %}

    ary = dup
    ary.unstable_sort!(&block)
  end

  # Modifies `self` by sorting all elements based on the return value of their
  # comparison method `<=>`.
  #
  # ```
  # a = StaticArray[3, 1, 2]
  # a.sort!
  # a # => StaticArray[1, 2, 3]
  # ```
  def sort! : self
    to_slice.sort!
    self
  end

  # :ditto:
  #
  # This method does not guarantee stability between equally sorting elements.
  # Which results in a performance advantage over stable sort.
  def unstable_sort! : self
    to_slice.unstable_sort!
    self
  end

  # Modifies `self` by sorting all elements based on the comparator in the given
  # block.
  #
  # The given block must implement a comparison between two elements
  # *a* and *b*, where `a < b` returns `-1`, `a == b` returns `0`,
  # and `a > b` returns `1`.
  # The comparison operator `<=>` can be used for this.
  #
  # ```
  # a = StaticArray[3, 1, 2]
  # a.sort! { |a, b| b <=> a }
  # a # => StaticArray[3, 2, 1]
  # ```
  def sort!(&block : T, T -> U) : self forall U
    {% unless U <= Int32? %}
      {% raise "expected block to return Int32 or Nil, not #{U}" %}
    {% end %}

    to_slice.sort!(&block)
    self
  end

  # :ditto:
  #
  # This method does not guarantee stability between equally sorting elements.
  # Which results in a performance advantage over stable sort.
  def unstable_sort!(&block : T, T -> U) : self forall U
    {% unless U <= Int32? %}
      {% raise "expected block to return Int32 or Nil, not #{U}" %}
    {% end %}

    to_slice.unstable_sort!(&block)
    self
  end

  # Returns a new `StaticArray` with all elements sorted. The given block is
  # called for each element, then the comparison method `#<=>` is called on the
  # object returned from the block to determine sort order.
  #
  # ```
  # a = StaticArray["apple", "pear", "fig"]
  # b = a.sort_by { |word| word.size }
  # b # => StaticArray["fig", "pear", "apple"]
  # a # => StaticArray["apple", "pear", "fig"]
  # ```
  def sort_by(&block : T -> _) : StaticArray(T, N)
    ary = dup
    ary.sort_by! { |e| yield(e) }
  end

  # :ditto:
  #
  # This method does not guarantee stability between equally sorting elements.
  # Which results in a performance advantage over stable sort.
  def unstable_sort_by(&block : T -> _) : StaticArray(T, N)
    ary = dup
    ary.unstable_sort_by! { |e| yield(e) }
  end

  # Modifies `self` by sorting all elements. The given block is called for
  # each element, then the comparison method `#<=>` is called on the object
  # returned from the block to determine sort order.
  #
  # ```
  # a = StaticArray["apple", "pear", "fig"]
  # a.sort_by! { |word| word.size }
  # a # => StaticArray["fig", "pear", "apple"]
  # ```
  def sort_by!(&block : T -> _) : self
    sorted = map { |e| {e, yield(e)} }.sort! { |x, y| x[1] <=> y[1] }
    N.times do |i|
      to_unsafe[i] = sorted.to_unsafe[i][0]
    end
    self
  end

  # :ditto:
  #
  # This method does not guarantee stability between equally sorting elements.
  # Which results in a performance advantage over stable sort.
  def unstable_sort_by!(&block : T -> _) : self
    sorted = map { |e| {e, yield(e)} }.unstable_sort! { |x, y| x[1] <=> y[1] }
    N.times do |i|
      to_unsafe[i] = sorted.to_unsafe[i][0]
    end
    self
  end

=======
>>>>>>> a067d064
  # Returns a slice that points to the elements of this static array.
  # Changes made to the returned slice also affect this static array.
  #
  # ```
  # array = StaticArray(Int32, 3).new(2)
  # slice = array.to_slice # => Slice[2, 2, 2]
  # slice[0] = 3
  # array # => StaticArray[3, 2, 2]
  # ```
  def to_slice : Slice(T)
    Slice.new(to_unsafe, size)
  end

  # Returns a pointer to this static array's data.
  #
  # ```
  # ary = StaticArray(Int32, 3).new(42)
  # ary.to_unsafe[0] # => 42
  # ```
  def to_unsafe : Pointer(T)
    pointerof(@buffer)
  end

  # Appends a string representation of this static array to the given `IO`.
  #
  # ```
  # array = StaticArray(Int32, 3).new { |i| i + 1 }
  # array.to_s # => "StaticArray[1, 2, 3]"
  # ```
  def to_s(io : IO) : Nil
    io << "StaticArray["
    join io, ", ", &.inspect(io)
    io << ']'
  end

  def pretty_print(pp)
    # Don't pass `self` here because we'll pass `self` by
    # value and for big static arrays that seems to make
    # LLVM really slow.
    # TODO: investigate why, maybe report a bug to LLVM?
    pp.list("StaticArray[", to_slice, "]")
  end

  # Returns a new `StaticArray` where each element is cloned from elements in `self`.
  def clone
    array = uninitialized self
    N.times do |i|
      array.to_unsafe[i] = to_unsafe[i].clone
    end
    array
  end

  # :nodoc:
  def index(object, offset : Int = 0)
    # Optimize for the case of looking for a byte in a byte slice
    if T.is_a?(UInt8.class) &&
       (object.is_a?(UInt8) || (object.is_a?(Int) && 0 <= object < 256))
      return to_slice.fast_index(object, offset)
    end

    super
  end
end<|MERGE_RESOLUTION|>--- conflicted
+++ resolved
@@ -158,18 +158,6 @@
     StaticArray(U, N).new { |i| yield to_unsafe[i], offset + i }
   end
 
-<<<<<<< HEAD
-  # Reverses the elements of this array in-place, then returns `self`.
-  #
-  # ```
-  # array = StaticArray(Int32, 3).new { |i| i + 1 }
-  # array.reverse! # => StaticArray[3, 2, 1]
-  # ```
-  def reverse!
-    to_slice.reverse!
-    self
-  end
-
   # Returns a new `StaticArray` with all elements sorted based on the return
   # value of their comparison method `<=>`.
   #
@@ -340,8 +328,6 @@
     self
   end
 
-=======
->>>>>>> a067d064
   # Returns a slice that points to the elements of this static array.
   # Changes made to the returned slice also affect this static array.
   #
