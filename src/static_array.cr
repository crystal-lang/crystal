--- conflicted
+++ resolved
@@ -158,7 +158,6 @@
     StaticArray(U, N).new { |i| yield to_unsafe[i], offset + i }
   end
 
-<<<<<<< HEAD
   # Returns a new `StaticArray` with all elements sorted based on the return
   # value of their comparison method `<=>`.
   #
@@ -326,11 +325,12 @@
     N.times do |i|
       to_unsafe[i] = sorted.to_unsafe[i][0]
     end
-=======
+    self
+  end
+
   # :inherit:
   def rotate!(n : Int = 1) : self
     to_slice.rotate!(n)
->>>>>>> cd311dc0
     self
   end
 
