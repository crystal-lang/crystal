--- conflicted
+++ resolved
@@ -123,24 +123,6 @@
     to_unsafe[index] = value
   end
 
-<<<<<<< HEAD
-  # Yields the current element at the given index and updates the value
-  # at the given *index* with the block's value.
-  # Raises `IndexError` if trying to set an element outside the array's range.
-  #
-  # ```
-  # array = StaticArray(Int32, 3).new { |i| i + 1 } # => StaticArray[1, 2, 3]
-  # array.update(1) { |x| x * 2 }                   # => 4
-  # array                                           # => StaticArray[1, 4, 3]
-  # array.update(5) { |x| x * 2 }                   # raises IndexError
-  # ```
-  def update(index : Int, & : T -> T)
-    index = check_index_out_of_bounds index
-    to_unsafe[index] = yield to_unsafe[index]
-  end
-
-=======
->>>>>>> 1c895332
   # Returns the size of `self`
   #
   # ```
@@ -158,47 +140,6 @@
     self
   end
 
-<<<<<<< HEAD
-  # Yields each index of `self` to the given block and then assigns
-  # the block's value in that position. Returns `self`.
-  #
-  # ```
-  # array = StaticArray[2, 1, 1, 1]
-  # array.fill { |i| i * i } # => StaticArray[0, 1, 4, 9]
-  # array                    # => StaticArray[0, 1, 4, 9]
-  # ```
-  def fill(& : Int32 -> T) : self
-    to_slice.fill { |i| yield i }
-    self
-  end
-
-  # Modifies `self` by randomizing the order of elements in the array
-  # using the given *random* number generator. Returns `self`.
-  #
-  # ```
-  # a = StaticArray(Int32, 3).new { |i| i + 1 } # => StaticArray[1, 2, 3]
-  # a.shuffle!(Random.new(42))                  # => StaticArray[3, 2, 1]
-  # a                                           # => StaticArray[3, 2, 1]
-  # ```
-  def shuffle!(random = Random::DEFAULT)
-    to_slice.shuffle!(random)
-    self
-  end
-
-  # Invokes the given block for each element of `self`, replacing the element
-  # with the value returned by the block. Returns `self`.
-  #
-  # ```
-  # array = StaticArray(Int32, 3).new { |i| i + 1 }
-  # array.map! { |x| x*x } # => StaticArray[1, 4, 9]
-  # ```
-  def map!(& : T -> T) : self
-    to_unsafe.map!(size) { |e| yield e }
-    self
-  end
-
-=======
->>>>>>> 1c895332
   # Returns a new static array where elements are mapped by the given block.
   #
   # ```
@@ -209,18 +150,6 @@
     StaticArray(U, N).new { |i| yield to_unsafe[i] }
   end
 
-<<<<<<< HEAD
-  # Like `map!`, but the block gets passed both the element and its index.
-  #
-  # Accepts an optional *offset* parameter, which tells it to start counting
-  # from there.
-  def map_with_index!(offset = 0, &block : (T, Int32) -> T) : self
-    to_unsafe.map_with_index!(size) { |e, i| yield e, offset + i }
-    self
-  end
-
-=======
->>>>>>> 1c895332
   # Like `map`, but the block gets passed both the element and its index.
   #
   # Accepts an optional *offset* parameter, which tells it to start counting
