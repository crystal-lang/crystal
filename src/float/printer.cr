--- conflicted
+++ resolved
@@ -34,7 +34,6 @@
   end
 
   private def internal(v : Float64 | Float32, io : IO)
-<<<<<<< HEAD
     significand, decimal_exponent = Dragonbox.to_decimal(v)
 
     # generate `significand.to_s` in a reasonably fast manner
@@ -51,22 +50,6 @@
     while buffer.size > 1 && buffer.unsafe_fetch(buffer.size - 1) === '0'
       buffer = buffer[..-2]
       decimal_exponent += 1
-=======
-    buffer = StaticArray(UInt8, BUFFER_SIZE).new(0_u8)
-    success, decimal_exponent, length = Grisu3.grisu3(v, buffer.to_unsafe)
-
-    unless success
-      # grisu3 does not work for ~0.5% of floats
-      # when this happens, fallback to another, slower approach
-      if v.class == Float64
-        LibC.snprintf(buffer.to_unsafe, BUFFER_SIZE, "%.17g", v)
-      else
-        LibC.snprintf(buffer.to_unsafe, BUFFER_SIZE, "%g", v.to_f64)
-      end
-      len = LibC.strlen(buffer)
-      io.write_string buffer.to_slice[0, len]
-      return
->>>>>>> 57afad57
     end
     length = buffer.size
 
