--- conflicted
+++ resolved
@@ -3,11 +3,7 @@
   # Platform-specific exit status code, which usually contains either the exit code or a termination signal.
   # The other `Process::Status` methods extract the values from `exit_status`.
   def exit_status : Int32
-<<<<<<< HEAD
-    @exit_status.to_i32
-=======
     @exit_status.to_i32!
->>>>>>> 9a4896b4
   end
 
   {% if flag?(:win32) %}
