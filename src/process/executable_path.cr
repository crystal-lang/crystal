--- conflicted
+++ resolved
@@ -78,11 +78,7 @@
       String.new(buf)
     end
   end
-<<<<<<< HEAD
-{% elsif flag?(:freebsd) || flag?(:netbsd) %}
-=======
-{% elsif flag?(:freebsd) || flag?(:dragonfly) %}
->>>>>>> b3ebb1cd
+{% elsif flag?(:bsd) && !flag?(:openbsd) %}
   require "c/sysctl"
 
   class Process
