--- conflicted
+++ resolved
@@ -768,9 +768,6 @@
   MAX =  127_i8
 
   # Returns an `Int8` by invoking `to_i8` on *value*.
-<<<<<<< HEAD
-  def self.new(value) : self
-=======
   # See `String#to_i` for more details.
   #
   # ```
@@ -782,8 +779,7 @@
   end
 
   # Returns an `Int8` by invoking `to_i8` on *value*.
-  def self.new(value)
->>>>>>> efa92ddb
+  def self.new(value) : self
     value.to_i8
   end
 
@@ -823,9 +819,6 @@
   MAX =  32767_i16
 
   # Returns an `Int16` by invoking `to_i16` on *value*.
-<<<<<<< HEAD
-  def self.new(value) : self
-=======
   # See `String#to_i` for more details.
   #
   # ```
@@ -837,8 +830,7 @@
   end
 
   # Returns an `Int16` by invoking `to_i16` on *value*.
-  def self.new(value)
->>>>>>> efa92ddb
+  def self.new(value) : self
     value.to_i16
   end
 
@@ -878,9 +870,6 @@
   MAX =  2147483647_i32
 
   # Returns an `Int32` by invoking `to_i32` on *value*.
-<<<<<<< HEAD
-  def self.new(value) : self
-=======
   # See `String#to_i` for more details.
   #
   # ```
@@ -892,8 +881,7 @@
   end
 
   # Returns an `Int32` by invoking `to_i32` on *value*.
-  def self.new(value)
->>>>>>> efa92ddb
+  def self.new(value) : self
     value.to_i32
   end
 
@@ -933,9 +921,6 @@
   MAX =  9223372036854775807_i64
 
   # Returns an `Int64` by invoking `to_i64` on *value*.
-<<<<<<< HEAD
-  def self.new(value) : self
-=======
   # See `String#to_i` for more details.
   #
   # ```
@@ -947,8 +932,7 @@
   end
 
   # Returns an `Int64` by invoking `to_i64` on *value*.
-  def self.new(value)
->>>>>>> efa92ddb
+  def self.new(value) : self
     value.to_i64
   end
 
@@ -989,9 +973,6 @@
   MAX = ~MIN
 
   # Returns an `Int128` by invoking `to_i128` on *value*.
-<<<<<<< HEAD
-  def self.new(value) : self
-=======
   # See `String#to_i` for more details.
   #
   # ```
@@ -1003,8 +984,7 @@
   end
 
   # Returns an `Int128` by invoking `to_i128` on *value*.
-  def self.new(value)
->>>>>>> efa92ddb
+  def self.new(value) : self
     value.to_i128
   end
 
@@ -1045,9 +1025,6 @@
   MAX = 255_u8
 
   # Returns an `UInt8` by invoking `to_u8` on *value*.
-<<<<<<< HEAD
-  def self.new(value) : self
-=======
   # See `String#to_i` for more details.
   #
   # ```
@@ -1059,8 +1036,7 @@
   end
 
   # Returns an `UInt8` by invoking `to_u8` on *value*.
-  def self.new(value)
->>>>>>> efa92ddb
+  def self.new(value) : self
     value.to_u8
   end
 
@@ -1104,9 +1080,6 @@
   MAX = 65535_u16
 
   # Returns an `UInt16` by invoking `to_u16` on *value*.
-<<<<<<< HEAD
-  def self.new(value) : self
-=======
   # See `String#to_i` for more details.
   #
   # ```
@@ -1118,8 +1091,7 @@
   end
 
   # Returns an `UInt16` by invoking `to_u16` on *value*.
-  def self.new(value)
->>>>>>> efa92ddb
+  def self.new(value) : self
     value.to_u16
   end
 
@@ -1163,9 +1135,6 @@
   MAX = 4294967295_u32
 
   # Returns an `UInt32` by invoking `to_u32` on *value*.
-<<<<<<< HEAD
-  def self.new(value) : self
-=======
   # See `String#to_i` for more details.
   #
   # ```
@@ -1177,8 +1146,7 @@
   end
 
   # Returns an `UInt32` by invoking `to_u32` on *value*.
-  def self.new(value)
->>>>>>> efa92ddb
+  def self.new(value) : self
     value.to_u32
   end
 
@@ -1222,9 +1190,6 @@
   MAX = 18446744073709551615_u64
 
   # Returns an `UInt64` by invoking `to_u64` on *value*.
-<<<<<<< HEAD
-  def self.new(value) : self
-=======
   # See `String#to_i` for more details.
   #
   # ```
@@ -1236,8 +1201,7 @@
   end
 
   # Returns an `UInt64` by invoking `to_u64` on *value*.
-  def self.new(value)
->>>>>>> efa92ddb
+  def self.new(value) : self
     value.to_u64
   end
 
@@ -1282,9 +1246,6 @@
   MAX = ~MIN
 
   # Returns an `UInt128` by invoking `to_u128` on *value*.
-<<<<<<< HEAD
-  def self.new(value) : self
-=======
   # See `String#to_i` for more details.
   #
   # ```
@@ -1296,8 +1257,7 @@
   end
 
   # Returns an `UInt128` by invoking `to_u128` on *value*.
-  def self.new(value)
->>>>>>> efa92ddb
+  def self.new(value) : self
     value.to_u128
   end
 
