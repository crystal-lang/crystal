<<<<<<< HEAD
# Handles encoding and decoding of HTML entities.
#
# For HTML *parsing* see module XML, especially `XML.parse_html`.
=======
require "./html/entities"

# Provides HTML escaping and unescaping methods.
>>>>>>> a6d0571c
module HTML
  private SUBSTITUTIONS = {
    '&'  => "&amp;",
    '<'  => "&lt;",
    '>'  => "&gt;",
    '"'  => "&quot;",
    '\'' => "&#39;",
  }

  # Escapes special characters in HTML, namely
  # `&`, `<`, `>`, `"` and `'`.
  #
  # ```
  # require "html"
  #
  # HTML.escape("Crystal & You") # => "Crystal &amp; You"
  # ```
  def self.escape(string : String) : String
    string.gsub(SUBSTITUTIONS)
  end

  # Same as `escape(string)` but ouputs the result to
  # the given *io*.
  #
  # ```
  # io = IO::Memory.new
  # HTML.escape("Crystal & You", io) # => nil
  # io.to_s                          # => "Crystal &amp; You"
  # ```
  def self.escape(string : String, io : IO) : Nil
    string.each_char do |char|
      io << SUBSTITUTIONS.fetch(char, char)
    end
  end

  # These replacements permit compatibility with old numeric entities that
  # assumed Windows-1252 encoding.
  # http://www.whatwg.org/specs/web-apps/current-work/multipage/tokenization.html#consume-a-character-reference
  private CHARACTER_REPLACEMENTS = {
    '\u20AC', # First entry is what 0x80 should be replaced with.
    '\u0081',
    '\u201A',
    '\u0192',
    '\u201E',
    '\u2026',
    '\u2020',
    '\u2021',
    '\u02C6',
    '\u2030',
    '\u0160',
    '\u2039',
    '\u0152',
    '\u008D',
    '\u017D',
    '\u008F',
    '\u0090',
    '\u2018',
    '\u2019',
    '\u201C',
    '\u201D',
    '\u2022',
    '\u2013',
    '\u2014',
    '\u02DC',
    '\u2122',
    '\u0161',
    '\u203A',
    '\u0153',
    '\u009D',
    '\u017E',
    '\u0178', # Last entry is 0x9F.
    # 0x00->'\uFFFD' is handled programmatically.
    # 0x0D->'\u000D' is a no-op.
  }

  # Returns a string where named and numeric character references
  # (e.g. &gt;, &#62;, &x3e;) in *string* are replaced with the corresponding
  # unicode characters. This method decodes all HTML5 entities including those
  # without a trailing semicolon (such as `&copy`).
  #
  # ```
  # HTML.unescape("Crystal &amp; You") # => "Crystal & You"
  # ```
  def self.unescape(string : String) : String
    string.gsub(/&(?:([a-zA-Z0-9]{2,32};?)|\#([0-9]+);?|\#[xX]([0-9A-Fa-f]+);?)/) do |string, match|
      if code = match[1]?
        # Try to find the code
        value = named_entity(code)

        unless value || code.ends_with?(';')
          # If we can't find it and it doesn't end with ';',
          # we need to find each prefix of it.
          # We start from the largest prefix.
          removed = 0
          until code.empty?
            code = code.rchop
            removed += 1

            value = named_entity(code)
            if value
              # If we find it, we need to append the part that
              # isn't part of the matched code
              value += string[-removed..-1]
              break
            end
          end
        end

        # We either found the code or not,
        # in which case we need to return the original string
        value || string
      elsif code = match[2]?
        # Find by decimal code
        decode_codepoint(code.to_i) || string
      elsif code = match[3]?
        # Find by hexadecimal code
        decode_codepoint(code.to_i(16)) || string
      else
        string
      end
    end
  end

  private def self.named_entity(code)
    HTML::SINGLE_CHAR_ENTITIES[code]? || HTML::DOUBLE_CHAR_ENTITIES[code]?
  end

  # see https://html.spec.whatwg.org/multipage/parsing.html#numeric-character-reference-end-state
  private def self.decode_codepoint(codepoint)
    case codepoint
    when 0x80..0x9F
      # Replace characters from Windows-1252 with UTF-8 equivalents.
      CHARACTER_REPLACEMENTS[codepoint - 0x80].to_s
    when 0,
         .>(Char::MAX_CODEPOINT),
         0xD800..0xDFFF # unicode surrogate characters
      # Replace invalid characters with replacement character.
      '\uFFFD'
    else
      # don't replace disallowed codepoints
      unless codepoint == 0x007F ||
             # unicode noncharacters
             (0xFDD0..0xFDEF).includes?(codepoint) ||
             # last two of each plane (nonchars) disallowed
             codepoint & 0xFFFF >= 0xFFFE ||
             # unicode control characters expect space
             (codepoint < 0x0020 && !{0x0009, 0x000A, 0x000C}.includes?(codepoint))
        codepoint.unsafe_chr
      end
    end
  end
end<|MERGE_RESOLUTION|>--- conflicted
+++ resolved
@@ -1,12 +1,8 @@
-<<<<<<< HEAD
-# Handles encoding and decoding of HTML entities.
-#
-# For HTML *parsing* see module XML, especially `XML.parse_html`.
-=======
 require "./html/entities"
 
 # Provides HTML escaping and unescaping methods.
->>>>>>> a6d0571c
+#
+# For HTML *parsing* see module XML, especially `XML.parse_html`.
 module HTML
   private SUBSTITUTIONS = {
     '&'  => "&amp;",
