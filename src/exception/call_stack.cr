--- conflicted
+++ resolved
@@ -110,8 +110,7 @@
     end
   end
 
-<<<<<<< HEAD
-  def self.print_backtrace
+  def self.print_backtrace : Nil
     {% unless flag?(:wasm32) %}
       backtrace_fn = ->(context : LibUnwind::Context, data : Void*) do
         last_frame = data.as(RepeatedFrame*)
@@ -129,23 +128,6 @@
           last_frame.value = RepeatedFrame.new ip
         end
         LibUnwind::ReasonCode::NO_REASON
-=======
-  def self.print_backtrace : Nil
-    backtrace_fn = ->(context : LibUnwind::Context, data : Void*) do
-      last_frame = data.as(RepeatedFrame*)
-
-      ip = {% if flag?(:arm) %}
-             Pointer(Void).new(__crystal_unwind_get_ip(context))
-           {% else %}
-             Pointer(Void).new(LibUnwind.get_ip(context))
-           {% end %}
-
-      if last_frame.value.ip == ip
-        last_frame.value.incr
-      else
-        print_frame(last_frame.value) unless last_frame.value.ip.address == 0
-        last_frame.value = RepeatedFrame.new ip
->>>>>>> 4a04eba0
       end
 
       rf = RepeatedFrame.new(Pointer(Void).null)
