--- conflicted
+++ resolved
@@ -11,20 +11,6 @@
   @@dwarf_function_names : Array(Tuple(LibC::SizeT, LibC::SizeT, String))?
 
   # :nodoc:
-<<<<<<< HEAD
-  def self.load_dwarf
-    {% unless flag?(:wasm32) %}
-      unless @@dwarf_loaded
-        @@dwarf_loaded = true
-        begin
-          return if ENV["CRYSTAL_LOAD_DWARF"]? == "0"
-          load_dwarf_impl
-        rescue ex
-          @@dwarf_line_numbers = nil
-          @@dwarf_function_names = nil
-          Crystal::System.print_exception "Unable to load dwarf information", ex
-        end
-=======
   def self.load_debug_info
     return if ENV["CRYSTAL_LOAD_DEBUG_INFO"]? == "0"
 
@@ -36,9 +22,8 @@
         @@dwarf_line_numbers = nil
         @@dwarf_function_names = nil
         Crystal::System.print_exception "Unable to load dwarf information", ex
->>>>>>> fdcbcf41
       end
-    {% end %}
+    end
   end
 
   protected def self.decode_line_number(pc)
