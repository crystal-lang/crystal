--- conflicted
+++ resolved
@@ -1983,12 +1983,12 @@
     end
   end
 
-<<<<<<< HEAD
   # :nodoc:
   def first_internal
     # overridden in Tuple to disable literal index lookup
     first
-=======
+  end
+
   # Returns a value with the same type as an element of *x*, even if *x* is not
   # an `Enumerable`.
   #
@@ -2004,6 +2004,5 @@
   def self.element_type(x)
     x.each { |elem| return elem }
     ::raise ""
->>>>>>> b6f41521
   end
 end