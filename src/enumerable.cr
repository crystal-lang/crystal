--- conflicted
+++ resolved
@@ -34,11 +34,7 @@
   end
 
   # Must yield this collection's elements to the block.
-<<<<<<< HEAD
   abstract def each(& : T ->)
-=======
-  abstract def each(&block : T ->)
->>>>>>> 43486b32
 
   # Returns `true` if the passed block returns a value other than `false` or `nil`
   # for all elements of the collection.
@@ -225,13 +221,8 @@
   # ["Alice", "Bob"].map { |name| name.match(/^A./) }         # => [Regex::MatchData("Al"), nil]
   # ["Alice", "Bob"].compact_map { |name| name.match(/^A./) } # => [Regex::MatchData("Al")]
   # ```
-<<<<<<< HEAD
-  def compact_map(& : T ->)
-    ary = [] of typeof((yield first).not_nil!)
-=======
-  def compact_map
+  def compact_map(& : T -> _)
     ary = [] of typeof((yield Enumerable.element_type(self)).not_nil!)
->>>>>>> 43486b32
     each do |e|
       v = yield e
       unless v.is_a?(Nil)
@@ -533,13 +524,8 @@
   # end
   # array # => ['A', 'l', 'i', 'c', 'e', 'B', 'o', 'b']
   # ```
-<<<<<<< HEAD
-  def flat_map(& : T ->)
-    ary = [] of typeof(flat_map_type(yield first))
-=======
-  def flat_map(&block : T -> _)
+  def flat_map(& : T -> _)
     ary = [] of typeof(flat_map_type(yield Enumerable.element_type(self)))
->>>>>>> 43486b32
     each do |e|
       case v = yield e
       when Array, Iterator
@@ -1564,13 +1550,8 @@
   # ```
   # ([] of Int32).sum { |x| x + 1 } # => 0
   # ```
-<<<<<<< HEAD
   def sum(& : T ->)
-    sum(additive_identity(Reflect(typeof(yield first)))) do |value|
-=======
-  def sum(&block)
     sum(additive_identity(Reflect(typeof(yield Enumerable.element_type(self))))) do |value|
->>>>>>> 43486b32
       yield value
     end
   end
@@ -1648,13 +1629,8 @@
   # ```
   # ([] of Int32).product { |x| x + 1 } # => 1
   # ```
-<<<<<<< HEAD
-  def product(& : T ->)
-    product(Reflect(typeof(yield first)).first.multiplicative_identity) do |value|
-=======
-  def product(&block)
+  def product(& : T -> _)
     product(Reflect(typeof(yield Enumerable.element_type(self))).first.multiplicative_identity) do |value|
->>>>>>> 43486b32
       yield value
     end
   end
