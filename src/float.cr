require "c/stdio"
require "c/string"
require "./float/printer"

# Float is the base type of all floating point numbers.
#
# There are two floating point types, `Float32` and `Float64`,
# which correspond to the [binary32](http://en.wikipedia.org/wiki/Single_precision_floating-point_format)
# and [binary64](http://en.wikipedia.org/wiki/Double_precision_floating-point_format)
# types defined by IEEE.
#
# A floating point literal is an optional `+` or `-` sign, followed by
# a sequence of numbers or underscores, followed by a dot,
# followed by numbers or underscores, followed by an optional exponent suffix,
# followed by an optional type suffix. If no suffix is present, the literal's type is `Float64`.
#
# ```
# 1.0     # Float64
# 1.0_f32 # Float32
# 1_f32   # Float32
#
# 1e10   # Float64
# 1.5e10 # Float64
# 1.5e-7 # Float64
#
# +1.3 # Float64
# -0.5 # Float64
# ```
#
# The underscore `_` before the suffix is optional.
#
# Underscores can be used to make some numbers more readable:
#
# ```
# 1_000_000.111_111 # better than 1000000.111111
# ```
#
# See [`Float` literals](https://crystal-lang.org/reference/syntax_and_semantics/literals/floats.html) in the language reference.
struct Float
  alias Primitive = Float32 | Float64

  def -
    self.class.zero - self
  end

  def //(other)
    self.fdiv(other).floor
  end

  def %(other)
    modulo(other)
  end

  # Returns whether this value is a not-a-number.
  #
  # This includes both quiet and signalling NaNs from IEEE 754.
  def nan? : Bool
    !(self == self)
  end

  # Checks whether this value is infinite. Returns `1` if this value is positive
  # infinity, `-1` if this value is negative infinity, or `nil` otherwise.
  def infinite? : Int32?
    # fallback implementation
    # TODO: consider using https://llvm.org/docs/LangRef.html#llvm-is-fpclass-intrinsic
    if nan? || self == 0 || self != 2 * self
      nil
    else
      self > 0 ? 1 : -1
    end
  end

  # Returns whether this value is finite, i.e. it is neither infinite nor a
  # not-a-number.
  def finite? : Bool
    !nan? && !infinite?
  end

  def modulo(other)
    if other == 0.0
      raise DivisionByZeroError.new
    else
      self - other * (self // other)
    end
  end

  def remainder(other)
    if other == 0.0
      raise DivisionByZeroError.new
    else
      mod = self % other
      return self.class.zero if mod == 0.0
      return mod if self > 0 && other > 0
      return mod if self < 0 && other < 0

      mod - other
    end
  end

  # Writes this float to the given *io* in the given *format*.
  # See also: `IO#write_bytes`.
  def to_io(io : IO, format : IO::ByteFormat) : Nil
    format.encode(self, io)
  end

  # Reads a float from the given *io* in the given *format*.
  # See also: `IO#read_bytes`.
  def self.from_io(io : IO, format : IO::ByteFormat) : self
    format.decode(self, io)
  end
end

struct Float32
  NAN      = (0_f32 / 0_f32).as Float32
  INFINITY = (1_f32 / 0_f32).as Float32
  # Smallest finite value
  MIN = -3.40282347e+38_f32
  # Largest finite value
  MAX = 3.40282347e+38_f32
  # The machine epsilon (difference between 1.0 and the next representable value)
  EPSILON = 1.19209290e-07_f32
  # The number of decimal digits that can be represented without losing precision
  DIGITS = 6
  # The radix or integer base used by the internal representation
  RADIX = 2
  # The number of digits that can be represented without losing precision (in base RADIX)
  MANT_DIGITS = 24
  # The minimum possible normal power of 2 exponent
  MIN_EXP = -125
  # The maximum possible normal power of 2 exponent
  MAX_EXP = 128
  # The minimum possible power of 10 exponent (such that 10**MIN_10_EXP is representable)
  MIN_10_EXP = -37
  # The maximum possible power of 10 exponent (such that 10**MAX_10_EXP is representable)
  MAX_10_EXP = 38
  # Smallest normal positive value, whose previous representable value is subnormal
  MIN_POSITIVE = 1.17549435e-38_f32
  # Smallest representable positive value, whose previous representable value is zero
  MIN_SUBNORMAL = 1.0e-45_f32

  # Returns a `Float32` by invoking `String#to_f32` on *value*.
  #
  # ```
  # Float32.new "20"                        # => 20.0
  # Float32.new "  20  ", whitespace: false # raises ArgumentError: Invalid Float32: "  20  "
  # ```
  def self.new(value : String, whitespace : Bool = true, strict : Bool = true) : self
    value.to_f32 whitespace: whitespace, strict: strict
  end

  # Returns a `Float32` by invoking `to_f32` on *value*.
  def self.new(value)
    value.to_f32
  end

  # Returns a `Float32` by invoking `to_f32!` on *value*.
  def self.new!(value) : self
    value.to_f32!
  end

  # Returns a `Float32` by parsing *str* as a hexadecimal-significand string, or
  # `nil` if parsing fails.
  #
  # The string format is defined in section 5.12.3 of IEEE 754-2008, and is the
  # same as the `%a` specifier for `sprintf`. Unlike e.g. `String#to_f`,
  # whitespace and underscores are not allowed. Non-finite values are also
  # recognized.
  #
  # ```
  # Float32.parse_hexfloat?("0x123.456p7")     # => 37282.6875_f32
  # Float32.parse_hexfloat?("0x1.fffffep+127") # => Float32::MAX
  # Float32.parse_hexfloat?("-inf")            # => -Float32::INFINITY
  # Float32.parse_hexfloat?("0x1")             # => nil
  # Float32.parse_hexfloat?("a.bp+3")          # => nil
  # ```
  def self.parse_hexfloat?(str : String) : self?
    Float::Printer::Hexfloat(self, UInt32).to_f(str) { nil }
  end

  # Returns a `Float32` by parsing *str* as a hexadecimal-significand string.
  #
  # The string format is defined in section 5.12.3 of IEEE 754-2008, and is the
  # same as the `%a` specifier for `sprintf`. Unlike e.g. `String#to_f`,
  # whitespace and underscores are not allowed. Non-finite values are also
  # recognized.
  #
  # Raises `ArgumentError` if *str* is not a valid hexadecimal-significand
  # string.
  #
  # ```
  # Float32.parse_hexfloat("0x123.456p7")     # => 37282.6875_f32
  # Float32.parse_hexfloat("0x1.fffffep+127") # => Float32::MAX
  # Float32.parse_hexfloat("-inf")            # => -Float32::INFINITY
  # Float32.parse_hexfloat("0x1")             # Invalid hexfloat: expected 'p' or 'P' (ArgumentError)
  # Float32.parse_hexfloat("a.bp+3")          # Invalid hexfloat: expected '0' (ArgumentError)
  # ```
  def self.parse_hexfloat(str : String) : self
    Float::Printer::Hexfloat(self, UInt32).to_f(str) do |err|
      raise ArgumentError.new("Invalid hexfloat: #{err}")
    end
  end

  Number.expand_div [Int8, UInt8, Int16, UInt16, Int32, UInt32, Int64, UInt64, Int128, UInt128], Float32
  Number.expand_div [Float64], Float64

<<<<<<< HEAD
  # :inherit:
  def infinite? : Int32?
    # TODO: consider using https://llvm.org/docs/LangRef.html#llvm-is-fpclass-intrinsic
    case self
    when -Float32::INFINITY
      -1
    when Float32::INFINITY
      1
    end
=======
  def abs
    Math.copysign(self, 1)
>>>>>>> b7c87606
  end

  # Rounds towards positive infinity.
  def ceil : Float32
    LibM.ceil_f32(self)
  end

  # Rounds towards negative infinity.
  def floor : Float32
    LibM.floor_f32(self)
  end

  # Rounds towards the nearest integer. If both neighboring integers are equidistant,
  # rounds towards the even neighbor (Banker's rounding).
  def round_even : Float32
    # TODO: LLVM 11 introduced llvm.roundeven.* intrinsics which may replace
    # rint in the future.
    LibM.rint_f32(self)
  end

  # Rounds towards the nearest integer. If both neighboring integers are equidistant,
  # rounds away from zero.
  def round_away : Float32
    LibM.round_f32(self)
  end

  # Rounds towards zero.
  def trunc : Float32
    LibM.trunc_f32(self)
  end

  # Returns the least `Float32` that is greater than `self`.
  def next_float : Float32
    LibM.nextafter_f32(self, INFINITY)
  end

  # Returns the greatest `Float32` that is less than `self`.
  def prev_float : Float32
    LibM.nextafter_f32(self, -INFINITY)
  end

  def **(other : Int32)
    {% if flag?(:win32) %}
      self ** other.to_f32
    {% else %}
      LibM.powi_f32(self, other)
    {% end %}
  end

  def **(other : Float32) : Float32
    LibM.pow_f32(self, other)
  end

  def **(other) : Float32
    self ** other.to_f32
  end

  def to_s : String
    String.build(22) do |buffer|
      Printer.shortest(self, buffer)
    end
  end

  def to_s(io : IO) : Nil
    Printer.shortest(self, io)
  end

  # Returns the hexadecimal-significand representation of `self`.
  #
  # The string format is defined in section 5.12.3 of IEEE 754-2008, and is the
  # same as the `%a` specifier for `sprintf`. The integral part of the returned
  # string is `0` if `self` is subnormal, otherwise `1`. The fractional part
  # contains only significant digits.
  #
  # ```
  # 1234.0625_f32.to_hexfloat          # => "0x1.3484p+10"
  # Float32::MAX.to_hexfloat           # => "0x1.fffffep+127"
  # Float32::MIN_SUBNORMAL.to_hexfloat # => "0x0.000002p-126"
  # ```
  def to_hexfloat : String
    # the longest `Float64` strings are of the form `-0x1.234567p-127`
    String.build(16) do |buffer|
      Printer.hexfloat(self, buffer)
    end
  end

  # Writes `self`'s hexadecimal-significand representation to the given *io*.
  def to_hexfloat(io : IO) : Nil
    Printer.hexfloat(self, io)
  end

  def clone
    self
  end
end

struct Float64
  NAN      = (0_f64 / 0_f64).as Float64
  INFINITY = (1_f64 / 0_f64).as Float64

  # Smallest finite value
  MIN = -1.7976931348623157e+308_f64
  # Largest finite value
  MAX = 1.7976931348623157e+308_f64
  # The machine epsilon (difference between 1.0 and the next representable value)
  EPSILON = 2.2204460492503131e-16_f64
  # The number of decimal digits that can be represented without losing precision
  DIGITS = 15
  # The radix or integer base used by the internal representation
  RADIX = 2
  # The number of digits that can be represented without losing precision (in base RADIX)
  MANT_DIGITS = 53
  # The minimum possible normal power of 2 exponent
  MIN_EXP = -1021
  # The maximum possible normal power of 2 exponent
  MAX_EXP = 1024
  # The minimum possible power of 10 exponent (such that 10**MIN_10_EXP is representable)
  MIN_10_EXP = -307
  # The maximum possible power of 10 exponent (such that 10**MAX_10_EXP is representable)
  MAX_10_EXP = 308
  # Smallest normal positive value, whose previous representable value is subnormal
  MIN_POSITIVE = 2.2250738585072014e-308_f64
  # Smallest representable positive value, whose previous representable value is zero
  MIN_SUBNORMAL = 5.0e-324_f64

  # Returns a `Float64` by invoking `String#to_f64` on *value*.
  #
  # ```
  # Float64.new "20"                        # => 20.0
  # Float64.new "  20  ", whitespace: false # raises ArgumentError: Invalid Float64: "  20  "
  # ```
  def self.new(value : String, whitespace : Bool = true, strict : Bool = true) : self
    value.to_f64 whitespace: whitespace, strict: strict
  end

  # Returns a `Float64` by invoking `to_f64` on *value*.
  def Float64.new(value)
    value.to_f64
  end

  # Returns a `Float64` by invoking `to_f64!` on *value*.
  def Float64.new!(value) : Float64
    value.to_f64!
  end

  # Returns a `Float32` by parsing *str* as a hexadecimal-significand string, or
  # `nil` if parsing fails.
  #
  # The string format is defined in section 5.12.3 of IEEE 754-2008, and is the
  # same as the `%a` specifier for `sprintf`. Unlike e.g. `String#to_f`,
  # whitespace and underscores are not allowed. Non-finite values are also
  # recognized.
  #
  # ```
  # Float64.parse_hexfloat?("0x123.456p7")     # => 37282.6875
  # Float64.parse_hexfloat?("0x1.fffffep+127") # => Float64::MAX
  # Float64.parse_hexfloat?("-inf")            # => -Float64::INFINITY
  # Float64.parse_hexfloat?("0x1")             # => nil
  # Float64.parse_hexfloat?("a.bp+3")          # => nil
  # ```
  def self.parse_hexfloat?(str : String) : self?
    Float::Printer::Hexfloat(self, UInt64).to_f(str) { nil }
  end

  # Returns a `Float32` by parsing *str* as a hexadecimal-significand string.
  #
  # The string format is defined in section 5.12.3 of IEEE 754-2008, and is the
  # same as the `%a` specifier for `sprintf`. Unlike e.g. `String#to_f`,
  # whitespace and underscores are not allowed. Non-finite values are also
  # recognized.
  #
  # Raises `ArgumentError` if *str* is not a valid hexadecimal-significand
  # string.
  #
  # ```
  # Float64.parse_hexfloat("0x123.456p7")             # => 37282.6875
  # Float64.parse_hexfloat("0x1.fffffffffffffp+1023") # => Float64::MAX
  # Float64.parse_hexfloat("-inf")                    # => -Float64::INFINITY
  # Float64.parse_hexfloat("0x1")                     # Invalid hexfloat: expected 'p' or 'P' (ArgumentError)
  # Float64.parse_hexfloat("a.bp+3")                  # Invalid hexfloat: expected '0' (ArgumentError)
  # ```
  def self.parse_hexfloat(str : String) : self
    Float::Printer::Hexfloat(self, UInt64).to_f(str) do |err|
      raise ArgumentError.new("Invalid hexfloat: #{err}")
    end
  end

  Number.expand_div [Int8, UInt8, Int16, UInt16, Int32, UInt32, Int64, UInt64, Int128, UInt128], Float64
  Number.expand_div [Float32], Float64

  # :inherit:
  def infinite? : Int32?
    # TODO: consider using https://llvm.org/docs/LangRef.html#llvm-is-fpclass-intrinsic
    case self
    when -Float64::INFINITY
      -1
    when Float64::INFINITY
      1
    end
  end

  def abs
    Math.copysign(self, 1)
  end

  def ceil : Float64
    LibM.ceil_f64(self)
  end

  def floor : Float64
    LibM.floor_f64(self)
  end

  # Rounds towards the nearest integer. If both neighboring integers are equidistant,
  # rounds towards the even neighbor (Banker's rounding).
  def round_even : Float64
    # TODO: LLVM 11 introduced llvm.roundeven.* intrinsics which may replace
    # rint in the future.
    LibM.rint_f64(self)
  end

  # Rounds towards the nearest integer. If both neighboring integers are equidistant,
  # rounds away from zero.
  def round_away : Float64
    LibM.round_f64(self)
  end

  def trunc : Float64
    LibM.trunc_f64(self)
  end

  # Returns the least `Float64` that is greater than `self`.
  def next_float : Float64
    LibM.nextafter_f64(self, INFINITY)
  end

  # Returns the greatest `Float64` that is less than `self`.
  def prev_float : Float64
    LibM.nextafter_f64(self, -INFINITY)
  end

  def **(other : Int32)
    {% if flag?(:win32) %}
      self ** other.to_f64
    {% else %}
      LibM.powi_f64(self, other)
    {% end %}
  end

  def **(other : Float64) : Float64
    LibM.pow_f64(self, other)
  end

  def **(other) : Float64
    self ** other.to_f64
  end

  def to_s : String
    # the longest `Float64` strings are of the form `-1.2345678901234567e+123`
    String.build(24) do |buffer|
      Printer.shortest(self, buffer)
    end
  end

  def to_s(io : IO) : Nil
    Printer.shortest(self, io)
  end

  # Returns the hexadecimal-significand representation of `self`.
  #
  # The string format is defined in section 5.12.3 of IEEE 754-2008, and is the
  # same as the `%a` specifier for `sprintf`. The integral part of the returned
  # string is `0` if `self` is subnormal, otherwise `1`. The fractional part
  # contains only significant digits.
  #
  # ```
  # 1234.0625.to_hexfloat              # => "0x1.3484p+10"
  # Float64::MAX.to_hexfloat           # => "0x1.fffffffffffffp+1023"
  # Float64::MIN_SUBNORMAL.to_hexfloat # => "0x0.0000000000001p-1022"
  # ```
  def to_hexfloat : String
    # the longest `Float64` strings are of the form `-0x1.23456789abcdep-1023`
    String.build(24) do |buffer|
      Printer.hexfloat(self, buffer)
    end
  end

  # Writes `self`'s hexadecimal-significand representation to the given *io*.
  def to_hexfloat(io : IO) : Nil
    Printer.hexfloat(self, io)
  end

  def clone
    self
  end
end<|MERGE_RESOLUTION|>--- conflicted
+++ resolved
@@ -203,7 +203,6 @@
   Number.expand_div [Int8, UInt8, Int16, UInt16, Int32, UInt32, Int64, UInt64, Int128, UInt128], Float32
   Number.expand_div [Float64], Float64
 
-<<<<<<< HEAD
   # :inherit:
   def infinite? : Int32?
     # TODO: consider using https://llvm.org/docs/LangRef.html#llvm-is-fpclass-intrinsic
@@ -213,10 +212,10 @@
     when Float32::INFINITY
       1
     end
-=======
+  end
+
   def abs
     Math.copysign(self, 1)
->>>>>>> b7c87606
   end
 
   # Rounds towards positive infinity.
