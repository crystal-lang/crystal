--- conflicted
+++ resolved
@@ -34,20 +34,13 @@
       io.close
     end
 
-<<<<<<< HEAD
-    def self.file(output_dir)
-      Dir.mkdir_p(output_dir)
-      output_file_path = File.join(output_dir, "output.xml")
-      file = File.new(output_file_path, :write, :truncate)
-=======
     def self.file(output_path : Path)
       if output_path.extension != ".xml"
         output_path = output_path.join("output.xml")
       end
 
       Dir.mkdir_p(output_path.dirname)
-      file = File.new(output_path, "w")
->>>>>>> 8b50a51e
+      file = File.new(output_path, :write, :truncate)
       JUnitFormatter.new(file)
     end
 
