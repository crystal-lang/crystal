--- conflicted
+++ resolved
@@ -172,15 +172,10 @@
     end
 
     def finish(elapsed_time, aborted = false)
-<<<<<<< HEAD
       cli.formatters.each(&.finish(elapsed_time, aborted))
-      cli.formatters.each { |formatter| print_summary(elapsed_time, aborted) if formatter.prints_summary? }
-=======
-      Spec.cli.formatters.each(&.finish(elapsed_time, aborted))
-      if Spec.cli.formatters.any?(&.should_print_summary?)
+      if cli.formatters.any?(&.should_print_summary?)
         print_summary(elapsed_time, aborted)
       end
->>>>>>> 723f8296
     end
 
     def print_summary(elapsed_time, aborted = false)
