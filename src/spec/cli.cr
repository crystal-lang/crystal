require "option_parser"

# This file is included in the compiler to add usage instructions for the
# spec runner on `crystal spec --help`.

module Spec
  # :nodoc:
  class_property pattern : Regex?

  # :nodoc:
  class_property line : Int32?

  # :nodoc:
  class_property slowest : Int32?

  # :nodoc:
  class_property? fail_fast = false

  # :nodoc:
  class_property? focus = false

  # :nodoc:
<<<<<<< HEAD
  class_property? list_tags = false
=======
  class_property? dry_run = false
>>>>>>> 580b2fc5

  # :nodoc:
  def self.add_location(file, line)
    locations = @@locations ||= {} of String => Array(Int32)
    locations.put_if_absent(File.expand_path(file)) { [] of Int32 } << line
  end

  # :nodoc:
  def self.add_tag(tag)
    if anti_tag = tag.lchop?('~')
      (@@anti_tags ||= Set(String).new) << anti_tag
    else
      (@@tags ||= Set(String).new) << tag
    end
  end

  # :nodoc:
  class_getter randomizer_seed : UInt64?
  class_getter randomizer : Random::PCG32?

  # :nodoc:
  def self.order=(mode)
    seed =
      case mode
      when "default"
        nil
      when "random"
        Random::Secure.rand(1..99999).to_u64 # 5 digits or less for simplicity
      when UInt64
        mode
      else
        raise ArgumentError.new("Order must be either 'default', 'random', or a numeric seed value")
      end

    @@randomizer_seed = seed
    @@randomizer = seed ? Random::PCG32.new(seed) : nil
  end

  # :nodoc:
  class_property option_parser : OptionParser = begin
    OptionParser.new do |opts|
      opts.banner = "crystal spec runner"
      opts.on("-e", "--example STRING", "run examples whose full nested names include STRING") do |pattern|
        Spec.pattern = Regex.new(Regex.escape(pattern))
      end
      opts.on("-l", "--line LINE", "run examples whose line matches LINE") do |line|
        Spec.line = line.to_i
      end
      opts.on("-p", "--profile", "Print the 10 slowest specs") do
        Spec.slowest = 10
      end
      opts.on("--fail-fast", "abort the run on first failure") do
        Spec.fail_fast = true
      end
      opts.on("--location file:line", "run example at line 'line' in file 'file', multiple allowed") do |location|
        if location =~ /\A(.+?)\:(\d+)\Z/
          Spec.add_location $1, $2.to_i
        else
          STDERR.puts "location #{location} must be file:line"
          exit 1
        end
      end
      opts.on("--tag TAG", "run examples with the specified TAG, or exclude examples by adding ~ before the TAG.") do |tag|
        Spec.add_tag tag
      end
      opts.on("--list-tags", "lists all the tags used.") do
        Spec.list_tags = true
      end
      opts.on("--order MODE", "run examples in random order by passing MODE as 'random' or to a specific seed by passing MODE as the seed value") do |mode|
        if mode.in?("default", "random")
          Spec.order = mode
        elsif seed = mode.to_u64?
          Spec.order = seed
        else
          abort("order must be either 'default', 'random', or a numeric seed value")
        end
      end
      opts.on("--junit_output OUTPUT_PATH", "generate JUnit XML output within the given OUTPUT_PATH") do |output_path|
        configure_formatter("junit", output_path)
      end
      opts.on("-h", "--help", "show this help") do |pattern|
        puts opts
        exit
      end
      opts.on("-v", "--verbose", "verbose output") do
        configure_formatter("verbose")
      end
      opts.on("--tap", "Generate TAP output (Test Anything Protocol)") do
        configure_formatter("tap")
      end
      opts.on("--color", "Enabled ANSI colored output") do
        Colorize.enabled = true
      end
      opts.on("--no-color", "Disable ANSI colored output") do
        Colorize.enabled = false
      end
      opts.on("--dry-run", "Pass all tests without execution") do
        Spec.dry_run = true
      end
      opts.unknown_args do |args|
      end
    end
  end

  # :nodoc:
  #
  # Blank implementation to reduce the interface of spec's option parser for
  # inclusion in the compiler. This avoids depending on more of `Spec`
  # module.
  # The real implementation in `../spec.cr` overrides this for actual use.
  def self.configure_formatter(formatter, output_path = nil)
  end
end<|MERGE_RESOLUTION|>--- conflicted
+++ resolved
@@ -20,11 +20,10 @@
   class_property? focus = false
 
   # :nodoc:
-<<<<<<< HEAD
+  class_property? dry_run = false
+
+  # :nodoc:
   class_property? list_tags = false
-=======
-  class_property? dry_run = false
->>>>>>> 580b2fc5
 
   # :nodoc:
   def self.add_location(file, line)
