--- conflicted
+++ resolved
@@ -128,19 +128,11 @@
     end
 
     def failure_message(actual_value)
-<<<<<<< HEAD
-      "Expected #{actual_value.pretty_inspect} to be within #{@delta} of #{@expected_value}"
-    end
-
-    def negative_failure_message(actual_value)
-      "Expected #{actual_value.pretty_inspect} not to be within #{@delta} of #{@expected_value}"
-=======
-      "Expected #{actual_value.inspect} to be within #{@delta.inspect} of #{@expected_value.inspect}"
-    end
-
-    def negative_failure_message(actual_value)
-      "Expected #{actual_value.inspect} not to be within #{@delta.inspect} of #{@expected_value.inspect}"
->>>>>>> 022e1f9f
+      "Expected #{actual_value.pretty_inspect} to be within #{@delta} of #{@expected_value.pretty_inspect}"
+    end
+
+    def negative_failure_message(actual_value)
+      "Expected #{actual_value.pretty_inspect} not to be within #{@delta} of #{@expected_value.pretty_inspect}"
     end
   end
 
@@ -201,19 +193,11 @@
     end
 
     def failure_message(actual_value)
-<<<<<<< HEAD
-      "Expected #{actual_value.pretty_inspect} to be #{@op} #{@expected_value}"
-    end
-
-    def negative_failure_message(actual_value)
-      "Expected #{actual_value.pretty_inspect} not to be #{@op} #{@expected_value}"
-=======
-      "Expected #{actual_value.inspect} to be #{@op} #{@expected_value.inspect}"
-    end
-
-    def negative_failure_message(actual_value)
-      "Expected #{actual_value.inspect} not to be #{@op} #{@expected_value.inspect}"
->>>>>>> 022e1f9f
+      "Expected #{actual_value.pretty_inspect} to be #{@op} #{@expected_value.pretty_inspect}"
+    end
+
+    def negative_failure_message(actual_value)
+      "Expected #{actual_value.pretty_inspect} not to be #{@op} #{@expected_value.pretty_inspect}"
     end
   end
 
