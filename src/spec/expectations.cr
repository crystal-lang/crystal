module Spec
  # :nodoc:
  struct EqualExpectation(T)
    def initialize(@expected_value : T)
    end

    def match(actual_value)
      expected_value = @expected_value

      # For the case of comparing strings we want to make sure that two strings
      # are equal if their content is equal, but also their bytesize and size
      # should be equal. Otherwise, an incorrect bytesize or size was used
      # when creating them.
      if actual_value.is_a?(String) && expected_value.is_a?(String)
        actual_value == expected_value &&
          actual_value.bytesize == expected_value.bytesize &&
          actual_value.size == expected_value.size
      else
        actual_value == @expected_value
      end
    end

    def failure_message(actual_value)
      expected_value = @expected_value

      # Check for the case of string equality when the content match
      # but not the bytesize or size.
      if actual_value.is_a?(String) &&
         expected_value.is_a?(String) &&
         actual_value == expected_value
        if actual_value.bytesize != expected_value.bytesize
          return <<-MSG
            Expected bytesize: #{expected_value.bytesize}
                 got bytesize: #{actual_value.bytesize}
            MSG
        end

        <<-MSG
        Expected size: #{expected_value.size}
              got size: #{actual_value.size}
        MSG
      else
        expected = expected_value.pretty_inspect
        got = actual_value.pretty_inspect
        if expected == got
          expected += " : #{@expected_value.class}"
          got += " : #{actual_value.class}"
        end
        "Expected: #{expected}\n     got: #{got}"
      end
    end

    def negative_failure_message(actual_value)
      "Expected: actual_value != #{@expected_value.pretty_inspect}\n     got: #{actual_value.pretty_inspect}"
    end
  end

  # :nodoc:
  struct BeExpectation(T)
    def initialize(@expected_value : T)
    end

    def match(actual_value)
      actual_value.same? @expected_value
    end

    def failure_message(actual_value)
      "Expected: #{@expected_value.pretty_inspect} (object_id: #{@expected_value.object_id})\n     got: #{actual_value.pretty_inspect} (object_id: #{actual_value.object_id})"
    end

    def negative_failure_message(actual_value)
      "Expected: value.same? #{@expected_value.pretty_inspect} (object_id: #{@expected_value.object_id})\n     got: #{actual_value.pretty_inspect} (object_id: #{actual_value.object_id})"
    end
  end

  # :nodoc:
  struct BeTruthyExpectation
    def match(actual_value)
      !!actual_value
    end

    def failure_message(actual_value)
      "Expected: #{actual_value.pretty_inspect} to be truthy"
    end

    def negative_failure_message(actual_value)
      "Expected: #{actual_value.pretty_inspect} not to be truthy"
    end
  end

  # :nodoc:
  struct BeFalseyExpectation
    def match(actual_value)
      !actual_value
    end

    def failure_message(actual_value)
      "Expected: #{actual_value.pretty_inspect} to be falsey"
    end

    def negative_failure_message(actual_value)
      "Expected: #{actual_value.pretty_inspect} not to be falsey"
    end
  end

  # :nodoc:
  struct BeNilExpectation
    def match(actual_value)
      actual_value.nil?
    end

    def failure_message(actual_value)
      "Expected: #{actual_value.pretty_inspect} to be nil"
    end

    def negative_failure_message(actual_value)
      "Expected: #{actual_value.pretty_inspect} not to be nil"
    end
  end

  # :nodoc:
  struct CloseExpectation(T, D)
    def initialize(@expected_value : T, @delta : D)
    end

    def match(actual_value)
      (actual_value - @expected_value).abs <= @delta
    end

    def failure_message(actual_value)
      "Expected #{actual_value.pretty_inspect} to be within #{@delta} of #{@expected_value.pretty_inspect}"
    end

    def negative_failure_message(actual_value)
      "Expected #{actual_value.pretty_inspect} not to be within #{@delta} of #{@expected_value.pretty_inspect}"
    end
  end

  # :nodoc:
  struct BeAExpectation(T)
    def match(actual_value)
      actual_value.is_a?(T)
    end

    def failure_message(actual_value)
      "Expected #{actual_value.pretty_inspect} (#{actual_value.class}) to be a #{T}"
    end

    def negative_failure_message(actual_value)
      "Expected #{actual_value.pretty_inspect} (#{actual_value.class}) not to be a #{T}"
    end
  end

  # :nodoc:
  struct Be(T)
    enum Relation
      LessThan
      LessOrEqual
      GreaterThan
      GreaterOrEqual
    end

    def self.<(other)
      Be.new(other, :less_than)
    end

    def self.<=(other)
      Be.new(other, :less_or_equal)
    end

    def self.>(other)
      Be.new(other, :greater_than)
    end

    def self.>=(other)
      Be.new(other, :greater_or_equal)
    end

    def initialize(@expected_value : T, @op : Relation)
    end

    def match(actual_value)
      case @op
      in .less_than?
        actual_value < @expected_value
      in .less_or_equal?
        actual_value <= @expected_value
      in .greater_than?
        actual_value > @expected_value
      in .greater_or_equal?
        actual_value >= @expected_value
      end
    end

    def failure_message(actual_value)
      "Expected #{actual_value.pretty_inspect} to be #{@op} #{@expected_value.pretty_inspect}"
    end

    def negative_failure_message(actual_value)
      "Expected #{actual_value.pretty_inspect} not to be #{@op} #{@expected_value.pretty_inspect}"
    end
  end

  # :nodoc:
  struct MatchExpectation(T)
    def initialize(@expected_value : T)
    end

    def match(actual_value)
      actual_value =~ @expected_value
    end

    def failure_message(actual_value)
      "Expected: #{actual_value.pretty_inspect}\nto match: #{@expected_value.pretty_inspect}"
    end

    def negative_failure_message(actual_value)
      "Expected: value #{actual_value.pretty_inspect}\n to not match: #{@expected_value.pretty_inspect}"
    end
  end

  # :nodoc:
  struct ContainExpectation(T)
    def initialize(@expected_value : T)
    end

    def match(actual_value)
      actual_value.includes?(@expected_value)
    end

    def failure_message(actual_value)
      "Expected:   #{actual_value.pretty_inspect}\nto include: #{@expected_value.pretty_inspect}"
    end

    def negative_failure_message(actual_value)
      "Expected: value #{actual_value.pretty_inspect}\nto not include: #{@expected_value.pretty_inspect}"
    end
  end

  # :nodoc:
  struct StartWithExpectation(T)
    def initialize(@expected_value : T)
    end

    def match(actual_value)
      actual_value.starts_with?(@expected_value)
    end

    def failure_message(actual_value)
      "Expected:   #{actual_value.pretty_inspect}\nto start with: #{@expected_value.pretty_inspect}"
    end

    def negative_failure_message(actual_value)
      "Expected: value #{actual_value.pretty_inspect}\nnot to start with: #{@expected_value.pretty_inspect}"
    end
  end

  # :nodoc:
  struct EndWithExpectation(T)
    def initialize(@expected_value : T)
    end

    def match(actual_value)
      actual_value.ends_with?(@expected_value)
    end

    def failure_message(actual_value)
      "Expected:   #{actual_value.pretty_inspect}\nto end with: #{@expected_value.pretty_inspect}"
    end

    def negative_failure_message(actual_value)
      "Expected: value #{actual_value.pretty_inspect}\nnot to end with: #{@expected_value.pretty_inspect}"
    end
  end

  # :nodoc:
  struct BeEmptyExpectation
    def match(actual_value)
      actual_value.empty?
    end

    def failure_message(actual_value)
      "Expected: #{actual_value.pretty_inspect} to be empty"
    end

    def negative_failure_message(actual_value)
      "Expected: #{actual_value.pretty_inspect} not to be empty"
    end
  end

  # This module defines a number of methods to create expectations, which are
  # automatically included into the top level namespace.
  #
  # Expectations are used by `Spec::ObjectExtensions#should` and `Spec::ObjectExtensions#should_not`.
  module Expectations
    # Creates an `Expectation` that passes if actual equals *value* (`==`).
    def eq(value)
      Spec::EqualExpectation.new value
    end

    # Creates an `Expectation` that passes if actual and *value* are identical (`.same?`).
    def be(value)
      Spec::BeExpectation.new value
    end

    # Creates an `Expectation` that passes if actual is true (`== true`).
    def be_true
      eq true
    end

    # Creates an `Expectation` that passes if actual is false (`== false`).
    def be_false
      eq false
    end

    # Creates an `Expectation` that passes if actual is truthy (neither `nil` nor `false`).
    def be_truthy
      Spec::BeTruthyExpectation.new
    end

    # Creates an `Expectation` that passes if actual is falsy (`nil` or `false`).
    def be_falsey
      Spec::BeFalseyExpectation.new
    end

    # Creates an `Expectation` that passes if actual is nil (`== nil`).
    def be_nil
      Spec::BeNilExpectation.new
    end

    # Creates an `Expectation` that passes if actual is within *delta* of *expected*.
    def be_close(expected, delta)
      Spec::CloseExpectation.new(expected, delta)
    end

    # Returns a factory to create a comparison `Expectation` that:
    #
    # * passes if actual is lesser than *value*: `be < value`
    # * passes if actual is lesser than or equal *value*: `be <= value`
    # * passes if actual is greater than *value*: `be > value`
    # * passes if actual is greater than or equal *value*: `be >= value`
    def be
      Spec::Be
    end

    # Creates an `Expectation` that passes if actual matches *value* (`=~`).
    def match(value)
      Spec::MatchExpectation.new(value)
    end

    # Creates an `Expectation` that passes if actual includes *expected* (`.includes?`).
    # Works on collections and `String`.
    def contain(expected)
      Spec::ContainExpectation.new(expected)
    end

    # Creates an `Expectation` that passes if actual starts with *expected* (`.starts_with?`).
    # Works on `String`.
    def start_with(expected)
      Spec::StartWithExpectation.new(expected)
    end

    # Creates an `Expectation` that passes if actual ends with *expected* (`.ends_with?`).
    # Works on `String`.
    def end_with(expected)
      Spec::EndWithExpectation.new(expected)
    end

    # Creates an `Expectation` that passes if actual is empty (`.empty?`).
    def be_empty
      Spec::BeEmptyExpectation.new
    end

    # Creates an `Expectation` that passes if actual is of type *type* (`is_a?`).
    macro be_a(type)
      ::Spec::BeAExpectation({{type}}).new
    end

    # Runs the block and passes if it raises an exception of type *klass* and the error message matches.
    #
    # If *message* is a string, it matches if the exception's error message contains that string.
    # If *message* is a regular expression, it is used to match the error message.
    #
    # It returns the rescued exception.
    {% if flag?(:wasm32) %}
      def expect_raises(klass : T.class, message : String | Regex | Nil = nil, file = __FILE__, line = __LINE__, &) forall T
        # TODO: Enable "expect_raises" for wasm32 after exceptions are working.
      end
    {% else %}
      def expect_raises(klass : T.class, message : String | Regex | Nil = nil, file = __FILE__, line = __LINE__) forall T
        yield
      rescue ex : T
        # We usually bubble Spec::AssertionFailed, unless this is the expected exception
        if ex.is_a?(Spec::AssertionFailed) && klass != Spec::AssertionFailed
          raise ex
        end

<<<<<<< HEAD
      ex_to_s = ex.to_s
      case message
      when Regex
        unless (ex_to_s =~ message)
          backtrace = ex.backtrace.join('\n') { |f| "  # #{f}" }
          fail "Expected #{klass} with message matching #{message.pretty_inspect}, " \
               "got #<#{ex.class}: #{ex_to_s}> with backtrace:\n#{backtrace}", file, line
        end
      when String
        unless ex_to_s.includes?(message)
          backtrace = ex.backtrace.join('\n') { |f| "  # #{f}" }
          fail "Expected #{klass} with #{message.pretty_inspect}, got #<#{ex.class}: " \
               "#{ex_to_s}> with backtrace:\n#{backtrace}", file, line
=======
        # `NestingSpecError` is treated as the same above.
        if ex.is_a?(Spec::NestingSpecError) && klass != Spec::NestingSpecError
          raise ex
        end

        ex_to_s = ex.to_s
        case message
        when Regex
          unless (ex_to_s =~ message)
            backtrace = ex.backtrace.join('\n') { |f| "  # #{f}" }
            fail "Expected #{klass} with message matching #{message.inspect}, " \
                 "got #<#{ex.class}: #{ex_to_s}> with backtrace:\n#{backtrace}", file, line
          end
        when String
          unless ex_to_s.includes?(message)
            backtrace = ex.backtrace.join('\n') { |f| "  # #{f}" }
            fail "Expected #{klass} with #{message.inspect}, got #<#{ex.class}: " \
                 "#{ex_to_s}> with backtrace:\n#{backtrace}", file, line
          end
        when Nil
          # No need to check the message
>>>>>>> adfc4ce3
        end

        ex
      rescue ex
        backtrace = ex.backtrace.join('\n') { |f| "  # #{f}" }
        fail "Expected #{klass}, got #<#{ex.class}: #{ex}> with backtrace:\n" \
             "#{backtrace}", file, line
      else
        fail "Expected #{klass} but nothing was raised", file, line
      end
    {% end %}
  end

  module ObjectExtensions
    # Validates an expectation and fails the example if it does not match.
    #
    # This overload returns a value whose type is restricted to the expected type. For example:
    #
    # ```
    # x = 1 || 'a'
    # typeof(x) # => Int32 | Char
    # x = x.should be_a(Int32)
    # typeof(x) # => Int32
    # ```
    #
    # See `Spec::Expectations` for available expectations.
    def should(expectation : BeAExpectation(T), failure_message : String? = nil, *, file = __FILE__, line = __LINE__) : T forall T
      if expectation.match self
        self.is_a?(T) ? self : (raise "Bug: expected #{self} to be a #{T}")
      else
        failure_message ||= expectation.failure_message(self)
        fail(failure_message, file, line)
      end
    end

    # Validates an expectation and fails the example if it does not match.
    #
    # See `Spec::Expectations` for available expectations.
    def should(expectation, failure_message : String? = nil, *, file = __FILE__, line = __LINE__)
      unless expectation.match self
        failure_message ||= expectation.failure_message(self)
        fail(failure_message, file, line)
      end
    end

    # Validates an expectation and fails the example if it matches.
    #
    # This overload returns a value whose type is restricted to exclude the given
    # type in `should_not be_a`. For example:
    #
    # ```
    # x = 1 || 'a'
    # typeof(x) # => Int32 | Char
    # x = x.should_not be_a(Char)
    # typeof(x) # => Int32
    # ```
    #
    # See `Spec::Expectations` for available expectations.
    def should_not(expectation : BeAExpectation(T), failure_message : String? = nil, *, file = __FILE__, line = __LINE__) forall T
      if expectation.match self
        failure_message ||= expectation.negative_failure_message(self)
        fail(failure_message, file, line)
      else
        self.is_a?(T) ? (raise "Bug: expected #{self} not to be a #{T}") : self
      end
    end

    # Validates an expectation and fails the example if it matches.
    #
    # This overload returns a value whose type is restricted to be not `Nil`. For example:
    #
    # ```
    # x = 1 || nil
    # typeof(x) # => Int32 | Nil
    # x = x.should_not be_nil
    # typeof(x) # => Int32
    # ```
    #
    # See `Spec::Expectations` for available expectations.
    def should_not(expectation : BeNilExpectation, failure_message : String? = nil, *, file = __FILE__, line = __LINE__)
      if expectation.match self
        failure_message ||= expectation.negative_failure_message(self)
        fail(failure_message, file, line)
      else
        self.not_nil!
      end
    end

    # Validates an expectation and fails the example if it matches.
    #
    # See `Spec::Expectations` for available expectations.
    def should_not(expectation, failure_message : String? = nil, *, file = __FILE__, line = __LINE__)
      if expectation.match self
        failure_message ||= expectation.negative_failure_message(self)
        fail(failure_message, file, line)
      end
    end
  end
end

include Spec::Expectations

class Object
  include Spec::ObjectExtensions
end<|MERGE_RESOLUTION|>--- conflicted
+++ resolved
@@ -395,21 +395,6 @@
           raise ex
         end
 
-<<<<<<< HEAD
-      ex_to_s = ex.to_s
-      case message
-      when Regex
-        unless (ex_to_s =~ message)
-          backtrace = ex.backtrace.join('\n') { |f| "  # #{f}" }
-          fail "Expected #{klass} with message matching #{message.pretty_inspect}, " \
-               "got #<#{ex.class}: #{ex_to_s}> with backtrace:\n#{backtrace}", file, line
-        end
-      when String
-        unless ex_to_s.includes?(message)
-          backtrace = ex.backtrace.join('\n') { |f| "  # #{f}" }
-          fail "Expected #{klass} with #{message.pretty_inspect}, got #<#{ex.class}: " \
-               "#{ex_to_s}> with backtrace:\n#{backtrace}", file, line
-=======
         # `NestingSpecError` is treated as the same above.
         if ex.is_a?(Spec::NestingSpecError) && klass != Spec::NestingSpecError
           raise ex
@@ -420,18 +405,17 @@
         when Regex
           unless (ex_to_s =~ message)
             backtrace = ex.backtrace.join('\n') { |f| "  # #{f}" }
-            fail "Expected #{klass} with message matching #{message.inspect}, " \
+            fail "Expected #{klass} with message matching #{message.pretty_inspect}, " \
                  "got #<#{ex.class}: #{ex_to_s}> with backtrace:\n#{backtrace}", file, line
           end
         when String
           unless ex_to_s.includes?(message)
             backtrace = ex.backtrace.join('\n') { |f| "  # #{f}" }
-            fail "Expected #{klass} with #{message.inspect}, got #<#{ex.class}: " \
+            fail "Expected #{klass} with #{message.pretty_inspect}, got #<#{ex.class}: " \
                  "#{ex_to_s}> with backtrace:\n#{backtrace}", file, line
           end
         when Nil
           # No need to check the message
->>>>>>> adfc4ce3
         end
 
         ex
