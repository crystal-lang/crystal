module Spec
  # :nodoc:
  abstract class Formatter
    def initialize(@io : IO = STDOUT)
    end

    def push(context)
    end

    def pop
    end

    def before_example(description)
    end

    def report(result)
    end

    def finish(elapsed_time, aborted)
    end

<<<<<<< HEAD
    def prints_summary?
=======
    def should_print_summary?
>>>>>>> 723f8296
      false
    end
  end

  # :nodoc:
  class DotFormatter < Formatter
    @count = 0
    @split = 0

    def initialize(*args)
      super

      if split = ENV["SPEC_SPLIT_DOTS"]?
        @split = split.to_i
      end
    end

    def report(result)
      @io << Spec.color(LETTERS[result.kind], result.kind)
      split_lines
      @io.flush
    end

    private def split_lines
      return unless @split > 0
      if (@count += 1) >= @split
        @io.puts
        @count = 0
      end
    end

    def finish(elapsed_time, aborted)
      @io.puts
    end

<<<<<<< HEAD
    def prints_summary?
=======
    def should_print_summary?
>>>>>>> 723f8296
      true
    end
  end

  # :nodoc:
  class VerboseFormatter < Formatter
    class Item
      def initialize(@indent : Int32, @description : String)
        @printed = false
      end

      def print(io)
        return if @printed
        @printed = true

        VerboseFormatter.print_indent(io, @indent)
        io.puts @description
      end
    end

    @indent = 0
    @last_description = ""
    @items = [] of Item

    def push(context)
      @items << Item.new(@indent, context.description)
      @indent += 1
    end

    def pop
      @items.pop
      @indent -= 1
    end

    def print_indent
      self.class.print_indent(@io, @indent)
    end

    def self.print_indent(io, indent)
      indent.times { io << "  " }
    end

    def before_example(description)
      @items.each &.print(@io)
      print_indent
      @io << description
      @last_description = description
    end

    def report(result)
      @io << '\r'
      print_indent
      @io.puts Spec.color(@last_description, result.kind)
    end

<<<<<<< HEAD
    def prints_summary?
=======
    def should_print_summary?
>>>>>>> 723f8296
      true
    end
  end

  # :nodoc:
  class CLI
    @formatters = [Spec::DotFormatter.new] of Spec::Formatter

    def formatters
      @formatters
    end

    def override_default_formatter(formatter)
      @formatters[0] = formatter
    end

    def add_formatter(formatter)
      @formatters << formatter
    end
  end

  @[Deprecated("This is an internal API.")]
  def self.override_default_formatter(formatter)
    @@cli.override_default_formatter(formatter)
  end

  @[Deprecated("This is an internal API.")]
  def self.add_formatter(formatter)
    @@cli.add_formatter(formatter)
  end
end<|MERGE_RESOLUTION|>--- conflicted
+++ resolved
@@ -19,11 +19,7 @@
     def finish(elapsed_time, aborted)
     end
 
-<<<<<<< HEAD
-    def prints_summary?
-=======
     def should_print_summary?
->>>>>>> 723f8296
       false
     end
   end
@@ -59,11 +55,7 @@
       @io.puts
     end
 
-<<<<<<< HEAD
-    def prints_summary?
-=======
     def should_print_summary?
->>>>>>> 723f8296
       true
     end
   end
@@ -119,11 +111,7 @@
       @io.puts Spec.color(@last_description, result.kind)
     end
 
-<<<<<<< HEAD
-    def prints_summary?
-=======
     def should_print_summary?
->>>>>>> 723f8296
       true
     end
   end
