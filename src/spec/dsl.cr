require "colorize"
require "option_parser"

module Spec
  private COLORS = {
<<<<<<< HEAD
    success: Colorize::ColorANSI::Green,
    fail:    Colorize::ColorANSI::Red,
    error:   Colorize::ColorANSI::Red,
    pending: Colorize::ColorANSI::Yellow,
    comment: Colorize::ColorANSI::Cyan,
=======
    success: :green,
    fail:    :red,
    error:   :red,
    pending: :yellow,
    comment: :cyan,
    focus:   :cyan,
>>>>>>> cdafa0e8
  }

  private LETTERS = {
    success: '.',
    fail:    'F',
    error:   'E',
    pending: '*',
  }

  @@use_colors = true

  # :nodoc:
  def self.color(str, status)
    if use_colors?
      str.colorize(COLORS[status])
    else
      str
    end
  end

  # :nodoc:
  def self.use_colors?
    @@use_colors
  end

  # :nodoc:
  def self.use_colors=(@@use_colors)
  end

  # :nodoc:
  class SpecError < Exception
    getter file : String
    getter line : Int32

    def initialize(message, @file, @line)
      super(message)
    end
  end

  # :nodoc:
  class AssertionFailed < SpecError
  end

  # :nodoc:
  class NestingSpecError < SpecError
  end

  @@aborted = false

  # :nodoc:
  def self.abort!
    @@aborted = true
    exit
  end

  # :nodoc:
  def self.pattern=(pattern)
    @@pattern = Regex.new(Regex.escape(pattern))
  end

  # :nodoc:
  def self.line=(@@line : Int32)
  end

  # :nodoc:
  def self.slowest=(@@slowest : Int32)
  end

  # :nodoc:
  def self.slowest
    @@slowest
  end

  # :nodoc:
  def self.to_human(span : Time::Span)
    total_milliseconds = span.total_milliseconds
    if total_milliseconds < 1
      return "#{(span.total_milliseconds * 1000).round.to_i} microseconds"
    end

    total_seconds = span.total_seconds
    if total_seconds < 1
      return "#{span.total_milliseconds.round(2)} milliseconds"
    end

    if total_seconds < 60
      return "#{total_seconds.round(2)} seconds"
    end

    minutes = span.minutes
    seconds = span.seconds
    "#{minutes}:#{seconds < 10 ? "0" : ""}#{seconds} minutes"
  end

  # :nodoc:
  def self.add_location(file, line)
    locations = @@locations ||= {} of String => Array(Int32)
    lines = locations[File.expand_path(file)] ||= [] of Int32
    lines << line
  end

  record SplitFilter, remainder : Int32, quotient : Int32

  @@split_filter : SplitFilter? = nil

  def self.add_split_filter(filter)
    if filter
      r, m = filter.split('%').map &.to_i
      @@split_filter = SplitFilter.new(remainder: r, quotient: m)
    else
      @@split_filter = nil
    end
  end

  # :nodoc:
  class_property? fail_fast = false

  # :nodoc:
  class_property? focus = false

  # Instructs the spec runner to execute the given block
  # before each spec, regardless of where this method is invoked.
  #
  # If multiple blocks are registered they run in the order
  # that they are given.
  #
  # For example:
  #
  # ```
  # Spec.before_each { puts 1 }
  # Spec.before_each { puts 2 }
  # ```
  #
  # will print, just before each spec, 1 and then 2.
  def self.before_each(&block)
    before_each = @@before_each ||= [] of ->
    before_each << block
  end

  # Instructs the spec runner to execute the given block
  # after each spec, regardless of where this method is invoked.
  #
  # If multiple blocks are registered they run in the reversed
  # order that they are given.
  #
  # For example:
  #
  # ```
  # Spec.after_each { puts 1 }
  # Spec.after_each { puts 2 }
  # ```
  #
  # will print, just after each spec, 2 and then 1.
  def self.after_each(&block)
    after_each = @@after_each ||= [] of ->
    after_each << block
  end

  # Instructs the spec runner to execute the given block
  # before the entire spec suite.
  #
  # If multiple blocks are registered they run in the order
  # that they are given.
  #
  # For example:
  #
  # ```
  # Spec.before_suite { puts 1 }
  # Spec.before_suite { puts 2 }
  # ```
  #
  # will print, just before the spec suite starts, 1 and then 2.
  def self.before_suite(&block)
    before_suite = @@before_suite ||= [] of ->
    before_suite << block
  end

  # Instructs the spec runner to execute the given block
  # after the entire spec suite.
  #
  # If multiple blocks are registered they run in the reversed
  # order that they are given.
  #
  # For example:
  #
  # ```
  # Spec.after_suite { puts 1 }
  # Spec.after_suite { puts 2 }
  # ```
  #
  # will print, just after the spec suite ends, 2 and then 1.
  def self.after_suite(&block)
    after_suite = @@after_suite ||= [] of ->
    after_suite << block
  end

  # :nodoc:
  def self.run_before_each_hooks
    @@before_each.try &.each &.call
  end

  # :nodoc:
  def self.run_after_each_hooks
    @@after_each.try &.reverse_each &.call
  end

  # :nodoc:
  def self.run_before_suite_hooks
    @@before_suite.try &.each &.call
  end

  # :nodoc:
  def self.run_after_suite_hooks
    @@after_suite.try &.reverse_each &.call
  end

  # :nodoc:
  def self.run
    start_time = Time.monotonic

    at_exit do
      run_filters
      run_before_suite_hooks
      root_context.run
      run_after_suite_hooks
    ensure
      elapsed_time = Time.monotonic - start_time
      root_context.finish(elapsed_time, @@aborted)
      exit 1 unless root_context.succeeded && !@@aborted
    end
  end

  # :nodoc:
  def self.run_filters
    if pattern = @@pattern
      root_context.filter_by_pattern(pattern)
    end

    if line = @@line
      root_context.filter_by_line(line)
    end

    if locations = @@locations
      root_context.filter_by_locations(locations)
    end

    if split_filter = @@split_filter
      root_context.filter_by_split(split_filter)
    end

    if focus = @@focus
      root_context.filter_by_focus
    end
  end
end

require "./*"<|MERGE_RESOLUTION|>--- conflicted
+++ resolved
@@ -3,20 +3,12 @@
 
 module Spec
   private COLORS = {
-<<<<<<< HEAD
     success: Colorize::ColorANSI::Green,
-    fail:    Colorize::ColorANSI::Red,
+    fail:    Colorize::ColorANSI::Red
     error:   Colorize::ColorANSI::Red,
     pending: Colorize::ColorANSI::Yellow,
     comment: Colorize::ColorANSI::Cyan,
-=======
-    success: :green,
-    fail:    :red,
-    error:   :red,
-    pending: :yellow,
-    comment: :cyan,
-    focus:   :cyan,
->>>>>>> cdafa0e8
+    focus:   Colorize::ColorANSI::Cyan,
   }
 
   private LETTERS = {
