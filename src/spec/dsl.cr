--- conflicted
+++ resolved
@@ -205,30 +205,16 @@
   def self.run
     @@start_time = Time.monotonic
 
-<<<<<<< HEAD
-    at_exit do
-      if Spec.list_tags?
-        execute_list_tags
-      else
-        execute_examples
-      end
-    rescue ex
-      STDERR.print "Unhandled exception: "
-      ex.inspect_with_backtrace(STDERR)
-      STDERR.flush
-      @@aborted = true
-    ensure
-      finish_run
-=======
     at_exit do |status|
       # Do not run specs if the process is exiting on an error
       next unless status == 0
 
       begin
-        log_setup
-        maybe_randomize
-        run_filters
-        root_context.run
+        if Spec.list_tags?
+          execute_list_tags
+        else
+          execute_examples
+        end
       rescue ex
         STDERR.print "Unhandled exception: "
         ex.inspect_with_backtrace(STDERR)
@@ -237,7 +223,6 @@
       ensure
         finish_run
       end
->>>>>>> 30d998e0
     end
   end
 
