require "colorize"
require "option_parser"

module Spec
  private COLORS = {
<<<<<<< HEAD
    success: Colorize::ColorANSI::Green,
    fail:    Colorize::ColorANSI::Red,
    error:   Colorize::ColorANSI::Red,
    pending: Colorize::ColorANSI::Yellow,
    comment: Colorize::ColorANSI::Cyan,
    focus:   Colorize::ColorANSI::Cyan,
=======
    success: :green,
    fail:    :red,
    error:   :red,
    pending: :yellow,
    comment: :cyan,
    focus:   :cyan,
    order:   :cyan,
>>>>>>> 5704b9e6
  }

  private LETTERS = {
    success: '.',
    fail:    'F',
    error:   'E',
    pending: '*',
  }

  @@use_colors = true

  # :nodoc:
  def self.color(str, status)
    if use_colors?
      str.colorize(COLORS[status])
    else
      str
    end
  end

  # :nodoc:
  def self.use_colors?
    @@use_colors
  end

  # :nodoc:
  def self.use_colors=(@@use_colors)
  end

  # :nodoc:
  class SpecError < Exception
    getter file : String
    getter line : Int32

    def initialize(message, @file, @line)
      super(message)
    end
  end

  # :nodoc:
  class AssertionFailed < SpecError
  end

  # :nodoc:
  class NestingSpecError < SpecError
  end

  @@aborted = false

  # :nodoc:
  def self.abort!
    @@aborted = true
    finish_run
  end

  # :nodoc:
  class_getter randomizer_seed : UInt64?
  class_getter randomizer : Random::PCG32?

  # :nodoc:
  def self.order=(mode)
    seed =
      case mode
      when "default"
        nil
      when "random"
        Random::Secure.rand(1..99999).to_u64 # 5 digits or less for simplicity
      when UInt64
        mode
      else
        raise ArgumentError.new("order must be either 'default', 'random', or a numeric seed value")
      end

    @@randomizer_seed = seed
    @@randomizer = seed ? Random::PCG32.new(seed) : nil
  end

  # :nodoc:
  def self.pattern=(pattern)
    @@pattern = Regex.new(Regex.escape(pattern))
  end

  # :nodoc:
  def self.line=(@@line : Int32)
  end

  # :nodoc:
  def self.slowest=(@@slowest : Int32)
  end

  # :nodoc:
  def self.slowest
    @@slowest
  end

  # :nodoc:
  def self.to_human(span : Time::Span)
    total_milliseconds = span.total_milliseconds
    if total_milliseconds < 1
      return "#{(span.total_milliseconds * 1000).round.to_i} microseconds"
    end

    total_seconds = span.total_seconds
    if total_seconds < 1
      return "#{span.total_milliseconds.round(2)} milliseconds"
    end

    if total_seconds < 60
      return "#{total_seconds.round(2)} seconds"
    end

    minutes = span.minutes
    seconds = span.seconds
    "#{minutes}:#{seconds < 10 ? "0" : ""}#{seconds} minutes"
  end

  # :nodoc:
  def self.add_location(file, line)
    locations = @@locations ||= {} of String => Array(Int32)
    lines = locations[File.expand_path(file)] ||= [] of Int32
    lines << line
  end

  # :nodoc:
  def self.add_tag(tag)
    if anti_tag = tag.lchop?('~')
      (@@anti_tags ||= Set(String).new) << anti_tag
    else
      (@@tags ||= Set(String).new) << tag
    end
  end

  record SplitFilter, remainder : Int32, quotient : Int32

  @@split_filter : SplitFilter? = nil

  def self.add_split_filter(filter)
    if filter
      r, m = filter.split('%').map &.to_i
      @@split_filter = SplitFilter.new(remainder: r, quotient: m)
    else
      @@split_filter = nil
    end
  end

  # :nodoc:
  class_property? fail_fast = false

  # :nodoc:
  class_property? focus = false

  # Instructs the spec runner to execute the given block
  # before each spec, regardless of where this method is invoked.
  #
  # If multiple blocks are registered they run in the order
  # that they are given.
  #
  # For example:
  #
  # ```
  # Spec.before_each { puts 1 }
  # Spec.before_each { puts 2 }
  # ```
  #
  # will print, just before each spec, 1 and then 2.
  def self.before_each(&block)
    before_each = @@before_each ||= [] of ->
    before_each << block
  end

  # Instructs the spec runner to execute the given block
  # after each spec, regardless of where this method is invoked.
  #
  # If multiple blocks are registered they run in the reversed
  # order that they are given.
  #
  # For example:
  #
  # ```
  # Spec.after_each { puts 1 }
  # Spec.after_each { puts 2 }
  # ```
  #
  # will print, just after each spec, 2 and then 1.
  def self.after_each(&block)
    after_each = @@after_each ||= [] of ->
    after_each << block
  end

  # Instructs the spec runner to execute the given block
  # before the entire spec suite.
  #
  # If multiple blocks are registered they run in the order
  # that they are given.
  #
  # For example:
  #
  # ```
  # Spec.before_suite { puts 1 }
  # Spec.before_suite { puts 2 }
  # ```
  #
  # will print, just before the spec suite starts, 1 and then 2.
  def self.before_suite(&block)
    before_suite = @@before_suite ||= [] of ->
    before_suite << block
  end

  # Instructs the spec runner to execute the given block
  # after the entire spec suite.
  #
  # If multiple blocks are registered they run in the reversed
  # order that they are given.
  #
  # For example:
  #
  # ```
  # Spec.after_suite { puts 1 }
  # Spec.after_suite { puts 2 }
  # ```
  #
  # will print, just after the spec suite ends, 2 and then 1.
  def self.after_suite(&block)
    after_suite = @@after_suite ||= [] of ->
    after_suite << block
  end

  # :nodoc:
  def self.run_before_each_hooks
    @@before_each.try &.each &.call
  end

  # :nodoc:
  def self.run_after_each_hooks
    @@after_each.try &.reverse_each &.call
  end

  # :nodoc:
  def self.run_before_suite_hooks
    @@before_suite.try &.each &.call
  end

  # :nodoc:
  def self.run_after_suite_hooks
    @@after_suite.try &.reverse_each &.call
  end

  @@start_time : Time::Span? = nil

  # :nodoc:
  def self.run
    @@start_time = Time.monotonic

    at_exit do
      maybe_randomize
      run_filters
      run_before_suite_hooks
      root_context.run
      run_after_suite_hooks
    ensure
      finish_run
    end
  end

  def self.finish_run
    elapsed_time = Time.monotonic - @@start_time.not_nil!
    root_context.finish(elapsed_time, @@aborted)
    exit 1 if !root_context.succeeded || @@aborted
  end

  # :nodoc:
  def self.maybe_randomize
    if randomizer = @@randomizer
      root_context.randomize(randomizer)
    end
  end

  # :nodoc:
  def self.run_filters
    root_context.run_filters(@@pattern, @@line, @@locations, @@split_filter, @@focus, @@tags, @@anti_tags)
  end
end

require "./*"<|MERGE_RESOLUTION|>--- conflicted
+++ resolved
@@ -3,22 +3,13 @@
 
 module Spec
   private COLORS = {
-<<<<<<< HEAD
     success: Colorize::ColorANSI::Green,
     fail:    Colorize::ColorANSI::Red,
     error:   Colorize::ColorANSI::Red,
     pending: Colorize::ColorANSI::Yellow,
     comment: Colorize::ColorANSI::Cyan,
     focus:   Colorize::ColorANSI::Cyan,
-=======
-    success: :green,
-    fail:    :red,
-    error:   :red,
-    pending: :yellow,
-    comment: :cyan,
-    focus:   :cyan,
-    order:   :cyan,
->>>>>>> 5704b9e6
+    order:   Colorize::ColorANSI::Cyan,
   }
 
   private LETTERS = {
