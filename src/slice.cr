--- conflicted
+++ resolved
@@ -277,11 +277,7 @@
   # slice[1..3]  # => Slice[11, 12, 13]
   # slice[1..33] # raises IndexError
   # ```
-<<<<<<< HEAD
   def [](range : Range) : Slice(T)
-=======
-  def [](range : Range) : self
->>>>>>> 9c692e93
     start, count = Indexable.range_to_index_and_count(range, size) || raise IndexError.new
     self[start, count]
   end
