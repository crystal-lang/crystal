require "c/string"
require "slice/sort"

# A `Slice` is a `Pointer` with an associated size.
#
# While a pointer is unsafe because no bound checks are performed when reading from and writing to it,
# reading from and writing to a slice involve bound checks.
# In this way, a slice is a safe alternative to `Pointer`.
#
# A Slice can be created as read-only: trying to write to it
# will raise. For example the slice of bytes returned by
# `String#to_slice` is read-only.
struct Slice(T)
  include Indexable::Mutable(T)
  include Comparable(Slice)

  # Creates a new `Slice` with the given *args*. The type of the
  # slice will be the union of the type of the given *args*.
  #
  # The slice is allocated on the heap.
  #
  # ```
  # slice = Slice[1, 'a']
  # slice[0]    # => 1
  # slice[1]    # => 'a'
  # slice.class # => Slice(Char | Int32)
  # ```
  #
  # If `T` is a `Number` then this is equivalent to
  # `Number.slice` (numbers will be coerced to the type `T`)
  #
  # See also: `Number.slice`.
  macro [](*args, read_only = false)
    # TODO: there should be a better way to check this, probably
    # asking if @type was instantiated or if T is defined
    {% if @type.name != "Slice(T)" && T < Number %}
      {{T}}.slice({{*args}}, read_only: {{read_only}})
    {% else %}
      %ptr = Pointer(typeof({{*args}})).malloc({{args.size}})
      {% for arg, i in args %}
        %ptr[{{i}}] = {{arg}}
      {% end %}
      Slice.new(%ptr, {{args.size}}, read_only: {{read_only}})
    {% end %}
  end

  # Returns the size of this slice.
  #
  # ```
  # Slice(UInt8).new(3).size # => 3
  # ```
  getter size : Int32

  # Returns `true` if this slice cannot be written to.
  getter? read_only : Bool

  # Creates a slice to the given *pointer*, bounded by the given *size*. This
  # method does not allocate heap memory.
  #
  # ```
  # ptr = Pointer.malloc(9) { |i| ('a'.ord + i).to_u8 }
  #
  # slice = Slice.new(ptr, 3)
  # slice.size # => 3
  # slice      # => Bytes[97, 98, 99]
  #
  # String.new(slice) # => "abc"
  # ```
  def initialize(@pointer : Pointer(T), size : Int, *, @read_only = false)
    @size = size.to_i32
  end

  # Allocates `size * sizeof(T)` bytes of heap memory initialized to zero
  # and returns a slice pointing to that memory.
  #
  # The memory is allocated by the `GC`, so when there are
  # no pointers to this memory, it will be automatically freed.
  #
  # Only works for primitive integers and floats (`UInt8`, `Int32`, `Float64`, etc.)
  #
  # ```
  # slice = Slice(UInt8).new(3)
  # slice # => Bytes[0, 0, 0]
  # ```
  def self.new(size : Int, *, read_only = false)
    {% unless Number::Primitive.union_types.includes?(T) %}
      {% raise "Can only use primitive integers and floats with Slice.new(size), not #{T}" %}
    {% end %}

    pointer = Pointer(T).malloc(size)
    new(pointer, size, read_only: read_only)
  end

  # Allocates `size * sizeof(T)` bytes of heap memory initialized to the value
  # returned by the block (which is invoked once with each index in the range `0...size`)
  # and returns a slice pointing to that memory.
  #
  # The memory is allocated by the `GC`, so when there are
  # no pointers to this memory, it will be automatically freed.
  #
  # ```
  # slice = Slice.new(3) { |i| i + 10 }
  # slice # => Slice[10, 11, 12]
  # ```
  def self.new(size : Int, *, read_only = false)
    pointer = Pointer.malloc(size) { |i| yield i }
    new(pointer, size, read_only: read_only)
  end

  # Allocates `size * sizeof(T)` bytes of heap memory initialized to *value*
  # and returns a slice pointing to that memory.
  #
  # The memory is allocated by the `GC`, so when there are
  # no pointers to this memory, it will be automatically freed.
  #
  # ```
  # slice = Slice.new(3, 10)
  # slice # => Slice[10, 10, 10]
  # ```
  def self.new(size : Int, value : T, *, read_only = false)
    new(size, read_only: read_only) { value }
  end

  # Returns a deep copy of this slice.
  #
  # This method allocates memory for the slice copy and stores the return values
  # from calling `#clone` on each item.
  def clone
    pointer = Pointer(T).malloc(size)
    copy = self.class.new(pointer, size)
    each_with_index do |item, i|
      copy[i] = item.clone
    end
    copy
  end

  # Returns a shallow copy of this slice.
  #
  # This method allocates memory for the slice copy and duplicates the values.
  def dup
    pointer = Pointer(T).malloc(size)
    copy = self.class.new(pointer, size)
    copy.copy_from(self)
    copy
  end

  # Creates an empty slice.
  #
  # ```
  # slice = Slice(UInt8).empty
  # slice.size # => 0
  # ```
  def self.empty : self
    new(Pointer(T).null, 0)
  end

  # Returns a new slice that is *offset* elements apart from this slice.
  #
  # ```
  # slice = Slice.new(5) { |i| i + 10 }
  # slice # => Slice[10, 11, 12, 13, 14]
  #
  # slice2 = slice + 2
  # slice2 # => Slice[12, 13, 14]
  # ```
  def +(offset : Int) : Slice(T)
    check_size(offset)

    Slice.new(@pointer + offset, @size - offset, read_only: @read_only)
  end

  # :inherit:
  #
  # Raises if this slice is read-only.
  @[AlwaysInline]
  def []=(index : Int, value : T) : T
    check_writable
    super
  end

  # Returns a new slice that starts at *start* elements from this slice's start,
  # and of *count* size.
  #
  # Returns `nil` if the new slice falls outside this slice.
  #
  # ```
  # slice = Slice.new(5) { |i| i + 10 }
  # slice # => Slice[10, 11, 12, 13, 14]
  #
  # slice[1, 3]?  # => Slice[11, 12, 13]
  # slice[1, 33]? # => nil
  # ```
  def []?(start : Int, count : Int) : Slice(T)?
    return unless 0 <= start <= @size
    return unless 0 <= count <= @size - start

    Slice.new(@pointer + start, count, read_only: @read_only)
  end

  # Returns a new slice that starts at *start* elements from this slice's start,
  # and of *count* size.
  #
  # Raises `IndexError` if the new slice falls outside this slice.
  #
  # ```
  # slice = Slice.new(5) { |i| i + 10 }
  # slice # => Slice[10, 11, 12, 13, 14]
  #
  # slice[1, 3]  # => Slice[11, 12, 13]
  # slice[1, 33] # raises IndexError
  # ```
  def [](start : Int, count : Int) : Slice(T)
    self[start, count]? || raise IndexError.new
  end

  # Returns a new slice with the elements in the given range.
  #
  # Negative indices count backward from the end of the slice (`-1` is the last
  # element). Additionally, an empty slice is returned when the starting index
  # for an element range is at the end of the slice.
  #
  # Returns `nil` if the new slice falls outside this slice.
  #
  # ```
  # slice = Slice.new(5) { |i| i + 10 }
  # slice # => Slice[10, 11, 12, 13, 14]
  #
  # slice[1..3]?  # => Slice[11, 12, 13]
  # slice[1..33]? # => nil
  # ```
  def []?(range : Range)
    start, count = Indexable.range_to_index_and_count(range, size) || raise IndexError.new
    self[start, count]?
  end

  # Returns a new slice with the elements in the given range.
  #
  # The first element in the returned slice is `self[range.begin]` followed
  # by the next elements up to index `range.end` (or `self[range.end - 1]` if
  # the range is exclusive).
  # If there are fewer elements in `self`, the returned slice is shorter than
  # `range.size`.
  #
  # ```
  # a = Slice["a", "b", "c", "d", "e"]
  # a[1..3] # => Slice["b", "c", "d"]
  # ```
  #
  # Negative indices count backward from the end of the slice (`-1` is the last
  # element). Additionally, an empty slice is returned when the starting index
  # for an element range is at the end of the slice.
  #
  # Raises `IndexError` if the new slice falls outside this slice.
  #
  # ```
  # slice = Slice.new(5) { |i| i + 10 }
  # slice # => Slice[10, 11, 12, 13, 14]
  #
  # slice[1..3]  # => Slice[11, 12, 13]
  # slice[1..33] # raises IndexError
  # ```
  def [](range : Range) : Slice(T)
    start, count = Indexable.range_to_index_and_count(range, size) || raise IndexError.new
    self[start, count]
  end

  @[AlwaysInline]
  def unsafe_fetch(index : Int) : T
    @pointer[index]
  end

  @[AlwaysInline]
  def unsafe_put(index : Int, value : T)
    @pointer[index] = value
  end

  # :inherit:
  #
  # Raises if this slice is read-only.
  def update(index : Int, & : T -> T) : T
    check_writable
    super { |elem| yield elem }
  end

  # :inherit:
  #
  # Raises if this slice is read-only.
  def swap(index0 : Int, index1 : Int) : self
    check_writable
    super
  end

  # :inherit:
  #
  # Raises if this slice is read-only.
  def reverse! : self
    check_writable
    super
  end

  # :inherit:
  #
  # Raises if this slice is read-only.
  def shuffle!(random = Random::DEFAULT) : self
    check_writable
    super
  end

  # :inherit:
  #
  # Raises if this slice is read-only.
  def rotate!(n : Int = 1) : self
    check_writable

    return self if size == 0
    n %= size

    if n == 0
    elsif n == 1
      tmp = self[0]
      @pointer.move_from(@pointer + n, size - n)
      self[-1] = tmp
    elsif n == (size - 1)
      tmp = self[-1]
      (@pointer + size - n).move_from(@pointer, n)
      self[0] = tmp
    elsif n <= SMALL_SLICE_SIZE
      tmp_buffer = uninitialized T[SMALL_SLICE_SIZE]
      tmp_buffer.to_unsafe.copy_from(@pointer, n)
      @pointer.move_from(@pointer + n, size - n)
      (@pointer + size - n).copy_from(tmp_buffer.to_unsafe, n)
    elsif size - n <= SMALL_SLICE_SIZE
      tmp_buffer = uninitialized T[SMALL_SLICE_SIZE]
      tmp_buffer.to_unsafe.copy_from(@pointer + n, size - n)
      (@pointer + size - n).move_from(@pointer, n)
      @pointer.copy_from(tmp_buffer.to_unsafe, size - n)
    elsif n <= size // 2
      tmp = self[...n].dup
      @pointer.move_from(@pointer + n, size - n)
      (@pointer + size - n).copy_from(tmp.to_unsafe, n)
    else
      tmp = self[n..].dup
      (@pointer + size - n).move_from(@pointer, n)
      @pointer.copy_from(tmp.to_unsafe, size - n)
    end
    self
  end

  private SMALL_SLICE_SIZE = 16 # same as Array::SMALL_ARRAY_SIZE

  # :inherit:
  #
  # Raises if this slice is read-only.
  def map!(& : T -> T) : self
    check_writable
    super { |elem| yield elem }
  end

  # Returns a new slice where elements are mapped by the given block.
  #
  # ```
  # slice = Slice[1, 2.5, "a"]
  # slice.map &.to_s # => Slice["1", "2.5", "a"]
  # ```
  def map(*, read_only = false, & : T -> U) forall U
    Slice.new(size, read_only: read_only) { |i| yield @pointer[i] }
  end

  # :inherit:
  #
  # Raises if this slice is read-only.
  def map_with_index!(offset = 0, & : T, Int32 -> T) : self
    check_writable
    super { |elem, i| yield elem, i }
  end

  # Like `map`, but the block gets passed both the element and its index.
  #
  # Accepts an optional *offset* parameter, which tells it to start counting
  # from there.
  def map_with_index(offset = 0, *, read_only = false, & : (T, Int32) -> U) forall U
    Slice.new(size, read_only: read_only) { |i| yield @pointer[i], offset + i }
  end

  # :inherit:
  #
  # Raises if this slice is read-only.
  def fill(value : T) : self
    check_writable

    {% if T == UInt8 %}
      Intrinsics.memset(to_unsafe.as(Void*), value, size, false)
      self
    {% else %}
      {% if Number::Primitive.union_types.includes?(T) %}
        if value == 0
          to_unsafe.clear(size)
          return self
        end
      {% end %}

      fill { value }
    {% end %}
  end

  # :inherit:
  #
  # Raises if this slice is read-only.
  def fill(*, offset : Int = 0, & : Int32 -> T) : self
    check_writable
    super { |i| yield i }
  end

  def copy_from(source : Pointer(T), count)
    check_writable
    check_size(count)

    @pointer.copy_from(source, count)
  end

  def copy_to(target : Pointer(T), count)
    check_size(count)

    @pointer.copy_to(target, count)
  end

  # Copies the contents of this slice into *target*.
  #
  # Raises `IndexError` if the destination slice cannot fit the data being transferred
  # e.g. dest.size < self.size.
  #
  # ```
  # src = Slice['a', 'a', 'a']
  # dst = Slice['b', 'b', 'b', 'b', 'b']
  # src.copy_to dst
  # dst             # => Slice['a', 'a', 'a', 'b', 'b']
  # dst.copy_to src # raises IndexError
  # ```
  def copy_to(target : self)
    target.check_writable
    raise IndexError.new if target.size < size

    @pointer.copy_to(target.to_unsafe, size)
  end

  # Copies the contents of *source* into this slice.
  #
  # Raises `IndexError` if the destination slice cannot fit the data being transferred.
  @[AlwaysInline]
  def copy_from(source : self)
    source.copy_to(self)
  end

  def move_from(source : Pointer(T), count)
    check_writable
    check_size(count)

    @pointer.move_from(source, count)
  end

  def move_to(target : Pointer(T), count)
    @pointer.move_to(target, count)
  end

  # Moves the contents of this slice into *target*. *target* and `self` may
  # overlap; the copy is always done in a non-destructive manner.
  #
  # Raises `IndexError` if the destination slice cannot fit the data being transferred
  # e.g. `dest.size < self.size`.
  #
  # ```
  # src = Slice['a', 'a', 'a']
  # dst = Slice['b', 'b', 'b', 'b', 'b']
  # src.move_to dst
  # dst             # => Slice['a', 'a', 'a', 'b', 'b']
  # dst.move_to src # raises IndexError
  # ```
  #
  # See also: `Pointer#move_to`.
  def move_to(target : self)
    target.check_writable
    raise IndexError.new if target.size < size

    @pointer.move_to(target.to_unsafe, size)
  end

  # Moves the contents of *source* into this slice. *source* and `self` may
  # overlap; the copy is always done in a non-destructive manner.
  #
  # Raises `IndexError` if the destination slice cannot fit the data being transferred.
  @[AlwaysInline]
  def move_from(source : self)
    source.move_to(self)
  end

  def inspect(io : IO) : Nil
    to_s(io)
  end

  # Returns a hexstring representation of this slice, assuming it's
  # a `Slice(UInt8)`.
  #
  # ```
  # slice = UInt8.slice(97, 62, 63, 8, 255)
  # slice.hexstring # => "613e3f08ff"
  # ```
  def hexstring : String
    self.as(Slice(UInt8))

    str_size = size * 2
    String.new(str_size) do |buffer|
      hexstring(buffer)
      {str_size, str_size}
    end
  end

  # :nodoc:
  def hexstring(buffer) : Nil
    self.as(Slice(UInt8))

    offset = 0
    each do |v|
      buffer[offset] = to_hex(v >> 4)
      buffer[offset + 1] = to_hex(v & 0x0f)
      offset += 2
    end

    nil
  end

  # Returns a hexdump of this slice, assuming it's a `Slice(UInt8)`.
  # This method is specially useful for debugging binary data and
  # incoming/outgoing data in protocols.
  #
  # ```
  # slice = UInt8.slice(97, 62, 63, 8, 255)
  # slice.hexdump # => "00000000  61 3e 3f 08 ff                                    a>?..\n"
  # ```
  def hexdump : String
    self.as(Slice(UInt8))

    return "" if empty?

    full_lines, leftover = size.divmod(16)
    if leftover == 0
      str_size = full_lines * 77
    else
      str_size = (full_lines + 1) * 77 - (16 - leftover)
    end

    String.new(str_size) do |buf|
      pos = 0
      offset = 0

      while pos < size
        # Ensure we don't write outside the buffer:
        # slower, but safer (speed is not very important when hexdump is used)
        hexdump_line(Slice.new(buf + offset, {77, str_size - offset}.min), pos)
        pos += 16
        offset += 77
      end

      {str_size, str_size}
    end
  end

  # Writes a hexdump of this slice, assuming it's a `Slice(UInt8)`, to the given *io*.
  # This method is specially useful for debugging binary data and
  # incoming/outgoing data in protocols.
  #
  # Returns the number of bytes written to *io*.
  #
  # ```
  # slice = UInt8.slice(97, 62, 63, 8, 255)
  # slice.hexdump(STDOUT)
  # ```
  #
  # Prints:
  #
  # ```text
  # 00000000  61 3e 3f 08 ff                                    a>?..
  # ```
  def hexdump(io : IO)
    self.as(Slice(UInt8))

    return 0 if empty?

    line = uninitialized UInt8[77]
    line_slice = line.to_slice
    count = 0

    pos = 0
    while pos < size
      line_bytes = hexdump_line(line_slice, pos)
      io.write_string(line_slice[0, line_bytes])
      count += line_bytes
      pos += 16
    end

    io.flush
    count
  end

  private def hexdump_line(line, start_pos)
    hex_offset = 10
    ascii_offset = 60

    0.upto(7) do |j|
      line[7 - j] = to_hex((start_pos >> (4 * j)) & 0xf)
    end
    line[8] = 0x20_u8
    line[9] = 0x20_u8

    pos = start_pos
    16.times do |i|
      break if pos >= size
      v = unsafe_fetch(pos)
      pos += 1

      line[hex_offset] = to_hex(v >> 4)
      line[hex_offset + 1] = to_hex(v & 0x0f)
      line[hex_offset + 2] = 0x20_u8
      hex_offset += 3

      if i == 7
        line[hex_offset] = 0x20_u8
        hex_offset += 1
      end

      line[ascii_offset] = 0x20_u8 <= v <= 0x7e_u8 ? v : 0x2e_u8
      ascii_offset += 1
    end

    while hex_offset < 60
      line[hex_offset] = 0x20_u8
      hex_offset += 1
    end

    if ascii_offset < line.size
      line[ascii_offset] = 0x0a_u8
      ascii_offset += 1
    end

    ascii_offset
  end

  private def to_hex(c)
    ((c < 10 ? 48_u8 : 87_u8) + c)
  end

  def bytesize : Int32
    sizeof(T) * size
  end

  # Combined comparison operator.
  #
  # Returns a negative number, `0`, or a positive number depending on
  # whether `self` is less than *other*, equals *other*.
  #
  # It compares the elements of both slices in the same position using the
  # `<=>` operator. As soon as one of such comparisons returns a non-zero
  # value, that result is the return value of the comparison.
  #
  # If all elements are equal, the comparison is based on the size of the arrays.
  #
  # ```
  # Bytes[8] <=> Bytes[1, 2, 3] # => 7
  # Bytes[2] <=> Bytes[4, 2, 3] # => -2
  # Bytes[1, 2] <=> Bytes[1, 2] # => 0
  # ```
  def <=>(other : Slice(U)) forall U
    min_size = Math.min(size, other.size)
    {% if T == UInt8 && U == UInt8 %}
      cmp = to_unsafe.memcmp(other.to_unsafe, min_size)
      return cmp if cmp != 0
    {% else %}
      0.upto(min_size - 1) do |i|
        n = to_unsafe[i] <=> other.to_unsafe[i]
        return n if n != 0
      end
    {% end %}
    size <=> other.size
  end

  # Returns `true` if `self` and *other* have the same size and all their
  # elements are equal, `false` otherwise.
  #
  # ```
  # Bytes[1, 2] == Bytes[1, 2]    # => true
  # Bytes[1, 3] == Bytes[1, 2]    # => false
  # Bytes[1, 2] == Bytes[1, 2, 3] # => false
  # ```
  def ==(other : Slice(U)) : Bool forall U
    return false if size != other.size

    {% if T == UInt8 && U == UInt8 %}
      to_unsafe.memcmp(other.to_unsafe, size) == 0
    {% else %}
      each_with_index do |elem, i|
        return false unless elem == other.to_unsafe[i]
      end
      true
    {% end %}
  end

  def to_slice : self
    self
  end

  def to_s(io : IO) : Nil
    if T == UInt8
      io << "Bytes["
      # Inspect using to_s because we know this is a UInt8.
      join io, ", ", &.to_s(io)
      io << ']'
    else
      io << "Slice["
      join io, ", ", &.inspect(io)
      io << ']'
    end
  end

  def pretty_print(pp) : Nil
    prefix = T == UInt8 ? "Bytes[" : "Slice["
    pp.list(prefix, self, "]")
  end

  def to_a
    Array(T).build(@size) do |pointer|
      pointer.copy_from(@pointer, @size)
      @size
    end
  end

  # Returns this slice's pointer.
  #
  # ```
  # slice = Slice.new(3, 10)
  # slice.to_unsafe[0] # => 10
  # ```
  def to_unsafe : Pointer(T)
    @pointer
  end

<<<<<<< HEAD
  # Returns a new slice with all elements sorted based on the return value of
  # their comparison method `<=>`.
=======
  # Returns a new instance with all elements sorted based on the return value of
  # their comparison method `T#<=>` (see `Comparable#<=>`), using a stable sort algorithm.
>>>>>>> cd311dc0
  #
  # ```
  # a = Slice[3, 1, 2]
  # a.sort # => Slice[1, 2, 3]
  # a      # => Slice[3, 1, 2]
  # ```
  #
  # See `#sort!` for details on the sorting mechanism.
  #
  # Raises `ArgumentError` if the comparison between any two elements returns `nil`.
  def sort : self
    dup.sort!
  end

  # Returns a new instance with all elements sorted based on the return value of
  # their comparison method `T#<=>` (see `Comparable#<=>`), using an unstable sort algorithm.
  #
  # ```
  # a = Slice[3, 1, 2]
  # a.sort # => Slice[1, 2, 3]
  # a      # => Slice[3, 1, 2]
  # ```
  #
  # See `Indexable::Mutable#unstable_sort!` for details on the sorting mechanism.
  #
  # Raises `ArgumentError` if the comparison between any two elements returns `nil`.
  def unstable_sort : self
    dup.unstable_sort!
  end

  # Returns a new instance with all elements sorted based on the comparator in the
  # given block, using a stable sort algorithm.
  #
  # ```
  # a = Slice[3, 1, 2]
  # b = a.sort { |a, b| b <=> a }
  #
  # b # => Slice[3, 2, 1]
  # a # => Slice[3, 1, 2]
  # ```
  #
  # See `Indexable::Mutable#sort!(&block : T, T -> U)` for details on the sorting mechanism.
  #
  # Raises `ArgumentError` if for any two elements the block returns `nil`.
  def sort(&block : T, T -> U) : self forall U
    {% unless U <= Int32? %}
      {% raise "expected block to return Int32 or Nil, not #{U}" %}
    {% end %}

    dup.sort! &block
  end

  # Returns a new instance with all elements sorted based on the comparator in the
  # given block, using an unstable sort algorithm.
  #
  # ```
  # a = Slice[3, 1, 2]
  # b = a.unstable_sort { |a, b| b <=> a }
  #
  # b # => Slice[3, 2, 1]
  # a # => Slice[3, 1, 2]
  # ```
  #
  # See `Indexable::Mutable#unstable_sort!(&block : T, T -> U)` for details on the sorting mechanism.
  #
  # Raises `ArgumentError` if for any two elements the block returns `nil`.
  def unstable_sort(&block : T, T -> U) : self forall U
    {% unless U <= Int32? %}
      {% raise "expected block to return Int32 or Nil, not #{U}" %}
    {% end %}

    dup.unstable_sort!(&block)
  end

<<<<<<< HEAD
  # Modifies `self` by sorting all elements based on the return value of their
  # comparison method `<=>`.
=======
  # Sorts all elements in `self` based on the return value of the comparison
  # method `T#<=>` (see `Comparable#<=>`), using a stable sort algorithm.
>>>>>>> cd311dc0
  #
  # ```
  # slice = Slice[3, 1, 2]
  # slice.sort!
  # slice # => Slice[1, 2, 3]
  # ```
  #
  # This sort operation modifies `self`. See `#sort` for a non-modifying option
  # that allocates a new instance.
  #
  # The sort mechanism is implemented as [*merge sort*](https://en.wikipedia.org/wiki/Merge_sort).
  # It is stable, which is typically a good default.
  #
  # Stablility means that two elements which compare equal (i.e. `a <=> b == 0`)
  # keep their original relation. Stable sort guarantees that `[a, b].sort!`
  # always results in `[a, b]` (given they compare equal). With unstable sort,
  # the result could also be `[b, a]`.
  #
  # If stability is expendable, `#unstable_sort!` provides a performance
  # advantage over stable sort.
  #
  # Raises `ArgumentError` if the comparison between any two elements returns `nil`.
  def sort! : self
    Slice.merge_sort!(self)

    self
  end

  # Sorts all elements in `self` based on the return value of the comparison
  # method `T#<=>` (see `Comparable#<=>`), using an unstable sort algorithm..
  #
  # ```
  # slice = Slice[3, 1, 2]
  # slice.unstable_sort!
  # slice # => Slice[1, 2, 3]
  # ```
  #
  # This sort operation modifies `self`. See `#unstable_sort` for a non-modifying
  # option that allocates a new instance.
  #
  # The sort mechanism is implemented as [*introsort*](https://en.wikipedia.org/wiki/Introsort).
  # It does not guarantee stability between equally comparing elements.
  # This offers higher performance but may be unexpected in some situations.
  #
  # Stablility means that two elements which compare equal (i.e. `a <=> b == 0`)
  # keep their original relation. Stable sort guarantees that `[a, b].sort!`
  # always results in `[a, b]` (given they compare equal). With unstable sort,
  # the result could also be `[b, a]`.
  #
  # If stability is necessary, use  `#sort!` instead.
  #
  # Raises `ArgumentError` if the comparison between any two elements returns `nil`.
  def unstable_sort! : self
    Slice.intro_sort!(to_unsafe, size)

    self
  end

  # Sorts all elements in `self` based on the comparator in the given block, using
  # a stable sort algorithm.
  #
  # ```
  # slice = Slice[3, 1, 2]
  # # This is a reverse sort (forward sort would be `a <=> b`)
  # slice.sort! { |a, b| b <=> a }
  # slice # => Slice[3, 2, 1]
  # ```
  #
  # The block must implement a comparison between two elements *a* and *b*,
  # where `a < b` outputs a negative value, `a == b` outputs `0`, and `a > b`
  # outputs a positive value.
  # The comparison operator (`Comparable#<=>`) can be used for this.
  #
  # The block's output type must be `<= Int32?`, but returning an actual `nil`
  # value is an error.
  #
  # This sort operation modifies `self`. See `#sort(&block : T, T -> U)` for a
  # non-modifying option that allocates a new instance.
  #
  # The sort mechanism is implemented as [*merge sort*](https://en.wikipedia.org/wiki/Merge_sort).
  # It is stable, which is typically a good default.
  #
  # Stablility means that two elements which compare equal (i.e. `a <=> b == 0`)
  # keep their original relation. Stable sort guarantees that `[a, b].sort!`
  # always results in `[a, b]` (given they compare equal). With unstable sort,
  # the result could also be `[b, a]`.
  #
  # If stability is expendable, `#unstable_sort!(&block : T, T -> U)` provides a
  # performance advantage over stable sort.
  #
  # Raises `ArgumentError` if for any two elements the block returns `nil`.
  def sort!(&block : T, T -> U) : self forall U
    {% unless U <= Int32? %}
      {% raise "expected block to return Int32 or Nil, not #{U}" %}
    {% end %}

    Slice.merge_sort!(self, block)

    self
  end

  # Sorts all elements in `self` based on the comparator in the given block,
  # using an unstable sort algorithm.
  #
  # ```
  # slice = Slice[3, 1, 2]
  # # This is a reverse sort (forward sort would be `a <=> b`)
  # slice.unstable_sort! { |a, b| b <=> a }
  # slice # => Slice[3, 2, 1]
  # ```
  #
  # The block must implement a comparison between two elements *a* and *b*,
  # where `a < b` outputs a negative value, `a == b` outputs `0`, and `a > b`
  # outputs a positive value.
  # The comparison operator (`Comparable#<=>`) can be used for this.
  #
  # The block's output type must be `<= Int32?`, but returning an actual `nil`
  # value is an error.
  #
  # This sort operation modifies `self`. See `#unstable_sort(&block : T, T -> U)`
  # for a non-modifying option that allocates a new instance.
  #
  # The sort mechanism is implemented as [*introsort*](https://en.wikipedia.org/wiki/Introsort).
  # It does not guarantee stability between equally comparing elements.
  # This offers higher performance but may be unexpected in some situations.
  #
  # Stablility means that two elements which compare equal (i.e. `a <=> b == 0`)
  # keep their original relation. Stable sort guarantees that `[a, b].sort!`
  # always results in `[a, b]` (given they compare equal). With unstable sort,
  # the result could also be `[b, a]`.
  #
  # If stability is necessary, use  `#sort!(&block : T, T -> U)` instead.
  #
  # Raises `ArgumentError` if for any two elements the block returns `nil`.
  def unstable_sort!(&block : T, T -> U) : self forall U
    {% unless U <= Int32? %}
      {% raise "expected block to return Int32 or Nil, not #{U}" %}
    {% end %}

    Slice.intro_sort!(to_unsafe, size, block)

    self
  end

  # Returns a new instance with all elements sorted by the output value of the
  # block. The output values are compared via the comparison method `T#<=>`
  # (see `Comparable#<=>`), using a stable sort algorithm.
  #
  # ```
  # a = Slice["apple", "pear", "fig"]
  # b = a.sort_by { |word| word.size }
  # b # => Slice["fig", "pear", "apple"]
  # a # => Slice["apple", "pear", "fig"]
  # ```
  #
  # If stability is expendable, `#unstable_sort_by(&block : T -> _)` provides a
  # performance advantage over stable sort.
  #
  # See `Indexable::Mutable#sort_by!(&block : T -> _)` for details on the sorting mechanism.
  #
  # Raises `ArgumentError` if the comparison between any two comparison values returns `nil`.
  def sort_by(&block : T -> _) : self
    dup.sort_by! { |e| yield(e) }
  end

  # Returns a new instance with all elements sorted by the output value of the
  # block. The output values are compared via the comparison method `#<=>`
  # (see `Comparable#<=>`), using an unstable sort algorithm.
  #
  # ```
  # a = Slice["apple", "pear", "fig"]
  # b = a.unstable_sort_by { |word| word.size }
  # b # => Slice["fig", "pear", "apple"]
  # a # => Slice["apple", "pear", "fig"]
  # ```
  #
  # If stability is necessary, use `#sort_by(&block : T -> _)` instead.
  #
  # See `Indexable::Mutable#unstable_sort!(&block : T -> _)` for details on the sorting mechanism.
  #
  # Raises `ArgumentError` if the comparison between any two comparison values returns `nil`.
  def unstable_sort_by(&block : T -> _) : self
    dup.unstable_sort_by! { |e| yield(e) }
  end

  # Modifies `self` by sorting all elements. The given block is called for
  # each element, then the comparison method `<=>` is called on the object
  # returned from the block to determine sort order.
  #
  # ```
  # a = Slice["apple", "pear", "fig"]
  # a.sort_by! { |word| word.size }
  # a # => Slice["fig", "pear", "apple"]
  # ```
  def sort_by!(&block : T -> _) : Slice(T)
    sorted = map { |e| {e, yield(e)} }.sort! { |x, y| x[1] <=> y[1] }
    size.times do |i|
      to_unsafe[i] = sorted.to_unsafe[i][0]
    end
    self
  end

  # :ditto:
  #
  # This method does not guarantee stability between equally sorting elements.
  # Which results in a performance advantage over stable sort.
  def unstable_sort_by!(&block : T -> _) : Slice(T)
    sorted = map { |e| {e, yield(e)} }.unstable_sort! { |x, y| x[1] <=> y[1] }
    size.times do |i|
      to_unsafe[i] = sorted.to_unsafe[i][0]
    end
    self
  end

  def index(object, offset : Int = 0)
    # Optimize for the case of looking for a byte in a byte slice
    if T.is_a?(UInt8.class) &&
       (object.is_a?(UInt8) || (object.is_a?(Int) && 0 <= object < 256))
      return fast_index(object, offset)
    end

    super
  end

  # :nodoc:
  def fast_index(object, offset) : Int32?
    offset = check_index_out_of_bounds(offset) { return nil }
    result = LibC.memchr(to_unsafe + offset, object, size - offset)
    if result
      return (result - to_unsafe.as(Void*)).to_i32
    end
  end

  # See `Object#hash(hasher)`
  def hash(hasher)
    {% if T == UInt8 %}
      hasher.bytes(self)
    {% else %}
      super hasher
    {% end %}
  end

  protected def check_writable
    raise "Can't write to read-only Slice" if @read_only
  end

  private def check_size(count : Int)
    unless 0 <= count <= size
      raise IndexError.new
    end
  end
end

# A convenient alias for the most common slice type,
# a slice of bytes, used for example in `IO#read` and `IO#write`.
alias Bytes = Slice(UInt8)<|MERGE_RESOLUTION|>--- conflicted
+++ resolved
@@ -742,13 +742,8 @@
     @pointer
   end
 
-<<<<<<< HEAD
-  # Returns a new slice with all elements sorted based on the return value of
-  # their comparison method `<=>`.
-=======
   # Returns a new instance with all elements sorted based on the return value of
   # their comparison method `T#<=>` (see `Comparable#<=>`), using a stable sort algorithm.
->>>>>>> cd311dc0
   #
   # ```
   # a = Slice[3, 1, 2]
@@ -823,13 +818,8 @@
     dup.unstable_sort!(&block)
   end
 
-<<<<<<< HEAD
-  # Modifies `self` by sorting all elements based on the return value of their
-  # comparison method `<=>`.
-=======
   # Sorts all elements in `self` based on the return value of the comparison
   # method `T#<=>` (see `Comparable#<=>`), using a stable sort algorithm.
->>>>>>> cd311dc0
   #
   # ```
   # slice = Slice[3, 1, 2]
