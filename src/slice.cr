--- conflicted
+++ resolved
@@ -1145,19 +1145,10 @@
 
   # :nodoc:
   def fast_index(object, offset) : Int32?
-<<<<<<< HEAD
-    offset += size if offset < 0
-    if 0 <= offset < size
-      result = LibC.memchr(to_unsafe + offset, object, size - offset)
-      if result
-        return (result - to_unsafe.as(Void*)).to_i32
-      end
-=======
     offset = check_index_out_of_bounds(offset) { return nil }
     result = LibC.memchr(to_unsafe + offset, object, size - offset)
     if result
       return (result - to_unsafe.as(Void*)).to_i32
->>>>>>> a3f9199b
     end
   end
 
