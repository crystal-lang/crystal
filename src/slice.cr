--- conflicted
+++ resolved
@@ -854,9 +854,6 @@
     self
   end
 
-<<<<<<< HEAD
-  # :nodoc:
-=======
   # Returns a new array with all elements sorted. The given block is called for
   # each element, then the comparison method `<=>` is called on the object
   # returned from the block to determine sort order.
@@ -908,7 +905,6 @@
     self
   end
 
->>>>>>> 93e97e67
   def index(object, offset : Int = 0)
     # Optimize for the case of looking for a byte in a byte slice
     if T.is_a?(UInt8.class) &&
