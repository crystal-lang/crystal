require "c/string"
require "slice/sort"

# A `Slice` is a `Pointer` with an associated size.
#
# While a pointer is unsafe because no bound checks are performed when reading from and writing to it,
# reading from and writing to a slice involve bound checks.
# In this way, a slice is a safe alternative to `Pointer`.
#
# A Slice can be created as read-only: trying to write to it
# will raise. For example the slice of bytes returned by
# `String#to_slice` is read-only.
struct Slice(T)
  include Indexable::Mutable(T)
  include Comparable(Slice)

  # Creates a new `Slice` with the given *args*. The type of the
  # slice will be the union of the type of the given *args*.
  #
  # The slice is allocated on the heap.
  #
  # ```
  # slice = Slice[1, 'a']
  # slice[0]    # => 1
  # slice[1]    # => 'a'
  # slice.class # => Slice(Char | Int32)
  # ```
  #
  # If `T` is a `Number` then this is equivalent to
  # `Number.slice` (numbers will be coerced to the type `T`)
  #
  # See also: `Number.slice`.
  macro [](*args, read_only = false)
    # TODO: there should be a better way to check this, probably
    # asking if @type was instantiated or if T is defined
    {% if @type.name != "Slice(T)" && T < Number %}
      {{T}}.slice({{*args}}, read_only: {{read_only}})
    {% else %}
      %ptr = Pointer(typeof({{*args}})).malloc({{args.size}})
      {% for arg, i in args %}
        %ptr[{{i}}] = {{arg}}
      {% end %}
      Slice.new(%ptr, {{args.size}}, read_only: {{read_only}})
    {% end %}
  end

  # Returns the size of this slice.
  #
  # ```
  # Slice(UInt8).new(3).size # => 3
  # ```
  getter size : Int32

  # Returns `true` if this slice cannot be written to.
  getter? read_only : Bool

  # Creates a slice to the given *pointer*, bounded by the given *size*. This
  # method does not allocate heap memory.
  #
  # ```
  # ptr = Pointer.malloc(9) { |i| ('a'.ord + i).to_u8 }
  #
  # slice = Slice.new(ptr, 3)
  # slice.size # => 3
  # slice      # => Bytes[97, 98, 99]
  #
  # String.new(slice) # => "abc"
  # ```
  def initialize(@pointer : Pointer(T), size : Int, *, @read_only = false)
    @size = size.to_i32
  end

  # Allocates `size * sizeof(T)` bytes of heap memory initialized to zero
  # and returns a slice pointing to that memory.
  #
  # The memory is allocated by the `GC`, so when there are
  # no pointers to this memory, it will be automatically freed.
  #
  # Only works for primitive integers and floats (`UInt8`, `Int32`, `Float64`, etc.)
  #
  # ```
  # slice = Slice(UInt8).new(3)
  # slice # => Bytes[0, 0, 0]
  # ```
  def self.new(size : Int, *, read_only = false)
    {% unless Number::Primitive.union_types.includes?(T) %}
      {% raise "Can only use primitive integers and floats with Slice.new(size), not #{T}" %}
    {% end %}

    pointer = Pointer(T).malloc(size)
    new(pointer, size, read_only: read_only)
  end

  # Allocates `size * sizeof(T)` bytes of heap memory initialized to the value
  # returned by the block (which is invoked once with each index in the range `0...size`)
  # and returns a slice pointing to that memory.
  #
  # The memory is allocated by the `GC`, so when there are
  # no pointers to this memory, it will be automatically freed.
  #
  # ```
  # slice = Slice.new(3) { |i| i + 10 }
  # slice # => Slice[10, 11, 12]
  # ```
  def self.new(size : Int, *, read_only = false)
    pointer = Pointer.malloc(size) { |i| yield i }
    new(pointer, size, read_only: read_only)
  end

  # Allocates `size * sizeof(T)` bytes of heap memory initialized to *value*
  # and returns a slice pointing to that memory.
  #
  # The memory is allocated by the `GC`, so when there are
  # no pointers to this memory, it will be automatically freed.
  #
  # ```
  # slice = Slice.new(3, 10)
  # slice # => Slice[10, 10, 10]
  # ```
  def self.new(size : Int, value : T, *, read_only = false)
    new(size, read_only: read_only) { value }
  end

  # Returns a deep copy of this slice.
  #
  # This method allocates memory for the slice copy and stores the return values
  # from calling `#clone` on each item.
  def clone
    pointer = Pointer(T).malloc(size)
    copy = self.class.new(pointer, size)
    each_with_index do |item, i|
      copy[i] = item.clone
    end
    copy
  end

  # Returns a shallow copy of this slice.
  #
  # This method allocates memory for the slice copy and duplicates the values.
  def dup
    pointer = Pointer(T).malloc(size)
    copy = self.class.new(pointer, size)
    copy.copy_from(self)
    copy
  end

  # Creates an empty slice.
  #
  # ```
  # slice = Slice(UInt8).empty
  # slice.size # => 0
  # ```
  def self.empty : self
    new(Pointer(T).null, 0)
  end

  # Returns a new slice that is *offset* elements apart from this slice.
  #
  # ```
  # slice = Slice.new(5) { |i| i + 10 }
  # slice # => Slice[10, 11, 12, 13, 14]
  #
  # slice2 = slice + 2
  # slice2 # => Slice[12, 13, 14]
  # ```
  def +(offset : Int) : Slice(T)
    check_size(offset)

    Slice.new(@pointer + offset, @size - offset, read_only: @read_only)
  end

  # :inherit:
  #
  # Raises if this slice is read-only.
  @[AlwaysInline]
  def []=(index : Int, value : T) : T
    check_writable
    super
  end

  # Returns a new slice that starts at *start* elements from this slice's start,
  # and of *count* size.
  #
  # Returns `nil` if the new slice falls outside this slice.
  #
  # ```
  # slice = Slice.new(5) { |i| i + 10 }
  # slice # => Slice[10, 11, 12, 13, 14]
  #
  # slice[1, 3]?  # => Slice[11, 12, 13]
  # slice[1, 33]? # => nil
  # ```
  def []?(start : Int, count : Int) : Slice(T)?
    return unless 0 <= start <= @size
    return unless 0 <= count <= @size - start

    Slice.new(@pointer + start, count, read_only: @read_only)
  end

  # Returns a new slice that starts at *start* elements from this slice's start,
  # and of *count* size.
  #
  # Raises `IndexError` if the new slice falls outside this slice.
  #
  # ```
  # slice = Slice.new(5) { |i| i + 10 }
  # slice # => Slice[10, 11, 12, 13, 14]
  #
  # slice[1, 3]  # => Slice[11, 12, 13]
  # slice[1, 33] # raises IndexError
  # ```
  def [](start : Int, count : Int) : Slice(T)
    self[start, count]? || raise IndexError.new
  end

  # Returns a new slice with the elements in the given range.
  #
  # Negative indices count backward from the end of the slice (`-1` is the last
  # element). Additionally, an empty slice is returned when the starting index
  # for an element range is at the end of the slice.
  #
  # Returns `nil` if the new slice falls outside this slice.
  #
  # ```
  # slice = Slice.new(5) { |i| i + 10 }
  # slice # => Slice[10, 11, 12, 13, 14]
  #
  # slice[1..3]?  # => Slice[11, 12, 13]
  # slice[1..33]? # => nil
  # ```
  def []?(range : Range)
    start, count = Indexable.range_to_index_and_count(range, size) || raise IndexError.new
    self[start, count]?
  end

  # Returns a new slice with the elements in the given range.
  #
  # The first element in the returned slice is `self[range.begin]` followed
  # by the next elements up to index `range.end` (or `self[range.end - 1]` if
  # the range is exclusive).
  # If there are fewer elements in `self`, the returned slice is shorter than
  # `range.size`.
  #
  # ```
  # a = Slice["a", "b", "c", "d", "e"]
  # a[1..3] # => Slice["b", "c", "d"]
  # # range.end > array.size
  # a[3..7] # => Slice["d", "e"]
  # ```
  #
  # Negative indices count backward from the end of the slice (`-1` is the last
  # element). Additionally, an empty slice is returned when the starting index
  # for an element range is at the end of the slice.
  #
  # Raises `IndexError` if the new slice falls outside this slice.
  #
  # ```
  # slice = Slice.new(5) { |i| i + 10 }
  # slice # => Slice[10, 11, 12, 13, 14]
  #
  # slice[1..3]  # => Slice[11, 12, 13]
  # slice[1..33] # raises IndexError
  # ```
  def [](range : Range) : Slice(T)
    start, count = Indexable.range_to_index_and_count(range, size) || raise IndexError.new
    self[start, count]
  end

  @[AlwaysInline]
  def unsafe_fetch(index : Int) : T
    @pointer[index]
  end

  @[AlwaysInline]
  def unsafe_put(index : Int, value : T)
    @pointer[index] = value
  end

  # :inherit:
  #
  # Raises if this slice is read-only.
  def update(index : Int, & : T -> T) : T
    check_writable
    super { |elem| yield elem }
  end

  # :inherit:
  #
  # Raises if this slice is read-only.
  def swap(index0 : Int, index1 : Int) : self
    check_writable
    super
  end

  # :inherit:
  #
  # Raises if this slice is read-only.
  def reverse! : self
    check_writable
    super
  end

  # :inherit:
  #
  # Raises if this slice is read-only.
  def shuffle!(random = Random::DEFAULT) : self
    check_writable
    super
  end

  # :inherit:
  #
<<<<<<< HEAD
  # ```
  # slice = Slice[1, 2, 3]
  # slice.map! { |x| x * x }
  # slice # => Slice[1, 4, 9]
  # ```
  def map!(& : T -> T)
=======
  # Raises if this slice is read-only.
  def rotate!(n : Int = 1) : self
>>>>>>> 1c895332
    check_writable
    super
  end

  # :inherit:
  #
  # Raises if this slice is read-only.
  def map!(& : T -> T) : self
    check_writable
    super { |elem| yield elem }
  end

  # Returns a new slice where elements are mapped by the given block.
  #
  # ```
  # slice = Slice[1, 2.5, "a"]
  # slice.map &.to_s # => Slice["1", "2.5", "a"]
  # ```
  def map(*, read_only = false, & : T -> U) forall U
    Slice.new(size, read_only: read_only) { |i| yield @pointer[i] }
  end

  # :inherit:
  #
<<<<<<< HEAD
  # Accepts an optional *offset* parameter, which tells it to start counting
  # from there.
  def map_with_index!(offset = 0, & : (T, Int32) -> T)
=======
  # Raises if this slice is read-only.
  def map_with_index!(offset = 0, & : T, Int32 -> T) : self
>>>>>>> 1c895332
    check_writable
    super { |elem, i| yield elem, i }
  end

  # Like `map`, but the block gets passed both the element and its index.
  #
  # Accepts an optional *offset* parameter, which tells it to start counting
  # from there.
  def map_with_index(offset = 0, *, read_only = false, & : (T, Int32) -> U) forall U
    Slice.new(size, read_only: read_only) { |i| yield @pointer[i], offset + i }
  end

  # :inherit:
  #
  # Raises if this slice is read-only.
  def fill(value : T) : self
    check_writable

    {% if T == UInt8 %}
      Intrinsics.memset(to_unsafe.as(Void*), value, size, false)
      self
    {% else %}
      {% if Number::Primitive.union_types.includes?(T) %}
        if value == 0
          to_unsafe.clear(size)
          return self
        end
      {% end %}

      fill { value }
    {% end %}
  end

  # :inherit:
  #
  # Raises if this slice is read-only.
  def fill(*, offset : Int = 0, & : Int32 -> T) : self
    check_writable
    super { |i| yield i }
  end

  def copy_from(source : Pointer(T), count)
    check_writable
    check_size(count)

    @pointer.copy_from(source, count)
  end

  def copy_to(target : Pointer(T), count)
    check_size(count)

    @pointer.copy_to(target, count)
  end

  # Copies the contents of this slice into *target*.
  #
  # Raises `IndexError` if the destination slice cannot fit the data being transferred
  # e.g. dest.size < self.size.
  #
  # ```
  # src = Slice['a', 'a', 'a']
  # dst = Slice['b', 'b', 'b', 'b', 'b']
  # src.copy_to dst
  # dst             # => Slice['a', 'a', 'a', 'b', 'b']
  # dst.copy_to src # raises IndexError
  # ```
  def copy_to(target : self)
    target.check_writable
    raise IndexError.new if target.size < size

    @pointer.copy_to(target.to_unsafe, size)
  end

  # Copies the contents of *source* into this slice.
  #
  # Raises `IndexError` if the destination slice cannot fit the data being transferred.
  @[AlwaysInline]
  def copy_from(source : self)
    source.copy_to(self)
  end

  def move_from(source : Pointer(T), count)
    check_writable
    check_size(count)

    @pointer.move_from(source, count)
  end

  def move_to(target : Pointer(T), count)
    @pointer.move_to(target, count)
  end

  # Moves the contents of this slice into *target*. *target* and `self` may
  # overlap; the copy is always done in a non-destructive manner.
  #
  # Raises `IndexError` if the destination slice cannot fit the data being transferred
  # e.g. `dest.size < self.size`.
  #
  # ```
  # src = Slice['a', 'a', 'a']
  # dst = Slice['b', 'b', 'b', 'b', 'b']
  # src.move_to dst
  # dst             # => Slice['a', 'a', 'a', 'b', 'b']
  # dst.move_to src # raises IndexError
  # ```
  #
  # See also: `Pointer#move_to`.
  def move_to(target : self)
    target.check_writable
    raise IndexError.new if target.size < size

    @pointer.move_to(target.to_unsafe, size)
  end

  # Moves the contents of *source* into this slice. *source* and `self` may
  # overlap; the copy is always done in a non-destructive manner.
  #
  # Raises `IndexError` if the destination slice cannot fit the data being transferred.
  @[AlwaysInline]
  def move_from(source : self)
    source.move_to(self)
  end

  def inspect(io : IO) : Nil
    to_s(io)
  end

  # Returns a hexstring representation of this slice, assuming it's
  # a `Slice(UInt8)`.
  #
  # ```
  # slice = UInt8.slice(97, 62, 63, 8, 255)
  # slice.hexstring # => "613e3f08ff"
  # ```
  def hexstring : String
    self.as(Slice(UInt8))

    str_size = size * 2
    String.new(str_size) do |buffer|
      hexstring(buffer)
      {str_size, str_size}
    end
  end

  # :nodoc:
  def hexstring(buffer) : Nil
    self.as(Slice(UInt8))

    offset = 0
    each do |v|
      buffer[offset] = to_hex(v >> 4)
      buffer[offset + 1] = to_hex(v & 0x0f)
      offset += 2
    end

    nil
  end

  # Returns a hexdump of this slice, assuming it's a `Slice(UInt8)`.
  # This method is specially useful for debugging binary data and
  # incoming/outgoing data in protocols.
  #
  # ```
  # slice = UInt8.slice(97, 62, 63, 8, 255)
  # slice.hexdump # => "00000000  61 3e 3f 08 ff                                    a>?..\n"
  # ```
  def hexdump : String
    self.as(Slice(UInt8))

    return "" if empty?

    full_lines, leftover = size.divmod(16)
    if leftover == 0
      str_size = full_lines * 77
    else
      str_size = (full_lines + 1) * 77 - (16 - leftover)
    end

    String.new(str_size) do |buf|
      pos = 0
      offset = 0

      while pos < size
        # Ensure we don't write outside the buffer:
        # slower, but safer (speed is not very important when hexdump is used)
        hexdump_line(Slice.new(buf + offset, {77, str_size - offset}.min), pos)
        pos += 16
        offset += 77
      end

      {str_size, str_size}
    end
  end

  # Writes a hexdump of this slice, assuming it's a `Slice(UInt8)`, to the given *io*.
  # This method is specially useful for debugging binary data and
  # incoming/outgoing data in protocols.
  #
  # Returns the number of bytes written to *io*.
  #
  # ```
  # slice = UInt8.slice(97, 62, 63, 8, 255)
  # slice.hexdump(STDOUT)
  # ```
  #
  # Prints:
  #
  # ```text
  # 00000000  61 3e 3f 08 ff                                    a>?..
  # ```
  def hexdump(io : IO)
    self.as(Slice(UInt8))

    return 0 if empty?

    line = uninitialized UInt8[77]
    line_slice = line.to_slice
    count = 0

    pos = 0
    while pos < size
      line_bytes = hexdump_line(line_slice, pos)
      io.write_string(line_slice[0, line_bytes])
      count += line_bytes
      pos += 16
    end

    io.flush
    count
  end

  private def hexdump_line(line, start_pos)
    hex_offset = 10
    ascii_offset = 60

    0.upto(7) do |j|
      line[7 - j] = to_hex((start_pos >> (4 * j)) & 0xf)
    end
    line[8] = 0x20_u8
    line[9] = 0x20_u8

    pos = start_pos
    16.times do |i|
      break if pos >= size
      v = unsafe_fetch(pos)
      pos += 1

      line[hex_offset] = to_hex(v >> 4)
      line[hex_offset + 1] = to_hex(v & 0x0f)
      line[hex_offset + 2] = 0x20_u8
      hex_offset += 3

      if i == 7
        line[hex_offset] = 0x20_u8
        hex_offset += 1
      end

      line[ascii_offset] = 0x20_u8 <= v <= 0x7e_u8 ? v : 0x2e_u8
      ascii_offset += 1
    end

    while hex_offset < 60
      line[hex_offset] = 0x20_u8
      hex_offset += 1
    end

    if ascii_offset < line.size
      line[ascii_offset] = 0x0a_u8
      ascii_offset += 1
    end

    ascii_offset
  end

  private def to_hex(c)
    ((c < 10 ? 48_u8 : 87_u8) + c)
  end

  def bytesize : Int32
    sizeof(T) * size
  end

  # Combined comparison operator.
  #
  # Returns a negative number, `0`, or a positive number depending on
  # whether `self` is less than *other*, equals *other*.
  #
  # It compares the elements of both slices in the same position using the
  # `<=>` operator. As soon as one of such comparisons returns a non-zero
  # value, that result is the return value of the comparison.
  #
  # If all elements are equal, the comparison is based on the size of the arrays.
  #
  # ```
  # Bytes[8] <=> Bytes[1, 2, 3] # => 7
  # Bytes[2] <=> Bytes[4, 2, 3] # => -2
  # Bytes[1, 2] <=> Bytes[1, 2] # => 0
  # ```
  def <=>(other : Slice(U)) forall U
    min_size = Math.min(size, other.size)
    {% if T == UInt8 && U == UInt8 %}
      cmp = to_unsafe.memcmp(other.to_unsafe, min_size)
      return cmp if cmp != 0
    {% else %}
      0.upto(min_size - 1) do |i|
        n = to_unsafe[i] <=> other.to_unsafe[i]
        return n if n != 0
      end
    {% end %}
    size <=> other.size
  end

  # Returns `true` if `self` and *other* have the same size and all their
  # elements are equal, `false` otherwise.
  #
  # ```
  # Bytes[1, 2] == Bytes[1, 2]    # => true
  # Bytes[1, 3] == Bytes[1, 2]    # => false
  # Bytes[1, 2] == Bytes[1, 2, 3] # => false
  # ```
  def ==(other : Slice(U)) : Bool forall U
    return false if size != other.size

    {% if T == UInt8 && U == UInt8 %}
      to_unsafe.memcmp(other.to_unsafe, size) == 0
    {% else %}
      each_with_index do |elem, i|
        return false unless elem == other.to_unsafe[i]
      end
      true
    {% end %}
  end

  def to_slice : self
    self
  end

  def to_s(io : IO) : Nil
    if T == UInt8
      io << "Bytes["
      # Inspect using to_s because we know this is a UInt8.
      join io, ", ", &.to_s(io)
      io << ']'
    else
      io << "Slice["
      join io, ", ", &.inspect(io)
      io << ']'
    end
  end

  def pretty_print(pp) : Nil
    prefix = T == UInt8 ? "Bytes[" : "Slice["
    pp.list(prefix, self, "]")
  end

  def to_a
    Array(T).build(@size) do |pointer|
      pointer.copy_from(@pointer, @size)
      @size
    end
  end

  # Returns this slice's pointer.
  #
  # ```
  # slice = Slice.new(3, 10)
  # slice.to_unsafe[0] # => 10
  # ```
  def to_unsafe : Pointer(T)
    @pointer
  end

  # Returns a new slice with all elements sorted based on the return value of
  # their comparison method `<=>`
  #
  # ```
  # a = Slice[3, 1, 2]
  # a.sort # => Slice[1, 2, 3]
  # a      # => Slice[3, 1, 2]
  # ```
  def sort : Slice(T)
    dup.sort!
  end

  # :ditto:
  #
  # This method does not guarantee stability between equally sorting elements.
  # Which results in a performance advantage over stable sort.
  def unstable_sort : Slice(T)
    dup.unstable_sort!
  end

  # Returns a new slice with all elements sorted based on the comparator in the
  # given block.
  #
  # The block must implement a comparison between two elements *a* and *b*,
  # where `a < b` returns `-1`, `a == b` returns `0`, and `a > b` returns `1`.
  # The comparison operator `<=>` can be used for this.
  #
  # ```
  # a = Slice[3, 1, 2]
  # b = a.sort { |a, b| b <=> a }
  #
  # b # => Slice[3, 2, 1]
  # a # => Slice[3, 1, 2]
  # ```
  def sort(&block : T, T -> Int32?) : Slice(T)
    dup.sort! &block
  end

  # :ditto:
  #
  # This method does not guarantee stability between equally sorting elements.
  # Which results in a performance advantage over stable sort.
  def unstable_sort(&block : T, T -> U) : Slice(T) forall U
    {% unless U <= Int32? %}
      {% raise "expected block to return Int32 or Nil, not #{U}" %}
    {% end %}

    dup.unstable_sort!(&block)
  end

  # Modifies `self` by sorting all elements based on the return value of their
  # comparison method `<=>`
  #
  # ```
  # a = Slice[3, 1, 2]
  # a.sort!
  # a # => Slice[1, 2, 3]
  # ```
  def sort! : Slice(T)
    Slice.merge_sort!(self)

    self
  end

  # :ditto:
  #
  # This method does not guarantee stability between equally sorting elements.
  # Which results in a performance advantage over stable sort.
  def unstable_sort! : Slice(T)
    Slice.intro_sort!(to_unsafe, size)

    self
  end

  # Modifies `self` by sorting all elements based on the comparator in the given
  # block.
  #
  # The given block must implement a comparison between two elements
  # *a* and *b*, where `a < b` returns `-1`, `a == b` returns `0`,
  # and `a > b` returns `1`.
  # The comparison operator `<=>` can be used for this.
  #
  # ```
  # a = Slice[3, 1, 2]
  # a.sort! { |a, b| b <=> a }
  # a # => Slice[3, 2, 1]
  # ```
  def sort!(&block : T, T -> U) : Slice(T) forall U
    {% unless U <= Int32? %}
      {% raise "expected block to return Int32 or Nil, not #{U}" %}
    {% end %}

    Slice.merge_sort!(self, block)

    self
  end

  # :ditto:
  #
  # This method does not guarantee stability between equally sorting elements.
  # Which results in a performance advantage over stable sort.
  def unstable_sort!(&block : T, T -> U) : Slice(T) forall U
    {% unless U <= Int32? %}
      {% raise "expected block to return Int32 or Nil, not #{U}" %}
    {% end %}

    Slice.intro_sort!(to_unsafe, size, block)

    self
  end

  # Returns a new array with all elements sorted. The given block is called for
  # each element, then the comparison method `<=>` is called on the object
  # returned from the block to determine sort order.
  #
  # ```
  # a = Slice["apple", "pear", "fig"]
  # b = a.sort_by { |word| word.size }
  # b # => Slice["fig", "pear", "apple"]
  # a # => Slice["apple", "pear", "fig"]
  # ```
  def sort_by(&block : T -> _) : Slice(T)
    dup.sort_by! { |e| yield(e) }
  end

  # :ditto:
  #
  # This method does not guarantee stability between equally sorting elements.
  # Which results in a performance advantage over stable sort.
  def unstable_sort_by(&block : T -> _) : Slice(T)
    dup.unstable_sort_by! { |e| yield(e) }
  end

  # Modifies `self` by sorting all elements. The given block is called for
  # each element, then the comparison method `<=>` is called on the object
  # returned from the block to determine sort order.
  #
  # ```
  # a = Slice["apple", "pear", "fig"]
  # a.sort_by! { |word| word.size }
  # a # => Slice["fig", "pear", "apple"]
  # ```
  def sort_by!(&block : T -> _) : Slice(T)
    sorted = map { |e| {e, yield(e)} }.sort! { |x, y| x[1] <=> y[1] }
    size.times do |i|
      to_unsafe[i] = sorted.to_unsafe[i][0]
    end
    self
  end

  # :ditto:
  #
  # This method does not guarantee stability between equally sorting elements.
  # Which results in a performance advantage over stable sort.
  def unstable_sort_by!(&block : T -> _) : Slice(T)
    sorted = map { |e| {e, yield(e)} }.unstable_sort! { |x, y| x[1] <=> y[1] }
    size.times do |i|
      to_unsafe[i] = sorted.to_unsafe[i][0]
    end
    self
  end

  # :nodoc:
  def index(object, offset : Int = 0)
    # Optimize for the case of looking for a byte in a byte slice
    if T.is_a?(UInt8.class) &&
       (object.is_a?(UInt8) || (object.is_a?(Int) && 0 <= object < 256))
      return fast_index(object, offset)
    end

    super
  end

  # :nodoc:
  def fast_index(object, offset) : Int32?
    offset = check_index_out_of_bounds(offset) { return nil }
    result = LibC.memchr(to_unsafe + offset, object, size - offset)
    if result
      return (result - to_unsafe.as(Void*)).to_i32
    end
  end

  # See `Object#hash(hasher)`
  def hash(hasher)
    {% if T == UInt8 %}
      hasher.bytes(self)
    {% else %}
      super hasher
    {% end %}
  end

  protected def check_writable
    raise "Can't write to read-only Slice" if @read_only
  end

  private def check_size(count : Int)
    unless 0 <= count <= size
      raise IndexError.new
    end
  end
end

# A convenient alias for the most common slice type,
# a slice of bytes, used for example in `IO#read` and `IO#write`.
alias Bytes = Slice(UInt8)<|MERGE_RESOLUTION|>--- conflicted
+++ resolved
@@ -310,17 +310,8 @@
 
   # :inherit:
   #
-<<<<<<< HEAD
-  # ```
-  # slice = Slice[1, 2, 3]
-  # slice.map! { |x| x * x }
-  # slice # => Slice[1, 4, 9]
-  # ```
-  def map!(& : T -> T)
-=======
   # Raises if this slice is read-only.
   def rotate!(n : Int = 1) : self
->>>>>>> 1c895332
     check_writable
     super
   end
@@ -345,14 +336,8 @@
 
   # :inherit:
   #
-<<<<<<< HEAD
-  # Accepts an optional *offset* parameter, which tells it to start counting
-  # from there.
-  def map_with_index!(offset = 0, & : (T, Int32) -> T)
-=======
   # Raises if this slice is read-only.
   def map_with_index!(offset = 0, & : T, Int32 -> T) : self
->>>>>>> 1c895332
     check_writable
     super { |elem, i| yield elem, i }
   end
