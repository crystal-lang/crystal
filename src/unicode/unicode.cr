--- conflicted
+++ resolved
@@ -23,7 +23,6 @@
     Fold
   end
 
-<<<<<<< HEAD
   enum NormalizationForm
     # Canonical decomposition.
     NFD
@@ -43,7 +42,8 @@
     Yes
     No
     Maybe
-=======
+  end
+
   private UNROLL = 64
 
   # :nodoc:
@@ -145,7 +145,6 @@
       {% end %}
       {{ x.join(" | ").id }}
     {% end %}
->>>>>>> d48b9f30
   end
 
   # :nodoc:
