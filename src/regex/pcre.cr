--- conflicted
+++ resolved
@@ -18,11 +18,7 @@
     source = source.gsub('\u{0}', "\\0")
     @source = source
 
-<<<<<<< HEAD
-    @re = LibPCRE.compile(@source, pcre_options(options) | LibPCRE::UTF8 | LibPCRE::DUPNAMES | LibPCRE::UCP, out errptr, out erroffset, nil)
-=======
-    @re = LibPCRE.compile(@source, pcre_compile_options(options) | LibPCRE::UTF8 | LibPCRE::NO_UTF8_CHECK | LibPCRE::DUPNAMES | LibPCRE::UCP, out errptr, out erroffset, nil)
->>>>>>> b31b07d3
+    @re = LibPCRE.compile(@source, pcre_compile_options(options) | LibPCRE::UTF8 | LibPCRE::DUPNAMES | LibPCRE::UCP, out errptr, out erroffset, nil)
     raise ArgumentError.new("#{String.new(errptr)} at #{erroffset}") if @re.null?
     @extra = LibPCRE.study(@re, LibPCRE::STUDY_JIT_COMPILE, out studyerrptr)
     if @extra.null? && studyerrptr
@@ -157,8 +153,7 @@
 
   # Calls `pcre_exec` C function, and handles returning value.
   private def internal_matches?(str, byte_index, options, ovector, ovector_size)
-<<<<<<< HEAD
-    ret = LibPCRE.exec(@re, @extra, str, str.bytesize, byte_index, pcre_options(options), ovector, ovector_size)
+    ret = LibPCRE.exec(@re, @extra, str, str.bytesize, byte_index, pcre_match_options(options), ovector, ovector_size)
 
     return true if ret >= 0
 
@@ -172,11 +167,6 @@
     else
       raise Regex::Error.new("Regex match error: #{error}")
     end
-=======
-    ret = LibPCRE.exec(@re, @extra, str, str.bytesize, byte_index, pcre_match_options(options) | LibPCRE::NO_UTF8_CHECK, ovector, ovector_size)
-    # TODO: when `ret < -1`, it means PCRE error. It should handle correctly.
-    ret >= 0
->>>>>>> b31b07d3
   end
 
   module MatchData
