--- conflicted
+++ resolved
@@ -261,14 +261,7 @@
     ::Crystal::ValueWithFinalizer.new(ptr, ->(value : LibPCRE2::MatchData*) { LibPCRE2.match_data_free(value) })
   end
 
-<<<<<<< HEAD
-  def finalize : Nil
-    @match_data.consume_each do |match_data|
-      LibPCRE2.match_data_free(match_data)
-    end
-=======
   def finalize
->>>>>>> 8359c385
     LibPCRE2.code_free @re
   end
 
