--- conflicted
+++ resolved
@@ -22,15 +22,11 @@
 
   # :nodoc:
   def initialize(*, _source @source : String, _options @options)
-<<<<<<< HEAD
-    options = pcre2_options(options) | LibPCRE2::UTF | LibPCRE2::DUPNAMES | LibPCRE2::UCP
+    options = pcre2_compile_options(options) | LibPCRE2::UTF | LibPCRE2::DUPNAMES | LibPCRE2::UCP
     if PCRE2.version_number >= {10, 34}
       options |= LibPCRE2::MATCH_INVALID_UTF
     end
     @re = PCRE2.compile(source, options) do |error_message|
-=======
-    @re = PCRE2.compile(source, pcre2_compile_options(options) | LibPCRE2::UTF | LibPCRE2::NO_UTF_CHECK | LibPCRE2::DUPNAMES | LibPCRE2::UCP) do |error_message|
->>>>>>> b31b07d3
       raise ArgumentError.new(error_message)
     end
 
@@ -60,7 +56,6 @@
     end
   end
 
-<<<<<<< HEAD
   protected def self.get_error_message(errorcode)
     String.new(256) do |buffer|
       bytesize = LibPCRE2.get_error_message(errorcode, buffer, 256)
@@ -68,10 +63,7 @@
     end
   end
 
-  private def pcre2_options(options)
-=======
   private def pcre2_compile_options(options)
->>>>>>> b31b07d3
     flag = 0
     Regex::Options.each do |option|
       if options.includes?(option)
@@ -251,11 +243,7 @@
 
   private def match_data(str, byte_index, options)
     match_data = self.match_data
-<<<<<<< HEAD
-    match_count = LibPCRE2.match(@re, str, str.bytesize, byte_index, pcre2_options(options), match_data, PCRE2.match_context)
-=======
-    match_count = LibPCRE2.match(@re, str, str.bytesize, byte_index, pcre2_match_options(options) | LibPCRE2::NO_UTF_CHECK, match_data, PCRE2.match_context)
->>>>>>> b31b07d3
+    match_count = LibPCRE2.match(@re, str, str.bytesize, byte_index, pcre2_match_options(options), match_data, PCRE2.match_context)
 
     if match_count < 0
       case error = LibPCRE2::Error.new(match_count)
