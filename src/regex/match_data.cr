class Regex
  # `Regex::MatchData` is the type of the special variable `$~`, and is the type
  # returned by `Regex#match` and `String#match`. It encapsulates all the
  # results of a regular expression match.
  #
  # ```
  # if md = "Crystal".match(/[p-s]/)
  #   md.string # => "Crystal"
  #   md[0]     # => "r"
  #   md[1]?    # => nil
  # end
  # ```
  #
  # Many `Regex::MatchData` methods deal with capture groups, and accept an integer
  # argument to select the desired capture group. Capture groups are numbered
  # starting from `1`, so that `0` can be used to refer to the entire regular
  # expression without needing to capture it explicitly.
  struct MatchData
    # Returns the original regular expression.
    #
    # ```
    # "Crystal".match(/[p-s]/).not_nil!.regex # => /[p-s]/
    # ```
    getter regex : Regex

    # Returns the number of capture groups, including named capture groups.
    #
    # ```
    # "Crystal".match(/[p-s]/).not_nil!.size          # => 0
    # "Crystal".match(/r(ys)/).not_nil!.size          # => 1
    # "Crystal".match(/r(ys)(?<ok>ta)/).not_nil!.size # => 2
    # ```
    getter size : Int32

    # Returns the original string.
    #
    # ```
    # "Crystal".match(/[p-s]/).not_nil!.string # => "Crystal"
    # ```
    getter string : String

    # :nodoc:
    def initialize(@regex : Regex, @code : LibPCRE::Pcre, @string : String, @pos : Int32, @ovector : Int32*, @size : Int32)
    end

    # Return the position of the first character of the *n*th match.
    #
    # When *n* is `0` or not given, uses the match of the entire `Regex`.
    # Otherwise, uses the match of the *n*th capture group.
    #
    # ```
    # "Crystal".match(/r/).not_nil!.begin(0)     # => 1
    # "Crystal".match(/r(ys)/).not_nil!.begin(1) # => 2
    # "クリスタル".match(/リ(ス)/).not_nil!.begin(0)    # => 1
    # ```
    def begin(n = 0)
      @string.byte_index_to_char_index byte_begin(n)
    end

    # Return the position of the next character after the match.
    #
    # When *n* is `0` or not given, uses the match of the entire `Regex`.
    # Otherwise, uses the match of the *n*th capture group.
    #
    # ```
    # "Crystal".match(/r/).not_nil!.end(0)     # => 2
    # "Crystal".match(/r(ys)/).not_nil!.end(1) # => 4
    # "クリスタル".match(/リ(ス)/).not_nil!.end(0)    # => 3
    # ```
    def end(n = 0)
      @string.byte_index_to_char_index byte_end(n)
    end

    # Return the position of the first byte of the *n*th match.
    #
    # When *n* is `0` or not given, uses the match of the entire `Regex`.
    # Otherwise, uses the match of the *n*th capture group.
    #
    # ```
    # "Crystal".match(/r/).not_nil!.byte_begin(0)     # => 1
    # "Crystal".match(/r(ys)/).not_nil!.byte_begin(1) # => 2
    # "クリスタル".match(/リ(ス)/).not_nil!.byte_begin(0)    # => 3
    # ```
    def byte_begin(n = 0)
      check_index_out_of_bounds n
      @ovector[n * 2]
    end

    # Return the position of the next byte after the match.
    #
    # When *n* is `0` or not given, uses the match of the entire `Regex`.
    # Otherwise, uses the match of the *n*th capture group.
    #
    # ```
    # "Crystal".match(/r/).not_nil!.byte_end(0)     # => 2
    # "Crystal".match(/r(ys)/).not_nil!.byte_end(1) # => 4
    # "クリスタル".match(/リ(ス)/).not_nil!.byte_end(0)    # => 9
    # ```
    def byte_end(n = 0)
      check_index_out_of_bounds n
      @ovector[n * 2 + 1]
    end

    # Returns the match of the *n*th capture group, or `nil` if there isn't
    # an *n*th capture group.
    #
    # When *n* is `0`, returns the match for the entire `Regex`.
    #
    # ```
    # "Crystal".match(/r(ys)/).not_nil![0]? # => "rys"
    # "Crystal".match(/r(ys)/).not_nil![1]? # => "ys"
    # "Crystal".match(/r(ys)/).not_nil![2]? # => nil
    # ```
    def []?(n)
      return unless valid_group?(n)

      start = @ovector[n * 2]
      finish = @ovector[n * 2 + 1]
      return if start < 0
      @string.byte_slice(start, finish - start)
    end

    # Returns the match of the *n*th capture group, or raises an `IndexError`
    # if there is no *n*th capture group.
    #
    # ```
    # "Crystal".match(/r(ys)/).not_nil![1] # => "ys"
    # "Crystal".match(/r(ys)/).not_nil![2] # raises IndexError
    # ```
    def [](n)
      check_index_out_of_bounds n
      value = self[n]?
      raise_not_matched_group_index(n) if value.nil?
      value
    end

    # Returns the match of the capture group named by *group_name*, or
    # `nil` if there is no such named capture group.
    #
    # ```
    # "Crystal".match(/r(?<ok>ys)/).not_nil!["ok"]? # => "ys"
    # "Crystal".match(/r(?<ok>ys)/).not_nil!["ng"]? # => nil
    # ```
    def []?(group_name : String)
      ret = LibPCRE.get_stringnumber(@code, group_name)
      return if ret < 0
      self[ret]?
    end

    # Returns the match of the capture group named by *group_name*, or
    # raises an `KeyError` if there is no such named capture group.
    #
    # ```
    # "Crystal".match(/r(?<ok>ys)/).not_nil!["ok"] # => "ys"
    # "Crystal".match(/r(?<ok>ys)/).not_nil!["ng"] # raises KeyError
    # ```
    def [](group_name : String)
      match = self[group_name]?
      unless match
<<<<<<< HEAD
        ret = LibPCRE.get_stringnumber(@code, group_name)
        if ret < 0
          raise ArgumentError.new("Capture group named '#{group_name}' does not exist")
        else
          raise ArgumentError.new("Capture group named '#{group_name}' is not matched")
        end
=======
        raise KeyError.new("Match group named '#{group_name}' does not exist")
>>>>>>> 5fb04389
      end
      match
    end

    # Returns the part of the original string before the match. If the match
    # starts at the start of the string, returns the empty string.
    #
    # ```
    # "Crystal".match(/yst/).not_nil!.pre_match # => "Cr"
    # ```
    def pre_match
      @string.byte_slice(0, byte_begin(0))
    end

    # Returns the part of the original string after the match. If the match ends
    # at the end of the string, returns the empty string.
    #
    # ```
    # "Crystal".match(/yst/).not_nil!.post_match # => "al"
    # ```
    def post_match
      @string.byte_slice(byte_end(0))
    end

    # Returns an array of unnamed capture groups.
    #
    # It is a difference from `to_a` that the result array does not contain the match for the entire `Regex` (`self[0]`).
    #
    # ```
    # match = "Crystal".match(/(Cr)(?<name1>y)(st)(?<name2>al)/).not_nil!
    # match.captures # => ["Cr", "st"]
    #
    # # When this regex has an optional group, result array may contain
    # # a `nil` if this group is not matched.
    # match = "Crystal".match(/(Cr)(stal)?/).not_nil!
    # match.captures # => ["Cr", nil]
    # ```
    def captures
      name_table = @regex.name_table

      caps = [] of String?
      (1..size).each do |i|
        caps << self[i]? unless name_table.has_key? i
      end

      caps
    end

    # Returns a hash of named capture groups.
    #
    # ```
    # match = "Crystal".match(/(Cr)(?<name1>y)(st)(?<name2>al)/).not_nil!
    # match.named_captures # => {"name1" => "y", "name2" => "al"}
    #
    # # When this regex has an optional group, result hash may contain
    # # a `nil` if this group is not matched.
    # match = "Crystal".match(/(?<name1>Cr)(?<name2>stal)?/).not_nil!
    # match.named_captures # => {"name1" => "Cr", "name2" => nil}
    # ```
    def named_captures
      name_table = @regex.name_table

      caps = {} of String => String?
      (1..size).each do |i|
        if name = name_table[i]?
          caps[name] = self[i]?
        end
      end

      caps
    end

    # Convert this match data into an array.
    #
    # ```
    # match = "Crystal".match(/(Cr)(?<name1>y)(st)(?<name2>al)/).not_nil!
    # match.to_a # => ["Crystal", "Cr", "y", "st", "al"]
    #
    # # When this regex has an optional group, result array may contain
    # # a `nil` if this group is not matched.
    # match = "Crystal".match(/(Cr)(?<name1>stal)?/).not_nil!
    # match.to_a # => ["Cr", "Cr", nil]
    # ```
    def to_a
      (0..size).map { |i| self[i]? }
    end

    # Convert this match data into a hash.
    #
    # ```
    # match = "Crystal".match(/(Cr)(?<name1>y)(st)(?<name2>al)/).not_nil!
    # match.to_h # => {0 => "Crystal", 1 => "Cr", "name1" => "y", 3 => "st", "name2" => "al"}
    #
    # # When this regex has an optional group, result array may contain
    # # a `nil` if this group is not matched.
    # match = "Crystal".match(/(Cr)(?<name1>stal)?/).not_nil!
    # match.to_h # => {0 => "Cr", 1 => "Cr", "name1" => nil}
    # ```
    def to_h
      name_table = @regex.name_table

      hash = {} of (String | Int32) => String?
      (0..size).each do |i|
        hash[name_table.fetch(i) { i }] = self[i]?
      end

      hash
    end

    def inspect(io : IO)
      to_s(io)
    end

    def to_s(io : IO)
      name_table = @regex.name_table

      io << "#<Regex::MatchData "
      self[0].inspect(io)
      if size > 0
        io << " "
        size.times do |i|
          io << " " if i > 0
          io << name_table.fetch(i + 1) { i + 1 }
          io << ":"
          self[i + 1]?.inspect(io)
        end
      end
      io << ">"
    end

    def dup
      self
    end

    def clone
      self
    end

    def ==(other : Regex::MatchData)
      return false unless size == other.size
      return false unless regex == other.regex
      return false unless string == other.string

      return @ovector.memcmp(other.@ovector, (size + 1) * 2) == 0
    end

    private def check_index_out_of_bounds(index)
      raise_invalid_group_index(index) unless valid_group?(index)
    end

    private def valid_group?(index)
      index <= @size
    end

    private def raise_invalid_group_index(index)
      raise IndexError.new("Invalid capture group index: #{index}")
    end

    private def raise_not_matched_group_index(index)
      raise IndexError.new("Not matched capture group index: #{index}")
    end
  end
end<|MERGE_RESOLUTION|>--- conflicted
+++ resolved
@@ -157,16 +157,12 @@
     def [](group_name : String)
       match = self[group_name]?
       unless match
-<<<<<<< HEAD
         ret = LibPCRE.get_stringnumber(@code, group_name)
         if ret < 0
-          raise ArgumentError.new("Capture group named '#{group_name}' does not exist")
+          raise KeyError.new("Capture group named '#{group_name}' does not exist")
         else
-          raise ArgumentError.new("Capture group named '#{group_name}' is not matched")
+          raise KeyError.new("Capture group named '#{group_name}' is not matched")
         end
-=======
-        raise KeyError.new("Match group named '#{group_name}' does not exist")
->>>>>>> 5fb04389
       end
       match
     end
