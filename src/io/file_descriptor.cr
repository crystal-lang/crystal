--- conflicted
+++ resolved
@@ -51,8 +51,8 @@
   # This adopts *fd* into the IO system that will reconfigure it as per the
   # event loop runtime requirements.
   #
-<<<<<<< HEAD
-  # NOTE: On Windows the handle should have been created with `FILE_FLAG_OVERLAPPED`.
+  # NOTE: On Windows, the handle should have been created with
+  # `FILE_FLAG_OVERLAPPED`.
   def self.new(fd : Handle, *, close_on_finalize = true)
     file_descriptor = new(handle: fd, close_on_finalize: close_on_finalize)
     file_descriptor.system_blocking_init(nil) unless file_descriptor.closed?
@@ -61,11 +61,6 @@
 
   @[Deprecated("The blocking argument is deprecated with no replacement.")]
   def self.new(fd : Handle, blocking, *, close_on_finalize = true)
-=======
-  # NOTE: On Windows, the handle should have been created with
-  # `FILE_FLAG_OVERLAPPED`.
-  def self.new(fd : Handle, blocking = nil, *, close_on_finalize = true)
->>>>>>> cfcc025f
     file_descriptor = new(handle: fd, close_on_finalize: close_on_finalize)
     file_descriptor.system_blocking_init(blocking) unless file_descriptor.closed?
     file_descriptor
@@ -73,14 +68,9 @@
 
   # :nodoc:
   #
-<<<<<<< HEAD
   # Internal constructor to wrap a system *handle*. The *blocking* arg is purely
   # informational.
   def initialize(*, handle : Handle, @close_on_finalize = true, blocking = nil)
-=======
-  # Internal constructor to wrap a system *handle*.
-  def initialize(*, handle : Handle, @close_on_finalize = true)
->>>>>>> cfcc025f
     @volatile_fd = Atomic.new(handle)
     @closed = true # This is necessary so we can reference `self` in `system_closed?` (in case of an exception)
     @closed = system_closed?
@@ -107,7 +97,6 @@
     system_blocking?
   end
 
-<<<<<<< HEAD
   # Changes the blocking mode of *fd* to be blocking (true) or non blocking
   # (false).
   #
@@ -119,20 +108,11 @@
   # Changes the file descriptor's mode to blocking (true) or non blocking
   # (false).
   #
-  # WARNING: the file descriptor has been configured to behave correctly with
+  # WARNING: The file descriptor has been configured to behave correctly with
   # the event loop runtime requirements. Changing the blocking mode can cause
   # the event loop to misbehave, for example block the entire program when a
   # fiber tries to read from this file descriptor.
   @[Deprecated("Use IO::FileDescriptor.set_blocking(fd, value) instead.")]
-=======
-  # Changes the file descriptor's mode to blocking (true) or non blocking
-  # (false).
-  #
-  # WARNING: The file descriptor has been configured to behave correctly with
-  # the event loop runtime requirements. Changing the blocking mode can cause
-  # the event loop to misbehave, for example block the entire program when a
-  # fiber tries to read from this file descriptor.
->>>>>>> cfcc025f
   def blocking=(value)
     self.system_blocking = value
   end
