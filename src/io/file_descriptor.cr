--- conflicted
+++ resolved
@@ -85,20 +85,13 @@
   # This might be different from the internal file descriptor. For example, when
   # `STDIN` is a terminal on Windows, this returns `false` since the underlying
   # blocking reads are done on a completely separate thread.
-<<<<<<< HEAD
+  @[Deprecated("Use Socket.get_blocking instead.")]
   def blocking : Bool
-=======
-  @[Deprecated("Use Socket.get_blocking instead.")]
-  def blocking
->>>>>>> 37b12f63
     emulated = emulated_blocking?
     return emulated unless emulated.nil?
     system_blocking?
   end
 
-<<<<<<< HEAD
-  def blocking=(value : Bool) : Nil
-=======
   # Changes the file descriptor's mode to blocking (true) or non blocking
   # (false).
   #
@@ -107,8 +100,7 @@
   # the event loop to misbehave, for example block the entire program when a
   # fiber tries to read from this file descriptor.
   @[Deprecated("Use IO::FileDescriptor.set_blocking instead.")]
-  def blocking=(value)
->>>>>>> 37b12f63
+  def blocking=(value : Bool) : Nil
     self.system_blocking = value
   end
 
