# `Object` is the base type of all Crystal objects.
class Object
  # Returns `true` if this object is equal to *other*.
  #
  # Subclasses override this method to provide class-specific meaning.
  abstract def ==(other)

  # Returns `true` if this object is not equal to *other*.
  #
  # By default this method is implemented as `!(self == other)`
  # so there's no need to override this unless there's a more efficient
  # way to do it.
  def !=(other)
    !(self == other)
  end

  # Shortcut to `!(self =~ other)`.
  def !~(other)
    !(self =~ other)
  end

  # Case equality.
  #
  # The `===` method is used in a `case ... when ... end` expression.
  #
  # For example, this code:
  #
  # ```
  # case value
  # when x
  #   # something when x
  # when y
  #   # something when y
  # end
  # ```
  #
  # Is equivalent to this code:
  #
  # ```
  # if x === value
  #   # something when x
  # elsif y === value
  #   # something when y
  # end
  # ```
  #
  # Object simply implements `===` by invoking `==`, but subclasses
  # (notably `Regex`) can override it to provide meaningful case-equality semantics.
  def ===(other)
    self == other
  end

  # Pattern match.
  #
  # Overridden by descendants (notably `Regex` and `String`) to provide meaningful
  # pattern-match semantics.
  def =~(other)
    nil
  end

  # Appends this object's value to *hasher*, and returns the modified *hasher*.
  #
  # Usually the macro `def_hash` can be used to generate this method.
  # Otherwise, invoke `hash(hasher)` on each object's instance variables to
  # accumulate the result:
  #
  # ```
  # def hash(hasher)
  #   hasher = @some_ivar.hash(hasher)
  #   hasher = @some_other_ivar.hash(hasher)
  #   hasher
  # end
  # ```
  abstract def hash(hasher)

  # Generates an `UInt64` hash value for this object.
  #
  # This method must have the property that `a == b` implies `a.hash == b.hash`.
  #
  # The hash value is used along with `==` by the `Hash` class to determine if two objects
  # reference the same hash key.
  #
  # Subclasses must not override this method. Instead, they must define `hash(hasher)`,
  # though usually the macro `def_hash` can be used to generate this method.
  def hash
    hash(Crystal::Hasher.new).result
  end

  # Returns a string representation of this object.
  #
  # Descendants must usually **not** override this method. Instead,
  # they must override `to_s(io)`, which must append to the given
  # IO object.
  def to_s : String
    String.build do |io|
      to_s io
    end
  end

  # Appends a `String` representation of this object
  # to the given `IO` object.
  #
  # An object must never append itself to the io argument,
  # as this will in turn call `to_s(io)` on it.
  abstract def to_s(io : IO) : Nil

  # Returns a `String` representation of this object suitable
  # to be embedded inside other expressions, sometimes providing
  # more information about this object.
  #
  # `#inspect` (and `#inspect(io)`) are the methods used when
  # you invoke `#to_s` or `#inspect` on an object that holds
  # other objects and wants to show them. For example when you
  # invoke `Array#to_s`, `#inspect` will be invoked on each element:
  #
  # ```
  # ary = ["one", "two", "three, etc."]
  # ary.inspect # => ["one", "two", "three, etc."]
  # ```
  #
  # Note that if Array invoked `#to_s` on each of the elements
  # above, the output would have been this:
  #
  # ```
  # ary = ["one", "two", "three, etc."]
  # # If inspect invoked to_s on each element...
  # ary.inspect # => [one, two, three, etc.]
  # ```
  #
  # Note that it's not clear how many elements the array has,
  # or which are they, because `#to_s` doesn't guarantee that
  # the string representation is clearly delimited (in the case
  # of `String` the quotes are not shown).
  #
  # Also note that sometimes the output of `#inspect` will look
  # like a Crystal expression that will compile, but this isn't
  # always the case, nor is it necessary. Notably, `Reference#inspect`
  # and `Struct#inspect` return values that don't compile.
  #
  # Classes must usually **not** override this method. Instead,
  # they must override `inspect(io)`, which must append to the
  # given `IO` object.
  def inspect : String
    String.build do |io|
      inspect io
    end
  end

  # Appends a string representation of this object
  # to the given `IO` object.
  #
  # Similar to `to_s(io)`, but usually appends more information
  # about this object.
  # See `#inspect`.
  def inspect(io : IO) : Nil
    to_s io
  end

  # Pretty prints `self` into the given printer.
  #
  # By default appends a text that is the result of invoking
  # `#inspect` on `self`. Subclasses should override
  # for custom pretty printing.
  def pretty_print(pp : PrettyPrint) : Nil
    pp.text(inspect)
  end

  # Returns a pretty printed version of `self`.
  def pretty_inspect(width = 79, newline = "\n", indent = 0) : String
    String.build do |io|
      PrettyPrint.format(self, io, width, newline, indent)
    end
  end

  # Yields `self` to the block, and then returns `self`.
  #
  # The primary purpose of this method is to "tap into" a method chain,
  # in order to perform operations on intermediate results within the chain.
  #
  # ```
  # (1..10).tap { |x| puts "original: #{x.inspect}" }
  #   .to_a.tap { |x| puts "array: #{x.inspect}" }
  #   .select { |x| x % 2 == 0 }.tap { |x| puts "evens: #{x.inspect}" }
  #   .map { |x| x*x }.tap { |x| puts "squares: #{x.inspect}" }
  # ```
  def tap
    yield self
    self
  end

  # Yields `self`. `Nil` overrides this method and doesn't yield.
  #
  # This method is useful for dealing with nilable types, to safely
  # perform operations only when the value is not `nil`.
  #
  # ```
  # # First program argument in downcase, or nil
  # ARGV[0]?.try &.downcase
  # ```
  def try
    yield self
  end

  # Returns `true` if `self` is included in the *collection* argument.
  #
  # ```
  # 10.in?(0..100)     # => true
  # 10.in?({0, 1, 10}) # => true
  # 10.in?(0, 1, 10)   # => true
  # 10.in?(:foo, :bar) # => false
  # ```
  def in?(collection : Object) : Bool
    collection.includes?(self)
  end

  # :ditto:
  def in?(*values : Object) : Bool
    in?(values)
  end

  # Returns `self`.
  #
  # `Nil` overrides this method and raises `NilAssertionError`, see `Nil#not_nil!`.
  #
  # This method can be used to remove `Nil` from a union type.
  # However, it should be avoided if possible and is often considered a code smell.
  # Usually, you can write code in a way that the compiler can safely exclude `Nil` types,
  # for example using [`if var`](https://crystal-lang.org/reference/syntax_and_semantics/if_var.html).
  # `not_nil!` is only meant as a last resort when there's no other way to explain this to the compiler.
  # Either way, consider instead raising a concrete exception with a descriptive message.
  def not_nil!
    self
  end

  # Returns `self`.
  #
  # ```
  # str = "hello"
  # str.itself.object_id == str.object_id # => true
  # ```
  def itself
    self
  end

  # Returns a shallow copy (“duplicate”) of this object.
  #
  # In order to create a new object with the same value as an existing one, there
  # are two possible routes:
  #
  # * create a *shallow copy* (`#dup`): Constructs a new object with all its
  #   properties' values identical to the original object's properties. They
  #   are shared references. That means for mutable values that changes to
  #   either object's values will be present in both's.
  # * create a *deep copy* (`#clone`): Constructs a new object with all its
  #   properties' values being recursive deep copies of the original object's
  #   properties.
  #   There is no shared state and the new object is a completely independent
  #   copy, including everything inside it. This may not be available for every
  #   type.
  #
  # A shallow copy is only one level deep whereas a deep copy copies everything
  # below.
  #
  # This distinction is only relevant for compound values. Primitive types
  # do not have any properties that could be shared or cloned.
  # In that case, `dup` and `clone` are exactly the same.
  #
  # The `#clone` method can't be defined on `Object`. It's not
  # generically available for every type because cycles could be involved, and
  # the clone logic might not need to clone everything.
  #
  # Many types in the standard library, like `Array`, `Hash`, `Set` and
  # `Deque`, and all primitive types, define `dup` and `clone`.
<<<<<<< HEAD
  abstract def dup : self
=======
  #
  # Example:
  #
  # ```
  # original = {"foo" => [1, 2, 3]}
  # shallow_copy = original.dup
  # deep_copy = original.clone
  #
  # # "foo" references the same array object for both original and shallow copy,
  # # but not for a deep copy:
  # original["foo"] << 4
  # shallow_copy["foo"] # => [1, 2, 3, 4]
  # deep_copy["foo"]    # => [1, 2, 3]
  #
  # # Assigning new value does not share it to either copy:
  # original["foo"] = [1]
  # shallow_copy["foo"] # => [1, 2, 3, 4]
  # deep_copy["foo"]    # => [1, 2, 3]
  # ```
  abstract def dup
>>>>>>> a3f9199b

  # Unsafely reinterprets the bytes of an object as being of another `type`.
  #
  # This method is useful to treat a type that is represented as a chunk of
  # bytes as another type where those bytes convey useful information. As an
  # example, you can check the individual bytes of an `Int32`:
  #
  # ```
  # 0x01020304.unsafe_as(StaticArray(UInt8, 4)) # => StaticArray[4, 3, 2, 1]
  # ```
  #
  # Or treat the bytes of a `Float64` as an `Int64`:
  #
  # ```
  # 1.234_f64.unsafe_as(Int64) # => 4608236261112822104
  # ```
  #
  # This method is **unsafe** because it behaves unpredictably when the given
  # `type` doesn't have the same bytesize as the receiver, or when the given
  # `type` representation doesn't semantically match the underlying bytes.
  #
  # Also note that because `unsafe_as` is a regular method, unlike the pseudo-method
  # `as`, you can't specify some types in the type grammar using a short notation, so
  # specifying a static array must always be done as `StaticArray(T, N)`, a tuple
  # as `Tuple(...)` and so on, never as `UInt8[4]` or `{Int32, Int32}`.
  def unsafe_as(type : T.class) forall T
    x = self
    pointerof(x).as(T*).value
  end

  {% for prefixes in { {"", "", "@", "#"}, {"class_", "self.", "@@", "."} } %}
    {%
      macro_prefix = prefixes[0].id
      method_prefix = prefixes[1].id
      var_prefix = prefixes[2].id
      doc_prefix = prefixes[3].id
    %}

    # Defines getter methods for each of the given arguments.
    #
    # Writing:
    #
    # ```
    # class Person
    #   {{macro_prefix}}getter name
    # end
    # ```
    #
    # Is the same as writing:
    #
    # ```
    # class Person
    #   def {{method_prefix}}name
    #     {{var_prefix}}name
    #   end
    # end
    # ```
    #
    # The arguments can be string literals, symbol literals or plain names:
    #
    # ```
    # class Person
    #   {{macro_prefix}}getter :name, "age"
    # end
    # ```
    #
    # If a type declaration is given, a variable with that name
    # is declared with that type.
    #
    # ```
    # class Person
    #   {{macro_prefix}}getter name : String
    # end
    # ```
    #
    # Is the same as writing:
    #
    # ```
    # class Person
    #   {{var_prefix}}name : String
    #
    #   def {{method_prefix}}name : String
    #     {{var_prefix}}name
    #   end
    # end
    # ```
    #
    # The type declaration can also include an initial value:
    #
    # ```
    # class Person
    #   {{macro_prefix}}getter name : String = "John Doe"
    # end
    # ```
    #
    # Is the same as writing:
    #
    # ```
    # class Person
    #   {{var_prefix}}name : String = "John Doe"
    #
    #   def {{method_prefix}}name : String
    #     {{var_prefix}}name
    #   end
    # end
    # ```
    #
    # An assignment can be passed too, but in this case the type of the
    # variable must be easily inferable from the initial value:
    #
    # ```
    # class Person
    #   {{macro_prefix}}getter name = "John Doe"
    # end
    # ```
    #
    # Is the same as writing:
    #
    # ```
    # class Person
    #   {{var_prefix}}name = "John Doe"
    #
    #   def {{method_prefix}}name : String
    #     {{var_prefix}}name
    #   end
    # end
    # ```
    #
    # If a block is given to the macro, a getter is generated
    # with a variable that is lazily initialized with
    # the block's contents:
    #
    # ```
    # class Person
    #   {{macro_prefix}}getter(birth_date) { Time.local }
    # end
    # ```
    #
    # Is the same as writing:
    #
    # ```
    # class Person
    #   def {{method_prefix}}birth_date
    #     if (value = {{var_prefix}}birth_date).nil?
    #       {{var_prefix}}birth_date = Time.local
    #     else
    #       value
    #     end
    #   end
    # end
    # ```
    macro {{macro_prefix}}getter(*names, &block)
      \{% if block %}
        \{% if names.size != 1 %}
          \{{ raise "Only one argument can be passed to `getter` with a block" }}
        \{% end %}

        \{% name = names[0] %}

        \{% if name.is_a?(TypeDeclaration) %}
          {{var_prefix}}\{{name.var.id}} : \{{name.type}}?

          def {{method_prefix}}\{{name.var.id}} : \{{name.type}}
            if (value = {{var_prefix}}\{{name.var.id}}).nil?
              {{var_prefix}}\{{name.var.id}} = \{{yield}}
            else
              value
            end
          end
        \{% else %}
          def {{method_prefix}}\{{name.id}}
            if (value = {{var_prefix}}\{{name.id}}).nil?
              {{var_prefix}}\{{name.id}} = \{{yield}}
            else
              value
            end
          end
        \{% end %}
      \{% else %}
        \{% for name in names %}
          \{% if name.is_a?(TypeDeclaration) %}
            {{var_prefix}}\{{name}}

            def {{method_prefix}}\{{name.var.id}} : \{{name.type}}
              {{var_prefix}}\{{name.var.id}}
            end
          \{% elsif name.is_a?(Assign) %}
            {{var_prefix}}\{{name}}

            def {{method_prefix}}\{{name.target.id}}
              {{var_prefix}}\{{name.target.id}}
            end
          \{% else %}
            def {{method_prefix}}\{{name.id}}
              {{var_prefix}}\{{name.id}}
            end
          \{% end %}
        \{% end %}
      \{% end %}
    end

    # Defines raise-on-nil and nilable getter methods for each of the given arguments.
    #
    # Writing:
    #
    # ```
    # class Person
    #   {{macro_prefix}}getter! name
    # end
    # ```
    #
    # Is the same as writing:
    #
    # ```
    # class Person
    #   def {{method_prefix}}name?
    #     {{var_prefix}}name
    #   end
    #
    #   def {{method_prefix}}name
    #     {{var_prefix}}name.not_nil!
    #   end
    # end
    # ```
    #
    # The arguments can be string literals, symbol literals or plain names:
    #
    # ```
    # class Person
    #   {{macro_prefix}}getter! :name, "age"
    # end
    # ```
    #
    # If a type declaration is given, a variable with that name
    # is declared with that type, as nilable.
    #
    # ```
    # class Person
    #   {{macro_prefix}}getter! name : String
    # end
    # ```
    #
    # is the same as writing:
    #
    # ```
    # class Person
    #   {{var_prefix}}name : String?
    #
    #   def {{method_prefix}}name?
    #     {{var_prefix}}name
    #   end
    #
    #   def {{method_prefix}}name
    #     {{var_prefix}}name.not_nil!
    #   end
    # end
    # ```
    macro {{macro_prefix}}getter!(*names)
      \{% for name in names %}
        \{% if name.is_a?(TypeDeclaration) %}
          {{var_prefix}}\{{name}}?

          def {{method_prefix}}\{{name.var.id}}? : \{{name.type}}?
            {{var_prefix}}\{{name.var.id}}
          end

          def {{method_prefix}}\{{name.var.id}} : \{{name.type}}
            if (value = {{var_prefix}}\{{name.var.id}}).nil?
              ::raise NilAssertionError.new("\{{@type}}\{{"{{doc_prefix}}".id}}\{{name.var.id}} cannot be nil")
            else
              value
            end
          end
        \{% else %}
          def {{method_prefix}}\{{name.id}}?
            {{var_prefix}}\{{name.id}}
          end

          def {{method_prefix}}\{{name.id}}
            if (value = {{var_prefix}}\{{name.id}}).nil?
              ::raise NilAssertionError.new("\{{@type}}\{{"{{doc_prefix}}".id}}\{{name.id}} cannot be nil")
            else
              value
            end
          end
        \{% end %}
      \{% end %}
    end

    # Defines query getter methods for each of the given arguments.
    #
    # Writing:
    #
    # ```
    # class Person
    #   {{macro_prefix}}getter? happy
    # end
    # ```
    #
    # Is the same as writing:
    #
    # ```
    # class Person
    #   def {{method_prefix}}happy?
    #     {{var_prefix}}happy
    #   end
    # end
    # ```
    #
    # The arguments can be string literals, symbol literals or plain names:
    #
    # ```
    # class Person
    #   {{macro_prefix}}getter? :happy, "famous"
    # end
    # ```
    #
    # If a type declaration is given, a variable with that name
    # is declared with that type.
    #
    # ```
    # class Person
    #   {{macro_prefix}}getter? happy : Bool
    # end
    # ```
    #
    # is the same as writing:
    #
    # ```
    # class Person
    #   {{var_prefix}}happy : Bool
    #
    #   def {{method_prefix}}happy? : Bool
    #     {{var_prefix}}happy
    #   end
    # end
    # ```
    #
    # The type declaration can also include an initial value:
    #
    # ```
    # class Person
    #   {{macro_prefix}}getter? happy : Bool = true
    # end
    # ```
    #
    # Is the same as writing:
    #
    # ```
    # class Person
    #   {{var_prefix}}happy : Bool = true
    #
    #   def {{method_prefix}}happy? : Bool
    #     {{var_prefix}}happy
    #   end
    # end
    # ```
    #
    # An assignment can be passed too, but in this case the type of the
    # variable must be easily inferable from the initial value:
    #
    # ```
    # class Person
    #   {{macro_prefix}}getter? happy = true
    # end
    # ```
    #
    # Is the same as writing:
    #
    # ```
    # class Person
    #   {{var_prefix}}happy = true
    #
    #   def {{method_prefix}}happy?
    #     {{var_prefix}}happy
    #   end
    # end
    # ```
    #
    # If a block is given to the macro, a getter is generated
    # with a variable that is lazily initialized with
    # the block's contents, for examples see `#{{macro_prefix}}getter`.
    macro {{macro_prefix}}getter?(*names, &block)
      \{% if block %}
        \{% if names.size != 1 %}
          \{{ raise "Only one argument can be passed to `getter?` with a block" }}
        \{% end %}

        \{% name = names[0] %}

        \{% if name.is_a?(TypeDeclaration) %}
          {{var_prefix}}\{{name.var.id}} : \{{name.type}}?

          def {{method_prefix}}\{{name.var.id}}? : \{{name.type}}
            if (value = {{var_prefix}}\{{name.var.id}}).nil?
              {{var_prefix}}\{{name.var.id}} = \{{yield}}
            else
              value
            end
          end
        \{% else %}
          def {{method_prefix}}\{{name.id}}?
            if (value = {{var_prefix}}\{{name.id}}).nil?
              {{var_prefix}}\{{name.id}} = \{{yield}}
            else
              value
            end
          end
        \{% end %}
      \{% else %}
        \{% for name in names %}
          \{% if name.is_a?(TypeDeclaration) %}
            {{var_prefix}}\{{name}}

            def {{method_prefix}}\{{name.var.id}}? : \{{name.type}}
              {{var_prefix}}\{{name.var.id}}
            end
          \{% elsif name.is_a?(Assign) %}
            {{var_prefix}}\{{name}}

            def {{method_prefix}}\{{name.target.id}}?
              {{var_prefix}}\{{name.target.id}}
            end
          \{% else %}
            def {{method_prefix}}\{{name.id}}?
              {{var_prefix}}\{{name.id}}
            end
          \{% end %}
        \{% end %}
      \{% end %}
    end

    # Defines setter methods for each of the given arguments.
    #
    # Writing:
    #
    # ```
    # class Person
    #   {{macro_prefix}}setter name
    # end
    # ```
    #
    # Is the same as writing:
    #
    # ```
    # class Person
    #   def {{method_prefix}}name=({{var_prefix}}name)
    #   end
    # end
    # ```
    #
    # The arguments can be string literals, symbol literals or plain names:
    #
    # ```
    # class Person
    #   {{macro_prefix}}setter :name, "age"
    # end
    # ```
    #
    # If a type declaration is given, a variable with that name
    # is declared with that type.
    #
    # ```
    # class Person
    #   {{macro_prefix}}setter name : String
    # end
    # ```
    #
    # is the same as writing:
    #
    # ```
    # class Person
    #   {{var_prefix}}name : String
    #
    #   def {{method_prefix}}name=({{var_prefix}}name : String)
    #   end
    # end
    # ```
    #
    # The type declaration can also include an initial value:
    #
    # ```
    # class Person
    #   {{macro_prefix}}setter name : String = "John Doe"
    # end
    # ```
    #
    # Is the same as writing:
    #
    # ```
    # class Person
    #   {{var_prefix}}name : String = "John Doe"
    #
    #   def {{method_prefix}}name=({{var_prefix}}name : String)
    #   end
    # end
    # ```
    #
    # An assignment can be passed too, but in this case the type of the
    # variable must be easily inferable from the initial value:
    #
    # ```
    # class Person
    #   {{macro_prefix}}setter name = "John Doe"
    # end
    # ```
    #
    # Is the same as writing:
    #
    # ```
    # class Person
    #   {{var_prefix}}name = "John Doe"
    #
    #   def {{method_prefix}}name=({{var_prefix}}name)
    #   end
    # end
    # ```
    macro {{macro_prefix}}setter(*names)
      \{% for name in names %}
        \{% if name.is_a?(TypeDeclaration) %}
          {{var_prefix}}\{{name}}

          def {{method_prefix}}\{{name.var.id}}=({{var_prefix}}\{{name.var.id}} : \{{name.type}})
          end
        \{% elsif name.is_a?(Assign) %}
          {{var_prefix}}\{{name}}

          def {{method_prefix}}\{{name.target.id}}=({{var_prefix}}\{{name.target.id}})
          end
        \{% else %}
          def {{method_prefix}}\{{name.id}}=({{var_prefix}}\{{name.id}})
          end
        \{% end %}
      \{% end %}
    end

    # Defines property methods for each of the given arguments.
    #
    # Writing:
    #
    # ```
    # class Person
    #   {{macro_prefix}}property name
    # end
    # ```
    #
    # Is the same as writing:
    #
    # ```
    # class Person
    #   def {{method_prefix}}name=({{var_prefix}}name)
    #   end
    #
    #   def {{method_prefix}}name
    #     {{var_prefix}}name
    #   end
    # end
    # ```
    #
    # The arguments can be string literals, symbol literals or plain names:
    #
    # ```
    # class Person
    #   {{macro_prefix}}property :name, "age"
    # end
    # ```
    #
    # If a type declaration is given, a variable with that name
    # is declared with that type.
    #
    # ```
    # class Person
    #   {{macro_prefix}}property name : String
    # end
    # ```
    #
    # Is the same as writing:
    #
    # ```
    # class Person
    #   {{var_prefix}}name : String
    #
    #   def {{method_prefix}}name=({{var_prefix}}name)
    #   end
    #
    #   def {{method_prefix}}name
    #     {{var_prefix}}name
    #   end
    # end
    # ```
    #
    # The type declaration can also include an initial value:
    #
    # ```
    # class Person
    #   {{macro_prefix}}property name : String = "John Doe"
    # end
    # ```
    #
    # Is the same as writing:
    #
    # ```
    # class Person
    #   {{var_prefix}}name : String = "John Doe"
    #
    #   def {{method_prefix}}name=({{var_prefix}}name : String)
    #   end
    #
    #   def {{method_prefix}}name
    #     {{var_prefix}}name
    #   end
    # end
    # ```
    #
    # An assignment can be passed too, but in this case the type of the
    # variable must be easily inferable from the initial value:
    #
    # ```
    # class Person
    #   {{macro_prefix}}property name = "John Doe"
    # end
    # ```
    #
    # Is the same as writing:
    #
    # ```
    # class Person
    #   {{var_prefix}}name = "John Doe"
    #
    #   def {{method_prefix}}name=({{var_prefix}}name : String)
    #   end
    #
    #   def {{method_prefix}}name
    #     {{var_prefix}}name
    #   end
    # end
    # ```
    #
    # If a block is given to the macro, a property is generated
    # with a variable that is lazily initialized with
    # the block's contents:
    #
    # ```
    # class Person
    #   {{macro_prefix}}property(birth_date) { Time.local }
    # end
    # ```
    #
    # Is the same as writing:
    #
    # ```
    # class Person
    #   def {{method_prefix}}birth_date
    #     if (value = {{var_prefix}}birth_date).nil?
    #       {{var_prefix}}birth_date = Time.local
    #     else
    #       value
    #     end
    #   end
    #
    #   def {{method_prefix}}birth_date=({{var_prefix}}birth_date)
    #   end
    # end
    # ```
    macro {{macro_prefix}}property(*names, &block)
      \{% if block %}
        \{% if names.size != 1 %}
          \{{ raise "Only one argument can be passed to `property` with a block" }}
        \{% end %}

        \{% name = names[0] %}

        \{% if name.is_a?(TypeDeclaration) %}
          {{var_prefix}}\{{name.var.id}} : \{{name.type}}?

          def {{method_prefix}}\{{name.var.id}} : \{{name.type}}
            if (value = {{var_prefix}}\{{name.var.id}}).nil?
              {{var_prefix}}\{{name.var.id}} = \{{yield}}
            else
              value
            end
          end

          def {{method_prefix}}\{{name.var.id}}=({{var_prefix}}\{{name.var.id}} : \{{name.type}})
          end
        \{% else %}
          def {{method_prefix}}\{{name.id}}
            if (value = {{var_prefix}}\{{name.id}}).nil?
              {{var_prefix}}\{{name.id}} = \{{yield}}
            else
              value
            end
          end

          def {{method_prefix}}\{{name.id}}=({{var_prefix}}\{{name.id}})
          end
        \{% end %}
      \{% else %}
        \{% for name in names %}
          \{% if name.is_a?(TypeDeclaration) %}
            {{var_prefix}}\{{name}}

            def {{method_prefix}}\{{name.var.id}} : \{{name.type}}
              {{var_prefix}}\{{name.var.id}}
            end

            def {{method_prefix}}\{{name.var.id}}=({{var_prefix}}\{{name.var.id}} : \{{name.type}})
            end
          \{% elsif name.is_a?(Assign) %}
            {{var_prefix}}\{{name}}

            def {{method_prefix}}\{{name.target.id}}
              {{var_prefix}}\{{name.target.id}}
            end

            def {{method_prefix}}\{{name.target.id}}=({{var_prefix}}\{{name.target.id}})
            end
          \{% else %}
            def {{method_prefix}}\{{name.id}}
              {{var_prefix}}\{{name.id}}
            end

            def {{method_prefix}}\{{name.id}}=({{var_prefix}}\{{name.id}})
            end
          \{% end %}
        \{% end %}
      \{% end %}
    end

    # Defines raise-on-nil property methods for each of the given arguments.
    #
    # Writing:
    #
    # ```
    # class Person
    #   {{macro_prefix}}property! name
    # end
    # ```
    #
    # Is the same as writing:
    #
    # ```
    # class Person
    #   def {{method_prefix}}name=({{var_prefix}}name)
    #   end
    #
    #   def {{method_prefix}}name?
    #     {{var_prefix}}name
    #   end
    #
    #   def {{method_prefix}}name
    #     {{var_prefix}}name.not_nil!
    #   end
    # end
    # ```
    #
    # The arguments can be string literals, symbol literals or plain names:
    #
    # ```
    # class Person
    #   {{macro_prefix}}property! :name, "age"
    # end
    # ```
    #
    # If a type declaration is given, a variable with that name
    # is declared with that type, as nilable.
    #
    # ```
    # class Person
    #   {{macro_prefix}}property! name : String
    # end
    # ```
    #
    # Is the same as writing:
    #
    # ```
    # class Person
    #   {{var_prefix}}name : String?
    #
    #   def {{method_prefix}}name=({{var_prefix}}name)
    #   end
    #
    #   def {{method_prefix}}name?
    #     {{var_prefix}}name
    #   end
    #
    #   def {{method_prefix}}name
    #     {{var_prefix}}name.not_nil!
    #   end
    # end
    # ```
    macro {{macro_prefix}}property!(*names)
      {{macro_prefix}}getter! \{{*names}}

      \{% for name in names %}
        \{% if name.is_a?(TypeDeclaration) %}
          def {{method_prefix}}\{{name.var.id}}=({{var_prefix}}\{{name.var.id}} : \{{name.type}})
          end
        \{% else %}
          def {{method_prefix}}\{{name.id}}=({{var_prefix}}\{{name.id}})
          end
        \{% end %}
      \{% end %}
    end

    # Defines query property methods for each of the given arguments.
    #
    # Writing:
    #
    # ```
    # class Person
    #   {{macro_prefix}}property? happy
    # end
    # ```
    #
    # Is the same as writing:
    #
    # ```
    # class Person
    #   def {{method_prefix}}happy=({{var_prefix}}happy)
    #   end
    #
    #   def {{method_prefix}}happy?
    #     {{var_prefix}}happy
    #   end
    # end
    # ```
    #
    # The arguments can be string literals, symbol literals or plain names:
    #
    # ```
    # class Person
    #   {{macro_prefix}}property? :happy, "famous"
    # end
    # ```
    #
    # If a type declaration is given, a variable with that name
    # is declared with that type.
    #
    # ```
    # class Person
    #   {{macro_prefix}}property? happy : Bool
    # end
    # ```
    #
    # Is the same as writing:
    #
    # ```
    # class Person
    #   {{var_prefix}}happy : Bool
    #
    #   def {{method_prefix}}happy=({{var_prefix}}happy : Bool)
    #   end
    #
    #   def {{method_prefix}}happy? : Bool
    #     {{var_prefix}}happy
    #   end
    # end
    # ```
    #
    # The type declaration can also include an initial value:
    #
    # ```
    # class Person
    #   {{macro_prefix}}property? happy : Bool = true
    # end
    # ```
    #
    # Is the same as writing:
    #
    # ```
    # class Person
    #   {{var_prefix}}happy : Bool = true
    #
    #   def {{method_prefix}}happy=({{var_prefix}}happy : Bool)
    #   end
    #
    #   def {{method_prefix}}happy? : Bool
    #     {{var_prefix}}happy
    #   end
    # end
    # ```
    #
    # An assignment can be passed too, but in this case the type of the
    # variable must be easily inferable from the initial value:
    #
    # ```
    # class Person
    #   {{macro_prefix}}property? happy = true
    # end
    # ```
    #
    # Is the same as writing:
    #
    # ```
    # class Person
    #   {{var_prefix}}happy = true
    #
    #   def {{method_prefix}}happy=({{var_prefix}}happy)
    #   end
    #
    #   def {{method_prefix}}happy?
    #     {{var_prefix}}happy
    #   end
    # end
    # ```
    #
    # If a block is given to the macro, a property is generated
    # with a variable that is lazily initialized with
    # the block's contents, for examples see `#{{macro_prefix}}property`.
    macro {{macro_prefix}}property?(*names, &block)
      \{% if block %}
        \{% if names.size != 1 %}
          \{{ raise "Only one argument can be passed to `property?` with a block" }}
        \{% end %}

        \{% name = names[0] %}

        \{% if name.is_a?(TypeDeclaration) %}
          {{var_prefix}}\{{name.var.id}} : \{{name.type}}?

          def {{method_prefix}}\{{name.var.id}}? : \{{name.type}}
            if (value = {{var_prefix}}\{{name.var.id}}).nil?
              {{var_prefix}}\{{name.var.id}} = \{{yield}}
            else
              value
            end
          end

          def {{method_prefix}}\{{name.var.id}}=({{var_prefix}}\{{name.var.id}} : \{{name.type}})
          end
        \{% else %}
          def {{method_prefix}}\{{name.id}}?
            if (value = {{var_prefix}}\{{name.id}}).nil?
              {{var_prefix}}\{{name.id}} = \{{yield}}
            else
              value
            end
          end

          def {{method_prefix}}\{{name.id}}=({{var_prefix}}\{{name.id}})
          end
        \{% end %}
      \{% else %}
        \{% for name in names %}
          \{% if name.is_a?(TypeDeclaration) %}
            {{var_prefix}}\{{name}}

            def {{method_prefix}}\{{name.var.id}}? : \{{name.type}}
              {{var_prefix}}\{{name.var.id}}
            end

            def {{method_prefix}}\{{name.var.id}}=({{var_prefix}}\{{name.var.id}} : \{{name.type}})
            end
          \{% elsif name.is_a?(Assign) %}
            {{var_prefix}}\{{name}}

            def {{method_prefix}}\{{name.target.id}}?
              {{var_prefix}}\{{name.target.id}}
            end

            def {{method_prefix}}\{{name.target.id}}=({{var_prefix}}\{{name.target.id}})
            end
          \{% else %}
            def {{method_prefix}}\{{name.id}}?
              {{var_prefix}}\{{name.id}}
            end

            def {{method_prefix}}\{{name.id}}=({{var_prefix}}\{{name.id}})
            end
          \{% end %}
        \{% end %}
      \{% end %}
    end
  {% end %}

  # Delegate *methods* to *to*.
  #
  # Note that due to current language limitations this is only useful
  # when no captured blocks are involved.
  #
  # ```
  # class StringWrapper
  #   def initialize(@string : String)
  #   end
  #
  #   delegate downcase, to: @string
  #   delegate gsub, to: @string
  #   delegate empty?, capitalize, to: @string
  #   delegate :[], to: @string
  # end
  #
  # wrapper = StringWrapper.new "HELLO"
  # wrapper.downcase       # => "hello"
  # wrapper.gsub(/E/, "A") # => "HALLO"
  # wrapper.empty?         # => false
  # wrapper.capitalize     # => "Hello"
  # ```
  macro delegate(*methods, to object)
    {% for method in methods %}
      {% if method.id.ends_with?('=') && method.id != "[]=" %}
        def {{method.id}}(arg)
          {{object.id}}.{{method.id}} arg
        end
      {% else %}
        def {{method.id}}(*args, **options)
          {{object.id}}.{{method.id}}(*args, **options)
        end

        {% if method.id != "[]=" %}
          def {{method.id}}(*args, **options)
            {{object.id}}.{{method.id}}(*args, **options) do |*yield_args|
              yield *yield_args
            end
          end
        {% end %}
      {% end %}
    {% end %}
  end

  # Defines a `hash(hasher)` that will append a hash value for the given fields.
  #
  # ```
  # class Person
  #   def initialize(@name, @age)
  #   end
  #
  #   # Define a hash(hasher) method based on @name and @age
  #   def_hash @name, @age
  # end
  # ```
  macro def_hash(*fields)
    def hash(hasher)
      {% for field in fields %}
        hasher = {{field.id}}.hash(hasher)
      {% end %}
      hasher
    end
  end

  # Defines an `==` method by comparing the given fields.
  #
  # The generated `==` method has a `self` restriction.
  # For classes it will first compare by reference and return `true`
  # when an object instance is compared with itself, without comparing
  # any of the fields.
  #
  # ```
  # class Person
  #   def initialize(@name, @age)
  #   end
  #
  #   # Define a `==` method that compares @name and @age
  #   def_equals @name, @age
  # end
  # ```
  macro def_equals(*fields)
    def ==(other : self)
      {% if @type.class? %}
        return true if same?(other)
      {% end %}
      {% for field in fields %}
        return false unless {{field.id}} == other.{{field.id}}
      {% end %}
      true
    end
  end

  # Defines `hash` and `==` method from the given fields.
  #
  # The generated `==` method has a `self` restriction.
  #
  # ```
  # class Person
  #   def initialize(@name, @age)
  #   end
  #
  #   # Define a hash method based on @name and @age
  #   # Define a `==` method that compares @name and @age
  #   def_equals_and_hash @name, @age
  # end
  # ```
  macro def_equals_and_hash(*fields)
    def_equals {{*fields}}
    def_hash {{*fields}}
  end

  # Forwards missing methods to *delegate*.
  #
  # ```
  # class StringWrapper
  #   def initialize(@string : String)
  #   end
  #
  #   forward_missing_to @string
  # end
  #
  # wrapper = StringWrapper.new "HELLO"
  # wrapper.downcase       # => "hello"
  # wrapper.gsub(/E/, "A") # => "HALLO"
  # ```
  macro forward_missing_to(delegate)
    macro method_missing(call)
      {{delegate}}.\{{call}}
    end
  end

  # Defines a `clone` method that returns a copy of this object with all
  # instance variables cloned (`clone` is in turn invoked on them).
  macro def_clone
    # Returns a copy of `self` with all instance variables cloned.
    def clone
      \{% if @type < Reference && !@type.instance_vars.map(&.type).all? { |t| t == ::Bool || t == ::Char || t == ::Symbol || t == ::String || t < ::Number::Primitive } %}
        exec_recursive_clone do |hash|
          clone = \{{@type}}.allocate
          hash[object_id] = clone.object_id
          clone.initialize_copy(self)
          GC.add_finalizer(clone) if clone.responds_to?(:finalize)
          clone
        end
      \{% else %}
        clone = \{{@type}}.allocate
        clone.initialize_copy(self)
        GC.add_finalizer(clone) if clone.responds_to?(:finalize)
        clone
      \{% end %}
    end

    protected def initialize_copy(other)
      \{% for ivar in @type.instance_vars %}
        @\{{ivar.id}} = other.@\{{ivar.id}}.clone
      \{% end %}
    end
  end

  protected def self.set_crystal_type_id(ptr)
    ptr.as(LibC::SizeT*).value = LibC::SizeT.new(crystal_instance_type_id)
    ptr
  end
end<|MERGE_RESOLUTION|>--- conflicted
+++ resolved
@@ -271,9 +271,6 @@
   #
   # Many types in the standard library, like `Array`, `Hash`, `Set` and
   # `Deque`, and all primitive types, define `dup` and `clone`.
-<<<<<<< HEAD
-  abstract def dup : self
-=======
   #
   # Example:
   #
@@ -294,7 +291,6 @@
   # deep_copy["foo"]    # => [1, 2, 3]
   # ```
   abstract def dup
->>>>>>> a3f9199b
 
   # Unsafely reinterprets the bytes of an object as being of another `type`.
   #
