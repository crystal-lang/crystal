# `Object` is the base type of all Crystal objects.
class Object
  # Returns `true` if this object is equal to *other*.
  #
  # Subclasses override this method to provide class-specific meaning.
  abstract def ==(other)

  # Returns `true` if this object is not equal to *other*.
  #
  # By default this method is implemented as `!(self == other)`
  # so there's no need to override this unless there's a more efficient
  # way to do it.
  def !=(other)
    !(self == other)
  end

  # Shortcut to `!(self =~ other)`.
  def !~(other)
    !(self =~ other)
  end

  # Case equality.
  #
  # The `===` method is used in a `case ... when ... end` expression.
  #
  # For example, this code:
  #
  # ```
  # case value
  # when x
  #   # something when x
  # when y
  #   # something when y
  # end
  # ```
  #
  # Is equivalent to this code:
  #
  # ```
  # if x === value
  #   # something when x
  # elsif y === value
  #   # something when y
  # end
  # ```
  #
  # Object simply implements `===` by invoking `==`, but subclasses
  # (notably `Regex`) can override it to provide meaningful case-equality semantics.
  def ===(other)
    self == other
  end

  # Pattern match.
  #
  # Overridden by descendants (notably `Regex` and `String`) to provide meaningful
  # pattern-match semantics.
  def =~(other)
    nil
  end

  # Appends this object's value to *hasher*, and returns the modified *hasher*.
  #
  # Usually the macro `def_hash` can be used to generate this method.
  # Otherwise, invoke `hash(hasher)` on each object's instance variables to
  # accumulate the result:
  #
  # ```
  # def hash(hasher)
  #   hasher = @some_ivar.hash(hasher)
  #   hasher = @some_other_ivar.hash(hasher)
  #   hasher
  # end
  # ```
  abstract def hash(hasher)

  # Generates an `UInt64` hash value for this object.
  #
  # This method must have the property that `a == b` implies `a.hash == b.hash`.
  #
  # The hash value is used along with `==` by the `Hash` class to determine if two objects
  # reference the same hash key.
  #
  # Subclasses must not override this method. Instead, they must define `hash(hasher)`,
  # though usually the macro `def_hash` can be used to generate this method.
  def hash
    hash(Crystal::Hasher.new).result
  end

  # Returns a string representation of this object.
  #
  # Descendants must usually **not** override this method. Instead,
  # they must override `to_s(io)`, which must append to the given
  # IO object.
  def to_s : String
    String.build do |io|
      to_s io
    end
  end

  # Appends a `String` representation of this object
  # to the given `IO` object.
  #
  # An object must never append itself to the io argument,
  # as this will in turn call `to_s(io)` on it.
  abstract def to_s(io : IO) : Nil

  # Returns a `String` representation of this object suitable
  # to be embedded inside other expressions, sometimes providing
  # more information about this object.
  #
  # `#inspect` (and `#inspect(io)`) are the methods used when
  # you invoke `#to_s` or `#inspect` on an object that holds
  # other objects and wants to show them. For example when you
  # invoke `Array#to_s`, `#inspect` will be invoked on each element:
  #
  # ```
  # ary = ["one", "two", "three, etc."]
  # ary.inspect # => ["one", "two", "three, etc."]
  # ```
  #
  # Note that if Array invoked `#to_s` on each of the elements
  # above, the output would have been this:
  #
  # ```
  # ary = ["one", "two", "three, etc."]
  # # If inspect invoked to_s on each element...
  # ary.inspect # => [one, two, three, etc.]
  # ```
  #
  # Note that it's not clear how many elements the array has,
  # or which are they, because `#to_s` doesn't guarantee that
  # the string representation is clearly delimited (in the case
  # of `String` the quotes are not shown).
  #
  # Also note that sometimes the output of `#inspect` will look
  # like a Crystal expression that will compile, but this isn't
  # always the case, nor is it necessary. Notably, `Reference#inspect`
  # and `Struct#inspect` return values that don't compile.
  #
  # Classes must usually **not** override this method. Instead,
  # they must override `inspect(io)`, which must append to the
  # given `IO` object.
  def inspect : String
    String.build do |io|
      inspect io
    end
  end

  # Appends a string representation of this object
  # to the given `IO` object.
  #
<<<<<<< HEAD
  # Similar to `to_s(io)`, but usually appends more information
  # about this object.
  def inspect(io : IO) : Nil
=======
  # See `#inspect`.
  def inspect(io : IO)
>>>>>>> 0900562f
    to_s io
  end

  # Pretty prints `self` into the given printer.
  #
  # By default appends a text that is the result of invoking
  # `#inspect` on `self`. Subclasses should override
  # for custom pretty printing.
  def pretty_print(pp : PrettyPrint) : Nil
    pp.text(inspect)
  end

  # Returns a pretty printed version of `self`.
  def pretty_inspect(width = 79, newline = "\n", indent = 0) : String
    String.build do |io|
      PrettyPrint.format(self, io, width, newline, indent)
    end
  end

  # Yields `self` to the block, and then returns `self`.
  #
  # The primary purpose of this method is to "tap into" a method chain,
  # in order to perform operations on intermediate results within the chain.
  #
  # ```
  # (1..10).tap { |x| puts "original: #{x.inspect}" }
  #   .to_a.tap { |x| puts "array: #{x.inspect}" }
  #   .select { |x| x % 2 == 0 }.tap { |x| puts "evens: #{x.inspect}" }
  #   .map { |x| x*x }.tap { |x| puts "squares: #{x.inspect}" }
  # ```
  def tap
    yield self
    self
  end

  # Yields `self`. `Nil` overrides this method and doesn't yield.
  #
  # This method is useful for dealing with nilable types, to safely
  # perform operations only when the value is not `nil`.
  #
  # ```
  # # First program argument in downcase, or nil
  # ARGV[0]?.try &.downcase
  # ```
  def try
    yield self
  end

  # Returns `self`.
  # `Nil` overrides this method and raises `NilAssertionError`, see `Nil#not_nil!`.
  def not_nil!
    self
  end

  # Returns `self`.
  #
  # ```
  # str = "hello"
  # str.itself.object_id == str.object_id # => true
  # ```
  def itself
    self
  end

  # Returns a shallow copy of this object.
  #
  # As a convention, `clone` is the method used to create a deep copy of
  # an object, but this logic isn't defined generically for every type
  # because cycles could be involved, and the clone logic might not need
  # to clone everything.
  #
  # Many types in the standard library, like `Array`, `Hash`, `Set` and
  # `Deque`, and all primitive types, define `dup` and `clone`.
  abstract def dup

  # Unsafely reinterprets the bytes of an object as being of another `type`.
  #
  # This method is useful to treat a type that is represented as a chunk of
  # bytes as another type where those bytes convey useful information. As an
  # example, you can check the individual bytes of an `Int32`:
  #
  # ```
  # 0x01020304.unsafe_as(StaticArray(UInt8, 4)) # => StaticArray[4, 3, 2, 1]
  # ```
  #
  # Or treat the bytes of a `Float64` as an `Int64`:
  #
  # ```
  # 1.234_f64.unsafe_as(Int64) # => 4608236261112822104
  # ```
  #
  # This method is **unsafe** because it behaves unpredictably when the given
  # `type` doesn't have the same bytesize as the receiver, or when the given
  # `type` representation doesn't semantically match the underlying bytes.
  #
  # Also note that because `unsafe_as` is a regular method, unlike the pseudo-method
  # `as`, you can't specify some types in the type grammar using a short notation, so
  # specifying a static array must always be done as `StaticArray(T, N)`, a tuple
  # as `Tuple(...)` and so on, never as `UInt8[4]` or `{Int32, Int32}`.
  def unsafe_as(type : T.class) forall T
    x = self
    pointerof(x).as(T*).value
  end

  {% for prefixes in { {"", "", "@"}, {"class_", "self.", "@@"} } %}
    {%
      macro_prefix = prefixes[0].id
      method_prefix = prefixes[1].id
      var_prefix = prefixes[2].id
    %}

    # Defines getter methods for each of the given arguments.
    #
    # Writing:
    #
    # ```
    # class Person
    #   {{macro_prefix}}getter name
    # end
    # ```
    #
    # Is the same as writing:
    #
    # ```
    # class Person
    #   def {{method_prefix}}name
    #     {{var_prefix}}name
    #   end
    # end
    # ```
    #
    # The arguments can be string literals, symbol literals or plain names:
    #
    # ```
    # class Person
    #   {{macro_prefix}}getter :name, "age"
    # end
    # ```
    #
    # If a type declaration is given, a variable with that name
    # is declared with that type.
    #
    # ```
    # class Person
    #   {{macro_prefix}}getter name : String
    # end
    # ```
    #
    # Is the same as writing:
    #
    # ```
    # class Person
    #   {{var_prefix}}name : String
    #
    #   def {{method_prefix}}name : String
    #     {{var_prefix}}name
    #   end
    # end
    # ```
    #
    # The type declaration can also include an initial value:
    #
    # ```
    # class Person
    #   {{macro_prefix}}getter name : String = "John Doe"
    # end
    # ```
    #
    # Is the same as writing:
    #
    # ```
    # class Person
    #   {{var_prefix}}name : String = "John Doe"
    #
    #   def {{method_prefix}}name : String
    #     {{var_prefix}}name
    #   end
    # end
    # ```
    #
    # An assignment can be passed too, but in this case the type of the
    # variable must be easily inferrable from the initial value:
    #
    # ```
    # class Person
    #   {{macro_prefix}}getter name = "John Doe"
    # end
    # ```
    #
    # Is the same as writing:
    #
    # ```
    # class Person
    #   {{var_prefix}}name = "John Doe"
    #
    #   def {{method_prefix}}name : String
    #     {{var_prefix}}name
    #   end
    # end
    # ```
    #
    # If a block is given to the macro, a getter is generated
    # with a variable that is lazily initialized with
    # the block's contents:
    #
    # ```
    # class Person
    #   {{macro_prefix}}getter(birth_date) { Time.local }
    # end
    # ```
    #
    # Is the same as writing:
    #
    # ```
    # class Person
    #   def {{method_prefix}}birth_date
    #     if (value = {{var_prefix}}birth_date).nil?
    #       {{var_prefix}}birth_date = Time.local
    #     else
    #       value
    #     end
    #   end
    # end
    # ```
    macro {{macro_prefix}}getter(*names, &block)
      \{% if block %}
        \{% if names.size != 1 %}
          \{{ raise "Only one argument can be passed to `getter` with a block" }}
        \{% end %}

        \{% name = names[0] %}

        \{% if name.is_a?(TypeDeclaration) %}
          {{var_prefix}}\{{name.var.id}} : \{{name.type}}?

          def {{method_prefix}}\{{name.var.id}}
            if (value = {{var_prefix}}\{{name.var.id}}).nil?
              {{var_prefix}}\{{name.var.id}} = \{{yield}}
            else
              value
            end
          end
        \{% else %}
          def {{method_prefix}}\{{name.id}}
            if (value = {{var_prefix}}\{{name.id}}).nil?
              {{var_prefix}}\{{name.id}} = \{{yield}}
            else
              value
            end
          end
        \{% end %}
      \{% else %}
        \{% for name in names %}
          \{% if name.is_a?(TypeDeclaration) %}
            {{var_prefix}}\{{name}}

            def {{method_prefix}}\{{name.var.id}} : \{{name.type}}
              {{var_prefix}}\{{name.var.id}}
            end
          \{% elsif name.is_a?(Assign) %}
            {{var_prefix}}\{{name}}

            def {{method_prefix}}\{{name.target.id}}
              {{var_prefix}}\{{name.target.id}}
            end
          \{% else %}
            def {{method_prefix}}\{{name.id}}
              {{var_prefix}}\{{name.id}}
            end
          \{% end %}
        \{% end %}
      \{% end %}
    end

    # Defines raise-on-nil and nilable getter methods for each of the given arguments.
    #
    # Writing:
    #
    # ```
    # class Person
    #   {{macro_prefix}}getter! name
    # end
    # ```
    #
    # Is the same as writing:
    #
    # ```
    # class Person
    #   def {{method_prefix}}name?
    #     {{var_prefix}}name
    #   end
    #
    #   def {{method_prefix}}name
    #     {{var_prefix}}name.not_nil!
    #   end
    # end
    # ```
    #
    # The arguments can be string literals, symbol literals or plain names:
    #
    # ```
    # class Person
    #   {{macro_prefix}}getter! :name, "age"
    # end
    # ```
    #
    # If a type declaration is given, a variable with that name
    # is declared with that type, as nilable.
    #
    # ```
    # class Person
    #   {{macro_prefix}}getter! name : String
    # end
    # ```
    #
    # is the same as writing:
    #
    # ```
    # class Person
    #   {{var_prefix}}name : String?
    #
    #   def {{method_prefix}}name?
    #     {{var_prefix}}name
    #   end
    #
    #   def {{method_prefix}}name
    #     {{var_prefix}}name.not_nil!
    #   end
    # end
    # ```
    macro {{macro_prefix}}getter!(*names)
      \{% for name in names %}
        \{% if name.is_a?(TypeDeclaration) %}
          {{var_prefix}}\{{name}}?
          \{% name = name.var %}
        \{% end %}

        def {{method_prefix}}\{{name.id}}?
          {{var_prefix}}\{{name.id}}
        end

        def {{method_prefix}}\{{name.id}}
          {{var_prefix}}\{{name.id}}.not_nil!
        end
      \{% end %}
    end

    # Defines query getter methods for each of the given arguments.
    #
    # Writing:
    #
    # ```
    # class Person
    #   {{macro_prefix}}getter? happy
    # end
    # ```
    #
    # Is the same as writing:
    #
    # ```
    # class Person
    #   def {{method_prefix}}happy?
    #     {{var_prefix}}happy
    #   end
    # end
    # ```
    #
    # The arguments can be string literals, symbol literals or plain names:
    #
    # ```
    # class Person
    #   {{macro_prefix}}getter? :happy, "famous"
    # end
    # ```
    #
    # If a type declaration is given, a variable with that name
    # is declared with that type.
    #
    # ```
    # class Person
    #   {{macro_prefix}}getter? happy : Bool
    # end
    # ```
    #
    # is the same as writing:
    #
    # ```
    # class Person
    #   {{var_prefix}}happy : Bool
    #
    #   def {{method_prefix}}happy? : Bool
    #     {{var_prefix}}happy
    #   end
    # end
    # ```
    #
    # The type declaration can also include an initial value:
    #
    # ```
    # class Person
    #   {{macro_prefix}}getter? happy : Bool = true
    # end
    # ```
    #
    # Is the same as writing:
    #
    # ```
    # class Person
    #   {{var_prefix}}happy : Bool = true
    #
    #   def {{method_prefix}}happy? : Bool
    #     {{var_prefix}}happy
    #   end
    # end
    # ```
    #
    # An assignment can be passed too, but in this case the type of the
    # variable must be easily inferrable from the initial value:
    #
    # ```
    # class Person
    #   {{macro_prefix}}getter? happy = true
    # end
    # ```
    #
    # Is the same as writing:
    #
    # ```
    # class Person
    #   {{var_prefix}}happy = true
    #
    #   def {{method_prefix}}happy?
    #     {{var_prefix}}happy
    #   end
    # end
    # ```
    #
    # If a block is given to the macro, a getter is generated
    # with a variable that is lazily initialized with
    # the block's contents, for examples see `#{{macro_prefix}}getter`.
    macro {{macro_prefix}}getter?(*names, &block)
      \{% if block %}
        \{% if names.size != 1 %}
          \{{ raise "Only one argument can be passed to `getter?` with a block" }}
        \{% end %}

        \{% name = names[0] %}

        \{% if name.is_a?(TypeDeclaration) %}
          {{var_prefix}}\{{name.var.id}} : \{{name.type}}?

          def {{method_prefix}}\{{name.var.id}}?
            if (value = {{var_prefix}}\{{name.var.id}}).nil?
              {{var_prefix}}\{{name.var.id}} = \{{yield}}
            else
              value
            end
          end
        \{% else %}
          def {{method_prefix}}\{{name.id}}?
            if (value = {{var_prefix}}\{{name.id}}).nil?
              {{var_prefix}}\{{name.id}} = \{{yield}}
            else
              value
            end
          end
        \{% end %}
      \{% else %}
        \{% for name in names %}
          \{% if name.is_a?(TypeDeclaration) %}
            {{var_prefix}}\{{name}}

            def {{method_prefix}}\{{name.var.id}}? : \{{name.type}}
              {{var_prefix}}\{{name.var.id}}
            end
          \{% elsif name.is_a?(Assign) %}
            {{var_prefix}}\{{name}}

            def {{method_prefix}}\{{name.target.id}}?
              {{var_prefix}}\{{name.target.id}}
            end
          \{% else %}
            def {{method_prefix}}\{{name.id}}?
              {{var_prefix}}\{{name.id}}
            end
          \{% end %}
        \{% end %}
      \{% end %}
    end

    # Defines setter methods for each of the given arguments.
    #
    # Writing:
    #
    # ```
    # class Person
    #   {{macro_prefix}}setter name
    # end
    # ```
    #
    # Is the same as writing:
    #
    # ```
    # class Person
    #   def {{method_prefix}}name=({{var_prefix}}name)
    #   end
    # end
    # ```
    #
    # The arguments can be string literals, symbol literals or plain names:
    #
    # ```
    # class Person
    #   {{macro_prefix}}setter :name, "age"
    # end
    # ```
    #
    # If a type declaration is given, a variable with that name
    # is declared with that type.
    #
    # ```
    # class Person
    #   {{macro_prefix}}setter name : String
    # end
    # ```
    #
    # is the same as writing:
    #
    # ```
    # class Person
    #   {{var_prefix}}name : String
    #
    #   def {{method_prefix}}name=({{var_prefix}}name : String)
    #   end
    # end
    # ```
    #
    # The type declaration can also include an initial value:
    #
    # ```
    # class Person
    #   {{macro_prefix}}setter name : String = "John Doe"
    # end
    # ```
    #
    # Is the same as writing:
    #
    # ```
    # class Person
    #   {{var_prefix}}name : String = "John Doe"
    #
    #   def {{method_prefix}}name=({{var_prefix}}name : String)
    #   end
    # end
    # ```
    #
    # An assignment can be passed too, but in this case the type of the
    # variable must be easily inferrable from the initial value:
    #
    # ```
    # class Person
    #   {{macro_prefix}}setter name = "John Doe"
    # end
    # ```
    #
    # Is the same as writing:
    #
    # ```
    # class Person
    #   {{var_prefix}}name = "John Doe"
    #
    #   def {{method_prefix}}name=({{var_prefix}}name)
    #   end
    # end
    # ```
    macro {{macro_prefix}}setter(*names)
      \{% for name in names %}
        \{% if name.is_a?(TypeDeclaration) %}
          {{var_prefix}}\{{name}}

          def {{method_prefix}}\{{name.var.id}}=({{var_prefix}}\{{name.var.id}} : \{{name.type}})
          end
        \{% elsif name.is_a?(Assign) %}
          {{var_prefix}}\{{name}}

          def {{method_prefix}}\{{name.target.id}}=({{var_prefix}}\{{name.target.id}})
          end
        \{% else %}
          def {{method_prefix}}\{{name.id}}=({{var_prefix}}\{{name.id}})
          end
        \{% end %}
      \{% end %}
    end

    # Defines property methods for each of the given arguments.
    #
    # Writing:
    #
    # ```
    # class Person
    #   {{macro_prefix}}property name
    # end
    # ```
    #
    # Is the same as writing:
    #
    # ```
    # class Person
    #   def {{method_prefix}}name=({{var_prefix}}name)
    #   end
    #
    #   def {{method_prefix}}name
    #     {{var_prefix}}name
    #   end
    # end
    # ```
    #
    # The arguments can be string literals, symbol literals or plain names:
    #
    # ```
    # class Person
    #   {{macro_prefix}}property :name, "age"
    # end
    # ```
    #
    # If a type declaration is given, a variable with that name
    # is declared with that type.
    #
    # ```
    # class Person
    #   {{macro_prefix}}property name : String
    # end
    # ```
    #
    # Is the same as writing:
    #
    # ```
    # class Person
    #   {{var_prefix}}name : String
    #
    #   def {{method_prefix}}name=({{var_prefix}}name)
    #   end
    #
    #   def {{method_prefix}}name
    #     {{var_prefix}}name
    #   end
    # end
    # ```
    #
    # The type declaration can also include an initial value:
    #
    # ```
    # class Person
    #   {{macro_prefix}}property name : String = "John Doe"
    # end
    # ```
    #
    # Is the same as writing:
    #
    # ```
    # class Person
    #   {{var_prefix}}name : String = "John Doe"
    #
    #   def {{method_prefix}}name=({{var_prefix}}name : String)
    #   end
    #
    #   def {{method_prefix}}name
    #     {{var_prefix}}name
    #   end
    # end
    # ```
    #
    # An assignment can be passed too, but in this case the type of the
    # variable must be easily inferrable from the initial value:
    #
    # ```
    # class Person
    #   {{macro_prefix}}property name = "John Doe"
    # end
    # ```
    #
    # Is the same as writing:
    #
    # ```
    # class Person
    #   {{var_prefix}}name = "John Doe"
    #
    #   def {{method_prefix}}name=({{var_prefix}}name : String)
    #   end
    #
    #   def {{method_prefix}}name
    #     {{var_prefix}}name
    #   end
    # end
    # ```
    #
    # If a block is given to the macro, a property is generated
    # with a variable that is lazily initialized with
    # the block's contents:
    #
    # ```
    # class Person
    #   {{macro_prefix}}property(birth_date) { Time.local }
    # end
    # ```
    #
    # Is the same as writing:
    #
    # ```
    # class Person
    #   def {{method_prefix}}birth_date
    #     if (value = {{var_prefix}}birth_date).nil?
    #       {{var_prefix}}birth_date = Time.local
    #     else
    #       value
    #     end
    #   end
    #
    #   def {{method_prefix}}birth_date=({{var_prefix}}birth_date)
    #   end
    # end
    # ```
    macro {{macro_prefix}}property(*names, &block)
      \{% if block %}
        \{% if names.size != 1 %}
          \{{ raise "Only one argument can be passed to `property` with a block" }}
        \{% end %}

        \{% name = names[0] %}

        {{macro_prefix}}setter \{{name}}

        \{% if name.is_a?(TypeDeclaration) %}
          {{var_prefix}}\{{name.var.id}} : \{{name.type}}?

          def {{method_prefix}}\{{name.var.id}}
            if (value = {{var_prefix}}\{{name.var.id}}).nil?
              {{var_prefix}}\{{name.var.id}} = \{{yield}}
            else
              value
            end
          end
        \{% else %}
          def {{method_prefix}}\{{name.id}}
            if (value = {{var_prefix}}\{{name.id}}).nil?
              {{var_prefix}}\{{name.id}} = \{{yield}}
            else
              value
            end
          end
        \{% end %}
      \{% else %}
        \{% for name in names %}
          \{% if name.is_a?(TypeDeclaration) %}
            {{var_prefix}}\{{name}}

            def {{method_prefix}}\{{name.var.id}} : \{{name.type}}
              {{var_prefix}}\{{name.var.id}}
            end

            def {{method_prefix}}\{{name.var.id}}=({{var_prefix}}\{{name.var.id}} : \{{name.type}})
            end
          \{% elsif name.is_a?(Assign) %}
            {{var_prefix}}\{{name}}

            def {{method_prefix}}\{{name.target.id}}
              {{var_prefix}}\{{name.target.id}}
            end

            def {{method_prefix}}\{{name.target.id}}=({{var_prefix}}\{{name.target.id}})
            end
          \{% else %}
            def {{method_prefix}}\{{name.id}}
              {{var_prefix}}\{{name.id}}
            end

            def {{method_prefix}}\{{name.id}}=({{var_prefix}}\{{name.id}})
            end
          \{% end %}
        \{% end %}
      \{% end %}
    end

    # Defines raise-on-nil property methods for each of the given arguments.
    #
    # Writing:
    #
    # ```
    # class Person
    #   {{macro_prefix}}property! name
    # end
    # ```
    #
    # Is the same as writing:
    #
    # ```
    # class Person
    #   def {{method_prefix}}name=({{var_prefix}}name)
    #   end
    #
    #   def {{method_prefix}}name?
    #     {{var_prefix}}name
    #   end
    #
    #   def {{method_prefix}}name
    #     {{var_prefix}}name.not_nil!
    #   end
    # end
    # ```
    #
    # The arguments can be string literals, symbol literals or plain names:
    #
    # ```
    # class Person
    #   {{macro_prefix}}property! :name, "age"
    # end
    # ```
    #
    # If a type declaration is given, a variable with that name
    # is declared with that type, as nilable.
    #
    # ```
    # class Person
    #   {{macro_prefix}}property! name : String
    # end
    # ```
    #
    # Is the same as writing:
    #
    # ```
    # class Person
    #   {{var_prefix}}name : String?
    #
    #   def {{method_prefix}}name=({{var_prefix}}name)
    #   end
    #
    #   def {{method_prefix}}name?
    #     {{var_prefix}}name
    #   end
    #
    #   def {{method_prefix}}name
    #     {{var_prefix}}name.not_nil!
    #   end
    # end
    # ```
    macro {{macro_prefix}}property!(*names)
      {{macro_prefix}}getter! \{{*names}}

      \{% for name in names %}
        \{% if name.is_a?(TypeDeclaration) %}
          def {{method_prefix}}\{{name.var.id}}=({{var_prefix}}\{{name.var.id}} : \{{name.type}})
          end
        \{% else %}
          def {{method_prefix}}\{{name.id}}=({{var_prefix}}\{{name.id}})
          end
        \{% end %}
      \{% end %}
    end

    # Defines query property methods for each of the given arguments.
    #
    # Writing:
    #
    # ```
    # class Person
    #   {{macro_prefix}}property? happy
    # end
    # ```
    #
    # Is the same as writing:
    #
    # ```
    # class Person
    #   def {{method_prefix}}happy=({{var_prefix}}happy)
    #   end
    #
    #   def {{method_prefix}}happy?
    #     {{var_prefix}}happy
    #   end
    # end
    # ```
    #
    # The arguments can be string literals, symbol literals or plain names:
    #
    # ```
    # class Person
    #   {{macro_prefix}}property? :happy, "famous"
    # end
    # ```
    #
    # If a type declaration is given, a variable with that name
    # is declared with that type.
    #
    # ```
    # class Person
    #   {{macro_prefix}}property? happy : Bool
    # end
    # ```
    #
    # Is the same as writing:
    #
    # ```
    # class Person
    #   {{var_prefix}}happy : Bool
    #
    #   def {{method_prefix}}happy=({{var_prefix}}happy : Bool)
    #   end
    #
    #   def {{method_prefix}}happy? : Bool
    #     {{var_prefix}}happy
    #   end
    # end
    # ```
    #
    # The type declaration can also include an initial value:
    #
    # ```
    # class Person
    #   {{macro_prefix}}property? happy : Bool = true
    # end
    # ```
    #
    # Is the same as writing:
    #
    # ```
    # class Person
    #   {{var_prefix}}happy : Bool = true
    #
    #   def {{method_prefix}}happy=({{var_prefix}}happy : Bool)
    #   end
    #
    #   def {{method_prefix}}happy? : Bool
    #     {{var_prefix}}happy
    #   end
    # end
    # ```
    #
    # An assignment can be passed too, but in this case the type of the
    # variable must be easily inferrable from the initial value:
    #
    # ```
    # class Person
    #   {{macro_prefix}}property? happy = true
    # end
    # ```
    #
    # Is the same as writing:
    #
    # ```
    # class Person
    #   {{var_prefix}}happy = true
    #
    #   def {{method_prefix}}happy=({{var_prefix}}happy)
    #   end
    #
    #   def {{method_prefix}}happy?
    #     {{var_prefix}}happy
    #   end
    # end
    # ```
    #
    # If a block is given to the macro, a property is generated
    # with a variable that is lazily initialized with
    # the block's contents, for examples see `#{{macro_prefix}}property`.
    macro {{macro_prefix}}property?(*names, &block)
      \{% if block %}
        \{% if names.size != 1 %}
          \{{ raise "Only one argument can be passed to `property?` with a block" }}
        \{% end %}

        \{% name = names[0] %}

        \{% if name.is_a?(TypeDeclaration) %}
          {{var_prefix}}\{{name.var.id}} : \{{name.type}}?

          def {{method_prefix}}\{{name.var.id}}?
            if (value = {{var_prefix}}\{{name.var.id}}).nil?
              {{var_prefix}}\{{name.var.id}} = \{{yield}}
            else
              value
            end
          end

          def {{method_prefix}}\{{name.var.id}}=({{var_prefix}}\{{name.var.id}} : \{{name.type}})
          end
        \{% else %}
          def {{method_prefix}}\{{name.id}}?
            if (value = {{var_prefix}}\{{name.id}}).nil?
              {{var_prefix}}\{{name.id}} = \{{yield}}
            else
              value
            end
          end

          def {{method_prefix}}\{{name.id}}=({{var_prefix}}\{{name.id}})
          end
        \{% end %}
      \{% else %}
        \{% for name in names %}
          \{% if name.is_a?(TypeDeclaration) %}
            {{var_prefix}}\{{name}}

            def {{method_prefix}}\{{name.var.id}}? : \{{name.type}}
              {{var_prefix}}\{{name.var.id}}
            end

            def {{method_prefix}}\{{name.var.id}}=({{var_prefix}}\{{name.var.id}} : \{{name.type}})
            end
          \{% elsif name.is_a?(Assign) %}
            {{var_prefix}}\{{name}}

            def {{method_prefix}}\{{name.target.id}}?
              {{var_prefix}}\{{name.target.id}}
            end

            def {{method_prefix}}\{{name.target.id}}=({{var_prefix}}\{{name.target.id}})
            end
          \{% else %}
            def {{method_prefix}}\{{name.id}}?
              {{var_prefix}}\{{name.id}}
            end

            def {{method_prefix}}\{{name.id}}=({{var_prefix}}\{{name.id}})
            end
          \{% end %}
        \{% end %}
      \{% end %}
    end
  {% end %}

  # Delegate *methods* to *to*.
  #
  # Note that due to current language limitations this is only useful
  # when no captured blocks are involved.
  #
  # ```
  # class StringWrapper
  #   def initialize(@string : String)
  #   end
  #
  #   delegate downcase, to: @string
  #   delegate gsub, to: @string
  #   delegate empty?, capitalize, to: @string
  #   delegate :[], to: @string
  # end
  #
  # wrapper = StringWrapper.new "HELLO"
  # wrapper.downcase       # => "hello"
  # wrapper.gsub(/E/, "A") # => "HALLO"
  # wrapper.empty?         # => false
  # wrapper.capitalize     # => "Hello"
  # ```
  macro delegate(*methods, to object)
    {% for method in methods %}
      {% if method.id.ends_with?('=') && method.id != "[]=" %}
        def {{method.id}}(arg)
          {{object.id}}.{{method.id}} arg
        end
      {% else %}
        def {{method.id}}(*args, **options)
          {{object.id}}.{{method.id}}(*args, **options)
        end

        {% if method.id != "[]=" %}
          def {{method.id}}(*args, **options)
            {{object.id}}.{{method.id}}(*args, **options) do |*yield_args|
              yield *yield_args
            end
          end
        {% end %}
      {% end %}
    {% end %}
  end

  # Defines a `hash(hasher)` that will append a hash value for the given fields.
  #
  # ```
  # class Person
  #   def initialize(@name, @age)
  #   end
  #
  #   # Define a hash(hasher) method based on @name and @age
  #   def_hash @name, @age
  # end
  # ```
  macro def_hash(*fields)
    def hash(hasher)
      {% for field in fields %}
        hasher = {{field.id}}.hash(hasher)
      {% end %}
      hasher
    end
  end

  # Defines an `==` method by comparing the given fields.
  #
  # The generated `==` method has a `self` restriction.
  #
  # ```
  # class Person
  #   def initialize(@name, @age)
  #   end
  #
  #   # Define a `==` method that compares @name and @age
  #   def_equals @name, @age
  # end
  # ```
  macro def_equals(*fields)
    def ==(other : self)
      {% for field in fields %}
        return false unless {{field.id}} == other.{{field.id}}
      {% end %}
      true
    end
  end

  # Defines `hash` and `==` method from the given fields.
  #
  # The generated `==` method has a `self` restriction.
  #
  # ```
  # class Person
  #   def initialize(@name, @age)
  #   end
  #
  #   # Define a hash method based on @name and @age
  #   # Define a `==` method that compares @name and @age
  #   def_equals_and_hash @name, @age
  # end
  # ```
  macro def_equals_and_hash(*fields)
    def_equals {{*fields}}
    def_hash {{*fields}}
  end

  # Forwards missing methods to *delegate*.
  #
  # ```
  # class StringWrapper
  #   def initialize(@string : String)
  #   end
  #
  #   forward_missing_to @string
  # end
  #
  # wrapper = StringWrapper.new "HELLO"
  # wrapper.downcase       # => "hello"
  # wrapper.gsub(/E/, "A") # => "HALLO"
  # ```
  macro forward_missing_to(delegate)
    macro method_missing(call)
      {{delegate}}.\{{call}}
    end
  end

  # Defines a `clone` method that returns a copy of this object with all
  # instance variables cloned (`clone` is in turn invoked on them).
  macro def_clone
    # Returns a copy of `self` with all instance variables cloned.
    def clone
      clone = \{{@type}}.allocate
      clone.initialize_copy(self)
      GC.add_finalizer(clone) if clone.responds_to?(:finalize)
      clone
    end

    protected def initialize_copy(other)
      \{% for ivar in @type.instance_vars %}
        @\{{ivar.id}} = other.@\{{ivar.id}}.clone
      \{% end %}
    end
  end

  protected def self.set_crystal_type_id(ptr)
    ptr.as(LibC::SizeT*).value = LibC::SizeT.new(crystal_instance_type_id)
    ptr
  end
end<|MERGE_RESOLUTION|>--- conflicted
+++ resolved
@@ -149,14 +149,10 @@
   # Appends a string representation of this object
   # to the given `IO` object.
   #
-<<<<<<< HEAD
   # Similar to `to_s(io)`, but usually appends more information
   # about this object.
+  # See `#inspect`.
   def inspect(io : IO) : Nil
-=======
-  # See `#inspect`.
-  def inspect(io : IO)
->>>>>>> 0900562f
     to_s io
   end
 
