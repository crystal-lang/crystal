--- conflicted
+++ resolved
@@ -703,7 +703,7 @@
   # File.read("bar") # => "foo"
   # ```
   def self.read(filename : Path | String, encoding = nil, invalid = nil) : String
-    open(filename, "r") do |file|
+    open(filename) do |file|
       if encoding
         file.set_encoding(encoding, invalid: invalid)
         file.gets_to_end
@@ -732,7 +732,7 @@
   # array # => ["foo", "bar"]
   # ```
   def self.each_line(filename : Path | String, encoding = nil, invalid = nil, chomp = true)
-    open(filename, "r", encoding: encoding, invalid: invalid) do |file|
+    open(filename, encoding: encoding, invalid: invalid) do |file|
       file.each_line(chomp: chomp) do |line|
         yield line
       end
@@ -770,11 +770,7 @@
   # (the result of invoking `to_s` on *content*).
   #
   # See `self.new` for what *mode* can be.
-<<<<<<< HEAD
-  def self.write(filename, content, perm = DEFAULT_CREATE_PERMISSIONS, encoding = nil, invalid = nil, mode = File::Mode.flags(Write, Truncate))
-=======
-  def self.write(filename : Path | String, content, perm = DEFAULT_CREATE_PERMISSIONS, encoding = nil, invalid = nil, mode = "w")
->>>>>>> 8b50a51e
+  def self.write(filename : Path | String, content, perm = DEFAULT_CREATE_PERMISSIONS, encoding = nil, invalid = nil, mode = File::Mode.flags(Write, Truncate))
     open(filename, mode, perm, encoding: encoding, invalid: invalid) do |file|
       case content
       when Bytes
