class File < IO::FileDescriptor
end

require "./file/error"
require "./file/match"
require "crystal/system/file"

# A `File` instance represents a file entry in the local file system and allows using it as an `IO`.
#
# ```
# file = File.new("path/to/file")
# content = file.gets_to_end
# file.close
#
# # Implicit close with `open` and a block:
# content = File.open("path/to/file") do |file|
#   file.gets_to_end
# end
#
# # Shortcut of the above:
# content = File.read("path/to/file")
#
# # Write to a file by opening with a "write mode" specified.
# File.open("path/to/file", "w") do |file|
#   file.print "hello"
# end
# # Content of file on disk will now be "hello".
#
# # Shortcut of the above:
# File.write("path/to/file", "hello")
# ```
#
# See `new` for various options *mode* can be.
#
# ## Temporary Files
#
# Every tempfile is operated as a `File`, including initializing, reading and writing.
#
# ```
# tempfile = File.tempfile("foo")
#
# File.size(tempfile.path)                   # => 6
# File.info(tempfile.path).modification_time # => 2015-10-20 13:11:12 UTC
# File.exists?(tempfile.path)                # => true
# File.read_lines(tempfile.path)             # => ["foobar"]
# ```
#
# Files created from `tempfile` are stored in a directory that handles
# temporary files (`Dir.tempdir`):
#
# ```
# File.tempfile("foo").path # => "/tmp/foo.ulBCPS"
# ```
#
# It is encouraged to delete a tempfile after using it, which
# ensures they are not left behind in your filesystem until garbage collected.
#
# ```
# tempfile = File.tempfile("foo")
# tempfile.delete
# ```
class File < IO::FileDescriptor
  # The file/directory separator character. `'/'` on all platforms.
  SEPARATOR = '/'

  # The file/directory separator string. `"/"` on all platforms.
  SEPARATOR_STRING = "/"

  # :nodoc:
  DEFAULT_CREATE_PERMISSIONS = File::Permissions.new(0o644)

  # The name of the null device on the host platform. `/dev/null` on UNIX and `NUL`
  # on win32.
  #
  # When this device is opened using `File.open`, read operations will always
  # return EOF, and any data written will be immediately discarded.
  #
  # ```
  # File.open(File::NULL, "w") do |file|
  #   file.puts "this is discarded"
  # end
  # ```
  NULL = {% if flag?(:win32) %}
           "NUL"
         {% else %}
           "/dev/null"
         {% end %}

  # Options used to control the behavior of `Dir.glob`.
  @[Flags]
  enum MatchOptions
    # Includes files whose name begins with a period (`.`).
    DotFiles

    # Includes files which have a hidden attribute backed by the native
    # filesystem.
    #
    # On Windows, this matches files that have the NTFS hidden attribute set.
    # This option alone doesn't match files with _both_ the hidden and the
    # system attributes, `OSHidden` must also be used.
    #
    # On other systems, this has no effect.
    NativeHidden

    # Includes files which are considered hidden by operating system
    # conventions (apart from `DotFiles`), but not by the filesystem.
    #
    # On Windows, this option alone has no effect. However, combining it with
    # `NativeHidden` matches files that have both the NTFS hidden and system
    # attributes set. Note that files with just the system attribute, but not
    # the hidden attribute, are always matched regardless of this option or
    # `NativeHidden`.
    #
    # On other systems, this has no effect.
    OSHidden

    # Returns a suitable platform-specific default set of options for
    # `Dir.glob` and `Dir.[]`.
    #
    # Currently this is always `NativeHidden | OSHidden`.
    def self.glob_default
      NativeHidden | OSHidden
    end
  end

  include Crystal::System::File

  # This constructor is for constructors to be able to initialize a `File` with
  # a *path* and *fd*. The *blocking* param is informational and must reflect
  # the non/blocking state of the underlying fd.
  private def initialize(@path, fd : Int, mode = "", blocking = nil, encoding = nil, invalid = nil)
    super(handle: fd)
    system_init(mode, blocking)
    set_encoding(encoding, invalid: invalid) if encoding
  end

  {% begin %}
    # Opens the file named by *filename*.
    #
    # *mode* must be one of the following file open modes:
    #
    # ```text
    # Mode       | Description
    # -----------+------------------------------------------------------
    # r rb       | Read-only, starts at the beginning of the file.
    # r+ r+b rb+ | Read-write, starts at the beginning of the file.
    # w wb       | Write-only, truncates existing file to zero length or
    #            | creates a new file if the file doesn't exist.
    # w+ w+b wb+ | Read-write, truncates existing file to zero length or
    #            | creates a new file if the file doesn't exist.
    # a ab       | Write-only, all writes seek to the end of the file,
    #            | creates a new file if the file doesn't exist.
    # a+ a+b ab+ | Read-write, all writes seek to the end of the file,
    #            | creates a new file if the file doesn't exist.
    # ```
    #
    # Line endings are preserved on all platforms. The `b` mode flag has no
    # effect; it is provided only for POSIX compatibility.
    #
    # NOTE: The *blocking* arg is deprecated since Crystal 1.17. It used to be
    # true by default to denote a regular disk file (always ready in system event
    # loops) and could be set to false when the file was known to be a fifo, pipe,
    # or character device (for example `/dev/tty`). The event loop now chooses
    # the appropriate blocking mode automatically and there are no reasons to
    # change it anymore.
    #
    # NOTE: On macOS files are always opened in blocking mode because non-blocking
    # FIFO files don't work — the OS exhibits issues with readiness notifications.
    def self.new(filename : Path | String, mode = "r", perm = DEFAULT_CREATE_PERMISSIONS, encoding = nil, invalid = nil, {% if compare_versions(Crystal::VERSION, "1.5.0") >= 0 %} @[Deprecated] {% end %} blocking = nil)
      new_internal filename, mode, perm, encoding, invalid, blocking
    end
  {% end %}

  protected def self.new_internal(filename, mode = "r", perm = DEFAULT_CREATE_PERMISSIONS, encoding = nil, invalid = nil, blocking = nil)
    filename = filename.to_s
    fd, blocking = Crystal::System::File.open(filename, mode, perm: perm, blocking: blocking)
    new(filename, fd, mode, blocking, encoding, invalid)
  end

  getter path : String

  # Returns a `File::Info` object for the file given by *path* or returns `nil`
  # if the file does not exist.
  #
  # If *follow_symlinks* is set (the default), symbolic links are followed. Otherwise,
  # symbolic links return information on the symlink itself.
  #
  # ```
  # File.write("foo", "foo")
  # File.info?("foo").try(&.size) # => 3
  # File.info?("non_existent")    # => nil
  #
  # File.symlink("foo", "bar")
  # File.info?("bar", follow_symlinks: false).try(&.type.symlink?) # => true
  # ```
  #
  # Use `IO::FileDescriptor#info` if the file is already open.
  def self.info?(path : Path | String, follow_symlinks = true) : Info?
    Crystal::System::File.info?(path.to_s, follow_symlinks)
  end

  # Returns a `File::Info` object for the file given by *path* or raises
  # `File::Error` in case of an error.
  #
  # If *follow_symlinks* is set (the default), symbolic links are followed. Otherwise,
  # symbolic links return information on the symlink itself.
  #
  # ```
  # File.write("foo", "foo")
  # File.info("foo").size              # => 3
  # File.info("foo").modification_time # => 2015-09-23 06:24:19 UTC
  #
  # File.symlink("foo", "bar")
  # File.info("bar", follow_symlinks: false).type.symlink? # => true
  # ```
  #
  # Use `IO::FileDescriptor#info` if the file is already open.
  def self.info(path : Path | String, follow_symlinks = true) : Info
    Crystal::System::File.info(path.to_s, follow_symlinks)
  end

  # Returns whether the file given by *path* exists.
  #
  # Symbolic links are dereferenced, possibly recursively. Returns `false` if a
  # symbolic link refers to a non-existent file.
  #
  # ```
  # File.delete("foo") if File.exists?("foo")
  # File.exists?("foo") # => false
  # File.write("foo", "foo")
  # File.exists?("foo") # => true
  # ```
  def self.exists?(path : Path | String) : Bool
    Crystal::System::File.exists?(path.to_s)
  end

  # Returns `true` if *path1* and *path2* represents the same file.
  # The comparison take symlinks in consideration if *follow_symlinks* is `true`.
  def self.same?(path1 : Path | String, path2 : Path | String, follow_symlinks = false) : Bool
    info(path1.to_s, follow_symlinks).same_file? info(path2.to_s, follow_symlinks)
  end

  # Compares two files *filename1* to *filename2* to determine if they are identical.
  # Returns `true` if content are the same, `false` otherwise.
  #
  # ```
  # File.write("file.cr", "1")
  # File.write("bar.cr", "1")
  # File.same_content?("file.cr", "bar.cr") # => true
  # ```
  def self.same_content?(path1 : Path | String, path2 : Path | String) : Bool
    open_internal(path1, "rb") do |file1|
      open_internal(path2, "rb") do |file2|
        return false unless file1.size == file2.size

        same_content?(file1, file2)
      end
    end
  end

  # Returns the size of the file at *filename* in bytes.
  # Raises `File::NotFoundError` if the file at *filename* does not exist.
  #
  # ```
  # File.size("foo") # raises File::NotFoundError
  # File.write("foo", "foo")
  # File.size("foo") # => 3
  # ```
  def self.size(filename : Path | String) : Int64
    info(filename).size
  end

  # Returns `true` if the file at *path* is empty, otherwise returns `false`.
  # Raises `File::NotFoundError` if the file at *path* does not exist.
  #
  # ```
  # File.write("foo", "")
  # File.empty?("foo") # => true
  # File.write("foo", "foo")
  # File.empty?("foo") # => false
  # ```
  def self.empty?(path : Path | String) : Bool
    size(path) == 0
  end

  # Returns `true` if *path* is readable by the real user id of this process else returns `false`.
  #
  # ```
  # File.write("foo", "foo")
  # File.readable?("foo") # => true
  # ```
  @[Deprecated("Use `File::Info.readable?` instead")]
  def self.readable?(path : Path | String) : Bool
    Crystal::System::File.readable?(path.to_s)
  end

  # Returns `true` if *path* is writable by the real user id of this process else returns `false`.
  #
  # ```
  # File.write("foo", "foo")
  # File.writable?("foo") # => true
  # ```
  @[Deprecated("Use `File::Info.writable?` instead")]
  def self.writable?(path : Path | String) : Bool
    Crystal::System::File.writable?(path.to_s)
  end

  # Returns `true` if *path* is executable by the real user id of this process else returns `false`.
  #
  # ```
  # File.write("foo", "foo")
  # File.executable?("foo") # => false
  # ```
  @[Deprecated("Use `File::Info.executable?` instead")]
  def self.executable?(path : Path | String) : Bool
    Crystal::System::File.executable?(path.to_s)
  end

  # Returns `true` if given *path* exists and is a file.
  #
  # ```
  # File.write("foo", "")
  # Dir.mkdir("dir1")
  # File.file?("foo")    # => true
  # File.file?("dir1")   # => false
  # File.file?("foobar") # => false
  # ```
  def self.file?(path : Path | String) : Bool
    if info = info?(path)
      info.type.file?
    else
      false
    end
  end

  # Returns `true` if the given *path* exists and is a directory.
  #
  # ```
  # File.write("foo", "")
  # Dir.mkdir("dir2")
  # File.directory?("foo")    # => false
  # File.directory?("dir2")   # => true
  # File.directory?("foobar") # => false
  # ```
  def self.directory?(path : Path | String) : Bool
    Dir.exists?(path)
  end

  # Returns all components of the given *path* except the last one.
  #
  # ```
  # File.dirname("/foo/bar/file.cr") # => "/foo/bar"
  # ```
  def self.dirname(path : Path | String) : String
    Path.new(path).dirname
  end

  # Returns the last component of the given *path*.
  #
  # ```
  # File.basename("/foo/bar/file.cr") # => "file.cr"
  # ```
  def self.basename(path : Path | String) : String
    Path.new(path).basename
  end

  # Returns the last component of the given *path*.
  #
  # If *suffix* is present at the end of *path*, it is removed.
  #
  # ```
  # File.basename("/foo/bar/file.cr", ".cr") # => "file"
  # ```
  def self.basename(path : Path | String, suffix : String) : String
    Path.new(path).basename(suffix.check_no_null_byte)
  end

  # Changes the owner of the specified file.
  #
  # ```
  # File.chown("/foo/bar/baz.cr", 1001, 100)
  # File.chown("/foo/bar", gid: 100)
  # ```
  #
  # Unless *follow_symlinks* is set to `true`, then the owner symlink itself will
  # be changed, otherwise the owner of the symlink destination file will be
  # changed. For example, assuming symlinks as `foo -> bar -> baz`:
  #
  # ```
  # File.chown("foo", gid: 100)                        # changes foo's gid
  # File.chown("foo", gid: 100, follow_symlinks: true) # changes baz's gid
  # ```
  #
  # Use `#chown` if the `File` is already open.
  def self.chown(path : Path | String, uid : Int = -1, gid : Int = -1, follow_symlinks = false) : Nil
    Crystal::System::File.chown(path.to_s, uid, gid, follow_symlinks)
  end

  # Changes the permissions of the specified file.
  #
  # Symlinks are dereferenced, so that only the permissions of the symlink
  # destination are changed, never the permissions of the symlink itself.
  #
  # ```
  # File.chmod("foo", 0o755)
  # File.info("foo").permissions.value # => 0o755
  #
  # File.chmod("foo", 0o700)
  # File.info("foo").permissions.value # => 0o700
  # ```
  #
  # Use `#chmod` if the `File` is already open.
  def self.chmod(path : Path | String, permissions : Int | Permissions) : Nil
    Crystal::System::File.chmod(path.to_s, permissions)
  end

  # Deletes the file at *path*. Raises `File::Error` on failure.
  #
  # On Windows, this also deletes reparse points, including symbolic links,
  # regardless of whether the reparse point is a directory.
  #
  # ```
  # File.write("foo", "")
  # File.delete("./foo")
  # File.delete("./bar") # raises File::NotFoundError (No such file or directory)
  # ```
  def self.delete(path : Path | String) : Nil
    Crystal::System::File.delete(path.to_s, raise_on_missing: true)
  end

  # Deletes the file at *path*, or returns `false` if the file does not exist.
  # Raises `File::Error` on other kinds of failure.
  #
  # On Windows, this also deletes reparse points, including symbolic links,
  # regardless of whether the reparse point is a directory.
  #
  # ```
  # File.write("foo", "")
  # File.delete?("./foo") # => true
  # File.delete?("./bar") # => false
  # ```
  def self.delete?(path : Path | String) : Bool
    Crystal::System::File.delete(path.to_s, raise_on_missing: false)
  end

  # Returns *filename*'s extension, or an empty string if it has no extension.
  #
  # ```
  # File.extname("foo.cr") # => ".cr"
  # ```
  def self.extname(filename : Path | String) : String
    Path.new(filename).extension
  end

  # Converts *path* to an absolute path. Relative paths are
  # referenced from the current working directory of the process unless
  # *dir* is given, in which case it will be used as the starting point.
  # "~" is expanded to the value passed to *home*.
  # If it is `false` (default), home is not expanded.
  # If `true`, it is expanded to the user's home directory (`Path.home`).
  #
  # ```
  # File.expand_path("foo")                 # => "/home/.../foo"
  # File.expand_path("~/foo", home: "/bar") # => "/bar/foo"
  # File.expand_path("baz", "/foo/bar")     # => "/foo/bar/baz"
  # ```
  def self.expand_path(path : Path | String, dir = nil, *, home = false) : String
    Path.new(path).expand(dir || Dir.current, home: home).to_s
  end

  # Resolves the real path of *path* by following symbolic links.
  def self.realpath(path : Path | String) : String
    Crystal::System::File.realpath(path.to_s)
  end

  # :ditto:
  @[Deprecated("Use `.realpath` instead.")]
  def self.real_path(path : Path | String) : String
    realpath(path)
  end

  # Creates a new link (also known as a hard link) at *new_path* to an existing file
  # given by *old_path*.
  def self.link(old_path : Path | String, new_path : Path | String) : Nil
    Crystal::System::File.link(old_path.to_s, new_path.to_s)
  end

  # Creates a symbolic link at *new_path* to an existing file given by *old_path*.
  def self.symlink(old_path : Path | String, new_path : Path | String) : Nil
    Crystal::System::File.symlink(old_path.to_s, new_path.to_s)
  end

  # Returns `true` if the *path* is a symbolic link.
  def self.symlink?(path : Path | String) : Bool
    if info = info?(path, follow_symlinks: false)
      info.type.symlink?
    else
      false
    end
  end

  # Returns the target of a symbolic link.
  def self.readlink(path : Path | String) : String
    Crystal::System::File.readlink(path.to_s) { }
  end

  # Returns the target of a symbolic link.
  #
  # Returns `nil` if *path* does not exist or is not a symbolic link.
  def self.readlink?(path : Path | String) : String?
    Crystal::System::File.readlink(path.to_s) { return nil }
  end

  {% begin %}
    # Opens the file named by *filename*. If a file is being created, its initial
    # permissions may be set using the *perm* parameter.
    #
    # See `self.new` for what *mode* can be.
    def self.open(filename : Path | String, mode = "r", perm = DEFAULT_CREATE_PERMISSIONS, encoding = nil, invalid = nil, {% if compare_versions(Crystal::VERSION, "1.5.0") >= 0 %} @[Deprecated] {% end %} blocking = nil) : self
      new_internal(filename.to_s, mode, perm, encoding, invalid, blocking)
    end
  {% end %}

  {% begin %}
    # Opens the file named by *filename*. If a file is being created, its initial
    # permissions may be set using the *perm* parameter. Then given block will be passed the opened
    # file as an argument, the file will be automatically closed when the block returns.
    #
    # See `self.new` for what *mode* can be.
    def self.open(filename : Path | String, mode = "r", perm = DEFAULT_CREATE_PERMISSIONS, encoding = nil, invalid = nil, {% if compare_versions(Crystal::VERSION, "1.5.0") >= 0 %} @[Deprecated] {% end %} blocking = nil, &)
      open_internal(filename.to_s, mode, perm, encoding, invalid, blocking) { |file| yield file }
    end
  {% end %}

  protected def self.open_internal(filename, mode = "r", perm = DEFAULT_CREATE_PERMISSIONS, encoding = nil, invalid = nil, blocking = nil, &)
    file = new_internal(filename, mode, perm, encoding, invalid, blocking)
    begin
      yield file
    ensure
      file.close
    end
  end

<<<<<<< HEAD
  # Returns the content of *filename* as a string.
  #
  # Raises `File::Error` if the file cannot be read.
  #
  # ```
  # File.write("bar", "foo")
  # File.read("bar") # => "foo"
  #
  # File.read("non-existent") # raises File::NotFoundError
  # ```
  def self.read(filename : Path | String, encoding = nil, invalid = nil, blocking = true) : String
    open(filename, "r", blocking: blocking) do |file|
      if encoding
        file.set_encoding(encoding, invalid: invalid)
        file.gets_to_end
      else
        # We try to read a string with an initialize capacity
        # equal to the file's size, but the size might not be
        # correct or even be zero (for example for /proc files)
        size = file.size.to_i
        size = 256 if size == 0
        String.build(size) do |io|
          IO.copy(file, io)
=======
  {% begin %}
    # Returns the content of *filename* as a string.
    #
    # ```
    # File.write("bar", "foo")
    # File.read("bar") # => "foo"
    # ```
    def self.read(filename : Path | String, encoding = nil, invalid = nil, {% if compare_versions(Crystal::VERSION, "1.5.0") >= 0 %} @[Deprecated] {% end %} blocking = nil) : String
      open_internal(filename, "r", blocking: blocking) do |file|
        if encoding
          file.set_encoding(encoding, invalid: invalid)
          file.gets_to_end
        else
          # We try to read a string with an initialize capacity
          # equal to the file's size, but the size might not be
          # correct or even be zero (for example for /proc files)
          size = file.size.to_i
          size = 256 if size == 0
          String.build(size) do |io|
            IO.copy(file, io)
          end
>>>>>>> 8850cf7b
        end
      end
    end
  {% end %}

  {% begin %}
    # Yields each line in *filename* to the given block.
    #
    # ```
    # File.write("foobar", "foo\nbar")
    #
    # array = [] of String
    # File.each_line("foobar") do |line|
    #   array << line
    # end
    # array # => ["foo", "bar"]
    # ```
    def self.each_line(filename : Path | String, encoding = nil, invalid = nil, chomp = true, {% if compare_versions(Crystal::VERSION, "1.5.0") >= 0 %} @[Deprecated] {% end %} blocking = nil, &)
      open_internal(filename, "r", encoding: encoding, invalid: invalid, blocking: blocking) do |file|
        file.each_line(chomp: chomp) do |line|
          yield line
        end
      end
    end
  {% end %}

  {% begin %}
    # Returns all lines in *filename* as an array of strings.
    #
    # ```
    # File.write("foobar", "foo\nbar")
    # File.read_lines("foobar") # => ["foo", "bar"]
    # ```
    def self.read_lines(filename : Path | String, encoding = nil, invalid = nil, chomp = true, {% if compare_versions(Crystal::VERSION, "1.5.0") >= 0 %} @[Deprecated] {% end %} blocking = nil) : Array(String)
      lines = [] of String
      open_internal(filename, "r", encoding: encoding, invalid: invalid, blocking: blocking) do |file|
        file.each_line(chomp: chomp) do |line|
          lines << line
        end
      end
      lines
    end
  {% end %}

  {% begin %}
    # Writes the given *content* to *filename*.
    #
    # By default, an existing file will be overwritten.
    #
    # *filename* will be created if it does not already exist.
    #
    # ```
    # File.write("foo", "bar")
    # File.write("foo", "baz", mode: "a")
    # ```
    #
    # NOTE: If the content is a `Slice(UInt8)`, those bytes will be written.
    # If it's an `IO`, all bytes from the `IO` will be written.
    # Otherwise, the string representation of *content* will be written
    # (the result of invoking `to_s` on *content*).
    #
    # See `self.new` for what *mode* can be.
    def self.write(filename : Path | String, content, perm = DEFAULT_CREATE_PERMISSIONS, encoding = nil, invalid = nil, mode = "w", {% if compare_versions(Crystal::VERSION, "1.5.0") >= 0 %} @[Deprecated] {% end %} blocking = nil)
      open_internal(filename, mode, perm, encoding: encoding, invalid: invalid, blocking: blocking) do |file|
        case content
        when Bytes
          file.sync = true
          file.write(content)
        when IO
          file.sync = true
          IO.copy(content, file)
        else
          file.print(content)
        end
      end
    end
  {% end %}

  # Copies the file *src* to the file *dst*.
  # Permission bits are copied too.
  #
  # ```
  # File.touch("afile")
  # File.chmod("afile", 0o600)
  # File.copy("afile", "afile_copy")
  # File.info("afile_copy").permissions.value # => 0o600
  # ```
  def self.copy(src : String | Path, dst : String | Path) : Nil
    open_internal(src) do |s|
      permissions = s.info.permissions
      open_internal(dst, "wb", perm: permissions) do |d|
        # If permissions don't match, we opened a pre-existing file with
        # different permissions and need to change them explicitly.
        # The permission change does not have any effect on the open file descriptor d.
        if d.info.permissions != permissions
          d.chmod(permissions)
        end

        # TODO use sendfile or copy_file_range syscall. See #8926, #8919
        IO.copy(s, d)
      end
    end
  end

  # Returns a new string formed by joining the strings using `File::SEPARATOR`.
  #
  # ```
  # File.join("foo", "bar", "baz")       # => "foo/bar/baz"
  # File.join("foo/", "/bar/", "/baz")   # => "foo/bar/baz"
  # File.join("/foo/", "/bar/", "/baz/") # => "/foo/bar/baz/"
  # ```
  def self.join(*parts : String | Path) : String
    Path.new(*parts).to_s
  end

  # Returns a new string formed by joining the strings using `File::SEPARATOR`.
  #
  # ```
  # File.join({"foo", "bar", "baz"})       # => "foo/bar/baz"
  # File.join({"foo/", "/bar/", "/baz"})   # => "foo/bar/baz"
  # File.join(["/foo/", "/bar/", "/baz/"]) # => "/foo/bar/baz/"
  # ```
  def self.join(parts : Enumerable) : String
    Path.new(parts).to_s
  end

  # Moves *old_filename* to *new_filename*.
  #
  # ```
  # File.write("afile", "foo")
  # File.exists?("afile") # => true
  #
  # File.rename("afile", "afile.cr")
  # File.exists?("afile")    # => false
  # File.exists?("afile.cr") # => true
  # ```
  def self.rename(old_filename : Path | String, new_filename : Path | String) : Nil
    if error = Crystal::System::File.rename(old_filename.to_s, new_filename.to_s)
      raise error
    end
  end

  # Rename the current `File`
  def rename(new_filename : Path | String) : Nil
    File.rename(@path, new_filename)
    @path = new_filename.to_s
  end

  # Sets the access and modification times of *filename*.
  #
  # Use `#utime` if the `File` is already open.
  def self.utime(atime : Time, mtime : Time, filename : Path | String) : Nil
    Crystal::System::File.utime(atime, mtime, filename.to_s)
  end

  # Attempts to set the access and modification times of the file named
  # in the *filename* parameter to the value given in *time*.
  #
  # If the file does not exist, it will be created.
  #
  # Use `#touch` if the `File` is already open.
  def self.touch(filename : Path | String, time : Time = Time.utc) : Nil
    open_internal(filename, "a") { } unless exists?(filename)
    utime time, time, filename
  end

  # Returns the size in bytes of the currently opened file.
  def size : Int64
    info.size
  end

  # Truncates the file to the specified *size*. Requires that the current file is opened
  # for writing.
  def truncate(size = 0) : Nil
    flush
    system_truncate(size)
  end

  # Yields an `IO` to read a section inside this file.
  # Multiple sections can be read concurrently.
  def read_at(offset, bytesize, & : IO ->)
    self_bytesize = self.size

    unless 0 <= offset <= self_bytesize
      raise ArgumentError.new("Offset out of bounds")
    end

    if bytesize < 0
      raise ArgumentError.new("Negative bytesize")
    end

    unless 0 <= offset + bytesize <= self_bytesize
      raise ArgumentError.new("Bytesize out of bounds")
    end

    io = PReader.new(self, offset, bytesize)
    yield io ensure io.close
  end

  def inspect(io : IO) : Nil
    io << "#<File:" << @path
    io << " (closed)" if closed?
    io << '>'
  end

  # Changes the owner of the specified file.
  #
  # ```
  # file.chown(1001, 100)
  # file.chown(gid: 100)
  # ```
  def chown(uid : Int = -1, gid : Int = -1) : Nil
    Crystal::System::File.fchown(@path, fd, uid, gid)
  end

  # Changes the permissions of the specified file.
  #
  # ```
  # file.chmod(0o755)
  # file.info.permissions.value # => 0o755
  #
  # file.chmod(0o700)
  # file.info.permissions.value # => 0o700
  # ```
  def chmod(permissions : Int | Permissions) : Nil
    system_chmod(@path, permissions)
  end

  # Sets the access and modification times
  def utime(atime : Time, mtime : Time) : Nil
    system_utime(atime, mtime, @path)
  end

  # Attempts to set the access and modification times
  # to the value given in *time*.
  def touch(time : Time = Time.utc) : Nil
    utime time, time
  end

  # Deletes this file.
  def delete : Nil
    File.delete(@path)
  end
end

require "./file/*"<|MERGE_RESOLUTION|>--- conflicted
+++ resolved
@@ -541,37 +541,16 @@
     end
   end
 
-<<<<<<< HEAD
-  # Returns the content of *filename* as a string.
-  #
-  # Raises `File::Error` if the file cannot be read.
-  #
-  # ```
-  # File.write("bar", "foo")
-  # File.read("bar") # => "foo"
-  #
-  # File.read("non-existent") # raises File::NotFoundError
-  # ```
-  def self.read(filename : Path | String, encoding = nil, invalid = nil, blocking = true) : String
-    open(filename, "r", blocking: blocking) do |file|
-      if encoding
-        file.set_encoding(encoding, invalid: invalid)
-        file.gets_to_end
-      else
-        # We try to read a string with an initialize capacity
-        # equal to the file's size, but the size might not be
-        # correct or even be zero (for example for /proc files)
-        size = file.size.to_i
-        size = 256 if size == 0
-        String.build(size) do |io|
-          IO.copy(file, io)
-=======
   {% begin %}
     # Returns the content of *filename* as a string.
+    #
+    # Raises `File::Error` if the file cannot be read.
     #
     # ```
     # File.write("bar", "foo")
     # File.read("bar") # => "foo"
+    #
+    # File.read("non-existent") # raises File::NotFoundError
     # ```
     def self.read(filename : Path | String, encoding = nil, invalid = nil, {% if compare_versions(Crystal::VERSION, "1.5.0") >= 0 %} @[Deprecated] {% end %} blocking = nil) : String
       open_internal(filename, "r", blocking: blocking) do |file|
@@ -587,7 +566,6 @@
           String.build(size) do |io|
             IO.copy(file, io)
           end
->>>>>>> 8850cf7b
         end
       end
     end
