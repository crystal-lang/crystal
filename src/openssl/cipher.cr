require "random/secure"
require "openssl"

# A class which can be used to encrypt and decrypt data using a specified cipher.
#
# ```
# require "random/secure"
#
# key = Random::Secure.random_bytes(64) # You can also use OpenSSL::Cipher#random_key to do this same thing
# iv = Random::Secure.random_bytes(32)  # You can also use OpenSSL::Cipher#random_iv to do this same thing
#
# def encrypt(data)
#   cipher = OpenSSL::Cipher.new("aes-256-cbc")
#   cipher.encrypt
#   cipher.key = key
#   cipher.iv = iv
#
#   io = IO::Memory.new
#   io.write(cipher.update(data))
#   io.write(cipher.final)
#   io.rewind
#
#   io.to_slice
# end
#
# def decrypt(data)
#   cipher = OpenSSL::Cipher.new("aes-256-cbc")
#   cipher.decrypt
#   cipher.key = key
#   cipher.iv = iv
#
#   io = IO::Memory.new
#   io.write(cipher.update(data))
#   io.write(cipher.final)
#   io.rewind
#
#   io.gets_to_end
# end
# ```
class OpenSSL::Cipher
  class Error < OpenSSL::Error
  end

  def initialize(name)
    cipher = LibCrypto.evp_get_cipherbyname name
    raise ArgumentError.new "Unsupported cipher algorithm #{name.inspect}" unless cipher

    @ctx = LibCrypto.evp_cipher_ctx_new
    # The EVP which has EVP_CIPH_RAND_KEY flag (such as DES3) allows
    # uninitialized key, but other EVPs (such as AES) does not allow it.
    # Calling EVP_CipherUpdate() without initializing key causes SEGV so
    # we set the data filled with "\0" as the key by default.
    cipherinit cipher: cipher, key: "\0" * LibCrypto::EVP_MAX_KEY_LENGTH
  end

  # Sets this cipher to encryption mode.
  def encrypt
    cipherinit enc: 1
  end

  # Sets this cipher to decryption mode.
  def decrypt
    cipherinit enc: 0
  end

  def key=(key)
    raise ArgumentError.new "Key length too short: wanted #{key_len}, got #{key.bytesize}" if key.bytesize < key_len
    cipherinit key: key
    key
  end

  def iv=(iv)
    raise ArgumentError.new "iv length too short: wanted #{iv_len}, got #{iv.bytesize}" if iv.bytesize < iv_len
    cipherinit iv: iv
    iv
  end

  # Sets the key using `Random::Secure`.
  def random_key
    key = Random::Secure.random_bytes key_len
    self.key = key
  end

  # Sets the iv using `Random::Secure`.
  def random_iv
    iv = Random::Secure.random_bytes iv_len
    self.iv = iv
  end

  # Resets the encrypt/decrypt mode.
  def reset
    cipherinit
  end

  # Add the data to be encypted or decrypted to this cipher's buffer.
  def update(data)
    slice = data.to_slice
    buffer_length = slice.size + block_size
    buffer = Bytes.new(buffer_length)
    if LibCrypto.evp_cipherupdate(@ctx, buffer, pointerof(buffer_length), slice, slice.size) != 1
      raise Error.new "EVP_CipherUpdate"
    end

    buffer[0, buffer_length]
  end

<<<<<<< HEAD
  def final : Bytes
=======
  # Outputs the decrypted or encrypted buffer.
  def final
>>>>>>> ef3dc9f0
    buffer_length = block_size
    buffer = Bytes.new(buffer_length)

    if LibCrypto.evp_cipherfinal_ex(@ctx, buffer, pointerof(buffer_length)) != 1
      raise Error.new "EVP_CipherFinal_ex"
    end

    buffer[0, buffer_length]
  end

  def padding=(pad : Bool)
    if LibCrypto.evp_cipher_ctx_set_padding(@ctx, pad ? 1 : 0) != 1
      raise Error.new "EVP_CIPHER_CTX_set_padding"
    end

    pad
  end

  def name : String
    nid = LibCrypto.evp_cipher_nid cipher
    sn = LibCrypto.obj_nid2sn nid
    String.new sn
  end

  def block_size : Int32
    LibCrypto.evp_cipher_block_size cipher
  end

<<<<<<< HEAD
  def key_len : Int32
    LibCrypto.evp_cipher_key_length cipher
  end

  def iv_len : Int32
=======
  # How many bytes the key should be.
  def key_len
    LibCrypto.evp_cipher_key_length cipher
  end

  # How many bytes the iv should be.
  def iv_len
>>>>>>> ef3dc9f0
    LibCrypto.evp_cipher_iv_length cipher
  end

  def finalize
    LibCrypto.evp_cipher_ctx_free(@ctx) if @ctx
    @ctx = typeof(@ctx).null
  end

  def authenticated? : Bool
    LibCrypto.evp_cipher_flags(cipher).includes?(LibCrypto::CipherFlags::EVP_CIPH_FLAG_AEAD_CIPHER)
  end

  private def cipherinit(cipher = nil, engine = nil, key = nil, iv = nil, enc = -1)
    if LibCrypto.evp_cipherinit_ex(@ctx, cipher, engine, key, iv, enc) != 1
      raise Error.new "EVP_CipherInit_ex"
    end

    nil
  end

  private def cipher
    LibCrypto.evp_cipher_ctx_cipher @ctx
  end
end<|MERGE_RESOLUTION|>--- conflicted
+++ resolved
@@ -104,12 +104,8 @@
     buffer[0, buffer_length]
   end
 
-<<<<<<< HEAD
+  # Outputs the decrypted or encrypted buffer.
   def final : Bytes
-=======
-  # Outputs the decrypted or encrypted buffer.
-  def final
->>>>>>> ef3dc9f0
     buffer_length = block_size
     buffer = Bytes.new(buffer_length)
 
@@ -138,21 +134,13 @@
     LibCrypto.evp_cipher_block_size cipher
   end
 
-<<<<<<< HEAD
+  # How many bytes the key should be.
   def key_len : Int32
     LibCrypto.evp_cipher_key_length cipher
   end
 
+  # How many bytes the iv should be.
   def iv_len : Int32
-=======
-  # How many bytes the key should be.
-  def key_len
-    LibCrypto.evp_cipher_key_length cipher
-  end
-
-  # How many bytes the iv should be.
-  def iv_len
->>>>>>> ef3dc9f0
     LibCrypto.evp_cipher_iv_length cipher
   end
 
