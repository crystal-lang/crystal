--- conflicted
+++ resolved
@@ -58,12 +58,8 @@
   # This adopts *fd* into the IO system that will reconfigure it as per the
   # event loop runtime requirements.
   #
-<<<<<<< HEAD
-  # NOTE: On Windows the handle must have been created with `WSA_FLAG_OVERLAPPED`.
-=======
   # NOTE: On Windows, the handle must have been created with
   # `WSA_FLAG_OVERLAPPED`.
->>>>>>> cfcc025f
   def initialize(*, fd : Handle, family : Family = Family::INET)
     super(fd: fd, family: family)
   end
