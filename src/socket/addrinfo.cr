--- conflicted
+++ resolved
@@ -94,6 +94,17 @@
       @[Deprecated("Use `.from_os_error` instead")]
       def self.new(error_code : Int32, domain)
         new error_code, nil, domain: domain
+      end
+
+      def from_os_error(message : String?, os_error : Errno, *, domain, **opts)
+        {% if flag?(:posix) %}
+          # EAI_SYSTEM is not defined on win32
+          if os_error == LibC::EAI_SYSTEM
+            from_errno message, domain: domain
+          end
+        {% end %}
+
+        super
       end
 
       protected def self.new_from_os_error(message : String, os_error, *, domain, type, service, protocol, **opts)
@@ -149,26 +160,6 @@
         end
       {% end %}
 
-<<<<<<< HEAD
-      case ret = LibC.getaddrinfo(domain, service.to_s, pointerof(hints), out ptr)
-      when 0
-        # success
-      when LibC::EAI_NONAME
-        raise Error.new(ret, "No address found", domain)
-      when LibC::EAI_SOCKTYPE
-        raise Error.new(ret, "The requested socket type #{type} protocol #{protocol} is not supported", domain)
-      when LibC::EAI_SERVICE
-        raise Error.new(ret, "The requested service #{service} is not available for the requested socket type #{type}", domain)
-      else
-        {% if flag?(:posix) %}
-          # EAI_SYSTEM is not defined on win32
-          if ret == LibC::EAI_SYSTEM
-            errno = Errno.value
-            raise Error.new(errno.value, errno.message, domain)
-          end
-        {% end %}
-        raise Error.new(ret, domain)
-=======
       ret = LibC.getaddrinfo(domain, service.to_s, pointerof(hints), out ptr)
       unless ret.zero?
         error = {% if flag?(:win32) %}
@@ -177,7 +168,6 @@
                   Errno.new(ret)
                 {% end %}
         raise Error.from_os_error(nil, error, domain: domain, type: type, protocol: protocol, service: service)
->>>>>>> 976ba86c
       end
 
       begin
