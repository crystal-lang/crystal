class Process
  # A struct representing the CPU current times of the process,
  # in fractions of seconds.
  #
  # * *utime*: CPU time a process spent in userland.
  # * *stime*: CPU time a process spent in the kernel.
  # * *cutime*: CPU time a processes terminated children (and their terminated children) spent in the userland.
  # * *cstime*: CPU time a processes terminated children (and their terminated children) spent in the kernel.
  record Tms, utime : Float64, stime : Float64, cutime : Float64, cstime : Float64
end

require "crystal/system/process"

class Process
  # Terminate the current process immediately. All open files, pipes and sockets
  # are flushed and closed, all child processes are inherited by PID 1. This does
  # not run any handlers registered with `at_exit`, use `::exit` for that.
  #
  # *status* is the exit status of the current process.
  def self.exit(status = 0) : NoReturn
    Crystal::System::Process.exit(status)
  end

  # Returns the process identifier of the current process.
  def self.pid : Int64
    Crystal::System::Process.pid.to_i64
  end

  # Returns the process group identifier of the current process.
  def self.pgid : Int64
    Crystal::System::Process.pgid.to_i64
  end

  # Returns the process group identifier of the process identified by *pid*.
  def self.pgid(pid : Int) : Int64
    Crystal::System::Process.pgid(pid).to_i64
  end

  # Returns the process identifier of the parent process of the current process.
  def self.ppid : Int64
    Crystal::System::Process.ppid.to_i64
  end

  # Sends a *signal* to the processes identified by the given *pids*.
  @[Deprecated("Use #signal instead")]
  def self.kill(signal : Signal, *pids : Int)
    pids.each do |pid|
      signal(signal, pid)
    end
  end

  # Sends *signal* to the process identified by *pid*.
  def self.signal(signal : Signal, pid : Int) : Nil
    Crystal::System::Process.signal(pid, signal.value)
  end

  # Returns `true` if the process identified by *pid* is valid for
  # a currently registered process, `false` otherwise. Note that this
  # returns `true` for a process in the zombie or similar state.
  def self.exists?(pid : Int) : Bool
    Crystal::System::Process.exists?(pid)
  end

  # Returns a `Tms` for the current process. For the children times, only those
  # of terminated children are returned on Unix; they are zero on Windows.
  def self.times : Tms
    Crystal::System::Process.times
  end

  # :nodoc:
  #
  # Runs the given block inside a new process and
  # returns a `Process` representing the new child process.
  #
  # Available only on Unix-like operating systems.
  def self.fork : Process
    if process = fork
      process
    else
      begin
        yield
        LibC._exit 0
      rescue ex
        ex.inspect_with_backtrace STDERR
        STDERR.flush
        LibC._exit 1
      ensure
        LibC._exit 254 # not reached
      end
    end
  end

  # :nodoc:
  #
  # Duplicates the current process.
  # Returns a `Process` representing the new child process in the current process
  # and `nil` inside the new child process.
  #
  # Available only on Unix-like operating systems.
  def self.fork : Process?
    {% raise("Process fork is unsupported with multithread mode") if flag?(:preview_mt) %}

    if pid = Crystal::System::Process.fork
      new pid
    end
  end

  # How to redirect the standard input, output and error IO of a process.
  enum Redirect
    # Pipe the IO so the parent process can read (or write) to the process IO
    # through `#input`, `#output` or `#error`.
    Pipe

    # Discards the IO.
    Close

    # Use the IO of the parent process.
    Inherit
  end

  # The standard `IO` configuration of a process.
  alias Stdio = Redirect | IO
  alias ExecStdio = Redirect | IO::FileDescriptor
  alias Env = Nil | Hash(String, Nil) | Hash(String, String?) | Hash(String, String)

  # Executes a process and waits for it to complete.
  #
  # By default the process is configured without input, output or error.
  #
  # Raises `IO::Error` if executing the command fails (for example if the executable doesn't exist).
  def self.run(command : String, args = nil, env : Env = nil, clear_env : Bool = false, shell : Bool = false,
               input : Stdio = Redirect::Close, output : Stdio = Redirect::Close, error : Stdio = Redirect::Close, chdir : String? = nil) : Process::Status
    status = new(command, args, env, clear_env, shell, input, output, error, chdir).wait
    $? = status
    status
  end

  # Executes a process, yields the block, and then waits for it to finish.
  #
  # By default the process is configured to use pipes for input, output and error. These
  # will be closed automatically at the end of the block.
  #
  # Returns the block's value.
  #
  # Raises `IO::Error` if executing the command fails (for example if the executable doesn't exist).
  def self.run(command : String, args = nil, env : Env = nil, clear_env : Bool = false, shell : Bool = false,
               input : Stdio = Redirect::Pipe, output : Stdio = Redirect::Pipe, error : Stdio = Redirect::Pipe, chdir : String? = nil)
    process = new(command, args, env, clear_env, shell, input, output, error, chdir)
    begin
      value = yield process
      $? = process.wait
      value
    rescue ex
      process.terminate
      raise ex
    end
  end

  # Replaces the current process with a new one. This function never returns.
  #
  # Available only on Unix-like operating systems.
  #
  # Raises `IO::Error` if executing the command fails (for example if the executable doesn't exist).
  def self.exec(command : String, args = nil, env : Env = nil, clear_env : Bool = false, shell : Bool = false,
                input : ExecStdio = Redirect::Inherit, output : ExecStdio = Redirect::Inherit, error : ExecStdio = Redirect::Inherit, chdir : String? = nil) : NoReturn
    command_args = Crystal::System::Process.prepare_args(command, args, shell)

    input = exec_stdio_to_fd(input, for: STDIN)
    output = exec_stdio_to_fd(output, for: STDOUT)
    error = exec_stdio_to_fd(error, for: STDERR)

    Crystal::System::Process.replace(command_args, env, clear_env, input, output, error, chdir)
  end

  private def self.exec_stdio_to_fd(stdio : ExecStdio, for dst_io : IO::FileDescriptor) : IO::FileDescriptor
    case stdio
    when IO::FileDescriptor
      stdio
    when Redirect::Pipe
      raise "Cannot use Process::Redirect::Pipe for Process.exec"
    when Redirect::Inherit
      dst_io
    when Redirect::Close
      if dst_io == STDIN
        File.open(File::NULL, "r")
      else
        File.open(File::NULL, "w")
      end
    else
      raise "BUG: impossible type in ExecStdio #{stdio.class}"
    end
  end

<<<<<<< HEAD
  getter pid : LibC::PidT
=======
  # Returns the process identifier of this process.
  def pid : Int64
    @process_info.pid.to_i64
  end
>>>>>>> 9f190bc3

  # A pipe to this process' input. Raises if a pipe wasn't asked when creating the process.
  getter! input : IO::FileDescriptor

  # A pipe to this process' output. Raises if a pipe wasn't asked when creating the process.
  getter! output : IO::FileDescriptor

  # A pipe to this process' error. Raises if a pipe wasn't asked when creating the process.
  getter! error : IO::FileDescriptor

  @process_info : Crystal::System::Process
  @wait_count = 0

  # Creates a process, executes it, but doesn't wait for it to complete.
  #
  # To wait for it to finish, invoke `wait`.
  #
  # By default the process is configured without input, output or error.
  #
  # If *shell* is false, the *command* is the path to the executable to run,
  # along with a list of *args*.
  #
  # If *shell* is true, the *command* should be the full command line
  # including space-separated args.
  # * On POSIX this uses `/bin/sh` to process the command string. *args* are
  #   also passed to the shell, and you need to include the string `"${@}"` in
  #   the *command* to safely insert them there.
  # * On Windows this is implemented by passing the string as-is to the
  #   process, and passing *args* is not supported.
  #
  # Raises `IO::Error` if executing the command fails (for example if the executable doesn't exist).
  def initialize(command : String, args = nil, env : Env = nil, clear_env : Bool = false, shell : Bool = false,
                 input : Stdio = Redirect::Close, output : Stdio = Redirect::Close, error : Stdio = Redirect::Close, chdir : String? = nil)
    command_args = Crystal::System::Process.prepare_args(command, args, shell)

    fork_input = stdio_to_fd(input, for: STDIN)
    fork_output = stdio_to_fd(output, for: STDOUT)
    fork_error = stdio_to_fd(error, for: STDERR)

    pid = Crystal::System::Process.spawn(command_args, env, clear_env, fork_input, fork_output, fork_error, chdir)
    @process_info = Crystal::System::Process.new(pid)

    fork_input.close unless fork_input == input || fork_input == STDIN
    fork_output.close unless fork_output == output || fork_output == STDOUT
    fork_error.close unless fork_error == error || fork_error == STDERR
  end

  def finalize
    @process_info.release
  end

  private def stdio_to_fd(stdio : Stdio, for dst_io : IO::FileDescriptor) : IO::FileDescriptor
    case stdio
    when IO::FileDescriptor
      stdio
    when IO
      if dst_io == STDIN
        fork_io, process_io = IO.pipe(read_blocking: true)

        @wait_count += 1
        ensure_channel
        spawn { copy_io(stdio, process_io, channel, close_dst: true) }
      else
        process_io, fork_io = IO.pipe(write_blocking: true)

        @wait_count += 1
        ensure_channel
        spawn { copy_io(process_io, stdio, channel, close_src: true) }
      end

      fork_io
    when Redirect::Pipe
      case dst_io
      when STDIN
        fork_io, @input = IO.pipe(read_blocking: true)
      when STDOUT
        @output, fork_io = IO.pipe(write_blocking: true)
      when STDERR
        @error, fork_io = IO.pipe(write_blocking: true)
      else
        raise "BUG: unknown destination io #{dst_io}"
      end

      fork_io
    when Redirect::Inherit
      dst_io
    when Redirect::Close
      if dst_io == STDIN
        File.open(File::NULL, "r")
      else
        File.open(File::NULL, "w")
      end
    else
      raise "BUG: impossible type in stdio #{stdio.class}"
    end
  end

<<<<<<< HEAD
  private def initialize(@pid : LibC::PidT)
    @waitpid = Crystal::SignalChildHandler.wait(pid)
    @wait_count = 0
=======
  private def initialize(pid)
    @process_info = Crystal::System::Process.new(pid)
>>>>>>> 9f190bc3
  end

  # See also: `Process.kill`
  @[Deprecated("Use #signal instead")]
  def kill(sig = Signal::TERM)
    signal sig
  end

  # Sends *signal* to this process.
  def signal(signal : Signal)
    Crystal::System::Process.signal(@process_info.pid, signal)
  end

  # Waits for this process to complete and closes any pipes.
  def wait : Process::Status
    close_io @input # only closed when a pipe was created but not managed by copy_io

    @wait_count.times do
      ex = channel.receive
      raise ex if ex
    end
    @wait_count = 0

    Process::Status.new(@process_info.wait)
  ensure
    close
  end

  # Whether the process is still registered in the system.
  # Note that this returns `true` for processes in the zombie or similar state.
  def exists?
    @process_info.exists?
  end

  # Whether this process is already terminated.
  def terminated?
    !exists?
  end

  # Closes any system resources (e.g. pipes) held for the child process.
  def close
    close_io @input
    close_io @output
    close_io @error
    @process_info.release
  end

  # Asks this process to terminate gracefully
  def terminate
    @process_info.terminate
  end

  private def channel
    if channel = @channel
      channel
    else
      raise "BUG: Notification channel was not initialized for this process"
    end
  end

  private def ensure_channel
    @channel ||= Channel(Exception?).new
  end

  private def copy_io(src, dst, channel, close_src = false, close_dst = false)
    return unless src.is_a?(IO) && dst.is_a?(IO)

    begin
      IO.copy(src, dst)

      # close is called here to trigger exceptions
      # close must be called before channel.send or the process may deadlock
      src.close if close_src
      close_src = false
      dst.close if close_dst
      close_dst = false

      channel.send nil
    rescue ex
      channel.send ex
    ensure
      # any exceptions are silently ignored because of spawn
      src.close if close_src
      dst.close if close_dst
    end
  end

  private def close_io(io)
    io.close if io
  end

  # Changes the root directory and the current working directory for the current
  # process.
  #
  # Available only on Unix-like operating systems.
  #
  # Security: `chroot` on its own is not an effective means of mitigation. At minimum
  # the process needs to also drop privileges as soon as feasible after the `chroot`.
  # Changes to the directory hierarchy or file descriptors passed via `recvmsg(2)` from
  # outside the `chroot` jail may allow a restricted process to escape, even if it is
  # unprivileged.
  #
  # ```
  # Process.chroot("/var/empty")
  # ```
  def self.chroot(path : String) : Nil
    Crystal::System::Process.chroot(path)
  end
end

# Executes the given command in a subshell.
# Standard input, output and error are inherited.
# Returns `true` if the command gives zero exit code, `false` otherwise.
# The special `$?` variable is set to a `Process::Status` associated with this execution.
#
# If *command* contains no spaces and *args* is given, it will become
# its argument list.
#
# If *command* contains spaces and *args* is given, *command* must include
# `"${@}"` (including the quotes) to receive the argument list.
#
# No shell interpretation is done in *args*.
#
# Example:
#
# ```
# system("echo *")
# ```
#
# Produces:
#
# ```text
# LICENSE shard.yml Readme.md spec src
# ```
def system(command : String, args = nil) : Bool
  status = Process.run(command, args, shell: true, input: Process::Redirect::Inherit, output: Process::Redirect::Inherit, error: Process::Redirect::Inherit)
  $? = status
  status.success?
end

# Returns the standard output of executing *command* in a subshell.
# Standard input, and error are inherited.
# The special `$?` variable is set to a `Process::Status` associated with this execution.
#
# Example:
#
# ```
# `echo hi` # => "hi\n"
# ```
def `(command) : String
  process = Process.new(command, shell: true, input: Process::Redirect::Inherit, output: Process::Redirect::Pipe, error: Process::Redirect::Inherit)
  output = process.output.gets_to_end
  status = process.wait
  $? = status
  output
end

require "./process/*"<|MERGE_RESOLUTION|>--- conflicted
+++ resolved
@@ -191,14 +191,10 @@
     end
   end
 
-<<<<<<< HEAD
-  getter pid : LibC::PidT
-=======
   # Returns the process identifier of this process.
   def pid : Int64
     @process_info.pid.to_i64
   end
->>>>>>> 9f190bc3
 
   # A pipe to this process' input. Raises if a pipe wasn't asked when creating the process.
   getter! input : IO::FileDescriptor
@@ -296,14 +292,8 @@
     end
   end
 
-<<<<<<< HEAD
-  private def initialize(@pid : LibC::PidT)
-    @waitpid = Crystal::SignalChildHandler.wait(pid)
-    @wait_count = 0
-=======
-  private def initialize(pid)
+  private def initialize(pid : LibC::PidT)
     @process_info = Crystal::System::Process.new(pid)
->>>>>>> 9f190bc3
   end
 
   # See also: `Process.kill`
