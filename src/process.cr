--- conflicted
+++ resolved
@@ -1,5 +1,3 @@
-<<<<<<< HEAD
-=======
 class Process
   # A struct representing the CPU current times of the process,
   # in fractions of seconds.
@@ -11,7 +9,6 @@
   record Tms, utime : Float64, stime : Float64, cutime : Float64, cstime : Float64
 end
 
->>>>>>> 9a4896b4
 require "crystal/system/process"
 
 class Process
@@ -69,11 +66,7 @@
   #
   # Available only on Unix-like operating systems.
   def self.times : Tms
-<<<<<<< HEAD
-    Tms.new(**Crystal::System::Process.times)
-=======
     Crystal::System::Process.times
->>>>>>> 9a4896b4
   end
 
   # Runs the given block inside a new process and
