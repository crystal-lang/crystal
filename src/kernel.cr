--- conflicted
+++ resolved
@@ -523,15 +523,7 @@
   end
 {% end %}
 
-<<<<<<< HEAD
-{% unless flag?(:win32) || flag?(:wasm32) %}
-  # Background loop to cleanup unused fiber stacks.
-  spawn(name: "Fiber Clean Loop") do
-    loop do
-      sleep 5
-      Fiber.stack_pool.collect
-=======
-{% unless flag?(:interpreted) %}
+{% unless flag?(:interpreted) || flag?(:wasm32) %}
   {% unless flag?(:win32) %}
     # Background loop to cleanup unused fiber stacks.
     spawn(name: "Fiber Clean Loop") do
@@ -539,7 +531,6 @@
         sleep 5
         Fiber.stack_pool.collect
       end
->>>>>>> fdcbcf41
     end
 
     Signal.setup_default_handlers
