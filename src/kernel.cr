require "crystal/at_exit_handlers"

{% unless flag?(:win32) %}
  require "c/unistd"
{% end %}

# The standard input file descriptor. Contains data piped to the program.
#
# On Unix systems, if the file descriptor is a TTY, the runtime duplicates it.
# So `STDIN.fd` might not be `0`.
# The reason for this is to enable non-blocking reads for concurrency. Other fibers
# can run while waiting on user input. The original file descriptor is
# inherited from the parent process. Setting it to non-blocking mode would
# reflect back, which can cause problems.
#
# On Windows, `STDIN` is always blocking.
STDIN = IO::FileDescriptor.from_stdio(0)

# The standard output file descriptor.
#
# Typically used to output data and information.
#
# At the start of the program STDOUT is configured like this:
# - if it's a TTY device (like the console) then `sync` is `true`,
#   meaning that output will be outputted as soon as it is written
#   to STDOUT. This is so users can see real time output data.
# - if it's not a TTY device (like a file, or because the output
#   was piped to a file) then `sync` is `false` but `flush_on_newline`
#   is `true`. This is so that if you pipe the output to a file, and,
#   for example, you `tail -f`, you can see data on a line-per-line basis.
#   This is convenient but slower than with `flush_on_newline` set to `false`.
#   If you need a bit more performance and you don't care about near real-time
#   output you can do `STDOUT.flush_on_newline = false`.
#
# On Unix systems, if the file descriptor is a TTY, the runtime duplicates it.
# So `STDOUT.fd` might not be `1`.
# The reason for this is to enable non-blocking writes for concurrency. Other fibers
# can run while waiting on IO. The original file descriptor is
# inherited from the parent process. Setting it to non-blocking mode would
# reflect back which can cause problems.
#
# On Windows, `STDOUT` is always blocking.
STDOUT = IO::FileDescriptor.from_stdio(1)

# The standard error file descriptor.
#
# Typically used to output error messages and diagnostics.
#
# At the start of the program STDERR is configured like this:
# - if it's a TTY device (like the console) then `sync` is `true`,
#   meaning that output will be outputted as soon as it is written
#   to STDERR. This is so users can see real time output data.
# - if it's not a TTY device (like a file, or because the output
#   was piped to a file) then `sync` is `false` but `flush_on_newline`
#   is `true`. This is so that if you pipe the output to a file, and,
#   for example, you `tail -f`, you can see data on a line-per-line basis.
#   This is convenient but slower than with `flush_on_newline` set to `false`.
#   If you need a bit more performance and you don't care about near real-time
#   output you can do `STDERR.flush_on_newline = false`.
#
# On Unix systems, if the file descriptor is a TTY, the runtime duplicates it.
# So `STDERR.fd` might not be `2`.
# The reason for this is to enable non-blocking writes for concurrency. Other fibers
# can run while waiting on IO. The original file descriptor is
# inherited from the parent process. Setting it to non-blocking mode would
# reflect back which can cause problems.
#
# On Windows, `STDERR` is always blocking.
STDERR = IO::FileDescriptor.from_stdio(2)

# The name, the program was called with.
#
# The result may be a relative or absolute path (including symbolic links),
# just the command name or the empty string.
#
# See `Process.executable_path` for a more convenient alternative that always
# returns the absolute real path to the executable file (if it exists).
PROGRAM_NAME = String.new(ARGV_UNSAFE.value)

# An array of arguments passed to the program.
ARGV = Array.new(ARGC_UNSAFE - 1) { |i| String.new(ARGV_UNSAFE[1 + i]) }

# An `IO` for reading files from `ARGV`.
#
# Usage example:
#
# `program.cr`:
# ```
# puts ARGF.gets_to_end
# ```
#
# A file to read from: (`file`)
# ```text
# 123
# ```
#
# ```text
# $ crystal build program.cr
# $ ./program file
# 123
# $ ./program file file
# 123123
# $ # If ARGV is empty, ARGF reads from STDIN instead:
# $ echo "hello" | ./program
# hello
# $ ./program unknown
# Unhandled exception: Error opening file with mode 'r': 'unknown': No such file or directory (File::NotFoundError)
# ...
# ```
#
# After a file from `ARGV` has been read, it's removed from `ARGV`.
#
# You can manipulate `ARGV` yourself to control what `ARGF` operates on.
# If you remove a file from `ARGV`, it is ignored by `ARGF`; if you add files to `ARGV`, `ARGF` will read from it.
#
# ```
# ARGV.replace ["file1"]
# ARGF.gets_to_end # => Content of file1
# ARGV             # => []
# ARGV << "file2"
# ARGF.gets_to_end # => Content of file2
# ```
ARGF = IO::ARGF.new(ARGV, STDIN)

# The newline constant
EOL = {% if flag?(:windows) %}
        "\r\n"
      {% else %}
        "\n"
      {% end %}

# Repeatedly executes the block.
#
# ```
# loop do
#   line = gets
#   break unless line
#   # ...
# end
# ```
def loop(&)
  while true
    yield
  end
end

# Reads a line from `STDIN`.
#
# See also: `IO#gets`.
def gets(*args, **options)
  STDIN.gets(*args, **options)
end

# Reads a line from `STDIN`.
#
# See also: `IO#read_line`.
def read_line(*args, **options)
  STDIN.read_line(*args, **options)
end

# Prints objects to `STDOUT` and then invokes `STDOUT.flush`.
#
# See also: `IO#print`.
def print(*objects : _) : Nil
  STDOUT.print *objects
end

# Prints a formatted string to `STDOUT`.
#
# For details on the format string, see `sprintf`.
def printf(format_string, *args) : Nil
  printf format_string, args
end

# :ditto:
def printf(format_string, args : Array | Tuple) : Nil
  STDOUT.printf format_string, args
end

# Returns a formatted string.
# The string is produced according to the *format_string* with format specifiers
# being replaced by values from *args* formatted according to the specifier.
#
# Within the format string, any characters other than format specifiers
# (specifiers beginning with `%`) are copied to the result. The formatter
# supports the following kinds of format specifiers:
#
# * Sequential (`%.1f`). The first `%` consumes the first argument, the second
#   consumes the second argument, and so on.
# * Positional (`%3$.1f`). The one-based argument index is specified as part of
#   the flags.
# * Named substitution (`%<name>.1f`, `%{name}`). The angle bracket form accepts
#   flags and the curly bracket form doesn't. Exactly one `Hash` or `NamedTuple`
#   must be passed as the argument.
#
# Mixing of different kinds of format specifiers is disallowed, except that the
# two named forms may be used together.
#
# A simple format specifier consists of a percent sign, followed by optional flags,
# width, and precision indicators, then terminated with a field type
# character.
#
# ```text
# %[flags][width][.precision]type
# ```
#
# A formatted substitution is similar but after the percent sign follows the
# mandatory name of the substitution wrapped in angle brackets.
#
# ```text
# %<name>[flags][width][.precision]type
# ```
#
# The percent sign itself is escaped by `%%`. No format modifiers are allowed,
# and no arguments are consumed.
#
# The field type controls how the corresponding argument value is to be
# interpreted, while the flags modify that interpretation.
#
# The field type characters are:
#
# ```text
# Field | Integer Format
# ------+------------------------------------------------------------------
#   b   | Formats argument as a binary number.
#   d   | Formats argument as a decimal number.
#   i   | Same as d.
#   o   | Formats argument as an octal number.
#   x   | Formats argument as a hexadecimal number using lowercase letters.
#   X   | Same as x, but uses uppercase letters.
#
# Field | Float Format
# ------+---------------------------------------------------------------
#   e   | Formats floating point argument into exponential notation
#       | with one digit before the decimal point as [-]d.dddddde[+-]dd.
#       | The precision specifies the number of digits after the decimal
#       | point (defaulting to six).
#   E   | Equivalent to e, but uses an uppercase E to indicate
#       | the exponent.
#   f   | Formats floating point argument as [-]ddd.dddddd,
#       | where the precision specifies the number of digits after
#       | the decimal point.
#   g   | Formats a floating point number using exponential form
#       | if the exponent is less than -4 or greater than or
#       | equal to the precision, or in dd.dddd form otherwise.
#       | The precision specifies the number of significant digits.
#   G   | Equivalent to g, but use an uppercase E in exponent form.
#   a   | Formats floating point argument as [-]0xh.hhhhp[+-]dd,
#       | which consists of an optional sign, "0x", fraction part
#       | as hexadecimal, "p", and exponential part as decimal.
#   A   | Equivalent to a, but uses uppercase X and P.
#
# Field | Other Format
# ------+------------------------------------------------------------
#   c   | Argument is a single character itself.
#   s   | Argument is a string to be substituted. If the format
#       | sequence contains a precision, at most that many characters
#       | will be copied.
# ```
#
# Flags modify the behavior of the format specifiers:
#
# ```text
# Flag     | Applies to    | Meaning
# ---------+---------------+----------------------------------------------------
# space    | bdiouxX       | Add a leading space character to
#          | aAeEfgG       | non-negative numbers. Has no effect if the plus
#          | (numeric fmt) | flag is also given.
# ---------+---------------+----------------------------------------------------
# #        | boxX          | Use an alternative format.
#          | aAeEfgG       | For x, X, b, prefix any non-zero result with
#          |               | 0x, 0X, or 0b respectively.
#          |               | For o, prefix any non-zero result with 0o. Note
#          |               | that this prefix is different from C and Ruby.
#          |               | For a, A, e, E, f, g, G,
#          |               | force a decimal point to be added,
#          |               | even if no digits follow.
#          |               | For g and G, do not remove trailing zeros.
# ---------+---------------+----------------------------------------------------
# +        | bdiouxX       | Add a leading plus sign to non-negative
#          | aAeEfgG       | numbers.
#          | (numeric fmt) |
# ---------+---------------+----------------------------------------------------
# -        | all           | Left-justify the result of this conversion.
# ---------+---------------+----------------------------------------------------
# 0 (zero) | bdiouxX       | Pad with zeros, not spaces. Has no effect if the
#          | aAeEfgG       | number is left-justified, or a precision is given
#          | (numeric fmt) | to an integer field type.
# ---------+---------------+----------------------------------------------------
# *        | all           | Use the next argument as the field width or
#          |               | precision. If width is negative, set the minus flag
#          |               | and use the argument's absolute value as field
#          |               | width. If precision is negative, it is ignored.
# ---------+---------------+----------------------------------------------------
# 1$ 2$ 3$ | all           | As a flag, specifies the one-based argument index
# ...      |               | for a positional format specifier.
#          |               | Immediately after *, use the argument at the given
#          |               | one-based index as the width or precision, instead
#          |               | of the next argument. The entire format string must
#          |               | also use positional format specifiers throughout.
# ```
#
# Examples of flags:
#
# Decimal number conversion:
# ```
# sprintf "%d", 123  # => "123"
# sprintf "%+d", 123 # => "+123"
# sprintf "% d", 123 # => " 123"
# ```
#
# Octal number conversion:
# ```
# sprintf "%o", 123   # => "173"
# sprintf "%+o", 123  # => "+173"
# sprintf "%o", -123  # => "-173"
# sprintf "%+o", -123 # => "-173"
# ```
#
# Hexadecimal number conversion:
# ```
# sprintf "%x", 123   # => "7b"
# sprintf "%+x", 123  # => "+7b"
# sprintf "%x", -123  # => "-7b"
# sprintf "%+x", -123 # => "-7b"
# sprintf "%#x", 0    # => "0"
# sprintf "% x", 123  # => " 7b"
# sprintf "% x", -123 # => "-7b"
# sprintf "%X", 123   # => "7B"
# sprintf "%#X", -123 # => "-0X7B"
# ```
#
# Binary number conversion:
# ```
# sprintf "%b", 123    # => "1111011"
# sprintf "%+b", 123   # => "+1111011"
# sprintf "%+b", -123  # => "-1111011"
# sprintf "%b", -123   # => "-1111011"
# sprintf "%#b", 0     # => "0"
# sprintf "% b", 123   # => " 1111011"
# sprintf "%+ b", 123  # => "+1111011"
# sprintf "% b", -123  # => "-1111011"
# sprintf "%+ b", -123 # => "-1111011"
# sprintf "%#b", 123   # => "0b1111011"
# ```
#
# Floating point conversion:
# ```
# sprintf "%a", 123 # => "0x1.ecp+6"
# sprintf "%A", 123 # => "0X1.ECP+6"
# ```
#
# Exponential form conversion:
# ```
# sprintf "%g", 123.4          # => "123.4"
# sprintf "%g", 123.4567       # => "123.457"
# sprintf "%20.8g", 1234.56789 # => "           1234.5679"
# sprintf "%20.8g", 123456789  # => "       1.2345679e+08"
# sprintf "%20.8G", 123456789  # => "       1.2345679E+08"
# sprintf "%20.8g", -123456789 # => "      -1.2345679e+08"
# sprintf "%20.8G", -123456789 # => "      -1.2345679E+08"
# ```
#
# The field width is an optional integer, followed optionally by a
# period and a precision. The width specifies the minimum number of
# characters that will be written to the result for this field.
#
# Examples of width:
# ```
# sprintf "%20d", 123   # => "                 123"
# sprintf "%+20d", 123  # => "                +123"
# sprintf "%020d", 123  # => "00000000000000000123"
# sprintf "%+020d", 123 # => "+0000000000000000123"
# sprintf "% 020d", 123 # => " 0000000000000000123"
# sprintf "%-20d", 123  # => "123                 "
# sprintf "%-+20d", 123 # => "+123                "
# sprintf "%- 20d", 123 # => " 123                "
# sprintf "%020x", -123 # => "-000000000000000007b"
# sprintf "%020X", -123 # => "-000000000000000007B"
# ```
#
# For numeric fields, the precision controls the number of decimal places
# displayed.
#
# For string fields, the precision determines the maximum
# number of characters to be copied from the string.
#
# Examples of precisions:
#
# Precision for `d`, `o`, `x` and `b` is
# minimum number of digits:
# ```
# sprintf "%20.8d", 123   # => "            00000123"
# sprintf "%020.8d", 123  # => "            00000123"
# sprintf "%20.8o", 123   # => "            00000173"
# sprintf "%020.8o", 123  # => "            00000173"
# sprintf "%20.8x", 123   # => "            0000007b"
# sprintf "%020.8x", 123  # => "            0000007b"
# sprintf "%20.8b", 123   # => "            01111011"
# sprintf "%20.8d", -123  # => "           -00000123"
# sprintf "%020.8d", -123 # => "           -00000123"
# sprintf "%20.8o", -123  # => "           -00000173"
# sprintf "%20.8x", -123  # => "           -0000007b"
# sprintf "%20.8b", -11   # => "           -00001011"
# ```
#
# Precision for `e` is number of digits after the decimal point:
# ```
# sprintf "%20.8e", 1234.56789 # => "      1.23456789e+03"
# ```
#
# Precision for `f` is number of digits after the decimal point:
# ```
# sprintf "%20.8f", 1234.56789 # => "       1234.56789000"
# ```
#
# Precision for `g` is number of significant digits:
# ```
# sprintf "%20.8g", 1234.56789 # => "           1234.5679"
# sprintf "%20.8g", 123456789  # => "       1.2345679e+08"
# sprintf "%-20.8g", 123456789 # => "1.2345679e+08       "
# ```
#
# Precision for `s` is maximum number of characters:
# ```
# sprintf "%20.8s", "string test" # => "            string t"
# ```
#
# Additional examples:
# ```
# sprintf "%d %04x", 123, 123                 # => "123 007b"
# sprintf "%08b '%4s'", 123, 123              # => "01111011 ' 123'"
# sprintf "%+g:% g:%-g", 1.23, 1.23, 1.23     # => "+1.23: 1.23:1.23"
# sprintf "%-3$*1$.*2$s", 10, 5, "abcdefghij" # => "abcde     "
# ```
def sprintf(format_string, *args) : String
  sprintf format_string, args
end

# :ditto:
def sprintf(format_string, args : Array | Tuple) : String
  String.build(format_string.bytesize) do |str|
    String::Formatter(typeof(args)).new(format_string, args, str).format
  end
end

# Prints *objects* to `STDOUT`, each followed by a newline character unless
# the object is a `String` and already ends with a newline.
#
# See also: `IO#puts`.
def puts(*objects) : Nil
  STDOUT.puts *objects
end

# Inspects *object* to `STDOUT` followed
# by a newline. Returns *object*.
#
# See also: `Object#inspect(io)`.
def p(object)
  object.inspect(STDOUT)
  puts
  object
end

# Inspects each object in *objects* to `STDOUT`, followed
# by a newline. Returns *objects*.
#
# See also: `Object#inspect(io)`.
def p(*objects)
  objects.each do |obj|
    p obj
  end
  objects
end

# Inspects *objects* to `STDOUT`, followed
# by a newline. Returns *objects*.
#
# ```
# p foo: 23, bar: 42 # => {foo: 23, bar: 42}
# ```
#
# See `Object#inspect(io)`
def p(**objects)
  p(objects) unless objects.empty?
end

# Pretty prints *object* to `STDOUT` followed
# by a newline. Returns *object*.
#
# See also: `Object#pretty_print(pp)`.
def pp(object)
  PrettyPrint.format(object, STDOUT, 79)
  puts
  object
end

# Pretty prints each object in *objects* to `STDOUT`, followed
# by a newline. Returns *objects*.
#
# See also: `Object#pretty_print(pp)`.
def pp(*objects)
  objects.each do |obj|
    pp obj
  end
  objects
end

# Pretty prints *objects* to `STDOUT`, followed
# by a newline. Returns *objects*.
#
# ```
# p foo: 23, bar: 42 # => {foo: 23, bar: 42}
# ```
#
# See `Object#pretty_print(pp)`
def pp(**objects)
  pp(objects) unless objects.empty?
end

# Registers the given `Proc` for execution when the program exits regularly.
#
# A regular exit happens when either
# * the main fiber reaches the end of the program,
# * the main fiber rescues an unhandled exception, or
# * `::exit` is called.
#
# `Process.exit` does *not* trigger `at_exit` handlers, nor does external process
# termination (see `Process.on_terminate` for handling that).
#
# If multiple handlers are registered, they are executed in reverse order of registration.
#
# ```
# def do_at_exit(str1)
#   at_exit { print str1 }
# end
#
# at_exit { puts "cruel world" }
# do_at_exit("goodbye ")
# exit
# ```
#
# Produces:
#
# ```text
# goodbye cruel world
# ```
#
# The exit status code that will be returned by this program is passed to
# the block as its first argument. In case of any unhandled exception, it is
# passed as the second argument to the block, if the program terminates
# normally or `exit(status)` is called explicitly, then the second argument
# will be `nil`.
#
# NOTE: If `at_exit` is called inside an `at_exit` handler, it will be called
# right after the current `at_exit` handler ends, and then other handlers
# will be invoked.
def at_exit(&handler : Int32, Exception? ->) : Nil
  Crystal::AtExitHandlers.add(handler)
end

# Terminates execution immediately, returning the given status code
# to the invoking environment.
#
# Registered `at_exit` procs are executed.
def exit(status = 0) : NoReturn
  status = Crystal::AtExitHandlers.run status
  Crystal.ignore_stdio_errors { STDOUT.flush }
  Crystal.ignore_stdio_errors { STDERR.flush }
  Process.exit(status)
end

# Terminates execution immediately, printing *message* to `STDERR` and
# then calling `exit(status)`.
def abort(message = nil, status = 1) : NoReturn
  Crystal.ignore_stdio_errors { STDERR.puts message } if message
  exit status
end

{% if !flag?(:preview_mt) && flag?(:unix) %}
  class Process
    # :nodoc:
    #
    # Hooks are defined here due to load order problems.
    def self.after_fork_child_callbacks
      @@after_fork_child_callbacks ||= [
        # reinit event loop first:
        ->{ Crystal::EventLoop.current.after_fork },

        # reinit signal handling:
        ->Crystal::System::Signal.after_fork,
        ->Crystal::System::SignalChildHandler.after_fork,

<<<<<<< HEAD
        # reinit event loop:
        -> { Crystal::EventLoop.current.after_fork },

        # more clean ups (may depend on event loop):
=======
        # additional reinitialization
>>>>>>> cdd9ccf4
        ->Random::DEFAULT.new_seed,
      ] of -> Nil
    end
  end
{% end %}

{% unless flag?(:interpreted) || flag?(:wasm32) %}
  # load debug info on start up of the program is executed with CRYSTAL_LOAD_DEBUG_INFO=1
  # this will make debug info available on print_frame that is used by Crystal's segfault handler
  #
  # - CRYSTAL_LOAD_DEBUG_INFO=0 will never use debug info (See Exception::CallStack.load_debug_info)
  # - CRYSTAL_LOAD_DEBUG_INFO=1 will load debug info on startup
  # - Other values will load debug info on demand: when the backtrace of the first exception is generated
  Exception::CallStack.load_debug_info if ENV["CRYSTAL_LOAD_DEBUG_INFO"]? == "1"
  Exception::CallStack.setup_crash_handler

  Crystal::Scheduler.init

  {% if flag?(:win32) %}
    Crystal::System::Process.start_interrupt_loop
  {% else %}
    Crystal::System::Signal.setup_default_handlers
  {% end %}
{% end %}

# This is a temporary workaround to ensure there is always something in the IOCP
# event loop being awaited, since both the interrupt loop and the fiber stack
# pool collector are disabled in interpreted code. Without this, asynchronous
# code that bypasses `Crystal::IOCP::OverlappedOperation` does not currently
# work, see https://github.com/crystal-lang/crystal/pull/14949#issuecomment-2328314463
{% if flag?(:interpreted) && flag?(:win32) %}
  spawn(name: "Interpreter idle loop") do
    while true
      sleep 1.day
    end
  end
{% end %}<|MERGE_RESOLUTION|>--- conflicted
+++ resolved
@@ -591,14 +591,7 @@
         ->Crystal::System::Signal.after_fork,
         ->Crystal::System::SignalChildHandler.after_fork,
 
-<<<<<<< HEAD
-        # reinit event loop:
-        -> { Crystal::EventLoop.current.after_fork },
-
-        # more clean ups (may depend on event loop):
-=======
         # additional reinitialization
->>>>>>> cdd9ccf4
         ->Random::DEFAULT.new_seed,
       ] of -> Nil
     end
