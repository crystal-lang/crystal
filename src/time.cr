--- conflicted
+++ resolved
@@ -105,15 +105,9 @@
 #
 # ```
 # time_de = Time.local(2018, 3, 8, 22, 5, 13, location: Time::Location.load("Europe/Berlin"))
-<<<<<<< HEAD
-# time_ar = time_de.in Time::Location.load("America/Buenos_Aires")
+# time_ar = time_de.in Time::Location.load("America/Argentina/Buenos_Aires")
 # time_de # => 2018-03-08 22:05:13+01:00[Europe/Berlin]
-# time_ar # => 2018-03-08 18:05:13-03:00[America/Buenos_Aires]
-=======
-# time_ar = time_de.in Time::Location.load("America/Argentina/Buenos_Aires")
-# time_de # => 2018-03-08 22:05:13 +01:00 Europe/Berlin
-# time_ar # => 2018-03-08 18:05:13 -03:00 America/Argentina/Buenos_Aires
->>>>>>> 8850cf7b
+# time_ar # => 2018-03-08 18:05:13-03:00[America/Argentina/Buenos_Aires]
 # ```
 #
 # Both `Time` instances show a different local date-time, but they represent
@@ -1365,15 +1359,9 @@
   #
   # ```
   # time_de = Time.local(2018, 3, 8, 22, 5, 13, location: Time::Location.load("Europe/Berlin"))
-<<<<<<< HEAD
-  # time_ar = time_de.in Time::Location.load("America/Buenos_Aires")
+  # time_ar = time_de.in Time::Location.load("America/Argentina/Buenos_Aires")
   # time_de # => 2018-03-08 22:05:13+01:00[Europe/Berlin]
-  # time_ar # => 2018-03-08 18:05:13-03:00[America/Buenos_Aires]
-=======
-  # time_ar = time_de.in Time::Location.load("America/Argentina/Buenos_Aires")
-  # time_de # => 2018-03-08 22:05:13 +01:00 Europe/Berlin
-  # time_ar # => 2018-03-08 18:05:13 -03:00 America/Argentina/Buenos_Aires
->>>>>>> 8850cf7b
+  # time_ar # => 2018-03-08 18:05:13-03:00[America/Argentina/Buenos_Aires]
   # ```
   #
   # In contrast, `#to_local_in` changes to a different location while
