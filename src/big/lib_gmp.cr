<<<<<<< HEAD
# Supported library versions:
#
# * libgmp
# * libmpir
#
# See https://crystal-lang.org/reference/man/required_libraries.html#big-numbers
{% if flag?(:win32) %}
=======
{% if flag?(:win32) && !flag?(:gnu) %}
>>>>>>> 9f3dba5c
  @[Link("mpir")]
  {% if compare_versions(Crystal::VERSION, "1.11.0-dev") >= 0 %}
    @[Link(dll: "mpir.dll")]
  {% end %}
{% else %}
  @[Link("gmp")]
{% end %}
lib LibGMP
  alias Int = LibC::Int
  alias Long = LibC::Long
  alias ULong = LibC::ULong

  # MPIR uses its own `mpir_si` and `mpir_ui` typedefs in places where GMP uses
  # the LibC types, when the function name has `si` or `ui`; we follow this
  # distinction
  {% if flag?(:win32) && !flag?(:gnu) && flag?(:bits64) %}
    alias SI = LibC::LongLong
    alias UI = LibC::ULongLong
  {% else %}
    alias SI = LibC::Long
    alias UI = LibC::ULong
  {% end %}

  alias SizeT = LibC::SizeT
  alias Double = LibC::Double
  alias BitcntT = UI

  alias MpExp = LibC::Long

  {% if flag?(:win32) && !flag?(:gnu) %}
    alias MpSize = LibC::LongLong
  {% else %}
    alias MpSize = LibC::Long
  {% end %}

  # NOTE: this assumes GMP is configured by build time to define
  # `_LONG_LONG_LIMB=1` on Windows
  {% if flag?(:win32) %}
    alias MpLimb = LibC::ULongLong
  {% else %}
    alias MpLimb = LibC::ULong
  {% end %}

  struct MPZ
    _mp_alloc : Int
    _mp_size : Int
    _mp_d : MpLimb*
  end

  # # Initialization

  fun init = __gmpz_init(x : MPZ*)
  fun init2 = __gmpz_init2(x : MPZ*, bits : BitcntT)
  fun init_set_ui = __gmpz_init_set_ui(rop : MPZ*, op : UI)
  fun init_set_si = __gmpz_init_set_si(rop : MPZ*, op : SI)
  fun init_set_d = __gmpz_init_set_d(rop : MPZ*, op : Double)
  fun init_set_str = __gmpz_init_set_str(rop : MPZ*, str : UInt8*, base : Int) : Int

  # # I/O

  fun set_ui = __gmpz_set_ui(rop : MPZ*, op : UI)
  fun set_si = __gmpz_set_si(rop : MPZ*, op : SI)
  fun set_d = __gmpz_set_d(rop : MPZ*, op : Double)
  fun set_q = __gmpz_set_q(rop : MPZ*, op : MPQ*)
  fun set_f = __gmpz_set_f(rop : MPZ*, op : MPF*)
  fun set_str = __gmpz_set_str(rop : MPZ*, str : UInt8*, base : Int) : Int
  fun get_str = __gmpz_get_str(str : UInt8*, base : Int, op : MPZ*) : UInt8*
  fun get_si = __gmpz_get_si(op : MPZ*) : SI
  fun get_ui = __gmpz_get_ui(op : MPZ*) : UI
  fun get_d = __gmpz_get_d(op : MPZ*) : Double
  fun get_d_2exp = __gmpz_get_d_2exp(exp : Long*, op : MPZ*) : Double

  # # Arithmetic

  fun add = __gmpz_add(rop : MPZ*, op1 : MPZ*, op2 : MPZ*)
  fun add_ui = __gmpz_add_ui(rop : MPZ*, op1 : MPZ*, op2 : UI)

  fun sub = __gmpz_sub(rop : MPZ*, op1 : MPZ*, op2 : MPZ*)
  fun sub_ui = __gmpz_sub_ui(rop : MPZ*, op1 : MPZ*, op2 : UI)
  fun ui_sub = __gmpz_ui_sub(rop : MPZ*, op1 : UI, op2 : MPZ*)

  fun mul = __gmpz_mul(rop : MPZ*, op1 : MPZ*, op2 : MPZ*)
  fun mul_si = __gmpz_mul_si(rop : MPZ*, op1 : MPZ*, op2 : SI)
  fun mul_ui = __gmpz_mul_ui(rop : MPZ*, op1 : MPZ*, op2 : UI)

  fun fdiv_q = __gmpz_fdiv_q(rop : MPZ*, op1 : MPZ*, op2 : MPZ*)
  fun fdiv_q_ui = __gmpz_fdiv_q_ui(rop : MPZ*, op1 : MPZ*, op2 : UI)

  fun tdiv_q = __gmpz_tdiv_q(rop : MPZ*, op1 : MPZ*, op2 : MPZ*)
  fun tdiv_q_ui = __gmpz_tdiv_q_ui(rop : MPZ*, op1 : MPZ*, op2 : UI)

  fun fdiv_r = __gmpz_fdiv_r(rop : MPZ*, op1 : MPZ*, op2 : MPZ*)
  fun fdiv_r_ui = __gmpz_fdiv_r_ui(rop : MPZ*, op1 : MPZ*, op2 : UI)

  fun fdiv_qr = __gmpz_fdiv_qr(q : MPZ*, r : MPZ*, n : MPZ*, d : MPZ*)
  fun fdiv_qr_ui = __gmpz_fdiv_qr_ui(q : MPZ*, r : MPZ*, n : MPZ*, d : UI) : UI

  fun tdiv_r = __gmpz_tdiv_r(rop : MPZ*, op1 : MPZ*, op2 : MPZ*)
  fun tdiv_r_ui = __gmpz_tdiv_r_ui(rop : MPZ*, op1 : MPZ*, op2 : UI)
  fun tdiv_ui = __gmpz_tdiv_ui(op1 : MPZ*, op2 : UI) : UI

  fun tdiv_qr = __gmpz_tdiv_qr(q : MPZ*, r : MPZ*, n : MPZ*, d : MPZ*)
  fun tdiv_qr_ui = __gmpz_tdiv_qr_ui(q : MPZ*, r : MPZ*, n : MPZ*, d : UI) : UI

  fun divisible_p = __gmpz_divisible_p(n : MPZ*, d : MPZ*) : Int
  fun divisible_ui_p = __gmpz_divisible_ui_p(n : MPZ*, d : UI) : Int

  fun neg = __gmpz_neg(rop : MPZ*, op : MPZ*)
  fun abs = __gmpz_abs(rop : MPZ*, op : MPZ*)

  fun pow_ui = __gmpz_pow_ui(rop : MPZ*, base : MPZ*, exp : UI)
  fun fac_ui = __gmpz_fac_ui(rop : MPZ*, n : UI)

  fun sqrt = __gmpz_sqrt(rop : MPZ*, op : MPZ*)

  # # Bitwise operations

  fun and = __gmpz_and(rop : MPZ*, op1 : MPZ*, op2 : MPZ*)
  fun ior = __gmpz_ior(rop : MPZ*, op1 : MPZ*, op2 : MPZ*)
  fun xor = __gmpz_xor(rop : MPZ*, op1 : MPZ*, op2 : MPZ*)
  fun com = __gmpz_com(rop : MPZ*, op : MPZ*)

  fun tstbit = __gmpz_tstbit(op : MPZ*, bit_index : BitcntT) : Int

  fun fdiv_q_2exp = __gmpz_fdiv_q_2exp(q : MPZ*, n : MPZ*, b : BitcntT)
  fun mul_2exp = __gmpz_mul_2exp(rop : MPZ*, op1 : MPZ*, op2 : BitcntT)

  # # Logic

  fun popcount = __gmpz_popcount(op : MPZ*) : BitcntT
  fun scan0 = __gmpz_scan0(op : MPZ*, starting_bit : BitcntT) : BitcntT
  fun scan1 = __gmpz_scan1(op : MPZ*, starting_bit : BitcntT) : BitcntT
  fun sizeinbase = __gmpz_sizeinbase(op : MPZ*, base : Int) : SizeT

  # # Comparison

  fun cmp = __gmpz_cmp(op1 : MPZ*, op2 : MPZ*) : Int
  fun cmp_si = __gmpz_cmp_si(op1 : MPZ*, op2 : SI) : Int
  fun cmp_ui = __gmpz_cmp_ui(op1 : MPZ*, op2 : UI) : Int
  fun cmp_d = __gmpz_cmp_d(op1 : MPZ*, op2 : Double) : Int

  # # Number Theoretic Functions

  fun gcd = __gmpz_gcd(rop : MPZ*, op1 : MPZ*, op2 : MPZ*)
  fun gcd_ui = __gmpz_gcd_ui(rop : MPZ*, op1 : MPZ*, op2 : UI) : UI
  fun lcm = __gmpz_lcm(rop : MPZ*, op1 : MPZ*, op2 : MPZ*)
  fun lcm_ui = __gmpz_lcm_ui(rop : MPZ*, op1 : MPZ*, op2 : UI)
  fun invert = __gmpz_invert(rop : MPZ*, op1 : MPZ*, op2 : MPZ*) : Int
  fun remove = __gmpz_remove(rop : MPZ*, op : MPZ*, f : MPZ*) : BitcntT

  # # Miscellaneous Functions

  {% if flag?(:win32) && !flag?(:gnu) %}
    fun fits_ui_p = __gmpz_fits_ui_p(op : MPZ*) : Int
    fun fits_si_p = __gmpz_fits_si_p(op : MPZ*) : Int
  {% else %}
    fun fits_ulong_p = __gmpz_fits_ulong_p(op : MPZ*) : Int
    fun fits_slong_p = __gmpz_fits_slong_p(op : MPZ*) : Int
  {% end %}

  # # Special Functions

  fun size = __gmpz_size(op : MPZ*) : SizeT
  fun limbs_read = __gmpz_limbs_read(x : MPZ*) : MpLimb*
  fun limbs_write = __gmpz_limbs_write(x : MPZ*, n : MpSize) : MpLimb*
  fun limbs_finish = __gmpz_limbs_finish(x : MPZ*, s : MpSize)

  # MPQ
  struct MPQ
    _mp_num : MPZ
    _mp_den : MPZ
  end

  # # Initialization
  fun mpq_init = __gmpq_init(x : MPQ*)
  fun mpq_set_num = __gmpq_set_num(x : MPQ*, num : MPZ*)
  fun mpq_set_den = __gmpq_set_den(x : MPQ*, den : MPZ*)
  fun mpq_get_num = __gmpq_get_num(rop : MPZ*, op : MPQ*)
  fun mpq_get_den = __gmpq_get_den(rop : MPZ*, op : MPQ*)
  fun mpq_canonicalize = __gmpq_canonicalize(x : MPQ*)

  # # Conversion
  fun mpq_get_str = __gmpq_get_str(str : UInt8*, base : Int, op : MPQ*) : UInt8*
  fun mpq_get_d = __gmpq_get_d(op : MPQ*) : Double
  fun mpq_set_d = __gmpq_set_d(rop : MPQ*, op : Double)
  fun mpq_set_f = __gmpq_set_f(rop : MPQ*, op : MPF*)

  # # Arithmetic
  fun mpq_add = __gmpq_add(rop : MPQ*, op1 : MPQ*, op2 : MPQ*)
  fun mpq_sub = __gmpq_sub(rop : MPQ*, op1 : MPQ*, op2 : MPQ*)
  fun mpq_mul = __gmpq_mul(rop : MPQ*, op1 : MPQ*, op2 : MPQ*)
  fun mpq_div = __gmpq_div(rop : MPQ*, op1 : MPQ*, op2 : MPQ*)
  fun mpq_inv = __gmpq_inv(rop : MPQ*, op1 : MPQ*)
  fun mpq_neg = __gmpq_neg(rop : MPQ*, op1 : MPQ*)
  fun mpq_abs = __gmpq_abs(rop : MPQ*, op1 : MPQ*)

  fun mpq_div_2exp = __gmpq_div_2exp(q : MPQ*, n : MPQ*, b : BitcntT)
  fun mpq_mul_2exp = __gmpq_mul_2exp(rop : MPQ*, op1 : MPQ*, op2 : BitcntT)

  # # Compare
  fun mpq_cmp = __gmpq_cmp(op1 : MPQ*, op2 : MPQ*) : Int
  fun mpq_cmp_z = __gmpq_cmp_z(op1 : MPQ*, op2 : MPZ*) : Int
  fun mpq_cmp_ui = __gmpq_cmp_ui(op1 : MPQ*, num2 : UI, den2 : UI) : Int
  fun mpq_cmp_si = __gmpq_cmp_si(op1 : MPQ*, num2 : SI, den2 : SI) : Int
  fun mpq_equal = __gmpq_equal(op1 : MPQ*, op2 : MPQ*) : Int

  # MPF
  struct MPF
    _mp_prec : Int
    _mp_size : Int
    _mp_exp : MpExp
    _mp_d : MpLimb*
  end

  # # Initialization
  fun mpf_init = __gmpf_init(x : MPF*)
  fun mpf_init2 = __gmpf_init2(x : MPF*, prec : BitcntT)
  fun mpf_init_set_d = __gmpf_init_set_d(rop : MPF*, op : Double)
  fun mpf_init_set_str = __gmpf_init_set_str(rop : MPF*, str : UInt8*, base : Int) : Int
  fun mpf_init_set_ui = __gmpf_init_set_ui(rop : MPF*, op : UI)
  fun mpf_init_set_si = __gmpf_init_set_si(rop : MPF*, op : SI)

  # # Precision
  fun mpf_set_default_prec = __gmpf_set_default_prec(prec : BitcntT)
  fun mpf_get_default_prec = __gmpf_get_default_prec : BitcntT
  fun mpf_get_prec = __gmpf_get_prec(op : MPF*) : BitcntT

  # # Conversion
  fun mpf_get_str = __gmpf_get_str(str : UInt8*, expptr : MpExp*, base : Int, n_digits : LibC::SizeT, op : MPF*) : UInt8*
  fun mpf_get_d = __gmpf_get_d(op : MPF*) : Double
  fun mpf_set_d = __gmpf_set_d(rop : MPF*, op : Double)
  fun mpf_set = __gmpf_set(rop : MPF*, op : MPF*)
  fun mpf_set_z = __gmpf_set_z(rop : MPF*, op : MPZ*)
  fun mpf_set_q = __gmpf_set_q(rop : MPF*, op : MPQ*)
  fun mpf_get_si = __gmpf_get_si(op : MPF*) : SI
  fun mpf_get_ui = __gmpf_get_ui(op : MPF*) : UI
  fun mpf_get_d_2exp = __gmpf_get_d_2exp(exp : Long*, op : MPF*) : Double

  # # Arithmetic
  fun mpf_add = __gmpf_add(rop : MPF*, op1 : MPF*, op2 : MPF*)
  fun mpf_add_ui = __gmpf_add_ui(rop : MPF*, op1 : MPF*, op2 : UI)
  fun mpf_sub = __gmpf_sub(rop : MPF*, op1 : MPF*, op2 : MPF*)
  fun mpf_sub_ui = __gmpf_sub_ui(rop : MPF*, op1 : MPF*, op2 : UI)
  fun mpf_mul = __gmpf_mul(rop : MPF*, op1 : MPF*, op2 : MPF*)
  fun mpf_mul_ui = __gmpf_mul_ui(rop : MPF*, op1 : MPF*, op2 : UI)
  fun mpf_div = __gmpf_div(rop : MPF*, op1 : MPF*, op2 : MPF*)
  fun mpf_div_ui = __gmpf_div_ui(rop : MPF*, op1 : MPF*, op2 : UI)
  fun mpf_ui_div = __gmpf_ui_div(rop : MPF*, op1 : UI, op2 : MPF*)
  fun mpf_neg = __gmpf_neg(rop : MPF*, op : MPF*)
  fun mpf_abs = __gmpf_abs(rop : MPF*, op : MPF*)
  fun mpf_sqrt = __gmpf_sqrt(rop : MPF*, op : MPF*)
  fun mpf_pow_ui = __gmpf_pow_ui(rop : MPF*, op1 : MPF*, op2 : SI)
  fun mpf_mul_2exp = __gmpf_mul_2exp(rop : MPF*, op1 : MPF*, op2 : BitcntT)
  fun mpf_div_2exp = __gmpf_div_2exp(rop : MPF*, op1 : MPF*, op2 : BitcntT)

  # # Comparison
  fun mpf_cmp = __gmpf_cmp(op1 : MPF*, op2 : MPF*) : Int
  fun mpf_cmp_d = __gmpf_cmp_d(op1 : MPF*, op2 : Double) : Int
  fun mpf_cmp_ui = __gmpf_cmp_ui(op1 : MPF*, op2 : UI) : Int
  fun mpf_cmp_si = __gmpf_cmp_si(op1 : MPF*, op2 : SI) : Int
  fun mpf_cmp_z = __gmpf_cmp_z(op1 : MPF*, op2 : MPZ*) : Int

  # # Miscellaneous
  fun mpf_ceil = __gmpf_ceil(rop : MPF*, op : MPF*)
  fun mpf_floor = __gmpf_floor(rop : MPF*, op : MPF*)
  fun mpf_trunc = __gmpf_trunc(rop : MPF*, op : MPF*)
  fun mpf_integer_p = __gmpf_integer_p(op : MPF*) : Int

  # # Memory

  fun set_memory_functions = __gmp_set_memory_functions(malloc : SizeT -> Void*, realloc : Void*, SizeT, SizeT -> Void*, free : Void*, SizeT ->)
end

LibGMP.set_memory_functions(
  ->(size) { GC.malloc(size) },
  ->(ptr, old_size, new_size) { GC.realloc(ptr, new_size) },
  ->(ptr, size) { GC.free(ptr) }
)<|MERGE_RESOLUTION|>--- conflicted
+++ resolved
@@ -1,14 +1,10 @@
-<<<<<<< HEAD
 # Supported library versions:
 #
 # * libgmp
 # * libmpir
 #
 # See https://crystal-lang.org/reference/man/required_libraries.html#big-numbers
-{% if flag?(:win32) %}
-=======
 {% if flag?(:win32) && !flag?(:gnu) %}
->>>>>>> 9f3dba5c
   @[Link("mpir")]
   {% if compare_versions(Crystal::VERSION, "1.11.0-dev") >= 0 %}
     @[Link(dll: "mpir.dll")]
