require "big"

class InvalidBigDecimalException < Exception
  def initialize(big_decimal_str : String, reason : String)
    super("Invalid BigDecimal: #{big_decimal_str} (#{reason})")
  end
end

# A `BigDecimal` can represent arbitrarily large precision decimals.
#
# It is internally represented by a pair of `BigInt` and `UInt64`: value and scale.
# Value contains the actual value, and scale tells the decimal point place.
# E.g. when value is `1234` and scale `2`, the result is `12.34`.
#
# The general idea and some of the arithmetic algorithms were adapted from
# the MIT/APACHE-licensed [bigdecimal-rs](https://github.com/akubera/bigdecimal-rs).
struct BigDecimal < Number
<<<<<<< HEAD
  @[Deprecated]
  ZERO = BigInt.new(0)

  @[Deprecated]
  TEN = BigInt.new(10)

  private TWO_I  = BigInt.new(2)
  private FIVE_I = BigInt.new(5)
  private TEN_I  = BigInt.new(10)

  DEFAULT_PRECISION = 100_u64

  @[Deprecated("Use `DEFAULT_PRECISION` instead")]
=======
  private ZERO = BigInt.new(0)
  private TEN  = BigInt.new(10)

>>>>>>> dc78f9f5
  DEFAULT_MAX_DIV_ITERATIONS = 100_u64

  include Comparable(Int)
  include Comparable(Float)
  include Comparable(BigRational)
  include Comparable(BigDecimal)

  getter value : BigInt
  getter scale : UInt64

  # Creates a new `BigDecimal` from `Float`.
  #
  # NOTE: Floats are fundamentally less precise than BigDecimals,
  # which makes initialization from them risky.
  def self.new(num : Float)
    new(num.to_s)
  end

  # Creates a new `BigDecimal` from `BigRational`.
  #
  # NOTE: BigRational are fundamentally more precise than BigDecimals,
  # which makes initialization from them risky.
  def self.new(num : BigRational)
    num.numerator.to_big_d / num.denominator.to_big_d
  end

  # Returns *num*. Useful for generic code that does `T.new(...)` with `T`
  # being a `Number`.
  def self.new(num : BigDecimal)
    num
  end

  # Creates a new `BigDecimal` from `BigInt` *value* and `UInt64` *scale*,
  # which matches the internal representation.
  def initialize(@value : BigInt, @scale : UInt64)
  end

  # Creates a new `BigDecimal` from `Int`.
  def initialize(num : Int = 0, scale : Int = 0)
    initialize(num.to_big_i, scale.to_u64)
  end

  # Creates a new `BigDecimal` from a `String`.
  #
  # Allows only valid number strings with an optional negative sign.
  def initialize(str : String)
    # Strip leading '+' char to smooth out cases with strings like "+123"
    str = str.lchop('+')
    # Strip '_' to make it compatible with int literals like "1_000_000"
    str = str.delete('_')

    raise InvalidBigDecimalException.new(str, "Zero size") if str.bytesize == 0

    # Check str's validity and find index of '.'
    decimal_index = nil
    # Check str's validity and find index of 'e'
    exponent_index = nil

    str.each_char_with_index do |char, index|
      case char
      when '-'
        unless index == 0 || exponent_index == index - 1
          raise InvalidBigDecimalException.new(str, "Unexpected '-' character")
        end
      when '+'
        unless exponent_index == index - 1
          raise InvalidBigDecimalException.new(str, "Unexpected '+' character")
        end
      when '.'
        if decimal_index
          raise InvalidBigDecimalException.new(str, "Unexpected '.' character")
        end
        decimal_index = index
      when 'e', 'E'
        if exponent_index
          raise InvalidBigDecimalException.new(str, "Unexpected #{char.inspect} character")
        end
        exponent_index = index
      when '0'..'9'
        # Pass
      else
        raise InvalidBigDecimalException.new(str, "Unexpected #{char.inspect} character")
      end
    end

    decimal_end_index = (exponent_index || str.bytesize) - 1
    if decimal_index
      decimal_count = (decimal_end_index - decimal_index).to_u64

      value_str = String.build do |builder|
        # We know this is ASCII, so we can slice by index
        builder.write(str.to_slice[0, decimal_index])
        builder.write(str.to_slice[decimal_index + 1, decimal_count])
      end
      @value = value_str.to_big_i
    else
      decimal_count = 0_u64
      @value = str[0..decimal_end_index].to_big_i
    end

    if exponent_index
      exponent_postfix = str[exponent_index + 1]
      case exponent_postfix
      when '+', '-'
        exponent_positive = exponent_postfix == '+'
        exponent = str[(exponent_index + 2)..-1].to_u64
      else
        exponent_positive = true
        exponent = str[(exponent_index + 1)..-1].to_u64
      end

      @scale = exponent
      if exponent_positive
        if @scale < decimal_count
          @scale = decimal_count - @scale
        else
          @scale -= decimal_count
          @value *= 10.to_big_i ** @scale
          @scale = 0_u64
        end
      else
        @scale += decimal_count
      end
    else
      @scale = decimal_count
    end
  end

  def - : BigDecimal
    BigDecimal.new(-@value, @scale)
  end

  def +(other : BigDecimal) : BigDecimal
    if @scale > other.scale
      scaled = other.scale_to(self)
      BigDecimal.new(@value + scaled.value, @scale)
    elsif @scale < other.scale
      scaled = scale_to(other)
      BigDecimal.new(scaled.value + other.value, other.scale)
    else
      BigDecimal.new(@value + other.value, @scale)
    end
  end

  def +(other : Number) : BigDecimal
    self + BigDecimal.new(other)
  end

  def -(other : BigDecimal) : BigDecimal
    if @scale > other.scale
      scaled = other.scale_to(self)
      BigDecimal.new(@value - scaled.value, @scale)
    elsif @scale < other.scale
      scaled = scale_to(other)
      BigDecimal.new(scaled.value - other.value, other.scale)
    else
      BigDecimal.new(@value - other.value, @scale)
    end
  end

  def -(other : Number) : BigDecimal
    self - BigDecimal.new(other)
  end

  def *(other : BigDecimal) : BigDecimal
    BigDecimal.new(@value * other.value, @scale + other.scale)
  end

  def *(other : Number) : BigDecimal
    self * BigDecimal.new(other)
  end

  def /(other : BigDecimal) : BigDecimal
    div other
  end

  Number.expand_div [BigInt, BigFloat], BigDecimal
  Number.expand_div [BigRational], BigRational

  # Divides `self` with another `BigDecimal`, with an optionally configurable
  # *precision*.
  #
  # When the division is inexact, the returned value's scale is never greater
  # than `scale - other.scale + precision`.
  #
  # ```
  # BigDecimal.new(1).div(BigDecimal.new(2))    # => BigDecimal(@value=5, @scale=2)
  # BigDecimal.new(1).div(BigDecimal.new(3), 5) # => BigDecimal(@value=33333, @scale=5)
  # ```
  def div(other : BigDecimal, precision = DEFAULT_PRECISION) : BigDecimal
    check_division_by_zero other
    return self if @value.zero?
    other.factor_powers_of_ten

    # ```
    #    (a / 10 ** b) / (c / 10 ** d)
    # == (a / c) / 10 ** (b - d)
    # == (a * 10 ** scale_add // c) / 10 ** (b - d + scale_add)
    # ```
    #
    # We want to find the minimum `scale_add` such that:
    #
    # - `b - d + scale_add >= 0`
    # - `a * 10 ** scale_add % c == 0`
    #
    # If this is not possible, we let the returned number's scale be
    # `{b - d, 0}.max + precision`.

    numerator, denominator = @value, other.@value
    scale = if @scale >= other.scale
              @scale - other.scale
            else
              numerator *= power_ten_to(other.scale - @scale)
              0
            end

    # Attempt division first; if `a % c == 0`, we're done.
    quotient, remainder = numerator.divmod(denominator)
    if remainder.zero?
      return BigDecimal.new(normalize_quotient(other, quotient), scale)
    end

    # `c == denominator_reduced * 2 ** denominator_exp2 * 5 ** denominator_exp5`
    denominator_reduced, denominator_exp2 = denominator.factor_by(TWO_I)

    # Heuristic: for low powers of 5 we perform the divisions ourselves, since
    # `BigInt#factor_by` can be slower
    case denominator_reduced
    when 1
      denominator_exp5 = 0_u64
    when 5
      denominator_reduced = denominator_reduced // FIVE_I
      denominator_exp5 = 1_u64
    when 25
      denominator_reduced = denominator_reduced // FIVE_I // FIVE_I
      denominator_exp5 = 2_u64
    else
      denominator_reduced, denominator_exp5 = denominator_reduced.factor_by(FIVE_I)
    end

    if denominator_reduced != 1
      # If `c` has any prime factor other than 2 or 5, then division will always
      # be inexact; use *precision*.
      scale_add = precision.to_u64
    elsif denominator_exp2 <= 1 && denominator_exp5 <= 1
      # Heuristic: if `denominator` is one of 2, 5, or 10, then `scale_add` must
      # be 1 because `remainder` can never be divisible by 10. Thus we could
      # skip the `factor_by` and `power_ten_to` calls here.
      quotient = numerator * TEN_I // denominator
      return BigDecimal.new(normalize_quotient(other, quotient), scale + 1)
    else
      # `a = ... * 10 ** numerator_exp10`
      # For `a * 10 ** scale_add` to be divisible by `c`, it must be the case
      # `numerator_exp10 + scale_add` is greater than `denominator_exp2` and
      # `denominator_exp5`
      _, numerator_exp10 = remainder.factor_by(TEN_I)
      scale_add = {denominator_exp2, denominator_exp5}.max - numerator_exp10
      scale_add = precision.to_u64 if scale_add > precision
    end

    quotient = numerator * power_ten_to(scale_add) // denominator
    BigDecimal.new(normalize_quotient(other, quotient), scale + scale_add)
  end

  # :ditto:
  @[Deprecated("Use `#div(other : BigDecimal, precision = DEFAULT_PRECISION)` instead")]
  def div(other : BigDecimal, *, max_div_iterations = DEFAULT_MAX_DIV_ITERATIONS) : BigDecimal
    div(other, max_div_iterations)
  end

  def <=>(other : BigDecimal) : Int32
    if @scale > other.scale
      @value <=> other.scale_to(self).value
    elsif @scale < other.scale
      scale_to(other).value <=> other.value
    else
      @value <=> other.value
    end
  end

  def <=>(other : Int | Float | BigRational)
    self <=> BigDecimal.new(other)
  end

  def ==(other : BigDecimal) : Bool
    case @scale
    when .>(other.scale)
      scaled = other.value * power_ten_to(@scale - other.scale)
      @value == scaled
    when .<(other.scale)
      scaled = @value * power_ten_to(other.scale - @scale)
      scaled == other.value
    else
      @value == other.value
    end
  end

  def zero? : Bool
    @value.zero?
  end

  # Scales a `BigDecimal` to another `BigDecimal`, so they can be
  # computed easier.
  def scale_to(new_scale : BigDecimal) : BigDecimal
    in_scale(new_scale.scale)
  end

  # :nodoc:
  private def in_scale(new_scale : UInt64) : BigDecimal
    if @value == 0
      BigDecimal.new(0.to_big_i, new_scale)
    elsif @scale > new_scale
      scale_diff = @scale - new_scale.to_big_i
      BigDecimal.new(@value // power_ten_to(scale_diff), new_scale)
    elsif @scale < new_scale
      scale_diff = new_scale - @scale.to_big_i
      BigDecimal.new(@value * power_ten_to(scale_diff), new_scale)
    else
      self
    end
  end

  # Raises the decimal to the *other*th power
  #
  # ```
  # require "big"
  #
  # BigDecimal.new(1234, 2) ** 2 # => 152.2756
  # ```
  def **(other : Int) : BigDecimal
    return (to_big_r ** other).to_big_d if other < 0
    BigDecimal.new(@value ** other, @scale * other)
  end

  # Rounds towards positive infinity.
  def ceil : BigDecimal
    round_impl { |rem| rem > 0 }
  end

  # Rounds towards negative infinity.
  def floor : BigDecimal
    round_impl { |rem| rem < 0 }
  end

  # Rounds towards zero.
  def trunc : BigDecimal
    round_impl { false }
  end

  # Rounds towards the nearest integer. If both neighboring integers are equidistant,
  # rounds towards the even neighbor (Banker's rounding).
  def round_even : BigDecimal
    round_impl do |rem, rem_range, mantissa|
      case rem.abs <=> rem_range // 2
      when .<(0)
        false
      when .>(0)
        true
      else
        # `to_i!` is safe as GMP explicitly states the "least significant part"
        # is returned and that always preserves `mantissa`'s parity modulo 2
        mantissa.to_i!.odd?
      end
    end
  end

  # Rounds towards the nearest integer. If both neighboring integers are equidistant,
  # rounds away from zero.
  def round_away : BigDecimal
    round_impl { |rem, rem_range| rem.abs >= rem_range // 2 }
  end

  private def round_impl
    return self if @scale <= 0 || zero?

    # `self == @value / 10 ** @scale == mantissa + (rem / 10 ** @scale)`
    #
    # Where:
    # - `mantissa` and `rem` are both integers
    # - `rem.abs < 10 ** @scale`
    # - if `self` is negative, so are `mantissa` and `rem`
    multiplier = power_ten_to(@scale)
    mantissa, rem = @value.unsafe_truncated_divmod(multiplier)

    round_away = yield rem, multiplier, mantissa
    mantissa += self.sign if round_away

    BigDecimal.new(mantissa, 0)
  end

  def round(digits : Number, base = 10, *, mode : RoundingMode = :ties_even) : BigDecimal
    return self if (base == 10 && @scale <= digits) || zero?

    # the following is same as the overload in `Number` except `base.to_f`
    # becomes `.to_big_d`
    if digits < 0
      multiplier = base.to_big_d ** digits.abs
      shifted = self / multiplier
    else
      multiplier = base.to_big_d ** digits
      shifted = self * multiplier
    end

    rounded = shifted.round(mode)

    if digits < 0
      result = rounded * multiplier
    else
      result = rounded / multiplier
    end

    BigDecimal.new result
  end

  def to_s(io : IO) : Nil
    factor_powers_of_ten

    s = @value.to_s
    if @scale == 0
      io << s
      return
    end

    if @scale >= s.size && @value >= 0
      io << "0."
      (@scale - s.size).times do
        io << '0'
      end
      io << s
    elsif @scale >= s.size && @value < 0
      io << "-0.0"
      (@scale - s.size).times do
        io << '0'
      end
      io << s[1..-1]
    elsif (offset = s.size - @scale) == 1 && @value < 0
      io << "-0." << s[offset..-1]
    else
      io << s[0...offset] << '.' << s[offset..-1]
    end
  end

  # Converts to `BigInt`. Truncates anything on the right side of the decimal point.
  def to_big_i : BigInt
    trunc.value
  end

  # Converts to `BigFloat`.
  def to_big_f
    BigFloat.new(to_s)
  end

  def to_big_d
    self
  end

  def to_big_r : BigRational
<<<<<<< HEAD
    BigRational.new(@value, power_ten_to(@scale))
=======
    BigRational.new(self.value, TEN ** self.scale)
>>>>>>> dc78f9f5
  end

  # Converts to `Int64`. Truncates anything on the right side of the decimal point.
  # Raises `OverflowError` in case of overflow.
  def to_i64 : Int64
    to_big_i.to_i64
  end

  # Converts to `Int32`. Truncates anything on the right side of the decimal point.
  # Raises `OverflowError` in case of overflow.
  def to_i32 : Int32
    to_big_i.to_i32
  end

  # Converts to `Int16`. Truncates anything on the right side of the decimal point.
  # Raises `OverflowError` in case of overflow.
  def to_i16 : Int16
    to_big_i.to_i16
  end

  # Converts to `Int8`. Truncates anything on the right side of the decimal point.
  # Raises `OverflowError` in case of overflow.
  def to_i8 : Int8
    to_big_i.to_i8
  end

  # Converts to `Int32`. Truncates anything on the right side of the decimal point.
  # Raises `OverflowError` in case of overflow.
  def to_i : Int32
    to_i32
  end

  # Converts to `Int8`. Truncates anything on the right side of the decimal point.
  # In case of overflow a wrapping is performed.
  def to_i8!
    to_big_i.to_i8!
  end

  # Converts to `Int16`. Truncates anything on the right side of the decimal point.
  # In case of overflow a wrapping is performed.
  def to_i16!
    to_big_i.to_i16!
  end

  # Converts to `Int32`. Truncates anything on the right side of the decimal point.
  # In case of overflow a wrapping is performed.
  def to_i32! : Int32
    to_big_i.to_i32!
  end

  # Converts to `Int64`. Truncates anything on the right side of the decimal point.
  # In case of overflow a wrapping is performed.
  def to_i64!
    to_big_i.to_i64!
  end

  # Converts to `Int32`. Truncates anything on the right side of the decimal point.
  # In case of overflow a wrapping is performed.
  def to_i! : Int32
    to_i32!
  end

  private def to_big_u
    raise OverflowError.new if self < 0
    to_big_u!
  end

  private def to_big_u!
    (@value.abs // power_ten_to(@scale))
  end

  # Converts to `UInt64`. Truncates anything on the right side of the decimal point.
  # Raises `OverflowError` in case of overflow.
  def to_u64 : UInt64
    to_big_u.to_u64
  end

  # Converts to `UInt32`. Truncates anything on the right side of the decimal point.
  # Raises `OverflowError` in case of overflow.
  def to_u32 : UInt32
    to_big_u.to_u32
  end

  # Converts to `UInt16`. Truncates anything on the right side of the decimal point.
  # Raises `OverflowError` in case of overflow.
  def to_u16 : UInt16
    to_big_u.to_u16
  end

  # Converts to `UInt8`. Truncates anything on the right side of the decimal point.
  # Raises `OverflowError` in case of overflow.
  def to_u8 : UInt8
    to_big_u.to_u8
  end

  # Converts to `UInt32`. Truncates anything on the right side of the decimal point.
  # Raises `OverflowError` in case of overflow.
  def to_u : UInt32
    to_u32
  end

  # Converts to `UInt8`. Truncates anything on the right side of the decimal point,
  # converting negative to positive.
  # In case of overflow a wrapping is performed.
  def to_u8!
    to_big_u!.to_u8!
  end

  # Converts to `UInt16`. Truncates anything on the right side of the decimal point,
  # converting negative to positive.
  # In case of overflow a wrapping is performed.
  def to_u16!
    to_big_u!.to_u16!
  end

  # Converts to `UInt32`. Truncates anything on the right side of the decimal point,
  # converting negative to positive.
  # In case of overflow a wrapping is performed.
  def to_u32! : UInt32
    to_big_u!.to_u32!
  end

  # Converts to `UInt64`. Truncates anything on the right side of the decimal point,
  # converting negative to positive.
  # In case of overflow a wrapping is performed.
  def to_u64!
    to_big_u!.to_u64!
  end

  # Converts to `UInt32`. Truncates anything on the right side of the decimal point,
  # converting negative to positive.
  # In case of overflow a wrapping is performed.
  def to_u! : UInt32
    to_u32!
  end

  # Converts to `Float64`.
  # Raises `OverflowError` in case of overflow.
  def to_f64 : Float64
    to_s.to_f64
  end

  # Converts to `Float32`.
  # Raises `OverflowError` in case of overflow.
  def to_f32 : Float32
    to_f64.to_f32
  end

  # Converts to `Float64`.
  # Raises `OverflowError` in case of overflow.
  def to_f : Float64
    to_f64
  end

  # Converts to `Float32`.
  # In case of overflow a wrapping is performed.
  def to_f32!
    to_f64.to_f32!
  end

  # Converts to `Float64`.
  # In case of overflow a wrapping is performed.
  def to_f64! : Float64
    to_f64
  end

  # Converts to `Float64`.
  # In case of overflow a wrapping is performed.
  def to_f! : Float64
    to_f64!
  end

  def clone
    self
  end

  def hash(hasher)
    hasher.string(to_s)
  end

  # Returns the *quotient* as absolutely negative if `self` and *other* have
  # different signs, otherwise returns the *quotient*.
  def normalize_quotient(other : BigDecimal, quotient : BigInt) : BigInt
    if (@value < 0 && other.value > 0) || (other.value < 0 && @value > 0)
      -quotient.abs
    else
      quotient
    end
  end

  private def check_division_by_zero(bd : BigDecimal)
    raise DivisionByZeroError.new if bd.value == 0
  end

  private def power_ten_to(x : Int) : Int
    TEN_I ** x
  end

  # Factors out any extra powers of ten in the internal representation.
  # For instance, value=100 scale=2 => value=1 scale=0
  protected def factor_powers_of_ten
    if @scale > 0
      reduced, exp = value.factor_by(TEN_I)
      if exp <= @scale
        @value = reduced
        @scale -= exp
      else
        @value //= power_ten_to(@scale)
        @scale = 0
      end
    end
  end
end

struct Int
  include Comparable(BigDecimal)

  # Converts `self` to `BigDecimal`.
  # ```
  # require "big"
  # 12123415151254124124.to_big_d
  # ```
  def to_big_d : BigDecimal
    BigDecimal.new(self)
  end

  def <=>(other : BigDecimal)
    to_big_d <=> other
  end

  def +(other : BigDecimal) : BigDecimal
    other + self
  end

  def -(other : BigDecimal) : BigDecimal
    to_big_d - other
  end

  def *(other : BigDecimal) : BigDecimal
    other * self
  end
end

struct Float
  include Comparable(BigDecimal)

  def <=>(other : BigDecimal)
    to_big_d <=> other
  end

  # Converts `self` to `BigDecimal`.
  #
  # NOTE: Floats are fundamentally less precise than BigDecimals,
  # which makes conversion to them risky.
  # ```
  # require "big"
  # 1212341515125412412412421.0.to_big_d
  # ```
  def to_big_d : BigDecimal
    BigDecimal.new(self)
  end
end

struct BigRational
  include Comparable(BigDecimal)

  def <=>(other : BigDecimal)
    to_big_d <=> other
  end

  # Converts `self` to `BigDecimal`.
  def to_big_d : BigDecimal
    BigDecimal.new(self)
  end
end

class String
  # Converts `self` to `BigDecimal`.
  # ```
  # require "big"
  # "1212341515125412412412421".to_big_d
  # ```
  def to_big_d : BigDecimal
    BigDecimal.new(self)
  end
end<|MERGE_RESOLUTION|>--- conflicted
+++ resolved
@@ -15,13 +15,6 @@
 # The general idea and some of the arithmetic algorithms were adapted from
 # the MIT/APACHE-licensed [bigdecimal-rs](https://github.com/akubera/bigdecimal-rs).
 struct BigDecimal < Number
-<<<<<<< HEAD
-  @[Deprecated]
-  ZERO = BigInt.new(0)
-
-  @[Deprecated]
-  TEN = BigInt.new(10)
-
   private TWO_I  = BigInt.new(2)
   private FIVE_I = BigInt.new(5)
   private TEN_I  = BigInt.new(10)
@@ -29,11 +22,6 @@
   DEFAULT_PRECISION = 100_u64
 
   @[Deprecated("Use `DEFAULT_PRECISION` instead")]
-=======
-  private ZERO = BigInt.new(0)
-  private TEN  = BigInt.new(10)
-
->>>>>>> dc78f9f5
   DEFAULT_MAX_DIV_ITERATIONS = 100_u64
 
   include Comparable(Int)
@@ -491,11 +479,7 @@
   end
 
   def to_big_r : BigRational
-<<<<<<< HEAD
     BigRational.new(@value, power_ten_to(@scale))
-=======
-    BigRational.new(self.value, TEN ** self.scale)
->>>>>>> dc78f9f5
   end
 
   # Converts to `Int64`. Truncates anything on the right side of the decimal point.
