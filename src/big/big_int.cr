--- conflicted
+++ resolved
@@ -393,7 +393,6 @@
     result == 0 ? self : result
   end
 
-<<<<<<< HEAD
   # Computes `GCD(self,other)`, as well as its Bézout coefficients.
   #
   # ```
@@ -405,9 +404,7 @@
     {BigInt.new { |mpz| LibGMP.gcd_ext(mpz, a, b, self, other) }, a, b}
   end
 
-=======
   # Returns the least common multiple of `self` and *other*.
->>>>>>> e76ce108
   def lcm(other : BigInt) : BigInt
     BigInt.new { |mpz| LibGMP.lcm(mpz, self, other) }
   end
