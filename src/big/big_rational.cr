--- conflicted
+++ resolved
@@ -51,26 +51,9 @@
     new { |mpq| LibGMP.mpq_set_d(mpq, num) }
   end
 
-<<<<<<< HEAD
-  # :ditto:
-  def initialize(num : BigFloat)
-    frac, exp = Math.frexp num
-    prec = LibGMP.mpf_get_prec(frac)
-    # the mantissa has at most `prec + 1` bits, because the first fractional bit
-    # of `frac` is always 1, and `prec` variable bits follow
-    ifrac = Math.ldexp(frac, prec + 1).to_big_i
-    exp -= prec + 1
-    initialize ifrac, 1
-    if exp >= 0
-      LibGMP.mpq_mul_2exp(out @mpq, self, exp)
-    else
-      LibGMP.mpq_div_2exp(out @mpq, self, -exp)
-    end
-=======
   # Creates an exact representation of float as rational.
   def self.new(num : BigFloat)
     new { |mpq| LibGMP.mpq_set_f(mpq, num) }
->>>>>>> 04103318
   end
 
   # Creates a `BigRational` from the given *num*.
