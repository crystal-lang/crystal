require "c/string"
require "big"

# A `BigFloat` can represent arbitrarily large floats.
#
# It is implemented under the hood with [GMP](https://gmplib.org/).
#
# NOTE: To use `BigFloat`, you must explicitly import it with `require "big"`
struct BigFloat < Float
  include Comparable(Int)
  include Comparable(BigFloat)
  include Comparable(Float)

  def initialize
    LibGMP.mpf_init(out @mpf)
  end

  def initialize(str : String)
    # Strip leading '+' char to smooth out cases with strings like "+123"
    str = str.lchop('+')
    # Strip '_' to make it compatible with int literals like "1_000_000"
    str = str.delete('_')
    if LibGMP.mpf_init_set_str(out @mpf, str, 10) == -1
      raise ArgumentError.new("Invalid BigFloat: #{str.inspect}")
    end
  end

  def initialize(num : BigInt)
    LibGMP.mpf_init(out @mpf)
    LibGMP.mpf_set_z(self, num)
  end

  def initialize(num : BigRational)
    LibGMP.mpf_init(out @mpf)
    LibGMP.mpf_set_q(self, num)
  end

  def initialize(num : BigFloat)
    LibGMP.mpf_init(out @mpf)
    LibGMP.mpf_set(self, num)
  end

  def initialize(num : Int)
    Int.primitive_si_ui_check(num) do |si, ui, big_i|
      {
        si:    LibGMP.mpf_init_set_si(out @mpf, {{ si }}),
        ui:    LibGMP.mpf_init_set_ui(out @mpf, {{ ui }}),
        big_i: begin
          LibGMP.mpf_init(out @mpf)
          LibGMP.mpf_set_z(self, {{ big_i }})
        end,
      }
    end
  end

  def initialize(num : Float::Primitive)
    raise ArgumentError.new "Can only construct from a finite number" unless num.finite?
    LibGMP.mpf_init_set_d(out @mpf, num)
  end

  def initialize(num : Number)
    LibGMP.mpf_init_set_d(out @mpf, num.to_f64)
  end

  def initialize(num : Float, precision : Int)
    raise ArgumentError.new "Can only construct from a finite number" unless num.finite?
    LibGMP.mpf_init2(out @mpf, precision.to_u64)
    LibGMP.mpf_set_d(self, num.to_f64)
  end

  def initialize(@mpf : LibGMP::MPF)
  end

  def self.new(&)
    LibGMP.mpf_init(out mpf)
    yield pointerof(mpf)
    new(mpf)
  end

  def self.default_precision
    LibGMP.mpf_get_default_prec
  end

  def self.default_precision=(prec : Int) : Nil
    LibGMP.mpf_set_default_prec(prec.to_u64)
  end

  # :inherit:
  def nan? : Bool
    # there are no NaNs in GMP
    false
  end

  # :inherit:
  def infinite? : Int32?
    # there are no infinities in GMP
    nil
  end

  def <=>(other : BigFloat)
    LibGMP.mpf_cmp(self, other)
  end

  def <=>(other : BigInt)
    LibGMP.mpf_cmp_z(self, other)
  end

  def <=>(other : Float::Primitive) : Int32?
    LibGMP.mpf_cmp_d(self, other) unless other.nan?
  end

  def <=>(other : Int) : Int32
    Int.primitive_si_ui_check(other) do |si, ui, big_i|
      {
        si:    LibGMP.mpf_cmp_si(self, {{ si }}),
        ui:    LibGMP.mpf_cmp_ui(self, {{ ui }}),
        big_i: self <=> {{ big_i }},
      }
    end
  end

  def <=>(other : Number)
    LibGMP.mpf_cmp(self, other.to_big_f)
  end

  def - : BigFloat
    BigFloat.new { |mpf| LibGMP.mpf_neg(mpf, self) }
  end

  def +(other : Int::Primitive) : BigFloat
    Int.primitive_ui_check(other) do |ui, neg_ui, big_i|
      {
        ui:     BigFloat.new { |mpf| LibGMP.mpf_add_ui(mpf, self, {{ ui }}) },
        neg_ui: BigFloat.new { |mpf| LibGMP.mpf_sub_ui(mpf, self, {{ neg_ui }}) },
        big_i:  self + {{ big_i }},
      }
    end
  end

  def +(other : Number) : BigFloat
    BigFloat.new { |mpf| LibGMP.mpf_add(mpf, self, other.to_big_f) }
  end

  def -(other : Int::Primitive) : BigFloat
    Int.primitive_ui_check(other) do |ui, neg_ui, big_i|
      {
        ui:     BigFloat.new { |mpf| LibGMP.mpf_sub_ui(mpf, self, {{ ui }}) },
        neg_ui: BigFloat.new { |mpf| LibGMP.mpf_add_ui(mpf, self, {{ neg_ui }}) },
        big_i:  self - {{ big_i }},
      }
    end
  end

  def -(other : Number) : BigFloat
    BigFloat.new { |mpf| LibGMP.mpf_sub(mpf, self, other.to_big_f) }
  end

  def *(other : Int::Primitive) : BigFloat
    Int.primitive_ui_check(other) do |ui, neg_ui, big_i|
      {
        ui:     BigFloat.new { |mpf| LibGMP.mpf_mul_ui(mpf, self, {{ ui }}) },
        neg_ui: BigFloat.new { |mpf| LibGMP.mpf_mul_ui(mpf, self, {{ neg_ui }}); LibGMP.mpf_neg(mpf, mpf) },
        big_i:  self + {{ big_i }},
      }
    end
  end

  def *(other : Number) : BigFloat
    BigFloat.new { |mpf| LibGMP.mpf_mul(mpf, self, other.to_big_f) }
  end

  def /(other : Int::Primitive) : BigFloat
    # Division by 0 in BigFloat is not allowed, there is no BigFloat::Infinity
    raise DivisionByZeroError.new if other == 0
    Int.primitive_ui_check(other) do |ui, neg_ui, _|
      {
        ui:     BigFloat.new { |mpf| LibGMP.mpf_div_ui(mpf, self, {{ ui }}) },
        neg_ui: BigFloat.new { |mpf| LibGMP.mpf_div_ui(mpf, self, {{ neg_ui }}); LibGMP.mpf_neg(mpf, mpf) },
        big_i:  BigFloat.new { |mpf| LibGMP.mpf_div(mpf, self, BigFloat.new(other)) },
      }
    end
  end

  def /(other : BigFloat) : BigFloat
    # Division by 0 in BigFloat is not allowed, there is no BigFloat::Infinity
    raise DivisionByZeroError.new if other == 0
    BigFloat.new { |mpf| LibGMP.mpf_div(mpf, self, other) }
  end

  Number.expand_div [BigInt], BigFloat
  Number.expand_div [BigDecimal], BigDecimal
  Number.expand_div [BigRational], BigRational

  def **(other : BigInt) : BigFloat
    is_zero = self.zero?
    if is_zero
      case other
      when .>(0)
        return self
      when .<(0)
        # there is no BigFloat::Infinity
        raise ArgumentError.new "Cannot raise 0 to a negative power"
      end
    end

    BigFloat.new do |result|
      LibGMP.mpf_init_set_si(result, 1)
      next if is_zero # define `0 ** 0 == 1`

      # these are mutated and must be copies of `other` and `self`!
      exponent = BigInt.new { |mpz| LibGMP.abs(mpz, other) } # `other.abs`
      k = BigFloat.new { |mpf| LibGMP.mpf_set(mpf, self) }   # `self`

      while exponent > 0
        LibGMP.mpf_mul(result, result, k) if exponent.to_i!.odd? # `result *= k`
        LibGMP.fdiv_q_2exp(exponent, exponent, 1)                # `exponent /= 2`
        LibGMP.mpf_mul(k, k, k) if exponent > 0                  # `k *= k`
      end

      LibGMP.mpf_ui_div(result, 1, result) if other < 0 # `result = 1 / result`
    end
  end

  def **(other : Int) : BigFloat
    # there is no BigFloat::Infinity
    if zero? && other < 0
      raise ArgumentError.new "Cannot raise 0 to a negative power"
    end

    Int.primitive_ui_check(other) do |ui, neg_ui, big_i|
      {
        ui:     BigFloat.new { |mpf| LibGMP.mpf_pow_ui(mpf, self, {{ ui }}) },
        neg_ui: BigFloat.new { |mpf| LibGMP.mpf_pow_ui(mpf, self, {{ neg_ui }}); LibGMP.mpf_ui_div(mpf, 1, mpf) },
        big_i:  self ** {{ big_i }},
      }
    end
  end

  def abs : BigFloat
    BigFloat.new { |mpf| LibGMP.mpf_abs(mpf, self) }
  end

  # Rounds towards positive infinity.
  def ceil : BigFloat
    BigFloat.new { |mpf| LibGMP.mpf_ceil(mpf, self) }
  end

  # Rounds towards negative infinity.
  def floor : BigFloat
    BigFloat.new { |mpf| LibGMP.mpf_floor(mpf, self) }
  end

  # Rounds towards zero.
  def trunc : BigFloat
    BigFloat.new { |mpf| LibGMP.mpf_trunc(mpf, self) }
  end

  def to_f64 : Float64
    LibGMP.mpf_get_d(self)
  end

  def to_f32 : Float32
    to_f64.to_f32
  end

  def to_f : Float64
    to_f64
  end

  def to_f32! : Float32
    to_f64.to_f32!
  end

  def to_f64! : Float64
    to_f64
  end

  def to_f! : Float64
    to_f64!
  end

  def to_big_f : BigFloat
    self
  end

  def to_big_i : BigInt
    BigInt.new { |mpz| LibGMP.set_f(mpz, mpf) }
  end

  def to_i64 : Int64
    raise OverflowError.new unless LibGMP::Long::MIN <= self <= LibGMP::Long::MAX
    LibGMP.mpf_get_si(self).to_i64!
  end

  def to_i32 : Int32
    to_i64.to_i32
  end

  def to_i16 : Int16
    to_i64.to_i16
  end

  def to_i8 : Int8
    to_i64.to_i8
  end

  def to_i : Int32
    to_i32
  end

  def to_i! : Int32
    to_i32!
  end

  def to_i8! : Int8
    LibGMP.mpf_get_si(self).to_i8!
  end

  def to_i16! : Int16
    LibGMP.mpf_get_si(self).to_i16!
  end

  def to_i32! : Int32
    LibGMP.mpf_get_si(self).to_i32!
  end

  def to_i64! : Int64
    LibGMP.mpf_get_si(self).to_i64!
  end

  def to_u64 : UInt64
    raise OverflowError.new unless 0 <= self <= LibGMP::ULong::MAX
    LibGMP.mpf_get_ui(self).to_u64!
  end

  def to_u32 : UInt32
    to_u64.to_u32
  end

  def to_u16 : UInt16
    to_u64.to_u16
  end

  def to_u8 : UInt8
    to_u64.to_u8
  end

  def to_u : UInt32
    to_u32
  end

  def to_u! : UInt32
    to_u32!
  end

  def to_u8! : UInt8
    LibGMP.mpf_get_ui(self).to_u8!
  end

  def to_u16! : UInt16
    LibGMP.mpf_get_ui(self).to_u16!
  end

  def to_u32! : UInt32
    LibGMP.mpf_get_ui(self).to_u32!
  end

  def to_u64! : UInt64
    LibGMP.mpf_get_ui(self).to_u64!
  end

  def to_unsafe : Pointer(LibGMP::MPF)
    mpf
  end

  def to_s(io : IO) : Nil
    to_s_impl(io, point_range: -3..15, int_trailing_zeros: true)
  end

  protected def to_s_impl(*, point_range : Range, int_trailing_zeros : Bool) : String
    String.build { |io| to_s_impl(io, point_range: point_range, int_trailing_zeros: int_trailing_zeros) }
  end

  protected def to_s_impl(io : IO, *, point_range : Range, int_trailing_zeros : Bool) : Nil
    cstr = LibGMP.mpf_get_str(nil, out orig_decimal_exponent, 10, 0, self)
    buffer = Slice.new(cstr, LibC.strlen(cstr))

    # add negative sign
    if buffer[0]? == 45 # '-'
      io << '-'
      buffer = buffer[1..]
    end

    decimal_exponent = fix_exponent_overflow(orig_decimal_exponent) - buffer.size
    if int_trailing_zeros
      # GMP ensures `cstr` contains no trailing zeros
      fraction = Float::Printer::FractionMode::WriteAll
    else
      # used by the Ryu Printf specs only
      fraction = Float::Printer::FractionMode::RemoveIfZero
    end

    Float::Printer.decimal(io, buffer, decimal_exponent, point_range, fraction)
  end

  # The same `LibGMP::MpExp` is used in `LibGMP::MPF` to represent a
  # `BigFloat`'s exponent in base `256 ** sizeof(LibGMP::MpLimb)`, and to return
  # a base-10 exponent in `LibGMP.mpf_get_str`. The latter is around 9.6x the
  # former when `MpLimb` is 32-bit, or around 19.3x when `MpLimb` is 64-bit.
  # This means the base-10 exponent will overflow for the majority of `MpExp`'s
  # domain, even though `BigFloat`s will work correctly in this exponent range
  # otherwise. This method exists to recover the original exponent for `#to_s`.
  #
  # Note that if `MpExp` is 64-bit, which is the case for non-Windows 64-bit
  # targets, then `mpf_get_str` will simply crash for values above
  # `2 ** 0x1_0000_0000_0000_0080`; here `exponent10` is around 5.553e+18, and
  # never overflows. Thus there is no need to check for overflow in that case.
  private def fix_exponent_overflow(exponent10)
    {% if LibGMP::MpExp == Int64 %}
      exponent10
    {% else %}
      # When `self` is non-zero,
      #
      #     @mpf.@_mp_exp == Math.log(abs, 256.0 ** sizeof(LibGMP::MpLimb)).floor + 1
      #     @mpf.@_mp_exp - 1 <= Math.log(abs, 256.0 ** sizeof(LibGMP::MpLimb)) < @mpf.@_mp_exp
      #     @mpf.@_mp_exp - 1 <= Math.log10(abs) / Math.log10(256.0 ** sizeof(LibGMP::MpLimb)) < @mpf.@_mp_exp
      #     Math.log10(abs) >= (@mpf.@_mp_exp - 1) * Math.log10(256.0 ** sizeof(LibGMP::MpLimb))
      #     Math.log10(abs) <   @mpf.@_mp_exp      * Math.log10(256.0 ** sizeof(LibGMP::MpLimb))
      #
      # And also,
      #
      #     exponent10 == Math.log10(abs).floor + 1
      #     exponent10 - 1 <= Math.log10(abs) < exponent10
      #
      # When `exponent10` overflows, it differs from its real value by an
      # integer multiple of `256.0 ** sizeof(LibGMP::MpExp)`. We have to recover
      # the integer `overflow_n` such that:
      #
      #     LibGMP::MpExp::MIN <= exponent10 <= LibGMP::MpExp::MAX
      #     Math.log10(abs) ~= exponent10 + overflow_n * 256.0 ** sizeof(LibGMP::MpExp)
      #                     ~= @mpf.@_mp_exp * Math.log10(256.0 ** sizeof(LibGMP::MpLimb))
      #
      # Because the possible intervals for the real `exponent10` are so far apart,
      # it suffices to approximate `overflow_n` as follows:
      #
      #     overflow_n ~= (@mpf.@_mp_exp * Math.log10(256.0 ** sizeof(LibGMP::MpLimb)) - exponent10) / 256.0 ** sizeof(LibGMP::MpExp)
      #
      # This value will be very close to an integer, which we then obtain with
      # `#round`.
      overflow_n = ((@mpf.@_mp_exp * Math.log10(256.0 ** sizeof(LibGMP::MpLimb)) - exponent10) / 256.0 ** sizeof(LibGMP::MpExp))
      exponent10.to_i64 + overflow_n.round.to_i64 * (256_i64 ** sizeof(LibGMP::MpExp))
    {% end %}
  end

<<<<<<< HEAD
  def clone : BigFloat
=======
  # :inherit:
  def format(io : IO, separator = '.', delimiter = ',', decimal_places : Int? = nil, *, group : Int = 3, only_significant : Bool = false) : Nil
    number = self
    if decimal_places
      number = number.round(decimal_places)
    end

    if decimal_places && decimal_places >= 0
      string = number.abs.to_s_impl(point_range: .., int_trailing_zeros: true)
      integer, _, decimals = string.partition('.')
    else
      string = number.to_s_impl(point_range: .., int_trailing_zeros: true)
      _, _, decimals = string.partition(".")
      integer = number.trunc.to_big_i.abs.to_s
    end

    is_negative = number < 0

    format_impl(io, is_negative, integer, decimals, separator, delimiter, decimal_places, group, only_significant)
  end

  def clone
>>>>>>> 37b12f63
    self
  end

  # Rounds towards the nearest integer. If both neighboring integers are equidistant,
  # rounds towards the even neighbor (Banker's rounding).
  def round_even : self
    if self >= 0
      halfway = self + 0.5
    else
      halfway = self - 0.5
    end
    if halfway.integer?
      if halfway == (halfway / 2).trunc * 2
        halfway
      else
        halfway - sign
      end
    else
      if self >= 0
        halfway.floor
      else
        halfway.ceil
      end
    end
  end

  # Rounds towards the nearest integer. If both neighboring integers are equidistant,
  # rounds away from zero.
  def round_away : self
    if self >= 0
      (self + 0.5).floor
    else
      (self - 0.5).ceil
    end
  end

  # :inherit:
  def integer? : Bool
    !LibGMP.mpf_integer_p(mpf).zero?
  end

  private def mpf
    pointerof(@mpf)
  end
end

struct Number
  include Comparable(BigFloat)

  def +(other : BigFloat)
    other + self
  end

  def -(other : BigFloat)
    to_big_f - other
  end

  def *(other : BigFloat) : BigFloat
    other * self
  end

  def /(other : BigFloat) : BigFloat
    to_big_f / other
  end

  def to_big_f : BigFloat
    BigFloat.new(self)
  end
end

struct Int
  def <=>(other : BigFloat) : Int32
    -(other <=> self)
  end

  def -(other : BigFloat) : BigFloat
    Int.primitive_ui_check(self) do |ui, neg_ui, _|
      {
        ui:     BigFloat.new { |mpf| LibGMP.mpf_neg(mpf, other); LibGMP.mpf_add_ui(mpf, mpf, {{ ui }}) },
        neg_ui: BigFloat.new { |mpf| LibGMP.mpf_neg(mpf, other); LibGMP.mpf_sub_ui(mpf, mpf, {{ neg_ui }}) },
        big_i:  BigFloat.new { |mpf| LibGMP.mpf_sub(mpf, BigFloat.new(self), other) },
      }
    end
  end

  def /(other : BigFloat) : BigFloat
    # Division by 0 in BigFloat is not allowed, there is no BigFloat::Infinity
    raise DivisionByZeroError.new if other == 0

    Int.primitive_ui_check(self) do |ui, neg_ui, _|
      {
        ui:     BigFloat.new { |mpf| LibGMP.mpf_ui_div(mpf, {{ ui }}, other) },
        neg_ui: BigFloat.new { |mpf| LibGMP.mpf_ui_div(mpf, {{ neg_ui }}, other); LibGMP.mpf_neg(mpf, mpf) },
        big_i:  BigFloat.new { |mpf| LibGMP.mpf_div(mpf, BigFloat.new(self), other) },
      }
    end
  end
end

struct Float
  def <=>(other : BigFloat)
    cmp = other <=> self
    -cmp if cmp
  end
end

class String
  # Converts `self` to a `BigFloat`.
  #
  # ```
  # require "big"
  # "1234.0".to_big_f
  # ```
  def to_big_f : BigFloat
    BigFloat.new(self)
  end
end

module Math
  # Returns the unbiased base 2 exponent of the given floating-point *value*.
  #
  # Raises `ArgumentError` if *value* is zero.
  def ilogb(value : BigFloat) : Int64
    raise ArgumentError.new "Cannot get exponent of zero" if value.zero?
    leading_zeros = value.@mpf._mp_d[value.@mpf._mp_size.abs - 1].leading_zeros_count
    8_i64 * sizeof(LibGMP::MpLimb) * value.@mpf._mp_exp - leading_zeros - 1
  end

  # Returns the unbiased radix-independent exponent of the given floating-point *value*.
  #
  # For `BigFloat` this is equivalent to `ilogb`.
  #
  # Raises `ArgumentError` is *value* is zero.
  def logb(value : BigFloat) : BigFloat
    ilogb(value).to_big_f
  end

  # Multiplies the given floating-point *value* by 2 raised to the power *exp*.
  def ldexp(value : BigFloat, exp : Int) : BigFloat
    BigFloat.new do |mpf|
      if exp >= 0
        LibGMP.mpf_mul_2exp(mpf, value, exp.to_u64)
      else
        LibGMP.mpf_div_2exp(mpf, value, exp.abs.to_u64)
      end
    end
  end

  # Returns the floating-point *value* with its exponent raised by *exp*.
  #
  # For `BigFloat` this is equivalent to `ldexp`.
  def scalbn(value : BigFloat, exp : Int) : BigFloat
    ldexp(value, exp)
  end

  # :ditto:
  def scalbln(value : BigFloat, exp : Int) : BigFloat
    ldexp(value, exp)
  end

  # Decomposes the given floating-point *value* into a normalized fraction and an integral power of two.
  def frexp(value : BigFloat) : {BigFloat, Int64}
    return {BigFloat.zero, 0_i64} if value.zero?

    # We compute this ourselves since `LibGMP.mpf_get_d_2exp` only returns a
    # `LibC::Long` exponent, which is not sufficient for 32-bit `LibC::Long` and
    # 32-bit `LibGMP::MpExp`, e.g. on 64-bit Windows.
    # Since `0.5 <= frac.abs < 1.0`, the radix point should be just above the
    # most significant limb, and there should be no leading zeros in that limb.
    leading_zeros = value.@mpf._mp_d[value.@mpf._mp_size.abs - 1].leading_zeros_count
    exp = 8_i64 * sizeof(LibGMP::MpLimb) * value.@mpf._mp_exp - leading_zeros

    frac = BigFloat.new do |mpf|
      # remove leading zeros in the most significant limb
      LibGMP.mpf_mul_2exp(mpf, value, leading_zeros)
      # reset the exponent manually
      mpf.value._mp_exp = 0
    end

    {frac, exp}
  end

  # Returns the floating-point value with the magnitude of *value1* and the sign of *value2*.
  #
  # `BigFloat` does not support signed zeros; if `value2 == 0`, the returned value is non-negative.
  def copysign(value1 : BigFloat, value2 : BigFloat) : BigFloat
    if value1.negative? != value2.negative? # opposite signs
      -value1
    else
      value1
    end
  end

  # Calculates the square root of *value*.
  #
  # ```
  # require "big"
  #
  # Math.sqrt(1_000_000_000_000.to_big_f * 1_000_000_000_000.to_big_f) # => 1000000000000.0
  # ```
  def sqrt(value : BigFloat) : BigFloat
    BigFloat.new { |mpf| LibGMP.mpf_sqrt(mpf, value) }
  end
end

# :nodoc:
struct String::Formatter(A)
  def int(flags, arg : BigFloat) : Nil
    int(flags, arg.to_big_i)
  end
end<|MERGE_RESOLUTION|>--- conflicted
+++ resolved
@@ -452,9 +452,6 @@
     {% end %}
   end
 
-<<<<<<< HEAD
-  def clone : BigFloat
-=======
   # :inherit:
   def format(io : IO, separator = '.', delimiter = ',', decimal_places : Int? = nil, *, group : Int = 3, only_significant : Bool = false) : Nil
     number = self
@@ -476,8 +473,7 @@
     format_impl(io, is_negative, integer, decimals, separator, delimiter, decimal_places, group, only_significant)
   end
 
-  def clone
->>>>>>> 37b12f63
+  def clone : BigFloat
     self
   end
 
