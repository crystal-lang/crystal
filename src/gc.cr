# :nodoc:
fun __crystal_malloc(size : UInt32) : Void*
  GC.malloc(LibC::SizeT.new(size))
end

# :nodoc:
fun __crystal_malloc_atomic(size : UInt32) : Void*
  GC.malloc_atomic(LibC::SizeT.new(size))
end

# :nodoc:
fun __crystal_realloc(pointer : Void*, size : UInt32) : Void*
  GC.realloc(pointer, LibC::SizeT.new(size))
end

# :nodoc:
fun __crystal_malloc64(size : UInt64) : Void*
  {% if flag?(:bits32) %}
    if size > UInt32::MAX
      raise ArgumentError.new("Given size is bigger than UInt32::MAX")
    end
  {% end %}

  GC.malloc(LibC::SizeT.new(size))
end

# :nodoc:
fun __crystal_malloc_atomic64(size : UInt64) : Void*
  {% if flag?(:bits32) %}
    if size > UInt32::MAX
      raise ArgumentError.new("Given size is bigger than UInt32::MAX")
    end
  {% end %}

  GC.malloc_atomic(LibC::SizeT.new(size))
end

# :nodoc:
fun __crystal_realloc64(ptr : Void*, size : UInt64) : Void*
  {% if flag?(:bits32) %}
    if size > UInt32::MAX
      raise ArgumentError.new("Given size is bigger than UInt32::MAX")
    end
  {% end %}

  GC.realloc(ptr, LibC::SizeT.new(size))
end

module GC
  record Stats,
    # collections : LibC::ULong,
    # bytes_found : LibC::Long,
    heap_size : LibC::ULong,
    free_bytes : LibC::ULong,
    unmapped_bytes : LibC::ULong,
    bytes_since_gc : LibC::ULong,
    total_bytes : LibC::ULong

  record ProfStats,
    heap_size : LibC::ULong,
    free_bytes : LibC::ULong,
    unmapped_bytes : LibC::ULong,
    bytes_since_gc : LibC::ULong,
    bytes_before_gc : LibC::ULong,
    non_gc_bytes : LibC::ULong,
    gc_no : LibC::ULong,
    markers_m1 : LibC::ULong,
    bytes_reclaimed_since_gc : LibC::ULong,
    reclaimed_bytes_before_gc : LibC::ULong

<<<<<<< HEAD
=======
  # Allocates and clears *size* bytes of memory.
  #
  # The resulting object may contain pointers and they will be tracked by the GC.
  #
  # The memory will be automatically deallocated when unreferenced.
>>>>>>> a7544b5f
  def self.malloc(size : Int) : Void*
    malloc(LibC::SizeT.new(size))
  end

<<<<<<< HEAD
=======
  # Allocates *size* bytes of pointer-free memory.
  #
  # The client promises that the resulting object will never contain any pointers.
  #
  # The memory is not cleared. It will be automatically deallocated when unreferenced.
>>>>>>> a7544b5f
  def self.malloc_atomic(size : Int) : Void*
    malloc_atomic(LibC::SizeT.new(size))
  end

<<<<<<< HEAD
=======
  # Changes the allocated memory size of *pointer* to *size*.
  # If this can't be done in place, it allocates *size* bytes of memory and
  # copies the content of *pointer* to the new location.
  #
  # If *pointer* was allocated with `malloc_atomic`, the same constraints apply.
  #
  # The return value is a pointer that may be identical to *pointer* or different.
>>>>>>> a7544b5f
  def self.realloc(pointer : Void*, size : Int) : Void*
    realloc(pointer, LibC::SizeT.new(size))
  end
end

{% if flag?(:gc_none) %}
  require "gc/none"
{% else %}
  require "gc/boehm"
{% end %}<|MERGE_RESOLUTION|>--- conflicted
+++ resolved
@@ -68,32 +68,24 @@
     bytes_reclaimed_since_gc : LibC::ULong,
     reclaimed_bytes_before_gc : LibC::ULong
 
-<<<<<<< HEAD
-=======
   # Allocates and clears *size* bytes of memory.
   #
   # The resulting object may contain pointers and they will be tracked by the GC.
   #
   # The memory will be automatically deallocated when unreferenced.
->>>>>>> a7544b5f
   def self.malloc(size : Int) : Void*
     malloc(LibC::SizeT.new(size))
   end
 
-<<<<<<< HEAD
-=======
   # Allocates *size* bytes of pointer-free memory.
   #
   # The client promises that the resulting object will never contain any pointers.
   #
   # The memory is not cleared. It will be automatically deallocated when unreferenced.
->>>>>>> a7544b5f
   def self.malloc_atomic(size : Int) : Void*
     malloc_atomic(LibC::SizeT.new(size))
   end
 
-<<<<<<< HEAD
-=======
   # Changes the allocated memory size of *pointer* to *size*.
   # If this can't be done in place, it allocates *size* bytes of memory and
   # copies the content of *pointer* to the new location.
@@ -101,7 +93,6 @@
   # If *pointer* was allocated with `malloc_atomic`, the same constraints apply.
   #
   # The return value is a pointer that may be identical to *pointer* or different.
->>>>>>> a7544b5f
   def self.realloc(pointer : Void*, size : Int) : Void*
     realloc(pointer, LibC::SizeT.new(size))
   end
