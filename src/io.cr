--- conflicted
+++ resolved
@@ -137,15 +137,10 @@
   # reader.gets # => "hello"
   # reader.gets # => "world"
   # ```
-<<<<<<< HEAD
-  def self.pipe(read_blocking : Bool = false, write_blocking : Bool = false) : {IO::FileDescriptor, IO::FileDescriptor}
-    Crystal::System::FileDescriptor.pipe(read_blocking, write_blocking)
-=======
-  def self.pipe(read_blocking = nil, write_blocking = nil) : {IO::FileDescriptor, IO::FileDescriptor}
+  def self.pipe(read_blocking : Bool? = nil, write_blocking : Bool? = nil) : {IO::FileDescriptor, IO::FileDescriptor}
     r, w = Crystal::EventLoop.current.pipe(read_blocking, write_blocking)
     w.sync = true
     {r, w}
->>>>>>> 37b12f63
   end
 
   # Creates a pair of pipe endpoints (connected to each other) and passes them
