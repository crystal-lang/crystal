--- conflicted
+++ resolved
@@ -17,15 +17,11 @@
     # Interpreter stacks grow upwards (pushing values increases the stack
     # pointer value) rather than downwards, so *protect* must be false.
     def initialize(@protect : Bool = true)
-<<<<<<< HEAD
-      @deque = Deque(Void*).new
+      @deque = Deque(Stack).new
 
       {% if flag?(:execution_context) %}
         @lock = Crystal::SpinLock.new
       {% end %}
-=======
-      @deque = Deque(Stack).new
->>>>>>> cb7782d0
     end
 
     def finalize
@@ -38,13 +34,8 @@
     # returning memory to the operating system.
     def collect(count = lazy_size // 2) : Nil
       count.times do
-<<<<<<< HEAD
         if stack = shift?
-          Crystal::System::Fiber.free_stack(stack, STACK_SIZE)
-=======
-        if stack = @deque.shift?
           Crystal::System::Fiber.free_stack(stack.pointer, STACK_SIZE)
->>>>>>> cb7782d0
         else
           return
         end
@@ -59,16 +50,10 @@
     end
 
     # Removes a stack from the bottom of the pool, or allocates a new one.
-<<<<<<< HEAD
-    def checkout : {Void*, Void*}
+    def checkout : Stack
       if stack = pop?
-        Crystal::System::Fiber.reset_stack(stack, STACK_SIZE, @protect)
-=======
-    def checkout : Stack
-      if stack = @deque.pop?
         Crystal::System::Fiber.reset_stack(stack.pointer, STACK_SIZE, @protect)
         stack
->>>>>>> cb7782d0
       else
         pointer = Crystal::System::Fiber.allocate_stack(STACK_SIZE, @protect)
         Stack.new(pointer, pointer + STACK_SIZE, reusable: true)
@@ -76,17 +61,14 @@
     end
 
     # Appends a stack to the bottom of the pool.
-<<<<<<< HEAD
-    def release(stack) : Nil
+    def release(stack : Stack) : Nil
+      return unless stack.reusable?
+
       {% if flag?(:execution_context) %}
         @lock.sync { @deque.push(stack) }
       {% else %}
         @deque.push(stack)
       {% end %}
-=======
-    def release(stack : Stack) : Nil
-      @deque.push(stack) if stack.reusable?
->>>>>>> cb7782d0
     end
 
     # Returns the approximated size of the pool. It may be equal or slightly
