--- conflicted
+++ resolved
@@ -1,11 +1,6 @@
 require "c/stdint"
 
 lib LibC
-<<<<<<< HEAD
-  fun _waccess_s(path : WCHAR*, mode : Int) : ErrnoT
-=======
-  fun _close(fd : Int) : Int
->>>>>>> 0706bc85
   fun _wexecvp(cmdname : WCHAR*, argv : WCHAR**) : IntPtrT
 
   # unused
