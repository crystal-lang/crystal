class LLVM::TargetMachine
  def initialize(@unwrap : LibLLVM::TargetMachineRef)
  end

  def target
    target = LibLLVM.get_target_machine_target(self)
    target ? Target.new(target) : raise "Couldn't get target"
  end

  def data_layout
    @layout ||= begin
      layout = {% if LibLLVM::IS_38 || LibLLVM::IS_36 || LibLLVM::IS_35 %}
                 LibLLVM.get_target_machine_data(self)
               {% else %}
                 LibLLVM.create_target_data_layout(self)
               {% end %}
      layout ? TargetData.new(layout) : raise "Missing layout for #{self}"
    end
  end

  def triple
    triple_c = LibLLVM.get_target_machine_triple(self)
    LLVM.string_and_dispose(triple_c)
  end

  def emit_obj_to_file(llvm_mod, filename)
    emit_to_file llvm_mod, filename, LLVM::CodeGenFileType::ObjectFile
  end

  def emit_asm_to_file(llvm_mod, filename)
    emit_to_file llvm_mod, filename, LLVM::CodeGenFileType::AssemblyFile
  end

  private def emit_to_file(llvm_mod, filename, type)
    status = LibLLVM.target_machine_emit_to_file(self, llvm_mod, filename, type, out error_msg)
    unless status == 0
      raise LLVM.string_and_dispose(error_msg)
    end
    true
  end

  def abi
    triple = self.triple
    case triple
    when /x86_64|amd64/
      ABI::X86_64.new(self)
    when /i386|i486|i586|i686/
      ABI::X86.new(self)
<<<<<<< HEAD
    when /asmjs/
      ABI::ASMJS.new(self)
=======
    when /aarch64/
      ABI::AArch64.new(self)
    when /arm/
      ABI::ARM.new(self)
>>>>>>> 49f52ea1
    else
      raise "Unsupported ABI for target triple: #{triple}"
    end
  end

  def to_unsafe
    @unwrap
  end

  def finalize
    LibLLVM.dispose_target_machine(@unwrap)
  end
end<|MERGE_RESOLUTION|>--- conflicted
+++ resolved
@@ -46,15 +46,12 @@
       ABI::X86_64.new(self)
     when /i386|i486|i586|i686/
       ABI::X86.new(self)
-<<<<<<< HEAD
-    when /asmjs/
-      ABI::ASMJS.new(self)
-=======
     when /aarch64/
       ABI::AArch64.new(self)
     when /arm/
       ABI::ARM.new(self)
->>>>>>> 49f52ea1
+    when /asmjs/
+      ABI::ASMJS.new(self)
     else
       raise "Unsupported ABI for target triple: #{triple}"
     end
