--- conflicted
+++ resolved
@@ -8,14 +8,7 @@
   alias Char = LibC::Char
   alias Int = LibC::Int
   alias UInt = LibC::UInt
-<<<<<<< HEAD
   alias SizeT = LibC::SizeT
-=======
-
-  alias SizeT = LibC::SizeT
-
-  type OperandBundleDefRef = Void*
->>>>>>> 0b251d48
 
   {% if LibLLVM::IS_LT_90 %}
     fun di_builder_create_enumerator = LLVMExtDIBuilderCreateEnumerator(builder : LibLLVM::DIBuilderRef, name : Char*, name_len : SizeT, value : Int64, is_unsigned : LibLLVM::Bool) : LibLLVM::MetadataRef
