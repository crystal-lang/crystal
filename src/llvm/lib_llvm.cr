{% begin %}
  {% if flag?(:msvc) && !flag?(:static) %}
    {% config = nil %}
    {% for dir in Crystal::LIBRARY_PATH.split(Crystal::System::Process::HOST_PATH_DELIMITER) %}
      {% config ||= read_file?("#{dir.id}/llvm_VERSION") %}
    {% end %}

    {% lines = config ? config.lines.map(&.chomp) : nil %}
    {% llvm_version = env("LLVM_VERSION") || (lines && lines[0]) %}
    {% llvm_targets = env("LLVM_TARGETS") || (lines && lines[1]) %}
    {% llvm_ldflags = env("LLVM_LDFLAGS") || (lines && lines[2]) %}

    @[Link("llvm")]
    {% if compare_versions(Crystal::VERSION, "1.11.0-dev") >= 0 %}
      @[Link(dll: "LLVM-C.dll")]
    {% end %}
    lib LibLLVM
    end
  {% else %}
<<<<<<< HEAD
    {% llvm_config = env("LLVM_CONFIG") || `sh #{__DIR__}/ext/find-llvm-config`.stringify %}
    {% llvm_version = env("LLVM_VERSION") || `#{llvm_config.id} --version`.stringify %}
=======
    {% llvm_config = env("LLVM_CONFIG") || `sh #{__DIR__}/ext/find-llvm-config.sh`.stringify %}
    {% llvm_version = `#{llvm_config.id} --version`.stringify %}
>>>>>>> a1b2d3ba
    {% llvm_targets = env("LLVM_TARGETS") || `#{llvm_config.id} --targets-built`.stringify %}
    {% llvm_ldflags = env("LLVM_LDFLAGS") || "`#{llvm_config.id} --libs --system-libs --ldflags#{" --link-static".id if flag?(:static)}#{" 2> /dev/null".id unless flag?(:win32)}`" %}

    {% unless flag?(:win32) %}
      @[Link("stdc++")]
      lib LibLLVM
      end
    {% end %}
  {% end %}

  {% llvm_version ||= Crystal::DESCRIPTION.gsub(/.*LLVM: ([^\n]*).*/m, "\\1") %}

  {% unless llvm_targets %}
    {% if flag?(:i386) || flag?(:x86_64) %}
      {% llvm_targets = "X86" %}
    {% elsif flag?(:arm) %}
      {% llvm_targets = "ARM" %}
    {% elsif flag?(:aarch64) %}
      {% llvm_targets = "AArch64" %}
    {% elsif flag?(:wasm32) %}
      {% llvm_targets = "WebAssembly" %}
    {% elsif flag?(:avr) %}
      {% llvm_targets = "AVR" %}
    {% end %}
  {% end %}

  {% if llvm_ldflags %}
    @[Link(ldflags: {{ llvm_ldflags }})]
  {% end %}
  lib LibLLVM
    VERSION = {{ llvm_version.strip.gsub(/git/, "").gsub(/-?rc.*/, "") }}
    BUILT_TARGETS = {{ llvm_targets.strip.downcase.split(' ').map(&.id.symbolize) }}
  end
{% end %}

# Supported library versions:
#
# * LLVM (8-20; aarch64 requires 13+)
#
# See https://crystal-lang.org/reference/man/required_libraries.html#other-stdlib-libraries
{% begin %}
  lib LibLLVM
    IS_LT_90 = {{compare_versions(LibLLVM::VERSION, "9.0.0") < 0}}
    IS_LT_100 = {{compare_versions(LibLLVM::VERSION, "10.0.0") < 0}}
    IS_LT_110 = {{compare_versions(LibLLVM::VERSION, "11.0.0") < 0}}
    IS_LT_120 = {{compare_versions(LibLLVM::VERSION, "12.0.0") < 0}}
    IS_LT_130 = {{compare_versions(LibLLVM::VERSION, "13.0.0") < 0}}
    IS_LT_140 = {{compare_versions(LibLLVM::VERSION, "14.0.0") < 0}}
    IS_LT_150 = {{compare_versions(LibLLVM::VERSION, "15.0.0") < 0}}
    IS_LT_160 = {{compare_versions(LibLLVM::VERSION, "16.0.0") < 0}}
    IS_LT_170 = {{compare_versions(LibLLVM::VERSION, "17.0.0") < 0}}
    IS_LT_180 = {{compare_versions(LibLLVM::VERSION, "18.0.0") < 0}}
    IS_LT_190 = {{compare_versions(LibLLVM::VERSION, "19.0.0") < 0}}
    IS_LT_200 = {{compare_versions(LibLLVM::VERSION, "20.0.0") < 0}}
  end
{% end %}

lib LibLLVM
  alias Char = LibC::Char
  alias Int = LibC::Int
  alias UInt = LibC::UInt
  alias LongLong = LibC::LongLong
  alias ULongLong = LibC::ULongLong
  alias Double = LibC::Double
  alias SizeT = LibC::SizeT
end

require "./lib_llvm/**"<|MERGE_RESOLUTION|>--- conflicted
+++ resolved
@@ -17,13 +17,8 @@
     lib LibLLVM
     end
   {% else %}
-<<<<<<< HEAD
-    {% llvm_config = env("LLVM_CONFIG") || `sh #{__DIR__}/ext/find-llvm-config`.stringify %}
+    {% llvm_config = env("LLVM_CONFIG") || `sh #{__DIR__}/ext/find-llvm-config.sh`.stringify %}
     {% llvm_version = env("LLVM_VERSION") || `#{llvm_config.id} --version`.stringify %}
-=======
-    {% llvm_config = env("LLVM_CONFIG") || `sh #{__DIR__}/ext/find-llvm-config.sh`.stringify %}
-    {% llvm_version = `#{llvm_config.id} --version`.stringify %}
->>>>>>> a1b2d3ba
     {% llvm_targets = env("LLVM_TARGETS") || `#{llvm_config.id} --targets-built`.stringify %}
     {% llvm_ldflags = env("LLVM_LDFLAGS") || "`#{llvm_config.id} --libs --system-libs --ldflags#{" --link-static".id if flag?(:static)}#{" 2> /dev/null".id unless flag?(:win32)}`" %}
 
