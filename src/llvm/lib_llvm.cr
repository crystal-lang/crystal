--- conflicted
+++ resolved
@@ -137,11 +137,8 @@
   fun build_zext = LLVMBuildZExt(builder : BuilderRef, val : ValueRef, dest_ty : TypeRef, name : UInt8*) : ValueRef
   fun const_array = LLVMConstArray(element_type : TypeRef, constant_vals : ValueRef*, length : UInt32) : ValueRef
   fun const_int = LLVMConstInt(int_type : TypeRef, value : UInt64, sign_extend : Int32) : ValueRef
-<<<<<<< HEAD
   fun const_int_of_string = LLVMConstIntOfString(int_type : TypeRef, value : UInt8*, radix : UInt8) : ValueRef
-=======
   fun const_int_of_arbitrary_precision = LLVMConstIntOfArbitraryPrecision(int_type : TypeRef, num_words : UInt32, words : UInt64*) : ValueRef
->>>>>>> 5db46a13
   fun const_null = LLVMConstNull(ty : TypeRef) : ValueRef
   fun const_pointer_null = LLVMConstPointerNull(ty : TypeRef) : ValueRef
   fun const_real = LLVMConstReal(real_ty : TypeRef, n : Float64) : ValueRef
