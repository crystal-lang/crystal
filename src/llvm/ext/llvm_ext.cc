--- conflicted
+++ resolved
@@ -21,15 +21,12 @@
 #include <llvm/Bitcode/BitcodeWriter.h>
 #include <llvm/Analysis/ModuleSummaryAnalysis.h>
 
-<<<<<<< HEAD
 #if LLVM_VERSION_GE(16, 0)
 #define makeArrayRef ArrayRef
 #endif
 
 typedef DIBuilder *DIBuilderRef;
 #define DIArray DINodeArray
-=======
->>>>>>> 0d2471ce
 template <typename T> T *unwrapDIptr(LLVMMetadataRef v) {
   return (T *)(v ? unwrap<MDNode>(v) : NULL);
 }
@@ -43,88 +40,7 @@
   DIEnumerator *e = unwrap(Dref)->createEnumerator(Name, Value);
   return wrap(e);
 }
-<<<<<<< HEAD
-
-LLVMMetadataRef LLVMExtDIBuilderCreateStructType(
-    DIBuilderRef Dref, LLVMMetadataRef Scope, const char *Name,
-    LLVMMetadataRef File, unsigned Line, uint64_t SizeInBits,
-    uint64_t AlignInBits,
-    DINode::DIFlags Flags,
-    LLVMMetadataRef DerivedFrom, LLVMMetadataRef Elements) {
-  DICompositeType *CT = Dref->createStructType(
-      unwrapDI<DIDescriptor>(Scope), Name, unwrapDI<DIFile>(File), Line,
-      SizeInBits, AlignInBits, Flags, unwrapDI<DIType>(DerivedFrom),
-      DINodeArray(unwrapDI<MDTuple>(Elements)));
-  return wrap(CT);
-}
-
-LLVMMetadataRef LLVMExtDIBuilderCreateUnionType(
-    DIBuilderRef Dref, LLVMMetadataRef Scope, const char *Name,
-    LLVMMetadataRef File, unsigned Line, uint64_t SizeInBits,
-    uint64_t AlignInBits,
-    DINode::DIFlags Flags,
-    LLVMMetadataRef Elements) {
-  DICompositeType *CT = Dref->createUnionType(
-      unwrapDI<DIDescriptor>(Scope), Name, unwrapDI<DIFile>(File), Line,
-      SizeInBits, AlignInBits, Flags,
-      DINodeArray(unwrapDI<MDTuple>(Elements)));
-  return wrap(CT);
-}
-
-LLVMMetadataRef LLVMExtDIBuilderCreateArrayType(
-    DIBuilderRef Dref, uint64_t Size, uint64_t AlignInBits,
-    LLVMMetadataRef Type, LLVMMetadataRef Subs) {
-      return wrap(Dref->createArrayType(Size, AlignInBits, unwrapDI<DIType>(Type), DINodeArray(unwrapDI<MDTuple>(Subs))));
-}
-
-
-LLVMMetadataRef LLVMExtDIBuilderCreateReplaceableCompositeType(
-  DIBuilderRef Dref, LLVMMetadataRef Scope, const char *Name,
-  LLVMMetadataRef File, unsigned Line) {
-  DICompositeType *CT = Dref->createReplaceableCompositeType(llvm::dwarf::DW_TAG_structure_type,
-                                                             Name,
-                                                             unwrapDI<DIScope>(Scope),
-                                                             unwrapDI<DIFile>(File),
-                                                             Line);
-  return wrap(CT);
-}
-
-void LLVMExtDIBuilderReplaceTemporary(
-  DIBuilderRef Dref, LLVMMetadataRef From, LLVMMetadataRef To) {
-  auto *Node = unwrap<MDNode>(From);
-  auto *Type = unwrap<DIType>(To);
-
-  llvm::TempMDNode fwd_decl(Node);
-  Dref->replaceTemporary(std::move(fwd_decl), Type);
-}
-
-LLVMMetadataRef LLVMExtDIBuilderCreateMemberType(
-    DIBuilderRef Dref, LLVMMetadataRef Scope, const char *Name, LLVMMetadataRef File,
-    unsigned Line, uint64_t SizeInBits, uint64_t AlignInBits, uint64_t OffsetInBits,
-    DINode::DIFlags Flags,
-    LLVMMetadataRef Ty) {
-  DIDerivedType *DT = Dref->createMemberType(
-      unwrapDI<DIDescriptor>(Scope), Name, unwrapDI<DIFile>(File), Line,
-      SizeInBits, AlignInBits, OffsetInBits, Flags, unwrapDI<DIType>(Ty));
-  return wrap(DT);
-}
-
-LLVMMetadataRef LLVMExtDIBuilderCreatePointerType(
-    DIBuilderRef Dref, LLVMMetadataRef PointeeType,
-    uint64_t SizeInBits, uint64_t AlignInBits, const char *Name) {
-  DIDerivedType *T = Dref->createPointerType(unwrapDI<DIType>(PointeeType),
-                                             SizeInBits, AlignInBits,
-#if LLVM_VERSION_GE(16, 0)
-                                             std::nullopt,
-#else
-                                             None,
 #endif
-                                             Name);
-  return wrap(T);
-}
-=======
-#endif
->>>>>>> 0d2471ce
 
 void LLVMExtSetCurrentDebugLocation(
   LLVMBuilderRef Bref, unsigned Line, unsigned Col, LLVMMetadataRef Scope,
