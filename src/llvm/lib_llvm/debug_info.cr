--- conflicted
+++ resolved
@@ -111,24 +111,17 @@
 
   fun metadata_replace_all_uses_with = LLVMMetadataReplaceAllUsesWith(target_metadata : MetadataRef, replacement : MetadataRef)
 
-<<<<<<< HEAD
-  fun di_builder_insert_declare_at_end = LLVMDIBuilderInsertDeclareAtEnd(
-    builder : DIBuilderRef, storage : ValueRef, var_info : MetadataRef,
-    expr : MetadataRef, debug_loc : MetadataRef, block : BasicBlockRef,
-  ) : ValueRef
-=======
   {% if LibLLVM::IS_LT_190 %}
     fun di_builder_insert_declare_at_end = LLVMDIBuilderInsertDeclareAtEnd(
       builder : DIBuilderRef, storage : ValueRef, var_info : MetadataRef,
-      expr : MetadataRef, debug_loc : MetadataRef, block : BasicBlockRef
+      expr : MetadataRef, debug_loc : MetadataRef, block : BasicBlockRef,
     ) : ValueRef
   {% else %}
     fun di_builder_insert_declare_record_at_end = LLVMDIBuilderInsertDeclareRecordAtEnd(
       builder : DIBuilderRef, storage : ValueRef, var_info : MetadataRef,
-      expr : MetadataRef, debug_loc : MetadataRef, block : BasicBlockRef
+      expr : MetadataRef, debug_loc : MetadataRef, block : BasicBlockRef,
     ) : DbgRecordRef
   {% end %}
->>>>>>> 46ca8fb9
 
   fun di_builder_create_auto_variable = LLVMDIBuilderCreateAutoVariable(
     builder : DIBuilderRef, scope : MetadataRef, name : Char*, name_len : SizeT, file : MetadataRef,
