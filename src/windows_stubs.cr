--- conflicted
+++ resolved
@@ -1,64 +1,4 @@
 require "c/synchapi"
-
-<<<<<<< HEAD
-struct Exception::CallStack
-  def self.skip(*args)
-    # do nothing
-=======
-abstract class IO
-  private class Encoder
-    def initialize(@encoding_options : EncodingOptions)
-      raise NotImplementedError.new("IO::Encoder.new")
-    end
-
-    def write(io, slice : Bytes)
-      raise NotImplementedError.new("IO::Encoder#write")
-    end
-
-    def close
-      raise NotImplementedError.new("IO::Encoder#close")
-    end
-  end
-
-  private class Decoder
-    def initialize(@encoding_options : EncodingOptions)
-      raise NotImplementedError.new("IO::Decoder.new")
-    end
-
-    def out_slice : Bytes
-      raise NotImplementedError.new("IO::Decoder#out_slice")
-    end
-
-    def read(io)
-      raise NotImplementedError.new("IO::Decoder#read")
-    end
-
-    def read_byte(io)
-      raise NotImplementedError.new("IO::Decoder#read_byte")
-    end
-
-    def read_utf8(io, slice)
-      raise NotImplementedError.new("IO::Decoder#read_utf8")
-    end
-
-    def gets(io, delimiter : UInt8, limit : Int, chomp)
-      raise NotImplementedError.new("IO::Decoder#gets")
-    end
-
-    def write(io)
-      raise NotImplementedError.new("IO::Decoder#write")
-    end
-
-    def write(io, numbytes)
-      raise NotImplementedError.new("IO::Decoder#write")
-    end
-
-    def close
-      raise NotImplementedError.new("IO::Decoder#close")
-    end
->>>>>>> 90218d9f
-  end
-end
 
 class Mutex
   enum Protection
