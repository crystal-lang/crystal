# A container that allows accessing elements via a numeric index.
#
# Indexing starts at `0`. A negative index is assumed to be
# relative to the end of the container: `-1` indicates the last element,
# `-2` is the next to last element, and so on.
#
# Types including this module are typically `Array`-like types.
module Indexable(T)
  include Iterable(T)
  include Enumerable(T)

  # Returns the number of elements in this container.
  abstract def size

  # Returns the element at the given *index*, without doing any bounds check.
  #
  # `Indexable` makes sure to invoke this method with *index* in `0...size`,
  # so converting negative indices to positive ones is not needed here.
  #
  # Clients never invoke this method directly. Instead, they access
  # elements with `#[](index)` and `#[]?(index)`.
  #
  # This method should only be directly invoked if you are absolutely
  # sure the index is in bounds, to avoid a bounds check for a small boost
  # of performance.
  abstract def unsafe_fetch(index : Int)

  # Returns the element at the given *index*, if in bounds,
  # otherwise executes the given block with the index and returns its value.
  #
  # ```
  # a = [:foo, :bar]
  # a.fetch(0) { :default_value }    # => :foo
  # a.fetch(2) { :default_value }    # => :default_value
  # a.fetch(2) { |index| index * 3 } # => 6
  # ```
  def fetch(index : Int, &block)
    index = check_index_out_of_bounds(index) do
      return yield index
    end
    unsafe_fetch(index)
  end

  # Returns the value at the index given by *index*, or when not found the value given by *default*.
  #
  # ```
  # a = [:foo, :bar]
  # a.fetch(0, :default_value) # => :foo
  # a.fetch(2, :default_value) # => :default_value
  # ```
  @[AlwaysInline]
  def fetch(index, default : U) : T | U forall U
    fetch(index) { default }
  end

  # Returns the element at the given *index*.
  #
  # Negative indices can be used to start counting from the end of the array.
  # Raises `IndexError` if trying to access an element outside the array's range.
  #
  # ```
  # ary = ['a', 'b', 'c']
  # ary[0]  # => 'a'
  # ary[2]  # => 'c'
  # ary[-1] # => 'c'
  # ary[-2] # => 'b'
  #
  # ary[3]  # raises IndexError
  # ary[-4] # raises IndexError
  # ```
  @[AlwaysInline]
  def [](index : Int) : T
    fetch(index) { raise IndexError.new }
  end

  # Returns the element at the given *index*.
  #
  # Negative indices can be used to start counting from the end of the array.
  # Returns `nil` if trying to access an element outside the array's range.
  #
  # ```
  # ary = ['a', 'b', 'c']
  # ary[0]?  # => 'a'
  # ary[2]?  # => 'c'
  # ary[-1]? # => 'c'
  # ary[-2]? # => 'b'
  #
  # ary[3]?  # nil
  # ary[-4]? # nil
  # ```
  @[AlwaysInline]
  def []?(index : Int) : T?
    fetch(index, nil)
  end

  # Traverses the depth of a structure and returns the value.
  # Returns `nil` if not found.
  #
  # ```
  # ary = [{1, 2, 3, {4, 5, 6}}]
  # ary.dig?(0, 3, 2) # => 6
  # ary.dig?(0, 3, 3) # => nil
  # ```
  def dig?(index : Int, *subindexes)
    if (value = self[index]?) && value.responds_to?(:dig?)
      value.dig?(*subindexes)
    end
  end

  # :nodoc:
  def dig?(index : Int)
    self[index]?
  end

  # Traverses the depth of a structure and returns the value, otherwise
  # raises `IndexError`.
  #
  # ```
  # ary = [{1, 2, 3, {4, 5, 6}}]
  # ary.dig(0, 3, 2) # => 6
  # ary.dig(0, 3, 3) # raises IndexError
  # ```
  def dig(index : Int, *subindexes)
    if (value = self[index]) && value.responds_to?(:dig)
      return value.dig(*subindexes)
    end
    raise IndexError.new "Indexable value not diggable for index: #{index.inspect}"
  end

  # :nodoc:
  def dig(index : Int)
    self[index]
  end

  # By using binary search, returns the first element
  # for which the passed block returns a truthy value.
  #
  # If the block returns a falsey value, the element to be found lies
  # behind. If the block returns a truthy value, the element to be found
  # is itself or lies in front.
  #
  # Binary search needs the collection to be sorted in regards to the search
  # criterion.
  #
  # Returns `nil` if the block didn't return a truthy value for any element.
  #
  # ```
  # [2, 5, 7, 10].bsearch { |x| x >= 4 } # => 5
  # [2, 5, 7, 10].bsearch { |x| x > 10 } # => nil
  # ```
<<<<<<< HEAD
  def bsearch(&block : T -> Bool) : T?
=======
  def bsearch(& : T -> _)
>>>>>>> a3f9199b
    bsearch_index { |value| yield value }.try { |index| unsafe_fetch(index) }
  end

  # By using binary search, returns the index of the first element
  # for which the passed block returns a truthy value.
  #
  # If the block returns a falsey value, the element to be found lies
  # behind. If the block returns a truthy value, the element to be found
  # is itself or lies in front.
  #
  # Binary search needs the collection to be sorted in regards to the search
  # criterion.
  #
  # Returns `nil` if the block didn't return a truthy value for any element.
  #
  # ```
  # [2, 5, 7, 10].bsearch_index { |x, i| x >= 4 } # => 1
  # [2, 5, 7, 10].bsearch_index { |x, i| x > 10 } # => nil
  # ```
<<<<<<< HEAD
  def bsearch_index(&block : T, Int32 -> Bool) : Int32?
=======
  def bsearch_index(& : T, Int32 -> _)
>>>>>>> a3f9199b
    (0...size).bsearch { |index| yield unsafe_fetch(index), index }
  end

  # Returns an `Array` of all ordered combinations of elements taken from each
  # of `self` and *others* as `Tuple`s.
  # Traversal of elements starts from the last `Indexable` argument.
  #
  # ```
  # [1, 2, 3].cartesian_product({'a', 'b'})                     # => [{1, 'a'}, {1, 'b'}, {2, 'a'}, {2, 'b'}, {3, 'a'}, {3, 'b'}]
  # ['a', 'b'].cartesian_product({1, 2}, {'c', 'd'}).map &.join # => ["a1c", "a1d", "a2c", "a2d", "b1c", "b1d", "b2c", "b2d"]
  # ```
  def cartesian_product(*others : Indexable)
    capacity = others.product(size, &.size)
    result = Array(typeof(cartesian_product_type(*others))).new(capacity)
    each_cartesian(*others) do |product|
      result << product
    end
    result
  end

  private def cartesian_product_type(*others)
    v = each_cartesian(*others).next
    raise "" if v.is_a?(Iterator::Stop)
    v
  end

  # Returns an `Array` of all ordered combinations of elements taken from each
  # of the *indexables* as `Array`s.
  # Traversal of elements starts from the last `Indexable`. If *indexables* is
  # empty, the returned product contains exactly one empty `Array`.
  #
  # `#cartesian_product` is preferred over this class method when the quantity
  # of *indexables* is known in advance.
  #
  # ```
  # Indexable.cartesian_product([[1, 2, 3], [4, 5]]) # => [[1, 4], [1, 5], [2, 4], [2, 5], [3, 4], [3, 5]]
  # ```
  def self.cartesian_product(indexables : Indexable(Indexable))
    capacity = indexables.product(&.size)
    result = Array(Array(typeof(Enumerable.element_type Enumerable.element_type indexables))).new(capacity)
    each_cartesian(indexables) do |product|
      result << product
    end
    result
  end

  # Yields each ordered combination of the elements taken from each of `self`
  # and *others* as a `Tuple`.
  # Traversal of elements starts from the last `Indexable` argument.
  #
  # ```
  # ["Alice", "Bob"].each_cartesian({1, 2, 3}) do |name, n|
  #   puts "#{n}. #{name}"
  # end
  # ```
  #
  # Prints
  #
  # ```text
  # 1. Alice
  # 2. Alice
  # 3. Alice
  # 1. Bob
  # 2. Bob
  # 3. Bob
  # ```
  def each_cartesian(*others : Indexable, &block)
    Indexable.each_cartesian_impl(self, *others) { |v| yield v }
  end

  protected def self.each_cartesian_impl(*indexables : *U, &block) forall U
    lens = indexables.map &.size
    return if lens.any? &.zero?

    n = indexables.size
    indices = Array.new(n, 0)
    indices[-1] -= 1

    while true
      i = n - 1
      indices[i] += 1

      while indices[i] >= lens[i]
        indices[i] = 0
        i -= 1
        return if i < 0
        indices[i] += 1
      end

      {% begin %}
        yield Tuple.new(
          {% for i in 0...U.size %}
            indexables[{{ i }}].unsafe_fetch(indices[{{ i }}]),
          {% end %}
        )
      {% end %}
    end
  end

  # Yields each ordered combination of the elements taken from each of the
  # *indexables* as `Array`s.
  # Traversal of elements starts from the last `Indexable`. If *indexables* is
  # empty, yields an empty `Array` exactly once.
  #
  # `#each_cartesian` is preferred over this class method when the quantity of
  # *indexables* is known in advance.
  #
  # ```
  # Indexable.each_cartesian([%w[Alice Bob Carol], [1, 2]]) do |name, n|
  #   puts "#{n}. #{name}"
  # end
  # ```
  #
  # Prints
  #
  # ```text
  # 1. Alice
  # 2. Alice
  # 1. Bob
  # 2. Bob
  # 1. Carol
  # 2. Carol
  # ```
  #
  # By default, a new `Array` is created and yielded for each combination.
  #
  # * If *reuse* is an `Array`, it will be reused
  # * If *reuse* is truthy, the method will create a new `Array` and reuse it
  # * If *reuse* is falsey, no `Array`s will be reused.
  #
  # This can be used to prevent many memory allocations when each combination of
  # interest is to be used in a read-only fashion.
  def self.each_cartesian(indexables : Indexable(Indexable), reuse = false, &block)
    lens = indexables.map &.size
    return if lens.any? &.zero?

    n = indexables.size
    pool = Array.new(n) { |i| indexables.unsafe_fetch(i).unsafe_fetch(0) }
    indices = Array.new(n, 0)
    reuse = Indexable(typeof(pool.first)).check_reuse(reuse, n)

    while true
      yield pool_slice(pool, n, reuse)

      i = n

      while true
        i -= 1
        return if i < 0
        indices[i] += 1
        if move_to_next = (indices[i] >= lens[i])
          indices[i] = 0
        end
        pool[i] = indexables[i].unsafe_fetch(indices[i])
        break unless move_to_next
      end
    end
  end

  # Returns an iterator that enumerates the ordered combinations of elements
  # taken from each of `self` and *others* as `Tuple`s.
  # Traversal of elements starts from the last `Indexable` argument.
  #
  # ```
  # iter = {1, 2, 3}.each_cartesian({'a', 'b'})
  # iter.next # => {1, 'a'}
  # iter.next # => {1, 'b'}
  # iter.next # => {2, 'a'}
  # iter.next # => {2, 'b'}
  # iter.next # => {3, 'a'}
  # iter.next # => {3, 'b'}
  # iter.next # => Iterator::Stop::INSTANCE
  # ```
  def each_cartesian(*others : Indexable)
    Indexable.each_cartesian_impl(self, *others)
  end

  protected def self.each_cartesian_impl(*indexables : *U) forall U
    {% begin %}
      CartesianProductIteratorT(U, Tuple(
        {% for i in 0...U.size %}
          typeof(Enumerable.element_type(indexables[{{ i }}])),
        {% end %}
      )).new(indexables)
    {% end %}
  end

  # Returns an iterator that enumerates the ordered combinations of elements
  # taken from the *indexables* as `Array`s.
  # Traversal of elements starts from the last `Indexable`. If *indexables* is
  # empty, the returned iterator produces one empty `Array`, then stops.
  #
  # `#each_cartesian` is preferred over this class method when the quantity of
  # *indexables* is known in advance.
  #
  # ```
  # iter = Indexable.each_cartesian([%w[N S], %w[E W]])
  # iter.next # => ["N", "E"]
  # iter.next # => ["N", "W"]
  # iter.next # => ["S", "E"]
  # iter.next # => ["S", "W"]
  # iter.next # => Iterator::Stop::INSTANCE
  # ```
  #
  # By default, a new `Array` is created and returned for each combination.
  #
  # * If *reuse* is an `Array`, it will be reused
  # * If *reuse* is truthy, the method will create a new `Array` and reuse it
  # * If *reuse* is falsey, no `Array`s will be reused.
  #
  # This can be used to prevent many memory allocations when each combination of
  # interest is to be used in a read-only fashion.
  def self.each_cartesian(indexables : Indexable(Indexable), reuse = false)
    CartesianProductIteratorN(typeof(indexables), typeof(Enumerable.element_type Enumerable.element_type indexables)).new(indexables, reuse)
  end

  private class CartesianProductIteratorT(Is, Ts)
    include Iterator(Ts)

    @indices : Array(Int32)

    def initialize(@indexables : Is)
      @indices = Array.new(@indexables.size, 0)
      @indices[-1] -= 1
    end

    def next
      i = @indices.size - 1
      @indices[i] += 1

      while @indices[i] >= @indexables[i].size
        @indices[i] = 0
        i -= 1
        return stop if i < 0
        @indices[i] += 1
      end

      {% begin %}
        Ts.new(
          {% for i in 0...Is.size %}
            @indexables[{{ i }}].unsafe_fetch(@indices[{{ i }}]),
          {% end %}
        )
      {% end %}
    end
  end

  private class CartesianProductIteratorN(Is, T)
    include Iterator(Array(T))

    @indices : Array(Int32)
    @pool : Array(T)
    @reuse : Array(T)?

    def initialize(@indexables : Is, reuse)
      n = @indexables.size
      @pool = Array.new(n) { |i| indexables.unsafe_fetch(i).unsafe_fetch(0) }
      @indices = Array.new({1, n}.max, 0)
      @indices[-1] -= 1

      if reuse
        if reuse.is_a?(Array(T))
          @reuse = reuse
        else
          @reuse = Array(T).new(n)
        end
      end
    end

    def next
      if @indexables.empty?
        return stop if @indices[-1] == 0
        @indices[-1] += 1
        return pool_slice(@pool, 0, @reuse)
      end

      i = @indices.size - 1
      @indices[i] += 1

      while @indices[i] >= @indexables[i].size
        @indices[i] = 0
        @pool[i] = @indexables[i].unsafe_fetch(0)
        i -= 1
        return stop if i < 0
        @indices[i] += 1
      end

      @pool[i] = @indexables[i].unsafe_fetch(@indices[i])
      pool_slice(@pool, @indexables.size, @reuse)
    end
  end

  # Calls the given block once for each element in `self`, passing that
  # element as a parameter.
  #
  # ```
  # a = ["a", "b", "c"]
  # a.each { |x| print x, " -- " }
  # ```
  #
  # produces:
  #
  # ```text
  # a -- b -- c --
  # ```
<<<<<<< HEAD
  def each(&block : T ->)
=======
  def each(& : T ->)
>>>>>>> a3f9199b
    each_index do |i|
      yield unsafe_fetch(i)
    end
  end

  # Returns an `Iterator` for the elements of `self`.
  #
  # ```
  # a = ["a", "b", "c"]
  # iter = a.each
  # iter.next # => "a"
  # iter.next # => "b"
  # ```
  #
  # The returned iterator keeps a reference to `self`: if the array
  # changes, the returned values of the iterator change as well.
  def each : Iterator(T)
    ItemIterator(self, T).new(self)
  end

  # Calls the given block once for `count` number of elements in `self`
  # starting from index `start`, passing each element as a parameter.
  #
  # Negative indices count backward from the end of the array. (-1 is the
  # last element).
  #
  # Raises `IndexError` if the starting index is out of range.
  # Raises `ArgumentError` if `count` is a negative number.
  #
  # ```
  # array = ["a", "b", "c", "d", "e"]
  # array.each(start: 1, count: 3) { |x| print x, " -- " }
  # ```
  #
  # produces:
  #
  # ```text
  # b -- c -- d --
  # ```
  def each(*, start : Int, count : Int, & : T ->)
    each_index(start: start, count: count) do |i|
      yield unsafe_fetch(i)
    end
  end

  # Calls the given block once for all elements at indices within the given
  # `range`, passing each element as a parameter.
  #
  # Raises `IndexError` if the starting index is out of range.
  #
  # ```
  # array = ["a", "b", "c", "d", "e"]
  # array.each(within: 1..3) { |x| print x, " -- " }
  # ```
  #
  # produces:
  #
  # ```text
  # b -- c -- d --
  # ```
  def each(*, within range : Range, & : T ->)
    start, count = Indexable.range_to_index_and_count(range, size) || raise IndexError.new
    each(start: start, count: count) { |element| yield element }
  end

  # Calls the given block once for each index in `self`, passing that
  # index as a parameter.
  #
  # ```
  # a = ["a", "b", "c"]
  # a.each_index { |x| print x, " -- " }
  # ```
  #
  # produces:
  #
  # ```text
  # 0 -- 1 -- 2 --
  # ```
  def each_index(& : Int32 ->) : Nil
    i = 0
    while i < size
      yield i
      i += 1
    end
  end

  # Returns an `Iterator` for each index in `self`.
  #
  # ```
  # a = ["a", "b", "c"]
  # iter = a.each_index
  # iter.next # => 0
  # iter.next # => 1
  # ```
  #
  # The returned iterator keeps a reference to `self`. If the array
  # changes, the returned values of the iterator will change as well.
  def each_index : Iterator(Int32)
    IndexIterator.new(self)
  end

  # Calls the given block once for `count` number of indices in `self`
  # starting from index `start`, passing each index as a parameter.
  #
  # Negative indices count backward from the end of the array. (-1 is the
  # last element).
  #
  # Raises `IndexError` if the starting index is out of range.
  # Raises `ArgumentError` if `count` is a negative number.
  #
  # ```
  # array = ["a", "b", "c", "d", "e"]
  # array.each_index(start: -3, count: 2) { |x| print x, " -- " }
  # ```
  #
  # produces:
  #
  # ```text
  # 2 -- 3 --
  # ```
  def each_index(*, start : Int, count : Int)
    # We cannot use `normalize_start_and_count` here because `self` may be
    # mutated to contain enough elements during iteration even if there weren't
    # initially `count` elements.
    raise ArgumentError.new "Negative count: #{count}" if count < 0

    start += size if start < 0
    raise IndexError.new unless 0 <= start <= size

    i = start
    # `count` and size comparison must be done every iteration because
    # `self` can mutate in the block.
    while i < Math.min(start + count, size)
      yield i
      i += 1
    end
    self
  end

  # Optimized version of `Enumerable#join` that performs better when
  # all of the elements in this indexable are strings: the total string
  # bytesize to return can be computed before creating the final string,
  # which performs better because there's no need to do reallocations.
  def join(separator : String | Char | Number = "") : String
    return "" if empty?

    {% if T == String %}
      join_strings(separator)
    {% elsif String < T %}
      if all?(String)
        join_strings(separator)
      else
        super(separator)
      end
    {% else %}
      super(separator)
    {% end %}
  end

  private def join_strings(separator)
    separator = separator.to_s

    # The total bytesize of the string to return is:
    length =
      ((self.size - 1) * separator.bytesize) + # the bytesize of all separators
        self.sum(&.to_s.bytesize)              # the bytesize of all the elements

    String.new(length) do |buffer|
      # Also compute the UTF-8 size if we can
      size = 0
      size_known = true

      each_with_index do |elem, i|
        # elem is guaranteed to be a String, but the compiler doesn't know this
        # if we enter via the all?(String) branch.
        elem = elem.to_s

        # Copy separator to buffer
        if i != 0
          buffer.copy_from(separator.to_unsafe, separator.bytesize)
          buffer += separator.bytesize
        end

        # Copy element to buffer
        buffer.copy_from(elem.to_unsafe, elem.bytesize)
        buffer += elem.bytesize

        # Check whether we'll know the final UTF-8 size
        if elem.size_known?
          size += elem.size
        else
          size_known = false
        end
      end

      # Add size of all separators
      size += (self.size - 1) * separator.size if size_known

      {length, size_known ? size : 0}
    end
  end

  # Returns an `Array` with all the elements in the collection.
  #
  # ```
  # {1, 2, 3}.to_a # => [1, 2, 3]
  # ```
  def to_a : Array(T)
    ary = Array(T).new(size)
    each { |e| ary << e }
    ary
  end

  # Returns `true` if `self` is empty, `false` otherwise.
  #
  # ```
  # ([] of Int32).empty? # => true
  # ([1]).empty?         # => false
  # ```
  def empty? : Bool
    size == 0
  end

  # Optimized version of `equals?` used when `other` is also an `Indexable`.
<<<<<<< HEAD
  def equals?(other : Indexable) : Bool
=======
  def equals?(other : Indexable, &) : Bool
>>>>>>> a3f9199b
    return false if size != other.size
    each_with_index do |item, i|
      return false unless yield(item, other.unsafe_fetch(i))
    end
    true
  end

  # Determines if `self` equals *other* according to a comparison
  # done by the given block.
  #
  # If `self`'s size is the same as *other*'s size, this method yields
  # elements from `self` and *other* in tandem: if the block returns true
  # for all of them, this method returns `true`. Otherwise it returns `false`.
  #
  # ```
  # a = [1, 2, 3]
  # b = ["a", "ab", "abc"]
  # a.equals?(b) { |x, y| x == y.size } # => true
  # a.equals?(b) { |x, y| x == y }      # => false
  # ```
  def equals?(other) : Bool
    return false if size != other.size
    each_with_index do |item, i|
      return false unless yield(item, other[i])
    end
    true
  end

  # :inherited:
  def first
    size == 0 ? yield : unsafe_fetch(0)
  end

  # See `Object#hash(hasher)`
  def hash(hasher)
    hasher = size.hash(hasher)
    each do |elem|
      hasher = elem.hash(hasher)
    end
    hasher
  end

  # Returns the index of the first appearance of *object* in `self`
  # starting from the given *offset*, or `nil` if *object* is not in `self`.
  #
  # ```
  # [1, 2, 3, 1, 2, 3].index(2, offset: 2) # => 4
  # ```
  def index(object, offset : Int = 0)
    index(offset) { |e| e == object }
  end

  # Returns the index of the first object in `self` for which the block
  # is truthy, starting from the given *offset*, or `nil` if no match
  # is found.
  #
  # ```
  # [1, 2, 3, 1, 2, 3].index(offset: 2) { |x| x < 2 } # => 3
  # ```
  def index(offset : Int = 0, & : T ->)
    offset += size if offset < 0
    return nil if offset < 0

    offset.upto(size - 1) do |i|
      if yield unsafe_fetch(i)
        return i
      end
    end
    nil
  end

  # Returns the index of the first appearance of *obj* in `self`
  # starting from the given *offset*. Raises `Enumerable::NotFoundError` if
  # *obj* is not in `self`.
  #
  # ```
  # [1, 2, 3, 1, 2, 3].index!(2, offset: 2) # => 4
  # ```
  def index!(obj, offset : Int = 0)
    index(obj, offset) || raise Enumerable::NotFoundError.new
  end

  # Returns the index of the first object in `self` for which the block
  # is truthy, starting from the given *offset*. Raises
  # `Enumerable::NotFoundError` if no match is found.
  #
  # ```
  # [1, 2, 3, 1, 2, 3].index!(offset: 2) { |x| x < 2 } # => 3
  # ```
  def index!(offset : Int = 0, & : T ->)
    index(offset) { |e| yield e } || raise Enumerable::NotFoundError.new
  end

  # Returns the last element of `self` if it's not empty, or raises `IndexError`.
  #
  # ```
  # ([1, 2, 3]).last   # => 3
  # ([] of Int32).last # raises IndexError
  # ```
  def last : T
    last { raise IndexError.new }
  end

  # Returns the last element of `self` if it's not empty, or the given block's value.
  #
  # ```
  # ([1, 2, 3]).last { 4 }   # => 3
  # ([] of Int32).last { 4 } # => 4
  # ```
  def last(&block : -> U) : T | U forall U
    size == 0 ? yield : unsafe_fetch(size - 1)
  end

  # Returns the last element of `self` if it's not empty, or `nil`.
  #
  # ```
  # ([1, 2, 3]).last?   # => 3
  # ([] of Int32).last? # => nil
  # ```
  def last? : T?
    last { nil }
  end

  # Same as `#each`, but works in reverse.
<<<<<<< HEAD
  def reverse_each(&block : T ->) : Nil
=======
  def reverse_each(& : T ->) : Nil
>>>>>>> a3f9199b
    (size - 1).downto(0) do |i|
      yield unsafe_fetch(i)
    end
  end

  # Returns an `Iterator` over the elements of `self` in reverse order.
  def reverse_each : Iterator(T)
    ReverseItemIterator(self, T).new(self)
  end

  # Returns the index of the last appearance of *value* in `self`, or
  # `nil` if the value is not in `self`.
  #
  # If *offset* is given, it defines the position to _end_ the search
  # (elements beyond this point are ignored).
  #
  # ```
  # [1, 2, 3, 2, 3].rindex(2)            # => 3
  # [1, 2, 3, 2, 3].rindex(2, offset: 2) # => 1
  # ```
  def rindex(value, offset = size - 1)
    rindex(offset) { |elem| elem == value }
  end

  # Returns the index of the first object in `self` for which the block
  # is truthy, starting from the last object, or `nil` if no match
  # is found.
  #
  # If *offset* is given, the search starts from that index towards the
  # first elements in `self`.
  #
  # ```
  # [1, 2, 3, 2, 3].rindex { |x| x < 3 }            # => 3
  # [1, 2, 3, 2, 3].rindex(offset: 2) { |x| x < 3 } # => 1
  # ```
  def rindex(offset = size - 1, & : T ->)
    offset += size if offset < 0
    return nil if offset >= size

    offset.downto(0) do |i|
      if yield unsafe_fetch(i)
        return i
      end
    end
    nil
  end

  # Optimized version of `Enumerable#sample` that runs in O(1) time.
  #
  # ```
  # a = [1, 2, 3]
  # a.sample                # => 3
  # a.sample                # => 1
  # a.sample(Random.new(1)) # => 2
  # ```
<<<<<<< HEAD
  def sample(random = Random::DEFAULT) : T
    raise IndexError.new if size == 0
=======
  def sample(random = Random::DEFAULT)
    raise IndexError.new("Can't sample empty collection") if size == 0
>>>>>>> a3f9199b
    unsafe_fetch(random.rand(size))
  end

  # :inherit:
  #
  # If `self` is not empty and `n` is equal to 1, calls `sample(random)` exactly
  # once. Thus, *random* will be left in a different state compared to the
  # implementation in `Enumerable`.
  def sample(n : Int, random = Random::DEFAULT) : Array(T)
    return super unless n == 1

    if empty?
      [] of T
    else
      [sample(random)]
    end
  end

  # Returns a `Tuple` populated with the elements at the given indexes.
  # Raises `IndexError` if any index is invalid.
  #
  # ```
  # ["a", "b", "c", "d"].values_at(0, 2) # => {"a", "c"}
  # ```
  def values_at(*indexes : Int)
    indexes.map { |index| self[index] }
  end

  private def check_index_out_of_bounds(index)
    check_index_out_of_bounds(index) { raise IndexError.new }
  end

  private def check_index_out_of_bounds(index)
    index += size if index < 0
    if 0 <= index < size
      index
    else
      yield
    end
  end

  private def normalize_start_and_count(start, count)
    Indexable.normalize_start_and_count(start, count, size)
  end

  private def normalize_start_and_count(start, count)
    Indexable.normalize_start_and_count(start, count, size) { yield }
  end

  # :nodoc:
  def self.normalize_start_and_count(start, count, collection_size)
    raise ArgumentError.new "Negative count: #{count}" if count < 0
    start += collection_size if start < 0
    if 0 <= start <= collection_size
      count = {count, collection_size - start}.min
      {start, count}
    else
      yield
    end
  end

  # :nodoc:
  def self.normalize_start_and_count(start, count, collection_size)
    normalize_start_and_count(start, count, collection_size) { raise IndexError.new }
  end

  # :nodoc:
  def self.range_to_index_and_count(range, collection_size)
    start_index = range.begin
    if start_index.nil?
      start_index = 0
    else
      start_index += collection_size if start_index < 0
      if start_index < 0
        return nil
      end
    end

    end_index = range.end
    if end_index.nil?
      count = collection_size - start_index
    else
      end_index += collection_size if end_index < 0
      end_index -= 1 if range.excludes_end?
      count = end_index - start_index + 1
    end
    count = 0 if count < 0

    {start_index, count}
  end

  # Returns an `Array` with all possible permutations of *size* of `self`.
  #
  # ```
  # a = [1, 2, 3]
  # a.permutations    # => [[1,2,3],[1,3,2],[2,1,3],[2,3,1],[3,1,2],[3,2,1]]
  # a.permutations(1) # => [[1],[2],[3]]
  # a.permutations(2) # => [[1,2],[1,3],[2,1],[2,3],[3,1],[3,2]]
  # a.permutations(3) # => [[1,2,3],[1,3,2],[2,1,3],[2,3,1],[3,1,2],[3,2,1]]
  # a.permutations(0) # => [[]]
  # a.permutations(4) # => []
  # ```
  def permutations(size : Int = self.size) : Array(Array(T))
    ary = [] of Array(T)
    each_permutation(size) do |a|
      ary << a
    end
    ary
  end

  # Yields each possible permutation of *size* of `self`.
  #
  # ```
  # a = [1, 2, 3]
  # sums = [] of Int32
  # a.each_permutation(2) { |p| sums << p.sum } # => nil
  # sums                                        # => [3, 4, 3, 5, 4, 5]
  # ```
  #
  # By default, a new array is created and yielded for each permutation.
  # If *reuse* is given, the array can be reused: if *reuse* is
  # an `Array`, this array will be reused; if *reuse* if truthy,
  # the method will create a new array and reuse it. This can be
  # used to prevent many memory allocations when each slice of
  # interest is to be used in a read-only fashion.
  def each_permutation(size : Int = self.size, reuse = false) : Nil
    n = self.size
    return if size > n

    raise ArgumentError.new("Size must be positive") if size < 0

    pool = dup_as_array(self)
    reuse = Indexable(T).check_reuse(reuse, size)
    cycles = (n - size + 1..n).to_a.reverse!
    yield pool_slice(pool, size, reuse)

    while true
      stop = true
      i = size - 1
      while i >= 0
        ci = (cycles[i] -= 1)
        if ci == 0
          e = pool[i]
          (i + 1).upto(n - 1) { |j| pool[j - 1] = pool[j] }
          pool[n - 1] = e
          cycles[i] = n - i
        else
          pool.swap i, -ci
          yield pool_slice(pool, size, reuse)
          stop = false
          break
        end
        i -= 1
      end

      return if stop
    end
  end

  # Returns an `Iterator` over each possible permutation of *size* of `self`.
  #
  # ```
  # iter = [1, 2, 3].each_permutation
  # iter.next # => [1, 2, 3]
  # iter.next # => [1, 3, 2]
  # iter.next # => [2, 1, 3]
  # iter.next # => [2, 3, 1]
  # iter.next # => [3, 1, 2]
  # iter.next # => [3, 2, 1]
  # iter.next # => #<Iterator::Stop>
  # ```
  #
  # By default, a new array is created and returned for each permutation.
  # If *reuse* is given, the array can be reused: if *reuse* is
  # an `Array`, this array will be reused; if *reuse* if truthy,
  # the method will create a new array and reuse it. This can be
  # used to prevent many memory allocations when each slice of
  # interest is to be used in a read-only fashion.
  def each_permutation(size : Int = self.size, reuse = false)
    raise ArgumentError.new("Size must be positive") if size < 0

    PermutationIterator(self, T).new(self, size.to_i, Indexable(T).check_reuse(reuse, size))
  end

  # Returns an `Array` with all possible combinations of *size* of `self`.
  #
  # ```
  # a = [1, 2, 3]
  # a.combinations    # => [[1, 2, 3]]
  # a.combinations(1) # => [[1], [2], [3]]
  # a.combinations(2) # => [[1, 2], [1, 3], [2, 3]]
  # a.combinations(3) # => [[1, 2, 3]]
  # a.combinations(0) # => [[]]
  # a.combinations(4) # => []
  # ```
  def combinations(size : Int = self.size)
    ary = [] of Array(T)
    each_combination(size) do |a|
      ary << a
    end
    ary
  end

  # Yields each possible combination of *size* of `self`.
  #
  # ```
  # a = [1, 2, 3]
  # sums = [] of Int32
  # a.each_combination(2) { |p| sums << p.sum } # => nil
  # sums                                        # => [3, 4, 5]
  # ```
  #
  # By default, a new array is created and yielded for each combination.
  # If *reuse* is given, the array can be reused: if *reuse* is
  # an `Array`, this array will be reused; if *reuse* if truthy,
  # the method will create a new array and reuse it. This can be
  # used to prevent many memory allocations when each slice of
  # interest is to be used in a read-only fashion.
  def each_combination(size : Int = self.size, reuse = false) : Nil
    n = self.size
    return if size > n
    raise ArgumentError.new("Size must be positive") if size < 0

    reuse = Indexable(T).check_reuse(reuse, size)
    copy = self.dup
    pool = dup_as_array(self)

    indices = (0...size).to_a

    yield pool_slice(pool, size, reuse)

    while true
      stop = true
      i = size - 1
      while i >= 0
        if indices[i] != i + n - size
          stop = false
          break
        end
        i -= 1
      end

      return if stop

      indices[i] += 1
      pool[i] = copy[indices[i]]

      (i + 1).upto(size - 1) do |j|
        indices[j] = indices[j - 1] + 1
        pool[j] = copy[indices[j]]
      end

      yield pool_slice(pool, size, reuse)
    end
  end

  # Returns an `Iterator` over each possible combination of *size* of `self`.
  #
  # ```
  # iter = [1, 2, 3, 4].each_combination(3)
  # iter.next # => [1, 2, 3]
  # iter.next # => [1, 2, 4]
  # iter.next # => [1, 3, 4]
  # iter.next # => [2, 3, 4]
  # iter.next # => #<Iterator::Stop>
  # ```
  #
  # By default, a new array is created and returned for each combination.
  # If *reuse* is given, the array can be reused: if *reuse* is
  # an `Array`, this array will be reused; if *reuse* if truthy,
  # the method will create a new array and reuse it. This can be
  # used to prevent many memory allocations when each slice of
  # interest is to be used in a read-only fashion.
  def each_combination(size : Int = self.size, reuse = false)
    raise ArgumentError.new("Size must be positive") if size < 0

    CombinationIterator(self, T).new(self, size.to_i, Indexable(T).check_reuse(reuse, size))
  end

  # Returns an `Array` with all possible combinations with repeated elements of
  # *size* of `self`.
  #
  # ```
  # a = [1, 2, 3]
  #
  # pp a.repeated_combinations
  # pp a.repeated_combinations(2)
  # ```
  #
  # produces:
  #
  # ```text
  # [[1, 1, 1],
  #  [1, 1, 2],
  #  [1, 1, 3],
  #  [1, 2, 2],
  #  [1, 2, 3],
  #  [1, 3, 3],
  #  [2, 2, 2],
  #  [2, 2, 3],
  #  [2, 3, 3],
  #  [3, 3, 3]]
  # [[1, 1], [1, 2], [1, 3], [2, 2], [2, 3], [3, 3]]
  # ```
  def repeated_combinations(size : Int = self.size) : Array(Array(T))
    ary = [] of Array(T)
    each_repeated_combination(size) do |a|
      ary << a
    end
    ary
  end

  # Yields each possible combination with repeated elements of *size* of
  # `self`.
  #
  # ```
  # a = [1, 2, 3]
  # sums = [] of Int32
  # a.each_repeated_combination(2) { |p| sums << p.sum } # => nil
  # sums                                                 # => [2, 3, 4, 4, 5, 6]
  # ```
  #
  # By default, a new array is created and yielded for each combination.
  # If *reuse* is given, the array can be reused: if *reuse* is
  # an `Array`, this array will be reused; if *reuse* if truthy,
  # the method will create a new array and reuse it. This can be
  # used to prevent many memory allocations when each slice of
  # interest is to be used in a read-only fashion.
  def each_repeated_combination(size : Int = self.size, reuse = false) : Nil
    n = self.size
    return if size > n && n == 0
    raise ArgumentError.new("Size must be positive") if size < 0

    reuse = Indexable(T).check_reuse(reuse, size)
    copy = self.dup
    indices = Array.new(size, 0)
    pool = indices.map { |i| copy[i] }

    yield pool_slice(pool, size, reuse)

    while true
      stop = true

      i = size - 1
      while i >= 0
        if indices[i] != n - 1
          stop = false
          break
        end
        i -= 1
      end
      return if stop

      ii = indices[i] + 1
      tmp = copy[ii]
      indices.fill(i, size - i) { ii }
      pool.fill(i, size - i) { tmp }

      yield pool_slice(pool, size, reuse)
    end
  end

  # Returns an `Iterator` over each possible combination with repeated elements
  # of *size* of `self`.
  #
  # ```
  # iter = [1, 2, 3].each_repeated_combination(2)
  # iter.next # => [1, 1]
  # iter.next # => [1, 2]
  # iter.next # => [1, 3]
  # iter.next # => [2, 2]
  # iter.next # => [2, 3]
  # iter.next # => [3, 3]
  # iter.next # => #<Iterator::Stop>
  # ```
  #
  # By default, a new array is created and returned for each combination.
  # If *reuse* is given, the array can be reused: if *reuse* is
  # an `Array`, this array will be reused; if *reuse* if truthy,
  # the method will create a new array and reuse it. This can be
  # used to prevent many memory allocations when each slice of
  # interest is to be used in a read-only fashion.
  def each_repeated_combination(size : Int = self.size, reuse = false)
    raise ArgumentError.new("Size must be positive") if size < 0

    RepeatedCombinationIterator(self, T).new(self, size.to_i, Indexable(T).check_reuse(reuse, size))
  end

  protected def self.check_reuse(reuse, size)
    if reuse
      unless reuse.is_a?(Array)
        reuse = Array(T).new(size)
      end
    else
      reuse = nil
    end
    reuse
  end

  private class ItemIterator(A, T)
    include Iterator(T)

    def initialize(@array : A, @index = 0)
    end

    def next
      if @index >= @array.size
        stop
      else
        value = @array[@index]
        @index += 1
        value
      end
    end
  end

  private class ReverseItemIterator(A, T)
    include Iterator(T)

    def initialize(@array : A, @index : Int32 = array.size - 1)
    end

    def next
      if @index < 0
        stop
      else
        value = @array[@index]
        @index -= 1
        value
      end
    end
  end

  private class IndexIterator(A)
    include Iterator(Int32)

    def initialize(@array : A, @index = 0)
    end

    def next
      if @index >= @array.size
        stop
      else
        value = @index
        @index += 1
        value
      end
    end
  end

  private class PermutationIterator(A, T)
    include Iterator(Array(T))

    @size : Int32
    @n : Int32
    @cycles : Array(Int32)
    @pool : Array(T)
    @stop : Bool
    @i : Int32
    @first : Bool
    @reuse : Array(T)?

    def initialize(a : A, @size, @reuse : Array(T)?)
      @n = a.size
      @cycles = (@n - @size + 1..@n).to_a.reverse!
      @pool = dup_as_array(a)
      @stop = @size > @n
      @i = @size - 1
      @first = true
    end

    def next
      return stop if @stop

      if @first
        @first = false
        return pool_slice(@pool, @size, @reuse)
      end

      while @i >= 0
        ci = (@cycles[@i] -= 1)
        if ci == 0
          e = @pool[@i]
          (@i + 1).upto(@n - 1) { |j| @pool[j - 1] = @pool[j] }
          @pool[@n - 1] = e
          @cycles[@i] = @n - @i
        else
          @pool.swap @i, -ci
          value = pool_slice(@pool, @size, @reuse)
          @i = @size - 1
          return value
        end
        @i -= 1
      end

      @stop = true
      stop
    end
  end

  private class CombinationIterator(A, T)
    include Iterator(Array(T))

    @size : Int32
    @n : Int32
    @copy : Array(T)
    @pool : Array(T)
    @indices : Array(Int32)
    @stop : Bool
    @i : Int32
    @first : Bool
    @reuse : Array(T)?

    def initialize(a : A, @size, @reuse : Array(T)?)
      @n = a.size
      @copy = a.dup
      @pool = dup_as_array(a)
      @indices = (0...@size).to_a
      @stop = @size > @n
      @i = @size - 1
      @first = true
    end

    def next
      return stop if @stop

      if @first
        @first = false
        return pool_slice(@pool, @size, @reuse)
      end

      while @i >= 0
        if @indices[@i] != @i + @n - @size
          @indices[@i] += 1
          @pool[@i] = @copy[@indices[@i]]

          (@i + 1).upto(@size - 1) do |j|
            @indices[j] = @indices[j - 1] + 1
            @pool[j] = @copy[@indices[j]]
          end

          value = pool_slice(@pool, @size, @reuse)
          @i = @size - 1
          return value
        end
        @i -= 1
      end

      @stop = true
      stop
    end
  end

  private class RepeatedCombinationIterator(A, T)
    include Iterator(Array(T))

    @size : Int32
    @n : Int32
    @copy : A
    @indices : Array(Int32)
    @pool : Array(T)
    @stop : Bool
    @i : Int32
    @first : Bool
    @reuse : Array(T)?

    def initialize(array : A, @size, @reuse : Array(T)?)
      @n = array.size
      @copy = array.dup
      @indices = Array.new(@size, 0)
      @pool = @indices.map { |i| @copy[i] }
      @stop = @size > @n
      @i = @size - 1
      @first = true
    end

    def next
      return stop if @stop

      if @first
        @first = false
        return pool_slice(@pool, @size, @reuse)
      end

      while @i >= 0
        if @indices[@i] != @n - 1
          ii = @indices[@i] + 1
          tmp = @copy[ii]
          @indices.fill(@i, @size - @i) { ii }
          @pool.fill(@i, @size - @i) { tmp }

          value = pool_slice(@pool, @size, @reuse)
          @i = @size - 1
          return value
        end
        @i -= 1
      end

      @stop = true
      stop
    end
  end
end

private def pool_slice(pool, size, reuse)
  if reuse
    reuse.clear
    size.times { |i| reuse << pool[i] }
    reuse
  else
    pool[0, size]
  end
end

private def dup_as_array(a)
  a.is_a?(Array) ? a.dup : a.to_a
end

require "./indexable/*"<|MERGE_RESOLUTION|>--- conflicted
+++ resolved
@@ -148,11 +148,7 @@
   # [2, 5, 7, 10].bsearch { |x| x >= 4 } # => 5
   # [2, 5, 7, 10].bsearch { |x| x > 10 } # => nil
   # ```
-<<<<<<< HEAD
-  def bsearch(&block : T -> Bool) : T?
-=======
-  def bsearch(& : T -> _)
->>>>>>> a3f9199b
+  def bsearch(& : T -> _) : T?
     bsearch_index { |value| yield value }.try { |index| unsafe_fetch(index) }
   end
 
@@ -172,11 +168,7 @@
   # [2, 5, 7, 10].bsearch_index { |x, i| x >= 4 } # => 1
   # [2, 5, 7, 10].bsearch_index { |x, i| x > 10 } # => nil
   # ```
-<<<<<<< HEAD
-  def bsearch_index(&block : T, Int32 -> Bool) : Int32?
-=======
   def bsearch_index(& : T, Int32 -> _)
->>>>>>> a3f9199b
     (0...size).bsearch { |index| yield unsafe_fetch(index), index }
   end
 
@@ -482,11 +474,7 @@
   # ```text
   # a -- b -- c --
   # ```
-<<<<<<< HEAD
-  def each(&block : T ->)
-=======
   def each(& : T ->)
->>>>>>> a3f9199b
     each_index do |i|
       yield unsafe_fetch(i)
     end
@@ -711,11 +699,7 @@
   end
 
   # Optimized version of `equals?` used when `other` is also an `Indexable`.
-<<<<<<< HEAD
-  def equals?(other : Indexable) : Bool
-=======
   def equals?(other : Indexable, &) : Bool
->>>>>>> a3f9199b
     return false if size != other.size
     each_with_index do |item, i|
       return false unless yield(item, other.unsafe_fetch(i))
@@ -840,11 +824,7 @@
   end
 
   # Same as `#each`, but works in reverse.
-<<<<<<< HEAD
-  def reverse_each(&block : T ->) : Nil
-=======
   def reverse_each(& : T ->) : Nil
->>>>>>> a3f9199b
     (size - 1).downto(0) do |i|
       yield unsafe_fetch(i)
     end
@@ -900,13 +880,8 @@
   # a.sample                # => 1
   # a.sample(Random.new(1)) # => 2
   # ```
-<<<<<<< HEAD
   def sample(random = Random::DEFAULT) : T
-    raise IndexError.new if size == 0
-=======
-  def sample(random = Random::DEFAULT)
     raise IndexError.new("Can't sample empty collection") if size == 0
->>>>>>> a3f9199b
     unsafe_fetch(random.rand(size))
   end
 
