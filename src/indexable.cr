--- conflicted
+++ resolved
@@ -148,11 +148,7 @@
   # [2, 5, 7, 10].bsearch { |x| x >= 4 } # => 5
   # [2, 5, 7, 10].bsearch { |x| x > 10 } # => nil
   # ```
-<<<<<<< HEAD
-  def bsearch(& : T -> Bool)
-=======
-  def bsearch(&block : T -> _)
->>>>>>> 9912b683
+  def bsearch(& : T -> _)
     bsearch_index { |value| yield value }.try { |index| unsafe_fetch(index) }
   end
 
@@ -172,11 +168,7 @@
   # [2, 5, 7, 10].bsearch_index { |x, i| x >= 4 } # => 1
   # [2, 5, 7, 10].bsearch_index { |x, i| x > 10 } # => nil
   # ```
-<<<<<<< HEAD
-  def bsearch_index(& : T, Int32 -> Bool)
-=======
-  def bsearch_index(&block : T, Int32 -> _)
->>>>>>> 9912b683
+  def bsearch_index(& : T, Int32 -> _)
     (0...size).bsearch { |index| yield unsafe_fetch(index), index }
   end
 
