--- conflicted
+++ resolved
@@ -29,9 +29,6 @@
       TAB0   = LibC::TAB0
       TAB3   = LibC::TAB3
     end
-<<<<<<< HEAD
-  {% elsif flag?(:openbsd) || flag?(:netbsd) %}
-=======
   {% elsif flag?(:dragonfly) %}
     # FIXME: Verify
     @[Flags]
@@ -45,8 +42,7 @@
       TAB0   = LibC::TAB0
       TAB3   = LibC::TAB3
     end
-  {% elsif flag?(:openbsd) %}
->>>>>>> b3ebb1cd
+  {% elsif flag?(:netbsd) || flag?(:openbsd) %}
     @[Flags]
     enum OutputMode
       OPOST  = LibC::OPOST
