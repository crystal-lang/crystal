--- conflicted
+++ resolved
@@ -68,11 +68,7 @@
   # ```
   #
   # See: `Multipart::Parser`
-<<<<<<< HEAD
-  def self.parse(request : HTTP::Request)
-=======
   def self.parse(request : HTTP::Request, &)
->>>>>>> e561a500
     if content_type = request.headers["Content-Type"]?
       boundary = parse_boundary(content_type)
     end
@@ -108,11 +104,7 @@
   # ```
   #
   # See: `Multipart::Parser`
-<<<<<<< HEAD
-  def self.parse(response : HTTP::Client::Response)
-=======
   def self.parse(response : HTTP::Client::Response, &)
->>>>>>> e561a500
     if content_type = response.headers["Content-Type"]?
       boundary = parse_boundary(content_type)
     end
