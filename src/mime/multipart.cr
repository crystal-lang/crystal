require "random/secure"
require "./multipart/*"
require "mime/media_type"

# The `MIME::Multipart` module contains utilities for parsing MIME multipart
# messages, which contain multiple body parts, each containing a header section
# and binary body. The `multipart/form-data` content-type has a separate set of
# utilities in the `HTTP::FormData` module.
module MIME::Multipart
  # Parses a MIME multipart message, yielding `HTTP::Headers` and an `IO` for
  # each body part.
  #
  # Please note that the IO object yielded to the block is only valid while the
  # block is executing. The IO is closed as soon as the supplied block returns.
  #
  # ```
  # require "mime/multipart"
  #
  # multipart = "--aA40\r\nContent-Type: text/plain\r\n\r\nbody\r\n--aA40--"
  # MIME::Multipart.parse(IO::Memory.new(multipart), "aA40") do |headers, io|
  #   headers["Content-Type"] # => "text/plain"
  #   io.gets_to_end          # => "body"
  # end
  # ```
  #
  # See: `Multipart::Parser`
  def self.parse(io, boundary, &)
    parser = Parser.new(io, boundary)
    while parser.has_next?
      parser.next { |headers, io| yield headers, io }
    end
  end

  # Extracts the multipart boundary from the Content-Type header. May return
  # `nil` is the boundary was not found.
  #
  # ```
  # require "mime/multipart"
  #
  # MIME::Multipart.parse_boundary("multipart/mixed; boundary=\"abcde\"") # => "abcde"
  # ```
  def self.parse_boundary(content_type) : String?
    type = MIME::MediaType.parse?(content_type)

    if type && type.type == "multipart"
      type["boundary"]?.presence
    end
  end

  # Parses a MIME multipart message, yielding `HTTP::Headers` and an `IO` for
  # each body part.
  #
  # Please note that the IO object yielded to the block is only valid while the
  # block is executing. The IO is closed as soon as the supplied block returns.
  #
  # ```
  # require "http"
  # require "mime/multipart"
  #
  # headers = HTTP::Headers{"Content-Type" => "multipart/mixed; boundary=aA40"}
  # body = "--aA40\r\nContent-Type: text/plain\r\n\r\nbody\r\n--aA40--"
  # request = HTTP::Request.new("POST", "/", headers, body)
  #
  # MIME::Multipart.parse(request) do |headers, io|
  #   headers["Content-Type"] # => "text/plain"
  #   io.gets_to_end          # => "body"
  # end
  # ```
  #
  # See: `Multipart::Parser`
<<<<<<< HEAD
  def self.parse(request : HTTP::Request)
    if content_type = request.headers["Content-Type"]?
      boundary = parse_boundary(content_type)
    end
=======
  def self.parse(request : HTTP::Request, &)
    boundary = parse_boundary(request.headers["Content-Type"])
>>>>>>> 58fb584c
    return nil unless boundary

    body = request.body
    return nil unless body
    parse(body, boundary) { |headers, io| yield headers, io }
  end

  # Parses a MIME multipart message, yielding `HTTP::Headers` and an `IO` for
  # each body part.
  #
  # Please note that the IO object yielded to the block is only valid while the
  # block is executing. The IO is closed as soon as the supplied block returns.
  #
  # ```
  # require "http"
  # require "mime/multipart"
  #
  # headers = HTTP::Headers{"Content-Type" => "multipart/byteranges; boundary=aA40"}
  # body = "--aA40\r\nContent-Type: text/plain\r\n\r\nbody\r\n--aA40--"
  # response = HTTP::Client::Response.new(
  #   status: :ok,
  #   headers: headers,
  #   body: body,
  # )
  #
  # MIME::Multipart.parse(response) do |headers, io|
  #   headers["Content-Type"] # => "text/plain"
  #   io.gets_to_end          # => "body"
  # end
  # ```
  #
  # See: `Multipart::Parser`
  def self.parse(response : HTTP::Client::Response)
    if content_type = response.headers["Content-Type"]?
      boundary = parse_boundary(content_type)
    end
    return nil unless boundary

    if body = response.body.presence
      body = IO::Memory.new(body)
    else
      body = response.body_io?
    end
    return nil unless body

    parse(body, boundary) { |headers, io| yield headers, io }
  end

  # Yields a `Multipart::Builder` to the given block, writing to *io* and
  # using *boundary*. `#finish` is automatically called on the builder.
  def self.build(io : IO, boundary : String = Multipart.generate_boundary, &)
    builder = Builder.new(io, boundary)
    yield builder
    builder.finish
  end

  # Yields a `Multipart::Builder` to the given block, returning the generated
  # message as a `String`.
  def self.build(boundary : String = Multipart.generate_boundary, &)
    String.build do |io|
      build(io, boundary) { |g| yield g }
    end
  end

  # Returns a unique string suitable for use as a multipart boundary.
  #
  # ```
  # require "mime/multipart"
  #
  # MIME::Multipart.generate_boundary # => "---------------------------dQu6bXHYb4m5zrRC3xPTGwV"
  # ```
  def self.generate_boundary : String
    "--------------------------#{Random::Secure.urlsafe_base64(18)}"
  end

  class Error < Exception
  end
end<|MERGE_RESOLUTION|>--- conflicted
+++ resolved
@@ -68,15 +68,10 @@
   # ```
   #
   # See: `Multipart::Parser`
-<<<<<<< HEAD
-  def self.parse(request : HTTP::Request)
+  def self.parse(request : HTTP::Request, &)
     if content_type = request.headers["Content-Type"]?
       boundary = parse_boundary(content_type)
     end
-=======
-  def self.parse(request : HTTP::Request, &)
-    boundary = parse_boundary(request.headers["Content-Type"])
->>>>>>> 58fb584c
     return nil unless boundary
 
     body = request.body
