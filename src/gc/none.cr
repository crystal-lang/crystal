<<<<<<< HEAD
{% if flag?(:win32) %}
  require "c/process"
{% else %}
  @[Link("pthread")]
  lib LibC
  end
{% end %}

=======
>>>>>>> ba31a6eb
module GC
  def self.init
  end

  # :nodoc:
  def self.malloc(size : LibC::SizeT) : Void*
    LibC.malloc(size)
  end

  # :nodoc:
  def self.malloc_atomic(size : LibC::SizeT) : Void*
    LibC.malloc(size)
  end

  # :nodoc:
  def self.realloc(pointer : Void*, size : LibC::SizeT) : Void*
    LibC.realloc(pointer, size)
  end

  def self.collect
  end

  def self.enable
  end

  def self.disable
  end

  def self.free(pointer : Void*) : Nil
    LibC.free(pointer)
  end

  def self.is_heap_ptr(pointer : Void*) : Bool
    false
  end

  def self.add_finalizer(object)
  end

  def self.register_disappearing_link(pointer : Void**)
  end

  def self.stats : GC::Stats
    zero = LibC::ULong.new(0)
    Stats.new(zero, zero, zero, zero, zero)
  end

  def self.prof_stats
    zero = LibC::ULong.new(0)
    ProfStats.new(
      heap_size: zero,
      free_bytes: zero,
      unmapped_bytes: zero,
      bytes_since_gc: zero,
      bytes_before_gc: zero,
      non_gc_bytes: zero,
      gc_no: zero,
      markers_m1: zero,
      bytes_reclaimed_since_gc: zero,
      reclaimed_bytes_before_gc: zero)
  end

  {% if flag?(:win32) %}
    # :nodoc:
    def self.beginthreadex(security : Void*, stack_size : LibC::UInt, start_address : Void* -> LibC::UInt, arglist : Void*, initflag : LibC::UInt, thrdaddr : LibC::UInt*) : LibC::HANDLE
      ret = LibC._beginthreadex(security, stack_size, start_address, arglist, initflag, thrdaddr)
      raise RuntimeError.from_errno("_beginthreadex") if ret.null?
      ret.as(LibC::HANDLE)
    end
  {% else %}
    # :nodoc:
    def self.pthread_create(thread : LibC::PthreadT*, attr : LibC::PthreadAttrT*, start : Void* -> Void*, arg : Void*)
      LibC.pthread_create(thread, attr, start, arg)
    end

    # :nodoc:
    def self.pthread_join(thread : LibC::PthreadT) : Void*
      ret = LibC.pthread_join(thread, out value)
      raise RuntimeError.from_errno("pthread_join") unless ret == 0
      value
    end

    # :nodoc:
    def self.pthread_detach(thread : LibC::PthreadT)
      LibC.pthread_detach(thread)
    end
  {% end %}

  # :nodoc:
  def self.current_thread_stack_bottom : {Void*, Void*}
    {Pointer(Void).null, Pointer(Void).null}
  end

  # :nodoc:
  {% if flag?(:preview_mt) %}
    def self.set_stackbottom(thread : Thread, stack_bottom : Void*)
      # NOTE we could store stack_bottom per thread,
      #      and return it in `#current_thread_stack_bottom`,
      #      but there is no actual use for that.
    end
  {% else %}
    def self.set_stackbottom(stack_bottom : Void*)
    end
  {% end %}

  # :nodoc:
  def self.lock_read
  end

  # :nodoc:
  def self.unlock_read
  end

  # :nodoc:
  def self.lock_write
  end

  # :nodoc:
  def self.unlock_write
  end

  # :nodoc:
  def self.push_stack(stack_top, stack_bottom)
  end
end<|MERGE_RESOLUTION|>--- conflicted
+++ resolved
@@ -1,14 +1,7 @@
-<<<<<<< HEAD
 {% if flag?(:win32) %}
   require "c/process"
-{% else %}
-  @[Link("pthread")]
-  lib LibC
-  end
 {% end %}
 
-=======
->>>>>>> ba31a6eb
 module GC
   def self.init
   end
