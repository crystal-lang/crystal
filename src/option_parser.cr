--- conflicted
+++ resolved
@@ -410,15 +410,6 @@
         if (handler = @handlers[flag]?) && !(handler.value_type.none? && value)
           handled_args << arg_index
 
-<<<<<<< HEAD
-          # Pull in the next argument if we don't already have it and an argument
-          # should be taken
-          if !value && should_pull_next_argument?(handler)
-            value = args[arg_index + 1]?
-            if value
-              handled_args << arg_index + 1
-              arg_index += 1
-=======
           if !value
             case handler.value_type
             in FlagValue::Required
@@ -430,16 +421,17 @@
                 @missing_option.call(flag)
               end
             in FlagValue::Optional
-              value = args[arg_index + 1]?
-              if value && !@handlers.has_key?(value)
-                handled_args << arg_index + 1
-                arg_index += 1
-              else
-                value = nil
+              unless gnu_optional_args?
+                value = args[arg_index + 1]?
+                if value && !@handlers.has_key?(value)
+                  handled_args << arg_index + 1
+                  arg_index += 1
+                else
+                  value = nil
+                end
               end
             in FlagValue::None
               # do nothing
->>>>>>> 966b3a5e
             end
           end
 
@@ -504,18 +496,4 @@
       end
     end
   end
-
-  private def should_pull_next_argument?(handler)
-    case handler.value_type
-    in .required?
-      # required arguments can be separated
-      true
-    in .optional?
-      # GNU style requires the argument to follow immediately
-      !gnu_optional_args?
-    in .none?
-      # no arguments should be pulled
-      false
-    end
-  end
 end