--- conflicted
+++ resolved
@@ -434,56 +434,7 @@
 
         flag, value = parse_arg_to_flag_and_value(arg)
 
-<<<<<<< HEAD
-        # Fetch handler of the flag.
-        # If value is given even though handler does not take value, it is invalid, then it is skipped.
-        if (handler = @handlers[flag]?) && !(handler.value_type.none? && value)
-          handled_args << arg_index
-
-          if !value
-            case handler.value_type
-            in FlagValue::Required
-              value = args[arg_index + 1]?
-              if value
-                handled_args << arg_index + 1
-                arg_index += 1
-              else
-                @missing_option.call(flag)
-              end
-            in FlagValue::Optional
-              unless gnu_optional_args?
-                value = args[arg_index + 1]?
-                if value && !@handlers.has_key?(value)
-                  handled_args << arg_index + 1
-                  arg_index += 1
-                else
-                  value = nil
-                end
-              end
-            in FlagValue::None
-              # do nothing
-            in FlagValue::Boolean
-              # call the block here and ignore booleans later
-              if handler.is_a?(BoolHandler)
-                handler.block.call !flag.starts_with?("--no-")
-              end
-            end
-          end
-
-          # If this is a subcommand (flag not starting with -), delete all
-          # subcommands since they are no longer valid.
-          unless flag.starts_with?('-')
-            @handlers.select! { |k, _| k.starts_with?('-') }
-            @flags.select!(&.starts_with?("    -"))
-          end
-
-          if handler.is_a?(Handler)
-            handler.block.call(value || "")
-          end
-        end
-=======
         arg_index = handle_flag(flag, value, arg_index, args, handled_args)
->>>>>>> ea6e270f
 
         arg_index += 1
       end
@@ -566,6 +517,11 @@
         end
       in FlagValue::None
         # do nothing
+      in FlagValue::Boolean
+        # call the block here and ignore booleans later
+        if handler.is_a?(BoolHandler)
+          handler.block.call !flag.starts_with?("--no-")
+        end
       end
     end
 
@@ -576,7 +532,9 @@
       @flags.select!(&.starts_with?("    -"))
     end
 
-    handler.block.call(value || "")
+    if handler.is_a?(Handler)
+      handler.block.call(value || "")
+    end
 
     arg_index
   end
