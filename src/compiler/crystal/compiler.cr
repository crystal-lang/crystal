require "option_parser"
require "file_utils"
require "colorize"
require "crystal/digest/md5"
{% if flag?(:msvc) %}
  require "./loader"
{% end %}

module Crystal
  @[Flags]
  enum Debug
    LineNumbers
    Variables
    Default     = LineNumbers
  end

  enum FramePointers
    Auto
    Always
    NonLeaf
  end

  # Main interface to the compiler.
  #
  # A Compiler parses source code, type checks it and
  # optionally generates an executable.
  class Compiler
    DEFAULT_LINKER = ENV["CC"]? || {{ env("CRYSTAL_CONFIG_CC") || "cc" }}
    MSVC_LINKER    = ENV["CC"]? || {{ env("CRYSTAL_CONFIG_CC") || "cl.exe" }}

    # A source to the compiler: its filename and source code.
    record Source,
      filename : String,
      code : String

    # The result of a compilation: the program containing all
    # the type and method definitions, and the parsed program
    # as an ASTNode.
    record Result,
      program : Program,
      node : ASTNode

    # If `true`, doesn't generate an executable but instead
    # creates a `.o` file and outputs a command line to link
    # it in the target machine.
    property? cross_compile = false

    # Compiler flags. These will be true when checked in macro
    # code by the `flag?(...)` macro method.
    property flags = [] of String

    # Controls generation of frame pointers.
    property frame_pointers = FramePointers::Auto

    # If `true`, the executable will be generated with debug code
    # that can be understood by `gdb` and `lldb`.
    property debug = Debug::Default

    # If `true`, `.ll` files will be generated in the default cache
    # directory for each generated LLVM module.
    property? dump_ll = false

    # Additional link flags to pass to the linker.
    property link_flags : String?

    # Sets the mcpu. Check LLVM docs to learn about this.
    property mcpu : String?

    # Sets the mattr (features). Check LLVM docs to learn about this.
    property mattr : String?

    # If `false`, color won't be used in output messages.
    property? color = true

    # If `true`, skip cleanup process on semantic analysis.
    property? no_cleanup = false

    # If `true`, no executable will be generated after compilation
    # (useful to type-check a program)
    property? no_codegen = false

    # Maximum number of LLVM modules that are compiled in parallel
    property n_threads : Int32 = {% if flag?(:preview_mt) || flag?(:win32) %} 1 {% else %} 8 {% end %}

    # Default prelude file to use. This ends up adding a
    # `require "prelude"` (or whatever name is set here) to
    # the source file to compile.
    property prelude = "prelude"

    # Optimization mode
    enum OptimizationMode
      # [default] no optimization, fastest compilation, slowest runtime
      O0 = 0

      # low, compilation slower than O0, runtime faster than O0
      O1 = 1

      # middle, compilation slower than O1, runtime faster than O1
      O2 = 2

      # high, slowest compilation, fastest runtime
      # enables with --release flag
      O3 = 3

      # optimize for size, enables most O2 optimizations but aims for smaller
      # code size
      Os

      # optimize aggressively for size rather than speed
      Oz

      def suffix
        ".#{to_s.downcase}"
      end

      def self.from_level?(level : String) : self?
        case level
        when "0" then O0
        when "1" then O1
        when "2" then O2
        when "3" then O3
        when "s" then Os
        when "z" then Oz
        end
      end
    end

    # Sets the Optimization mode.
    property optimization_mode = OptimizationMode::O0

    # Sets the code model. Check LLVM docs to learn about this.
    property mcmodel = LLVM::CodeModel::Default

    # If `true`, generates a single LLVM module. By default
    # one LLVM module is created for each type in a program.
    # --release automatically enable this option
    property? single_module = false

    # A `ProgressTracker` object which tracks compilation progress.
    property progress_tracker = ProgressTracker.new

    # Codegen target to use in the compilation.
    # If not set, asks LLVM the default one for the current machine.
    property codegen_target = Config.host_target

    # If `true`, prints the link command line that is performed
    # to create the executable.
    property? verbose = false

    # If `true`, doc comments are attached to types and methods
    # and can later be used to generate API docs.
    property? wants_doc = false

    # Warning settings and all detected warnings.
    property warnings = WarningCollection.new

    @[Flags]
    enum EmitTarget
      ASM
      OBJ
      LLVM_BC
      LLVM_IR
    end

    # Can be set to a set of flags to emit other files other
    # than the executable file:
    # * asm: assembly files
    # * llvm-bc: LLVM bitcode
    # * llvm-ir: LLVM IR
    # * obj: object file
    property emit_targets : EmitTarget = EmitTarget::None

    # Base filename to use for `emit` output.
    property emit_base_filename : String?

    # By default the compiler cleans up the default cache directory
    # to keep the most recent 10 directories used. If this is set
    # to `false` that cleanup is not performed.
    property? cleanup = true

    # Default standard output to use in a compilation.
    property stdout : IO = STDOUT

    # Default standard error to use in a compilation.
    property stderr : IO = STDERR

    # Whether to show error trace
    property? show_error_trace = false

    # Whether to link statically
    property? static = false

    property dependency_printer : DependencyPrinter? = nil

    # Program that was created for the last compilation.
    property! program : Program

    # Compiles the given *source*, with *output_filename* as the name
    # of the generated executable.
    #
    # Raises `Crystal::CodeError` if there's an error in the
    # source code.
    #
    # Raises `InvalidByteSequenceError` if the source code is not
    # valid UTF-8.
    def compile(source : Source | Array(Source), output_filename : String) : Result
      source = [source] unless source.is_a?(Array)
      program = new_program(source)
      node = parse program, source
      node = program.semantic node, cleanup: !no_cleanup?
      result = codegen program, node, source, output_filename unless @no_codegen

      @progress_tracker.clear
      print_macro_run_stats(program)
      print_codegen_stats(result)

      Result.new program, node
    end

    # Runs the semantic pass on the given source, without generating an
    # executable nor analyzing methods. The returned `Program` in the result will
    # contain all types and methods. This can be useful to generate
    # API docs, analyze type relationships, etc.
    #
    # Raises `Crystal::CodeError` if there's an error in the
    # source code.
    #
    # Raises `InvalidByteSequenceError` if the source code is not
    # valid UTF-8.
    def top_level_semantic(source : Source | Array(Source)) : Result
      source = [source] unless source.is_a?(Array)
      program = new_program(source)
      node = parse program, source
      node, processor = program.top_level_semantic(node)

      @progress_tracker.clear
      print_macro_run_stats(program)

      Result.new program, node
    end

    # Set maximum level of optimization.
    def release!
      @optimization_mode = OptimizationMode::O3
      @single_module = true
    end

    def release?
      @optimization_mode.o3? && @single_module
    end

    private def new_program(sources)
      @program = program = Program.new
      program.compiler = self
      program.filename = sources.first.filename
      program.codegen_target = codegen_target
      program.target_machine = create_target_machine
      program.flags << "release" if release?
      program.flags << "debug" unless debug.none?
      program.flags << "static" if static?
      program.flags.concat @flags
      program.wants_doc = wants_doc?
      program.color = color?
      program.stdout = stdout
      program.show_error_trace = show_error_trace?
      program.progress_tracker = @progress_tracker
      program.warnings = @warnings
      program
    end

    private def parse(program, sources : Array)
      @progress_tracker.stage("Parse") do
        nodes = sources.map do |source|
          # We add the source to the list of required file,
          # so it can't be required again
          program.requires.add source.filename
          parse(program, source).as(ASTNode)
        end
        nodes = Expressions.from(nodes)

        # Prepend the prelude to the parsed program
        location = Location.new(program.filename, 1, 1)
        nodes = Expressions.new([Require.new(prelude).at(location), nodes] of ASTNode)

        # And normalize
        program.normalize(nodes)
      end
    end

    private def parse(program, source : Source)
      parser = program.new_parser(source.code)
      parser.filename = source.filename
      parser.wants_doc = wants_doc?
      parser.parse
    rescue ex : InvalidByteSequenceError
      stderr.print colorize("Error: ").red.bold
      stderr.print colorize("file '#{Crystal.relative_filename(source.filename)}' is not a valid Crystal source file: ").bold
      stderr.puts ex.message
      exit 1
    end

    private def bc_flags_changed?(output_dir)
      bc_flags_changed = true
      current_bc_flags = "#{@codegen_target}|#{@mcpu}|#{@mattr}|#{@link_flags}|#{@mcmodel}"
      bc_flags_filename = "#{output_dir}/bc_flags#{optimization_mode.suffix}"
      if File.file?(bc_flags_filename)
        previous_bc_flags = File.read(bc_flags_filename).strip
        bc_flags_changed = previous_bc_flags != current_bc_flags
      end
      File.write(bc_flags_filename, current_bc_flags)
      bc_flags_changed
    end

    private def codegen(program, node : ASTNode, sources, output_filename)
      llvm_modules = @progress_tracker.stage("Codegen (crystal)") do
        program.codegen node, debug: debug, frame_pointers: frame_pointers,
          single_module: @single_module || @cross_compile || !@emit_targets.none?
      end

      output_dir = CacheDir.instance.directory_for(sources)

      bc_flags_changed = bc_flags_changed? output_dir
      target_triple = target_machine.triple

      units = llvm_modules.map do |type_name, info|
        llvm_mod = info.mod
        llvm_mod.target = target_triple
        CompilationUnit.new(self, program, type_name, llvm_mod, output_dir, bc_flags_changed)
      end

      if @cross_compile
        cross_compile program, units, output_filename
      else
        result = with_file_lock(output_dir) do
          codegen program, units, output_filename, output_dir
        end

        {% if flag?(:darwin) %}
          run_dsymutil(output_filename) unless debug.none?
        {% end %}

        {% if flag?(:windows) %}
          copy_dlls(program, output_filename) unless static?
        {% end %}
      end

      CacheDir.instance.cleanup if @cleanup

      result
    end

    private def with_file_lock(output_dir, &)
      File.open(File.join(output_dir, "compiler.lock"), "w") do |file|
        file.flock_exclusive do
          yield
        end
      end
    end

    private def run_dsymutil(filename)
      dsymutil = Process.find_executable("dsymutil")
      return unless dsymutil

      @progress_tracker.stage("dsymutil") do
        Process.run(dsymutil, ["--flat", filename])
      end
    end

    private def copy_dlls(program, output_filename)
      not_found = nil
      output_directory = File.dirname(output_filename)

      program.each_dll_path do |path, found|
        if found
          dest = File.join(output_directory, File.basename(path))
          File.copy(path, dest) unless File.exists?(dest)
        else
          not_found ||= [] of String
          not_found << path
        end
      end

      if not_found
        stderr << "Warning: The following DLLs are required at run time, but Crystal is unable to locate them in CRYSTAL_LIBRARY_PATH, the compiler's directory, or PATH: "
        not_found.sort!.join(stderr, ", ")
      end
    end

    private def cross_compile(program, units, output_filename)
      unit = units.first
      llvm_mod = unit.llvm_mod

      @progress_tracker.stage("Codegen (bc+obj)") do
        optimize llvm_mod unless @optimization_mode.o0?

        unit.emit(@emit_targets, emit_base_filename || output_filename)

        target_machine.emit_obj_to_file llvm_mod, output_filename
      end
      object_names = [output_filename]
      output_filename = output_filename.rchop(unit.object_extension)
      _, command, args = linker_command(program, object_names, output_filename, nil)
      print_command(command, args)
    end

    private def print_command(command, args)
      stdout.puts command.sub(%("${@}"), args && Process.quote(args))
    end

    private def linker_command(program : Program, object_names, output_filename, output_dir, expand = false)
      if program.has_flag? "msvc"
        lib_flags = program.lib_flags
        # Execute and expand `subcommands`.
        lib_flags = lib_flags.gsub(/`(.*?)`/) { `#{$1}` } if expand

        object_arg = Process.quote_windows(object_names)
        output_arg = Process.quote_windows("/Fe#{output_filename}")

        linker, link_args = program.msvc_compiler_and_flags
        linker = Process.quote_windows(linker)
        link_args.map! { |arg| Process.quote_windows(arg) }

        link_args << "/DEBUG:FULL /PDBALTPATH:%_PDB%" unless debug.none?
        link_args << "/INCREMENTAL:NO /STACK:0x800000"
        link_args << lib_flags
        @link_flags.try { |flags| link_args << flags }

        {% if flag?(:msvc) %}
          unless @cross_compile
            extra_suffix = static? ? "-static" : "-dynamic"
            search_result = Loader.search_libraries(Process.parse_arguments_windows(link_args.join(' ').gsub('\n', ' ')), extra_suffix: extra_suffix)
            if not_found = search_result.not_found?
              error "Cannot locate the .lib files for the following libraries: #{not_found.join(", ")}"
            end

            link_args = search_result.remaining_args.concat(search_result.library_paths).map { |arg| Process.quote_windows(arg) }
          end
        {% end %}

        args = %(/nologo #{object_arg} #{output_arg} /link #{link_args.join(' ')}).gsub("\n", " ")
        cmd = "#{linker} #{args}"

        if cmd.to_utf16.size > 32000
          # The command line would be too big, pass the args through a UTF-16-encoded file instead.
          # TODO: Use a proper way to write encoded text to a file when that's supported.
          # The first character is the BOM; it will be converted in the same endianness as the rest.
          args_16 = "\ufeff#{args}".to_utf16
          args_bytes = args_16.to_unsafe_bytes

          args_filename = "#{output_dir}/linker_args.txt"
          File.write(args_filename, args_bytes)
          cmd = "#{linker} #{Process.quote_windows("@" + args_filename)}"
        end

        {linker, cmd, nil}
      elsif program.has_flag? "wasm32"
        link_flags = @link_flags || ""
        {"wasm-ld", %(wasm-ld "${@}" -o #{Process.quote_posix(output_filename)} #{link_flags} -lc #{program.lib_flags}), object_names}
      elsif program.has_flag? "avr"
        link_flags = @link_flags || ""
        link_flags += " --target=avr-unknown-unknown -mmcu=#{@mcpu} -Wl,--gc-sections"
        {DEFAULT_LINKER, %(#{DEFAULT_LINKER} "${@}" -o #{Process.quote_posix(output_filename)} #{link_flags} #{program.lib_flags}), object_names}
      else
        link_flags = @link_flags || ""
        link_flags += " -rdynamic"
        {DEFAULT_LINKER, %(#{DEFAULT_LINKER} "${@}" -o #{Process.quote_posix(output_filename)} #{link_flags} #{program.lib_flags}), object_names}
      end
    end

    private def codegen(program, units : Array(CompilationUnit), output_filename, output_dir)
      object_names = units.map &.object_filename

      target_triple = target_machine.triple
      reused = [] of String

      @progress_tracker.stage("Codegen (bc+obj)") do
        @progress_tracker.stage_progress_total = units.size

        if units.size == 1
          first_unit = units.first
          first_unit.compile
          reused << first_unit.name if first_unit.reused_previous_compilation?
          first_unit.emit(@emit_targets, emit_base_filename || output_filename)
        else
          reused = codegen_many_units(program, units, target_triple)
        end
      end

      # We check again because maybe this directory was created in between (maybe with a macro run)
      if Dir.exists?(output_filename)
        error "can't use `#{output_filename}` as output filename because it's a directory"
      end

      output_filename = File.expand_path(output_filename)

      @progress_tracker.stage("Codegen (linking)") do
        Dir.cd(output_dir) do
          run_linker *linker_command(program, object_names, output_filename, output_dir, expand: true)
        end
      end

      {units, reused}
    end

    private def codegen_many_units(program, units, target_triple)
      all_reused = [] of String

      # Don't start more processes than compilation units
      n_threads = @n_threads.clamp(1..units.size)

      # If threads is 1 we can avoid fork/spawn/channels altogether. This is
      # particularly useful for CI because there forking eventually leads to
      # "out of memory" errors.
      if n_threads == 1
        units.each do |unit|
          unit.compile
          @progress_tracker.stage_progress += 1
        end
        if @progress_tracker.stats?
          units.each do |unit|
            all_reused << unit.name && unit.reused_previous_compilation?
          end
        end
        return all_reused
      end

      {% if !LibC.has_method?("fork") %}
        raise "Cannot fork compiler. `Crystal::System::Process.fork` is not implemented on this system."
      {% elsif flag?(:preview_mt) %}
        raise "Cannot fork compiler in multithread mode"
      {% else %}
        workers = fork_workers(n_threads) do |input, output|
          while i = input.gets(chomp: true).presence
            unit = units[i.to_i]
            unit.compile
            result = {name: unit.name, reused: unit.reused_previous_compilation?}
            output.puts result.to_json
          end
        rescue ex
          result = {exception: {name: ex.class.name, message: ex.message, backtrace: ex.backtrace}}
          output.puts result.to_json
        end

        overqueue = 1
        indexes = Atomic(Int32).new(0)
        channel = Channel(String).new(n_threads)
        completed = Channel(Nil).new(n_threads)

        workers.each do |pid, input, output|
          spawn do
            overqueued = 0

            overqueue.times do
              if (index = indexes.add(1)) < units.size
                input.puts index
                overqueued += 1
              end
            end

            while (index = indexes.add(1)) < units.size
              input.puts index

              if response = output.gets(chomp: true)
                channel.send response
              else
                Crystal::System.print_error "\nBUG: a codegen process failed\n"
                exit 1
              end
            end

            overqueued.times do
              if response = output.gets(chomp: true)
                channel.send response
              else
                Crystal::System.print_error "\nBUG: a codegen process failed\n"
                exit 1
              end
            end

            input << '\n'
            input.close
            output.close

            Process.new(pid).wait
            completed.send(nil)
          end
        end

        spawn do
          n_threads.times { completed.receive }
          channel.close
        end

        while response = channel.receive?
<<<<<<< HEAD
          if @progress_tracker.stats?
            result = JSON.parse(response)
            all_reused << result["name"].as_s if result["reused"].as_bool
          end
          @progress_tracker.stage_progress += 1
=======
          result = JSON.parse(response)

          if ex = result["exception"]?
            Crystal::System.print_error "\nBUG: a codegen process failed: %s (%s)\n", ex["message"].as_s, ex["name"].as_s
            ex["backtrace"].as_a?.try(&.each { |frame| Crystal::System.print_error "  from %s\n", frame })
            exit 1
          end

          if wants_stats_or_progress
            all_reused << result["name"].as_s if result["reused"].as_bool
            @progress_tracker.stage_progress += 1
          end
>>>>>>> e279b3c7
        end

        all_reused
      {% end %}
    end

    private def fork_workers(n_threads)
      workers = [] of {Int32, IO::FileDescriptor, IO::FileDescriptor}

      n_threads.times do
        iread, iwrite = IO.pipe
        oread, owrite = IO.pipe

        iwrite.flush_on_newline = true
        owrite.flush_on_newline = true

        pid = Crystal::System::Process.fork do
          iwrite.close
          oread.close

          yield iread, owrite

          iread.close
          owrite.close
          exit 0
        end

        iread.close
        owrite.close

        workers << {pid, iwrite, oread}
      end

      workers
    end

    private def print_macro_run_stats(program)
      return unless @progress_tracker.stats?
      return if program.compiled_macros_cache.empty?

      puts
      puts "Macro runs:"
      program.compiled_macros_cache.each do |filename, compiled_macro_run|
        print " - "
        print filename
        print ": "
        if compiled_macro_run.reused
          print "reused previous compilation (#{compiled_macro_run.elapsed})"
        else
          print compiled_macro_run.elapsed
        end
        puts
      end
    end

    private def print_codegen_stats(result)
      return unless @progress_tracker.stats?
      return unless result

      units, reused = result

      puts
      puts "Codegen (bc+obj):"
      if units.size == reused.size
        puts " - all previous .o files were reused"
      elsif reused.size == 0
        puts " - no previous .o files were reused"
      else
        puts " - #{reused.size}/#{units.size} .o files were reused"
        not_reused = units.reject { |u| reused.includes?(u.name) }
        puts
        puts "These modules were not reused:"
        not_reused.each do |unit|
          puts " - #{unit.original_name} (#{unit.name}.bc)"
        end
      end
    end

    getter(target_machine : LLVM::TargetMachine) do
      create_target_machine
    end

    def create_target_machine
      @codegen_target.to_target_machine(@mcpu || "", @mattr || "", @optimization_mode, @mcmodel)
    rescue ex : ArgumentError
      stderr.print colorize("Error: ").red.bold
      stderr.print "llc: "
      stderr.puts ex.message
      exit 1
    end

    {% if LibLLVM::IS_LT_170 %}
      private def optimize_with_pass_manager(llvm_mod)
        fun_pass_manager = llvm_mod.new_function_pass_manager
        pass_manager_builder.populate fun_pass_manager
        fun_pass_manager.run llvm_mod
        module_pass_manager.run llvm_mod
      end

      @module_pass_manager : LLVM::ModulePassManager?

      private def module_pass_manager
        @module_pass_manager ||= begin
          mod_pass_manager = LLVM::ModulePassManager.new
          pass_manager_builder.populate mod_pass_manager
          mod_pass_manager
        end
      end

      @pass_manager_builder : LLVM::PassManagerBuilder?

      private def pass_manager_builder
        @pass_manager_builder ||= begin
          registry = LLVM::PassRegistry.instance
          registry.initialize_all

          builder = LLVM::PassManagerBuilder.new
          builder.size_level = 0

          case optimization_mode
          in .o3?
            builder.opt_level = 3
            builder.use_inliner_with_threshold = 275
          in .o2?
            builder.opt_level = 2
            builder.use_inliner_with_threshold = 275
          in .o1?
            builder.opt_level = 1
            builder.use_inliner_with_threshold = 150
          in .o0?
            # default behaviour, no optimizations
          in .os?
            builder.opt_level = 2
            builder.size_level = 1
            builder.use_inliner_with_threshold = 50
          in .oz?
            builder.opt_level = 2
            builder.size_level = 2
            builder.use_inliner_with_threshold = 5
          end

          builder
        end
      end
    {% end %}

    protected def optimize(llvm_mod)
      {% if LibLLVM::IS_LT_130 %}
        optimize_with_pass_manager(llvm_mod)
      {% else %}
        {% if LibLLVM::IS_LT_170 %}
          # PassBuilder doesn't support Os and Oz before LLVM 17
          if @optimization_mode.os? || @optimization_mode.oz?
            return optimize_with_pass_manager(llvm_mod)
          end
        {% end %}

        LLVM::PassBuilderOptions.new do |options|
          LLVM.run_passes(llvm_mod, "default<#{@optimization_mode}>", target_machine, options)
        end
      {% end %}
    end

    private def run_linker(linker_name, command, args)
      print_command(command, args) if verbose?

      begin
        Process.run(command, args, shell: true,
          input: Process::Redirect::Close, output: Process::Redirect::Inherit, error: Process::Redirect::Pipe) do |process|
          process.error.each_line(chomp: false) do |line|
            hint_string = colorize("(this usually means you need to install the development package for lib\\1)").yellow.bold
            line = line.gsub(/cannot find -l(\S+)\b/, "cannot find -l\\1 #{hint_string}")
            line = line.gsub(/unable to find library -l(\S+)\b/, "unable to find library -l\\1 #{hint_string}")
            line = line.gsub(/library not found for -l(\S+)\b/, "library not found for -l\\1 #{hint_string}")
            STDERR << line
          end
        end
      rescue exc : File::AccessDeniedError | File::NotFoundError
        linker_not_found exc.class, linker_name
      end

      status = $?
      unless status.success?
        if status.normal_exit?
          case status.exit_code
          when 126
            linker_not_found File::AccessDeniedError, linker_name
          when 127
            linker_not_found File::NotFoundError, linker_name
          end
        end
        code = status.normal_exit? ? status.exit_code : 1
        error "execution of command failed with exit status #{status}: #{command}", exit_code: code
      end
    end

    private def linker_not_found(exc_class, linker_name)
      verbose_info = "\nRun with `--verbose` to print the full linker command." unless verbose?
      case exc_class
      when File::AccessDeniedError
        error "Could not execute linker: `#{linker_name}`: Permission denied#{verbose_info}"
      else
        error "Could not execute linker: `#{linker_name}`: File not found#{verbose_info}"
      end
    end

    private def error(msg, exit_code = 1)
      Crystal.error msg, @color, exit_code, stderr: stderr
    end

    private def colorize(obj)
      obj.colorize.toggle(@color)
    end

    # An LLVM::Module with information to compile it.
    class CompilationUnit
      getter compiler
      getter name
      getter original_name
      getter llvm_mod
      getter? reused_previous_compilation = false
      getter object_extension : String

      def initialize(@compiler : Compiler, program : Program, @name : String,
                     @llvm_mod : LLVM::Module, @output_dir : String, @bc_flags_changed : Bool)
        @name = "_main" if @name == ""
        @original_name = @name
        @name = String.build do |str|
          @name.each_char do |char|
            case char
            when 'a'..'z', '0'..'9', '_'
              str << char
            when 'A'..'Z'
              # Because OSX has case insensitive filenames, try to avoid
              # clash of 'a' and 'A' by using 'A-' for 'A'.
              str << char << '-'
            else
              str << char.ord
            end
          end
        end

        if @name.size > 50
          # 17 chars from name + 1 (dash) + 32 (md5) = 50
          @name = "#{@name[0..16]}-#{::Crystal::Digest::MD5.hexdigest(@name)}"
        end

        @name = "#{@name}#{@compiler.optimization_mode.suffix}"
        @object_extension = compiler.codegen_target.object_extension
      end

      def compile
        compile_to_object
      end

      private def compile_to_object
        bc_name = self.bc_name
        object_name = self.object_name
        temporary_object_name = self.temporary_object_name

        # To compile a file we first generate a `.bc` file and then
        # create an object file from it. These `.bc` files are stored
        # in the cache directory.
        #
        # On a next compilation of the same project, and if the compile
        # flags didn't change (a combination of the target triple, mcpu
        # and link flags, amongst others), we check if the new
        # `.bc` file is exactly the same as the old one. In that case
        # the `.o` file will also be the same, so we simply reuse the
        # old one. Generating an `.o` file is what takes most time.
        #
        # However, instead of directly generating the final `.o` file
        # from the `.bc` file, we generate it to a temporary name (`.o.tmp`)
        # and then we rename that file to `.o`. We do this because the compiler
        # could be interrupted while the `.o` file is being generated, leading
        # to a corrupted file that later would cause compilation issues.
        # Moving a file is an atomic operation so no corrupted `.o` file should
        # be generated.

        must_compile = true
        can_reuse_previous_compilation =
          compiler.emit_targets.none? && !@bc_flags_changed && File.exists?(bc_name) && File.exists?(object_name)

        memory_buffer = llvm_mod.write_bitcode_to_memory_buffer

        if can_reuse_previous_compilation
          memory_io = IO::Memory.new(memory_buffer.to_slice)
          changed = File.open(bc_name) { |bc_file| !IO.same_content?(bc_file, memory_io) }

          # If the user cancelled a previous compilation
          # it might be that the .o file is empty
          if !changed && File.size(object_name) > 0
            must_compile = false
            memory_buffer.dispose
            memory_buffer = nil
          else
            # We need to compile, so we'll write the memory buffer to file
          end
        end

        # If there's a memory buffer, it means we must create a .o from it
        if memory_buffer
          # Delete existing .o file. It cannot be used anymore.
          File.delete?(object_name)
          # Create the .bc file (for next compilations)
          File.write(bc_name, memory_buffer.to_slice)
          memory_buffer.dispose
        end

        if must_compile
          compiler.optimize llvm_mod unless compiler.optimization_mode.o0?
          compiler.target_machine.emit_obj_to_file llvm_mod, temporary_object_name
          File.rename(temporary_object_name, object_name)
        else
          @reused_previous_compilation = true
        end

        dump_llvm_ir
      end

      private def dump_llvm_ir
        llvm_mod.print_to_file ll_name if compiler.dump_ll?
      end

      def emit(emit_targets : EmitTarget, output_filename)
        if emit_targets.asm?
          compiler.target_machine.emit_asm_to_file llvm_mod, "#{output_filename}.s"
        end
        if emit_targets.llvm_bc?
          FileUtils.cp(bc_name, "#{output_filename}.bc")
        end
        if emit_targets.llvm_ir?
          llvm_mod.print_to_file "#{output_filename}.ll"
        end
        if emit_targets.obj?
          FileUtils.cp(object_name, output_filename + @object_extension)
        end
      end

      def object_name
        Crystal.relative_filename("#{@output_dir}/#{object_filename}")
      end

      def object_filename
        @name + @object_extension
      end

      def temporary_object_name
        Crystal.relative_filename("#{@output_dir}/#{object_filename}.tmp")
      end

      def bc_name
        "#{@output_dir}/#{@name}.bc"
      end

      def bc_name_new
        "#{@output_dir}/#{@name}.new.bc"
      end

      def ll_name
        "#{@output_dir}/#{@name}.ll"
      end
    end
  end
end<|MERGE_RESOLUTION|>--- conflicted
+++ resolved
@@ -592,13 +592,6 @@
         end
 
         while response = channel.receive?
-<<<<<<< HEAD
-          if @progress_tracker.stats?
-            result = JSON.parse(response)
-            all_reused << result["name"].as_s if result["reused"].as_bool
-          end
-          @progress_tracker.stage_progress += 1
-=======
           result = JSON.parse(response)
 
           if ex = result["exception"]?
@@ -607,11 +600,10 @@
             exit 1
           end
 
-          if wants_stats_or_progress
+          if @progress_tracker.stats?
             all_reused << result["name"].as_s if result["reused"].as_bool
-            @progress_tracker.stage_progress += 1
-          end
->>>>>>> e279b3c7
+          end
+          @progress_tracker.stage_progress += 1
         end
 
         all_reused
