--- conflicted
+++ resolved
@@ -84,14 +84,12 @@
     # If `true`, runs LLVM optimizations.
     property? release = false
 
-<<<<<<< HEAD
     # If `true`, uses `/usr/lib` and `/usr/local/lib` directories
     # to find libraries
     property default_libs = true
-=======
+
     # Sets the code model. Check LLVM docs to learn about this.
     property mcmodel = LLVM::CodeModel::Default
->>>>>>> e5bc86bb
 
     # If `true`, generates a single LLVM module. By default
     # one LLVM module is created for each type in a program.
