require "option_parser"
require "file_utils"
require "colorize"
require "digest/md5"

module Crystal
  @[Flags]
  enum Debug
    LineNumbers
    Variables
    Default     = LineNumbers
  end

  enum Warnings
    All
    None
  end

  # Main interface to the compiler.
  #
  # A Compiler parses source code, type checks it and
  # optionally generates an executable.
  class Compiler
    CC = ENV["CC"]? || "cc"
    CL = "cl.exe"

    # A source to the compiler: its filename and source code.
    record Source,
      filename : String,
      code : String

    # The result of a compilation: the program containing all
    # the type and method definitions, and the parsed program
    # as an ASTNode.
    record Result,
      program : Program,
      node : ASTNode

    # If `true`, doesn't generate an executable but instead
    # creates a `.o` file and outputs a command line to link
    # it in the target machine.
    property cross_compile = false

    # Compiler flags. These will be true when checked in macro
    # code by the `flag?(...)` macro method.
    property flags = [] of String

    # If `true`, the executable will be generated with debug code
    # that can be understood by `gdb` and `lldb`.
    property debug = Debug::Default

    # If `true`, `.ll` files will be generated in the default cache
    # directory for each generated LLVM module.
    property? dump_ll = false

    # Additional link flags to pass to the linker.
    property link_flags : String?

    # Sets the mcpu. Check LLVM docs to learn about this.
    property mcpu : String?

    # Sets the mattr (features). Check LLVM docs to learn about this.
    property mattr : String?

    # If `false`, color won't be used in output messages.
    property? color = true

    # If `true`, skip cleanup process on semantic analysis.
    property? no_cleanup = false

    # If `true`, no executable will be generated after compilation
    # (useful to type-check a prorgam)
    property? no_codegen = false

    # Maximum number of LLVM modules that are compiled in parallel
    property n_threads : Int32 = {% if flag?(:preview_mt) || flag?(:win32) %} 1 {% else %} 8 {% end %}

    # Default prelude file to use. This ends up adding a
    # `require "prelude"` (or whatever name is set here) to
    # the source file to compile.
    property prelude = "prelude"

    # If `true`, runs LLVM optimizations.
    property? release = false

    # Sets the code model. Check LLVM docs to learn about this.
    property mcmodel = LLVM::CodeModel::Default

    # If `true`, generates a single LLVM module. By default
    # one LLVM module is created for each type in a program.
    property? single_module = false

    # A `ProgressTracker` object which tracks compilation progress.
    property progress_tracker = ProgressTracker.new

    # Codegen target to use in the compilation.
    # If not set, asks LLVM the default one for the current machine.
    property codegen_target = Config.default_target

    # If `true`, prints the link command line that is performed
    # to create the executable.
    property? verbose = false

    # If `true`, doc comments are attached to types and methods
    # and can later be used to generate API docs.
    property? wants_doc = false

    # Which kind of warnings wants to be detected.
    property warnings : Warnings = Warnings::All

    # Paths to ignore for warnings detection.
    property warnings_exclude : Array(String) = [] of String

    # If `true` compiler will error if warnings are found.
    property error_on_warnings : Bool = false

    @[Flags]
    enum EmitTarget
      ASM
      OBJ
      LLVM_BC
      LLVM_IR
    end

    # Can be set to a set of flags to emit other files other
    # than the executable file:
    # * asm: assembly files
    # * llvm-bc: LLVM bitcode
    # * llvm-ir: LLVM IR
    # * obj: object file
    property emit : EmitTarget?

    # Base filename to use for `emit` output.
    property emit_base_filename : String?

    # By default the compiler cleans up the default cache directory
    # to keep the most recent 10 directories used. If this is set
    # to `false` that cleanup is not performed.
    property? cleanup = true

    # Default standard output to use in a compilation.
    property stdout : IO = STDOUT

    # Default standard error to use in a compilation.
    property stderr : IO = STDERR

    # Whether to show error trace
    property? show_error_trace = false

    # Whether to link statically
    property? static = false

    # Whether to use llvm ThinLTO for linking
    property thin_lto = false

    # Compiles the given *source*, with *output_filename* as the name
    # of the generated executable.
    #
    # Raises `Crystal::Exception` if there's an error in the
    # source code.
    #
    # Raises `InvalidByteSequenceError` if the source code is not
    # valid UTF-8.
    def compile(source : Source | Array(Source), output_filename : String) : Result
      source = [source] unless source.is_a?(Array)
      program = new_program(source)
      node = parse program, source
      node = program.semantic node, cleanup: !no_cleanup?
      result = codegen program, node, source, output_filename unless @no_codegen

      @progress_tracker.clear
      print_macro_run_stats(program)
      print_codegen_stats(result)

      Result.new program, node
    end

    # Runs the semantic pass on the given source, without generating an
    # executable nor analyzing methods. The returned `Program` in the result will
    # contain all types and methods. This can be useful to generate
    # API docs, analyze type relationships, etc.
    #
    # Raises `Crystal::Exception` if there's an error in the
    # source code.
    #
    # Raises `InvalidByteSequenceError` if the source code is not
    # valid UTF-8.
    def top_level_semantic(source : Source | Array(Source)) : Result
      source = [source] unless source.is_a?(Array)
      program = new_program(source)
      node = parse program, source
      node, processor = program.top_level_semantic(node)

      @progress_tracker.clear
      print_macro_run_stats(program)

      Result.new program, node
    end

    private def new_program(sources)
      program = Program.new
      program.filename = sources.first.filename
      program.cache_dir = CacheDir.instance.directory_for(sources)
      program.codegen_target = codegen_target
      program.target_machine = target_machine
      program.flags << "release" if release?
      program.flags << "debug" unless debug.none?
      program.flags << "static" if static?
      program.flags.concat @flags
      program.wants_doc = wants_doc?
      program.color = color?
      program.stdout = stdout
      program.show_error_trace = show_error_trace?
      program.progress_tracker = @progress_tracker
      program.warnings = @warnings
      program.warnings_exclude = @warnings_exclude.map { |p| File.expand_path p }
      program.error_on_warnings = @error_on_warnings
      program
    end

    private def parse(program, sources : Array)
      @progress_tracker.stage("Parse") do
        nodes = sources.map do |source|
          # We add the source to the list of required file,
          # so it can't be required again
          program.add_to_requires source.filename
          parse(program, source).as(ASTNode)
        end
        nodes = Expressions.from(nodes)

        # Prepend the prelude to the parsed program
        location = Location.new(program.filename, 1, 1)
        nodes = Expressions.new([Require.new(prelude).at(location), nodes] of ASTNode)

        # And normalize
        program.normalize(nodes)
      end
    end

    private def parse(program, source : Source)
      parser = Parser.new(source.code, program.string_pool)
      parser.filename = source.filename
      parser.wants_doc = wants_doc?
      parser.parse
    rescue ex : InvalidByteSequenceError
      stderr.print colorize("Error: ").red.bold
      stderr.print colorize("file '#{Crystal.relative_filename(source.filename)}' is not a valid Crystal source file: ").bold
      stderr.puts ex.message
      exit 1
    end

    private def bc_flags_changed?(output_dir)
      bc_flags_changed = true
      current_bc_flags = "#{@codegen_target}|#{@mcpu}|#{@mattr}|#{@release}|#{@link_flags}|#{@mcmodel}"
      bc_flags_filename = "#{output_dir}/bc_flags"
      if File.file?(bc_flags_filename)
        previous_bc_flags = File.read(bc_flags_filename).strip
        bc_flags_changed = previous_bc_flags != current_bc_flags
      end
      File.write(bc_flags_filename, current_bc_flags)
      bc_flags_changed
    end

    private def codegen(program, node : ASTNode, sources, output_filename)
      llvm_modules = @progress_tracker.stage("Codegen (crystal)") do
        program.codegen node, debug: debug, single_module: @single_module || (!@thin_lto && @release) || @cross_compile || @emit
      end

      output_dir = CacheDir.instance.directory_for(sources)

      bc_flags_changed = bc_flags_changed? output_dir
      target_triple = target_machine.triple

      units = llvm_modules.map do |type_name, info|
        llvm_mod = info.mod
        llvm_mod.target = target_triple
        CompilationUnit.new(self, type_name, llvm_mod, output_dir, bc_flags_changed)
      end

      if @cross_compile
        cross_compile program, units, output_filename
      else
        result = codegen program, units, output_filename, output_dir

        {% if flag?(:darwin) %}
          run_dsymutil(output_filename) unless debug.none?
        {% end %}
      end

      CacheDir.instance.cleanup if @cleanup

      result
    end

    private def run_dsymutil(filename)
      dsymutil = Process.find_executable("dsymutil")
      return unless dsymutil

      @progress_tracker.stage("dsymutil") do
        Process.run(dsymutil, ["--flat", filename])
      end
    end

    private def cross_compile(program, units, output_filename)
      unit = units.first
      llvm_mod = unit.llvm_mod
      object_name = "#{output_filename}.o"

      optimize llvm_mod if @release

      if emit = @emit
        unit.emit(emit, emit_base_filename || output_filename)
      end

      target_machine.emit_obj_to_file llvm_mod, object_name

      print_command(*linker_command(program, [object_name], output_filename, nil))
    end

    private def print_command(command, args)
      stdout.puts command.sub(%("${@}"), args && Process.quote(args))
    end

    private def linker_command(program : Program, object_names, output_filename, output_dir, expand = false)
      if program.has_flag? "windows"
<<<<<<< HEAD
        object_arg = Process.quote_windows(object_names)
        output_arg = Process.quote_windows("/Fe#{output_filename}")
        if link_flags = @link_flags.presence
          link_flags = "/link #{link_flags}"
        end

        args = %(#{object_arg} #{output_arg} #{program.lib_flags} #{link_flags})
=======
        lib_flags = program.lib_flags
        # Execute and expand `subcommands`.
        lib_flags = lib_flags.gsub(/`(.*?)`/) { `#{$1}` } if expand

        args = %(#{object_names.join(" ")} "/Fe#{output_filename}" #{lib_flags} #{@link_flags})
>>>>>>> 456b4ebd
        cmd = "#{CL} #{args}"

        if cmd.to_utf16.size > 32000
          # The command line would be too big, pass the args through a UTF-16-encoded file instead.
          # TODO: Use a proper way to write encoded text to a file when that's supported.
          # The first character is the BOM; it will be converted in the same endianness as the rest.
          args_16 = "\ufeff#{args}".to_utf16
          args_bytes = args_16.to_unsafe.as(UInt8*).to_slice(args_16.bytesize)

          args_filename = "#{output_dir}/linker_args.txt"
          File.write(args_filename, args_bytes)
          cmd = "#{CL} @#{args_filename}"
        end

        {cmd, nil}
      else
        if thin_lto
          clang = ENV["CLANG"]? || "clang"
          lto_cache_dir = "#{output_dir}/lto.cache"
          Dir.mkdir_p(lto_cache_dir)
          {% if flag?(:darwin) %}
            cc = ENV["CC"]? || "#{clang} -flto=thin -Wl,-mllvm,-threads=#{n_threads},-cache_path_lto,#{lto_cache_dir},#{@release ? "-mllvm,-O2" : "-mllvm,-O0"}"
          {% else %}
            cc = ENV["CC"]? || "#{clang} -flto=thin -Wl,-plugin-opt,jobs=#{n_threads},-plugin-opt,cache-dir=#{lto_cache_dir} #{@release ? "-O2" : "-O0"}"
          {% end %}
        else
          cc = CC
        end

        link_flags = @link_flags || ""
        link_flags += " -rdynamic"
        link_flags += " -static" if static?

        { %(#{cc} "${@}" -o #{Process.quote_posix(output_filename)} #{link_flags} #{program.lib_flags}), object_names }
      end
    end

    private def codegen(program, units : Array(CompilationUnit), output_filename, output_dir)
      object_names = units.map &.object_filename

      target_triple = target_machine.triple
      reused = [] of String

      @progress_tracker.stage("Codegen (bc+obj)") do
        @progress_tracker.stage_progress_total = units.size

        if units.size == 1
          first_unit = units.first
          first_unit.compile
          reused << first_unit.name if first_unit.reused_previous_compilation?

          if emit = @emit
            first_unit.emit(emit, emit_base_filename || output_filename)
          end
        else
          reused = codegen_many_units(program, units, target_triple)
        end
      end

      # We check again because maybe this directory was created in between (maybe with a macro run)
      if Dir.exists?(output_filename)
        error "can't use `#{output_filename}` as output filename because it's a directory"
      end

      output_filename = File.expand_path(output_filename)

      @progress_tracker.stage("Codegen (linking)") do
        Dir.cd(output_dir) do
          linker_command = linker_command(program, object_names, output_filename, output_dir, expand: true)

          process_wrapper(*linker_command) do |command, args|
            Process.run(command, args, shell: true,
              input: Process::Redirect::Close, output: Process::Redirect::Inherit, error: Process::Redirect::Pipe) do |process|
              process.error.each_line(chomp: false) do |line|
                hint_string = colorize("(this usually means you need to install the development package for lib\\1)").yellow.bold
                line = line.gsub(/cannot find -l(\S+)\b/, "cannot find -l\\1 #{hint_string}")
                line = line.gsub(/unable to find library -l(\S+)\b/, "unable to find library -l\\1 #{hint_string}")
                line = line.gsub(/library not found for -l(\S+)\b/, "library not found for -l\\1 #{hint_string}")
                STDERR << line
              end
            end
            $?
          end
        end
      end

      {units, reused}
    end

    private def codegen_many_units(program, units, target_triple)
      all_reused = [] of String

      wants_stats_or_progress = @progress_tracker.stats? || @progress_tracker.progress?

      # If threads is 1 and no stats/progress is needed we can avoid
      # fork/spawn/channels altogether. This is particularly useful for
      # CI because there forking eventually leads to "out of memory" errors.
      if @n_threads == 1
        units.each do |unit|
          unit.compile
          all_reused << unit.name if wants_stats_or_progress && unit.reused_previous_compilation?
        end
        return all_reused
      end

      {% if flag?(:preview_mt) %}
        raise "Cannot fork compiler in multithread mode"
      {% else %}
        jobs_count = 0
        wait_channel = Channel(Array(String)).new(@n_threads)

        units.each_slice(Math.max(units.size // @n_threads, 1)) do |slice|
          jobs_count += 1
          spawn do
            # For stats output we want to count how many previous
            # .o files were reused, mainly to detect performance regressions.
            # Because we fork, we must communicate using a pipe.
            reused = [] of String
            if wants_stats_or_progress
              pr, pw = IO.pipe
              spawn do
                pr.each_line do |line|
                  unit = JSON.parse(line)
                  reused << unit["name"].as_s if unit["reused"].as_bool
                  @progress_tracker.stage_progress += 1
                end
              end
            end

            codegen_process = fork do
              pipe_w = pw
              slice.each do |unit|
                unit.compile
                if pipe_w
                  unit_json = {name: unit.name, reused: unit.reused_previous_compilation?}.to_json
                  pipe_w.puts unit_json
                end
              end
            end
            codegen_process.wait

            if pipe_w = pw
              pipe_w.close
              Fiber.yield
            end

            wait_channel.send reused
          end
        end

        jobs_count.times do
          reused = wait_channel.receive
          all_reused.concat(reused)
        end

        all_reused
      {% end %}
    end

    private def print_macro_run_stats(program)
      return unless @progress_tracker.stats?
      return if program.compiled_macros_cache.empty?

      puts
      puts "Macro runs:"
      program.compiled_macros_cache.each do |filename, compiled_macro_run|
        print " - "
        print filename
        print ": "
        if compiled_macro_run.reused
          print "reused previous compilation (#{compiled_macro_run.elapsed})"
        else
          print compiled_macro_run.elapsed
        end
        puts
      end
    end

    private def print_codegen_stats(result)
      return unless @progress_tracker.stats?
      return unless result

      units, reused = result

      puts
      puts "Codegen (bc+obj):"
      if units.size == reused.size
        puts " - all previous .o files were reused"
      elsif reused.size == 0
        puts " - no previous .o files were reused"
      else
        puts " - #{reused.size}/#{units.size} .o files were reused"
        not_reused = units.reject { |u| reused.includes?(u.name) }
        puts
        puts "These modules were not reused:"
        not_reused.each do |unit|
          puts " - #{unit.original_name} (#{unit.name}.bc)"
        end
      end
    end

    getter(target_machine : LLVM::TargetMachine) do
      @codegen_target.to_target_machine(@mcpu || "", @mattr || "", @release, @mcmodel)
    rescue ex : ArgumentError
      stderr.print colorize("Error: ").red.bold
      stderr.print "llc: "
      stderr.puts ex.message
      exit 1
    end

    protected def optimize(llvm_mod)
      fun_pass_manager = llvm_mod.new_function_pass_manager
      pass_manager_builder.populate fun_pass_manager
      fun_pass_manager.run llvm_mod
      module_pass_manager.run llvm_mod
    end

    @module_pass_manager : LLVM::ModulePassManager?

    private def module_pass_manager
      @module_pass_manager ||= begin
        mod_pass_manager = LLVM::ModulePassManager.new
        pass_manager_builder.populate mod_pass_manager
        mod_pass_manager
      end
    end

    @pass_manager_builder : LLVM::PassManagerBuilder?

    private def pass_manager_builder
      @pass_manager_builder ||= begin
        registry = LLVM::PassRegistry.instance
        registry.initialize_all

        builder = LLVM::PassManagerBuilder.new
        builder.opt_level = 3
        builder.size_level = 0
        builder.use_inliner_with_threshold = 275
        builder
      end
    end

    private def process_wrapper(command, args = nil)
      print_command(command, args) if verbose?

      status = yield command, args

      unless status.success?
        msg = status.normal_exit? ? "code: #{status.exit_code}" : "signal: #{status.exit_signal} (#{status.exit_signal.value})"
        code = status.normal_exit? ? status.exit_code : 1
        error "execution of command failed with #{msg}: `#{command}`", exit_code: code
      end
    end

    private def error(msg, exit_code = 1)
      Crystal.error msg, @color, exit_code, stderr: stderr
    end

    private def colorize(obj)
      obj.colorize.toggle(@color)
    end

    # An LLVM::Module with information to compile it.
    class CompilationUnit
      getter compiler
      getter name
      getter original_name
      getter llvm_mod
      getter? reused_previous_compilation = false

      def initialize(@compiler : Compiler, @name : String, @llvm_mod : LLVM::Module,
                     @output_dir : String, @bc_flags_changed : Bool)
        @name = "_main" if @name == ""
        @original_name = @name
        @name = String.build do |str|
          @name.each_char do |char|
            case char
            when 'a'..'z', '0'..'9', '_'
              str << char
            when 'A'..'Z'
              # Because OSX has case insensitive filenames, try to avoid
              # clash of 'a' and 'A' by using 'A-' for 'A'.
              str << char << '-'
            else
              str << char.ord
            end
          end
        end

        if @name.size > 50
          # 17 chars from name + 1 (dash) + 32 (md5) = 50
          @name = "#{@name[0..16]}-#{Digest::MD5.hexdigest(@name)}"
        end
      end

      def compile
        if compiler.thin_lto
          compile_to_thin_lto
        else
          compile_to_object
        end
      end

      private def compile_to_thin_lto
        {% unless LibLLVM::IS_38 || LibLLVM::IS_39 %}
          # Here too, we first compile to a temporary file and then rename it
          llvm_mod.write_bitcode_with_summary_to_file(temporary_object_name)
          File.rename(temporary_object_name, object_name)
          @reused_previous_compilation = false
          dump_llvm_ir
        {% else %}
          raise {{ "ThinLTO is not available in LLVM #{LibLLVM::VERSION}".stringify }}
        {% end %}
      end

      private def compile_to_object
        bc_name = self.bc_name
        object_name = self.object_name
        temporary_object_name = self.temporary_object_name

        # To compile a file we first generate a `.bc` file and then
        # create an object file from it. These `.bc` files are stored
        # in the cache directory.
        #
        # On a next compilation of the same project, and if the compile
        # flags didn't change (a combination of the target triple, mcpu,
        # release and link flags, amongst others), we check if the new
        # `.bc` file is exactly the same as the old one. In that case
        # the `.o` file will also be the same, so we simply reuse the
        # old one. Generating an `.o` file is what takes most time.
        #
        # However, instead of directly generating the final `.o` file
        # from the `.bc` file, we generate it to a temporary name (`.o.tmp`)
        # and then we rename that file to `.o`. We do this because the compiler
        # could be interrupted while the `.o` file is being generated, leading
        # to a corrupted file that later would cause compilation issues.
        # Moving a file is an atomic operation so no corrupted `.o` file should
        # be generated.

        must_compile = true
        can_reuse_previous_compilation =
          !compiler.emit && !@bc_flags_changed && File.exists?(bc_name) && File.exists?(object_name)

        memory_buffer = llvm_mod.write_bitcode_to_memory_buffer

        if can_reuse_previous_compilation
          memory_io = IO::Memory.new(memory_buffer.to_slice)
          changed = File.open(bc_name) { |bc_file| !FileUtils.cmp(bc_file, memory_io) }

          # If the user cancelled a previous compilation
          # it might be that the .o file is empty
          if !changed && File.size(object_name) > 0
            must_compile = false
            memory_buffer.dispose
            memory_buffer = nil
          else
            # We need to compile, so we'll write the memory buffer to file
          end
        end

        # If there's a memory buffer, it means we must create a .o from it
        if memory_buffer
          # Create the .bc file (for next compilations)
          File.write(bc_name, memory_buffer.to_slice)
          memory_buffer.dispose
        end

        if must_compile
          compiler.optimize llvm_mod if compiler.release?
          compiler.target_machine.emit_obj_to_file llvm_mod, temporary_object_name
          File.rename(temporary_object_name, object_name)
        else
          @reused_previous_compilation = true
        end

        dump_llvm_ir
      end

      private def dump_llvm_ir
        llvm_mod.print_to_file ll_name if compiler.dump_ll?
      end

      def emit(emit_target : EmitTarget, output_filename)
        if emit_target.asm?
          compiler.target_machine.emit_asm_to_file llvm_mod, "#{output_filename}.s"
        end
        if emit_target.llvm_bc?
          FileUtils.cp(bc_name, "#{output_filename}.bc")
        end
        if emit_target.llvm_ir?
          llvm_mod.print_to_file "#{output_filename}.ll"
        end
        if emit_target.obj?
          FileUtils.cp(object_name, "#{output_filename}.o")
        end
      end

      def object_name
        Crystal.relative_filename("#{@output_dir}/#{object_filename}")
      end

      def object_filename
        "#{@name}.o"
      end

      def temporary_object_name
        Crystal.relative_filename("#{@output_dir}/#{object_filename}.tmp")
      end

      def bc_name
        "#{@output_dir}/#{@name}.bc"
      end

      def bc_name_new
        "#{@output_dir}/#{@name}.new.bc"
      end

      def ll_name
        "#{@output_dir}/#{@name}.ll"
      end
    end
  end
end<|MERGE_RESOLUTION|>--- conflicted
+++ resolved
@@ -323,21 +323,14 @@
 
     private def linker_command(program : Program, object_names, output_filename, output_dir, expand = false)
       if program.has_flag? "windows"
-<<<<<<< HEAD
-        object_arg = Process.quote_windows(object_names)
-        output_arg = Process.quote_windows("/Fe#{output_filename}")
-        if link_flags = @link_flags.presence
-          link_flags = "/link #{link_flags}"
-        end
-
-        args = %(#{object_arg} #{output_arg} #{program.lib_flags} #{link_flags})
-=======
         lib_flags = program.lib_flags
         # Execute and expand `subcommands`.
         lib_flags = lib_flags.gsub(/`(.*?)`/) { `#{$1}` } if expand
 
-        args = %(#{object_names.join(" ")} "/Fe#{output_filename}" #{lib_flags} #{@link_flags})
->>>>>>> 456b4ebd
+        object_arg = Process.quote_windows(object_names)
+        output_arg = Process.quote_windows("/Fe#{output_filename}")
+
+        args = %(#{object_arg} #{output_arg} #{lib_flags} #{@link_flags})
         cmd = "#{CL} #{args}"
 
         if cmd.to_utf16.size > 32000
@@ -349,7 +342,7 @@
 
           args_filename = "#{output_dir}/linker_args.txt"
           File.write(args_filename, args_bytes)
-          cmd = "#{CL} @#{args_filename}"
+          cmd = "#{CL} #{Process.quote_windows("@" + args_filename)}"
         end
 
         {cmd, nil}
