require "option_parser"
require "file_utils"
require "colorize"
require "crystal/digest/md5"
{% if flag?(:msvc) %}
  require "crystal/system/win32/visual_studio"
  require "crystal/system/win32/windows_sdk"
{% end %}

module Crystal
  @[Flags]
  enum Debug
    LineNumbers
    Variables
    Default     = LineNumbers
  end

  enum Warnings
    All
    None
  end

  # Main interface to the compiler.
  #
  # A Compiler parses source code, type checks it and
  # optionally generates an executable.
  class Compiler
    CC = ENV["CC"]? || "cc"
    CL = "cl.exe"

    # A source to the compiler: its filename and source code.
    record Source,
      filename : String,
      code : String

    # The result of a compilation: the program containing all
    # the type and method definitions, and the parsed program
    # as an ASTNode.
    record Result,
      program : Program,
      node : ASTNode

    # If `true`, doesn't generate an executable but instead
    # creates a `.o` file and outputs a command line to link
    # it in the target machine.
    property cross_compile = false

    # Compiler flags. These will be true when checked in macro
    # code by the `flag?(...)` macro method.
    property flags = [] of String

    # If `true`, the executable will be generated with debug code
    # that can be understood by `gdb` and `lldb`.
    property debug = Debug::Default

    # If `true`, `.ll` files will be generated in the default cache
    # directory for each generated LLVM module.
    property? dump_ll = false

    # Additional link flags to pass to the linker.
    property link_flags : String?

    # Sets the mcpu. Check LLVM docs to learn about this.
    property mcpu : String?

    # Sets the mattr (features). Check LLVM docs to learn about this.
    property mattr : String?

    # If `false`, color won't be used in output messages.
    property? color = true

    # If `true`, skip cleanup process on semantic analysis.
    property? no_cleanup = false

    # If `true`, no executable will be generated after compilation
    # (useful to type-check a program)
    property? no_codegen = false

    # Maximum number of LLVM modules that are compiled in parallel
    property n_threads : Int32 = {% if flag?(:preview_mt) || flag?(:win32) %} 1 {% else %} 8 {% end %}

    # Default prelude file to use. This ends up adding a
    # `require "prelude"` (or whatever name is set here) to
    # the source file to compile.
    property prelude = "prelude"

    # If `true`, runs LLVM optimizations.
    property? release = false

    # Sets the code model. Check LLVM docs to learn about this.
    property mcmodel = LLVM::CodeModel::Default

    # If `true`, generates a single LLVM module. By default
    # one LLVM module is created for each type in a program.
    property? single_module = false

    # A `ProgressTracker` object which tracks compilation progress.
    property progress_tracker = ProgressTracker.new

    # Codegen target to use in the compilation.
    # If not set, asks LLVM the default one for the current machine.
    property codegen_target = Config.host_target

    # If `true`, prints the link command line that is performed
    # to create the executable.
    property? verbose = false

    # If `true`, doc comments are attached to types and methods
    # and can later be used to generate API docs.
    property? wants_doc = false

    # Which kind of warnings wants to be detected.
    property warnings : Warnings = Warnings::All

    # Paths to ignore for warnings detection.
    property warnings_exclude : Array(String) = [] of String

    # If `true` compiler will error if warnings are found.
    property error_on_warnings : Bool = false

    @[Flags]
    enum EmitTarget
      ASM
      OBJ
      LLVM_BC
      LLVM_IR
    end

    # Can be set to a set of flags to emit other files other
    # than the executable file:
    # * asm: assembly files
    # * llvm-bc: LLVM bitcode
    # * llvm-ir: LLVM IR
    # * obj: object file
    property emit : EmitTarget?

    # Base filename to use for `emit` output.
    property emit_base_filename : String?

    # By default the compiler cleans up the default cache directory
    # to keep the most recent 10 directories used. If this is set
    # to `false` that cleanup is not performed.
    property? cleanup = true

    # Default standard output to use in a compilation.
    property stdout : IO = STDOUT

    # Default standard error to use in a compilation.
    property stderr : IO = STDERR

    # Whether to show error trace
    property? show_error_trace = false

    # Whether to link statically
    property? static = false

    # Program that was created for the last compilation.
    property! program : Program

    # Compiles the given *source*, with *output_filename* as the name
    # of the generated executable.
    #
    # Raises `Crystal::CodeError` if there's an error in the
    # source code.
    #
    # Raises `InvalidByteSequenceError` if the source code is not
    # valid UTF-8.
    def compile(source : Source | Array(Source), output_filename : String) : Result
      source = [source] unless source.is_a?(Array)
      program = new_program(source)
      node = parse program, source
      node = program.semantic node, cleanup: !no_cleanup?
      result = codegen program, node, source, output_filename unless @no_codegen

      @progress_tracker.clear
      print_macro_run_stats(program)
      print_codegen_stats(result)

      Result.new program, node
    end

    # Runs the semantic pass on the given source, without generating an
    # executable nor analyzing methods. The returned `Program` in the result will
    # contain all types and methods. This can be useful to generate
    # API docs, analyze type relationships, etc.
    #
    # Raises `Crystal::CodeError` if there's an error in the
    # source code.
    #
    # Raises `InvalidByteSequenceError` if the source code is not
    # valid UTF-8.
    def top_level_semantic(source : Source | Array(Source)) : Result
      source = [source] unless source.is_a?(Array)
      program = new_program(source)
      node = parse program, source
      node, processor = program.top_level_semantic(node)

      @progress_tracker.clear
      print_macro_run_stats(program)

      Result.new program, node
    end

    private def new_program(sources)
      @program = program = Program.new
      program.compiler = self
      program.filename = sources.first.filename
      program.cache_dir = CacheDir.instance.directory_for(sources)
      program.codegen_target = codegen_target
      program.target_machine = target_machine
      program.flags << "release" if release?
      program.flags << "debug" unless debug.none?
      program.flags << "static" if static?
      program.flags.concat @flags
      program.wants_doc = wants_doc?
      program.color = color?
      program.stdout = stdout
      program.show_error_trace = show_error_trace?
      program.progress_tracker = @progress_tracker
      program.warnings = @warnings
      program.warnings_exclude = @warnings_exclude.map { |p| File.expand_path p }
      program.error_on_warnings = @error_on_warnings
      program
    end

    private def parse(program, sources : Array)
      @progress_tracker.stage("Parse") do
        nodes = sources.map do |source|
          # We add the source to the list of required file,
          # so it can't be required again
          program.requires.add source.filename
          parse(program, source).as(ASTNode)
        end
        nodes = Expressions.from(nodes)

        # Prepend the prelude to the parsed program
        location = Location.new(program.filename, 1, 1)
        nodes = Expressions.new([Require.new(prelude).at(location), nodes] of ASTNode)

        # And normalize
        program.normalize(nodes)
      end
    end

    private def parse(program, source : Source)
      parser = Parser.new(source.code, program.string_pool)
      parser.filename = source.filename
      parser.wants_doc = wants_doc?
      parser.parse
    rescue ex : InvalidByteSequenceError
      stderr.print colorize("Error: ").red.bold
      stderr.print colorize("file '#{Crystal.relative_filename(source.filename)}' is not a valid Crystal source file: ").bold
      stderr.puts ex.message
      exit 1
    end

    private def bc_flags_changed?(output_dir)
      bc_flags_changed = true
      current_bc_flags = "#{@codegen_target}|#{@mcpu}|#{@mattr}|#{@release}|#{@link_flags}|#{@mcmodel}"
      bc_flags_filename = "#{output_dir}/bc_flags"
      if File.file?(bc_flags_filename)
        previous_bc_flags = File.read(bc_flags_filename).strip
        bc_flags_changed = previous_bc_flags != current_bc_flags
      end
      File.write(bc_flags_filename, current_bc_flags)
      bc_flags_changed
    end

    private def codegen(program, node : ASTNode, sources, output_filename)
      llvm_modules = @progress_tracker.stage("Codegen (crystal)") do
        program.codegen node, debug: debug, single_module: @single_module || @release || @cross_compile || @emit
      end

      output_dir = CacheDir.instance.directory_for(sources)

      bc_flags_changed = bc_flags_changed? output_dir
      target_triple = target_machine.triple

      units = llvm_modules.map do |type_name, info|
        llvm_mod = info.mod
        llvm_mod.target = target_triple
        CompilationUnit.new(self, program, type_name, llvm_mod, output_dir, bc_flags_changed)
      end

      if @cross_compile
        cross_compile program, units, output_filename
      else
        result = with_file_lock(output_dir) do
          codegen program, units, output_filename, output_dir
        end

        {% if flag?(:darwin) %}
          run_dsymutil(output_filename) unless debug.none?
        {% end %}
      end

      CacheDir.instance.cleanup if @cleanup

      result
    end

    private def with_file_lock(output_dir)
      {% if flag?(:win32) %}
        # TODO: use flock when it's supported in Windows
        yield
      {% else %}
        File.open(File.join(output_dir, "compiler.lock"), "w") do |file|
          file.flock_exclusive do
            yield
          end
        end
      {% end %}
    end

    private def run_dsymutil(filename)
      dsymutil = Process.find_executable("dsymutil")
      return unless dsymutil

      @progress_tracker.stage("dsymutil") do
        Process.run(dsymutil, ["--flat", filename])
      end
    end

    private def cross_compile(program, units, output_filename)
      unit = units.first
      llvm_mod = unit.llvm_mod
      object_name = output_filename + program.object_extension

      optimize llvm_mod if @release

      if emit = @emit
        unit.emit(emit, emit_base_filename || output_filename)
      end

      target_machine.emit_obj_to_file llvm_mod, object_name

      print_command(*linker_command(program, [object_name], output_filename, nil))
    end

    private def print_command(command, args)
      stdout.puts command.sub(%("${@}"), args && Process.quote(args))
    end

    private def linker_command(program : Program, object_names, output_filename, output_dir, expand = false)
      if program.has_flag? "msvc"
        lib_flags = program.lib_flags
        # Execute and expand `subcommands`.
        lib_flags = lib_flags.gsub(/`(.*?)`/) { `#{$1}` } if expand

        object_arg = Process.quote_windows(object_names)
        output_arg = Process.quote_windows("/Fe#{output_filename}")

<<<<<<< HEAD
        cl = CL
        link_args = [] of String

        # if the compiler and the target both have the `msvc` flag, we are not
        # cross-compiling and therefore we should attempt detecting MSVC's
        # standard paths
        {% if flag?(:msvc) %}
          if msvc_path = Crystal::System::VisualStudio.find_latest_msvc_path
            if win_sdk_libpath = Crystal::System::WindowsSDK.find_win10_sdk_libpath
              host_bits = {{ flag?(:bits64) ? "Hostx64" : "Hostx86" }}
              target_bits = program.has_flag?("bits64") ? "x64" : "x86"

              # MSVC build tools and Windows SDK found; recreate `LIB` environment variable
              # that is normally expected on the MSVC developer command prompt
              link_args << Process.quote_windows("/LIBPATH:#{msvc_path}\\atlmfc\\lib\\#{target_bits}")
              link_args << Process.quote_windows("/LIBPATH:#{msvc_path}\\lib\\#{target_bits}")
              link_args << Process.quote_windows("/LIBPATH:#{win_sdk_libpath}\\ucrt\\#{target_bits}")
              link_args << Process.quote_windows("/LIBPATH:#{win_sdk_libpath}\\um\\#{target_bits}")

              # use exact path for compiler instead of relying on `PATH`
              cl = Process.quote_windows("#{msvc_path}\\bin\\#{host_bits}\\#{target_bits}\\cl.exe")
            end
          end
        {% end %}

        link_args << "/DEBUG:FULL" unless debug.none?
=======
        link_args = [] of String
        link_args << "/DEBUG:FULL /PDBALTPATH:%_PDB%" unless debug.none?
>>>>>>> 07b20658
        link_args << lib_flags
        @link_flags.try { |flags| link_args << flags }

        args = %(/nologo #{object_arg} #{output_arg} /link #{link_args.join(' ')}).gsub("\n", " ")
<<<<<<< HEAD
        cmd = "#{cl} #{args}"
=======
        cmd = "#{CL} #{args}"
>>>>>>> 07b20658

        if cmd.to_utf16.size > 32000
          # The command line would be too big, pass the args through a UTF-16-encoded file instead.
          # TODO: Use a proper way to write encoded text to a file when that's supported.
          # The first character is the BOM; it will be converted in the same endianness as the rest.
          args_16 = "\ufeff#{args}".to_utf16
          args_bytes = args_16.to_unsafe.as(UInt8*).to_slice(args_16.bytesize)

          args_filename = "#{output_dir}/linker_args.txt"
          File.write(args_filename, args_bytes)
          cmd = "#{CL} #{Process.quote_windows("@" + args_filename)}"
        end

        {cmd, nil}
      else
        link_flags = @link_flags || ""
        link_flags += " -rdynamic"

        { %(#{CC} "${@}" -o #{Process.quote_posix(output_filename)} #{link_flags} #{program.lib_flags}), object_names }
      end
    end

    private def codegen(program, units : Array(CompilationUnit), output_filename, output_dir)
      object_names = units.map &.object_filename

      target_triple = target_machine.triple
      reused = [] of String

      @progress_tracker.stage("Codegen (bc+obj)") do
        @progress_tracker.stage_progress_total = units.size

        if units.size == 1
          first_unit = units.first
          first_unit.compile
          reused << first_unit.name if first_unit.reused_previous_compilation?

          if emit = @emit
            first_unit.emit(emit, emit_base_filename || output_filename)
          end
        else
          reused = codegen_many_units(program, units, target_triple)
        end
      end

      # We check again because maybe this directory was created in between (maybe with a macro run)
      if Dir.exists?(output_filename)
        error "can't use `#{output_filename}` as output filename because it's a directory"
      end

      output_filename = File.expand_path(output_filename)

      @progress_tracker.stage("Codegen (linking)") do
        Dir.cd(output_dir) do
          linker_command = linker_command(program, object_names, output_filename, output_dir, expand: true)

          process_wrapper(*linker_command) do |command, args|
            Process.run(command, args, shell: true,
              input: Process::Redirect::Close, output: Process::Redirect::Inherit, error: Process::Redirect::Pipe) do |process|
              process.error.each_line(chomp: false) do |line|
                hint_string = colorize("(this usually means you need to install the development package for lib\\1)").yellow.bold
                line = line.gsub(/cannot find -l(\S+)\b/, "cannot find -l\\1 #{hint_string}")
                line = line.gsub(/unable to find library -l(\S+)\b/, "unable to find library -l\\1 #{hint_string}")
                line = line.gsub(/library not found for -l(\S+)\b/, "library not found for -l\\1 #{hint_string}")
                STDERR << line
              end
            end
            $?
          end
        end
      end

      {units, reused}
    end

    private def codegen_many_units(program, units, target_triple)
      all_reused = [] of String

      wants_stats_or_progress = @progress_tracker.stats? || @progress_tracker.progress?

      # If threads is 1 and no stats/progress is needed we can avoid
      # fork/spawn/channels altogether. This is particularly useful for
      # CI because there forking eventually leads to "out of memory" errors.
      if @n_threads == 1
        units.each do |unit|
          unit.compile
          all_reused << unit.name if wants_stats_or_progress && unit.reused_previous_compilation?
        end
        return all_reused
      end

      {% if flag?(:preview_mt) %}
        raise "Cannot fork compiler in multithread mode"
      {% else %}
        jobs_count = 0
        wait_channel = Channel(Array(String)).new(@n_threads)

        units.each_slice(Math.max(units.size // @n_threads, 1)) do |slice|
          jobs_count += 1
          spawn do
            # For stats output we want to count how many previous
            # .o files were reused, mainly to detect performance regressions.
            # Because we fork, we must communicate using a pipe.
            reused = [] of String
            if wants_stats_or_progress
              pr, pw = IO.pipe
              spawn do
                pr.each_line do |line|
                  unit = JSON.parse(line)
                  reused << unit["name"].as_s if unit["reused"].as_bool
                  @progress_tracker.stage_progress += 1
                end
              end
            end

            codegen_process = Process.fork do
              pipe_w = pw
              slice.each do |unit|
                unit.compile
                if pipe_w
                  unit_json = {name: unit.name, reused: unit.reused_previous_compilation?}.to_json
                  pipe_w.puts unit_json
                end
              end
            end
            codegen_process.wait

            if pipe_w = pw
              pipe_w.close
              Fiber.yield
            end

            wait_channel.send reused
          end
        end

        jobs_count.times do
          reused = wait_channel.receive
          all_reused.concat(reused)
        end

        all_reused
      {% end %}
    end

    private def print_macro_run_stats(program)
      return unless @progress_tracker.stats?
      return if program.compiled_macros_cache.empty?

      puts
      puts "Macro runs:"
      program.compiled_macros_cache.each do |filename, compiled_macro_run|
        print " - "
        print filename
        print ": "
        if compiled_macro_run.reused
          print "reused previous compilation (#{compiled_macro_run.elapsed})"
        else
          print compiled_macro_run.elapsed
        end
        puts
      end
    end

    private def print_codegen_stats(result)
      return unless @progress_tracker.stats?
      return unless result

      units, reused = result

      puts
      puts "Codegen (bc+obj):"
      if units.size == reused.size
        puts " - all previous .o files were reused"
      elsif reused.size == 0
        puts " - no previous .o files were reused"
      else
        puts " - #{reused.size}/#{units.size} .o files were reused"
        not_reused = units.reject { |u| reused.includes?(u.name) }
        puts
        puts "These modules were not reused:"
        not_reused.each do |unit|
          puts " - #{unit.original_name} (#{unit.name}.bc)"
        end
      end
    end

    getter(target_machine : LLVM::TargetMachine) do
      @codegen_target.to_target_machine(@mcpu || "", @mattr || "", @release, @mcmodel)
    rescue ex : ArgumentError
      stderr.print colorize("Error: ").red.bold
      stderr.print "llc: "
      stderr.puts ex.message
      exit 1
    end

    protected def optimize(llvm_mod)
      fun_pass_manager = llvm_mod.new_function_pass_manager
      pass_manager_builder.populate fun_pass_manager
      fun_pass_manager.run llvm_mod
      module_pass_manager.run llvm_mod
    end

    @module_pass_manager : LLVM::ModulePassManager?

    private def module_pass_manager
      @module_pass_manager ||= begin
        mod_pass_manager = LLVM::ModulePassManager.new
        pass_manager_builder.populate mod_pass_manager
        mod_pass_manager
      end
    end

    @pass_manager_builder : LLVM::PassManagerBuilder?

    private def pass_manager_builder
      @pass_manager_builder ||= begin
        registry = LLVM::PassRegistry.instance
        registry.initialize_all

        builder = LLVM::PassManagerBuilder.new
        builder.opt_level = 3
        builder.size_level = 0
        builder.use_inliner_with_threshold = 275
        builder
      end
    end

    private def process_wrapper(command, args = nil)
      print_command(command, args) if verbose?

      status = yield command, args

      unless status.success?
        msg = status.normal_exit? ? "code: #{status.exit_code}" : "signal: #{status.exit_signal} (#{status.exit_signal.value})"
        code = status.normal_exit? ? status.exit_code : 1
        error "execution of command failed with #{msg}: `#{command}`", exit_code: code
      end
    end

    private def error(msg, exit_code = 1)
      Crystal.error msg, @color, exit_code, stderr: stderr
    end

    private def colorize(obj)
      obj.colorize.toggle(@color)
    end

    # An LLVM::Module with information to compile it.
    class CompilationUnit
      getter compiler
      getter name
      getter original_name
      getter llvm_mod
      getter? reused_previous_compilation = false
      @object_extension : String

      def initialize(@compiler : Compiler, program : Program, @name : String,
                     @llvm_mod : LLVM::Module, @output_dir : String, @bc_flags_changed : Bool)
        @name = "_main" if @name == ""
        @original_name = @name
        @name = String.build do |str|
          @name.each_char do |char|
            case char
            when 'a'..'z', '0'..'9', '_'
              str << char
            when 'A'..'Z'
              # Because OSX has case insensitive filenames, try to avoid
              # clash of 'a' and 'A' by using 'A-' for 'A'.
              str << char << '-'
            else
              str << char.ord
            end
          end
        end

        if @name.size > 50
          # 17 chars from name + 1 (dash) + 32 (md5) = 50
          @name = "#{@name[0..16]}-#{::Crystal::Digest::MD5.hexdigest(@name)}"
        end

        @object_extension = program.object_extension
      end

      def compile
        compile_to_object
      end

      private def compile_to_object
        bc_name = self.bc_name
        object_name = self.object_name
        temporary_object_name = self.temporary_object_name

        # To compile a file we first generate a `.bc` file and then
        # create an object file from it. These `.bc` files are stored
        # in the cache directory.
        #
        # On a next compilation of the same project, and if the compile
        # flags didn't change (a combination of the target triple, mcpu,
        # release and link flags, amongst others), we check if the new
        # `.bc` file is exactly the same as the old one. In that case
        # the `.o` file will also be the same, so we simply reuse the
        # old one. Generating an `.o` file is what takes most time.
        #
        # However, instead of directly generating the final `.o` file
        # from the `.bc` file, we generate it to a temporary name (`.o.tmp`)
        # and then we rename that file to `.o`. We do this because the compiler
        # could be interrupted while the `.o` file is being generated, leading
        # to a corrupted file that later would cause compilation issues.
        # Moving a file is an atomic operation so no corrupted `.o` file should
        # be generated.

        must_compile = true
        can_reuse_previous_compilation =
          !compiler.emit && !@bc_flags_changed && File.exists?(bc_name) && File.exists?(object_name)

        memory_buffer = llvm_mod.write_bitcode_to_memory_buffer

        if can_reuse_previous_compilation
          memory_io = IO::Memory.new(memory_buffer.to_slice)
          changed = File.open(bc_name) { |bc_file| !IO.same_content?(bc_file, memory_io) }

          # If the user cancelled a previous compilation
          # it might be that the .o file is empty
          if !changed && File.size(object_name) > 0
            must_compile = false
            memory_buffer.dispose
            memory_buffer = nil
          else
            # We need to compile, so we'll write the memory buffer to file
          end
        end

        # If there's a memory buffer, it means we must create a .o from it
        if memory_buffer
          # Delete existing .o file. It cannot be used anymore.
          File.delete(object_name) if File.exists?(object_name)
          # Create the .bc file (for next compilations)
          File.write(bc_name, memory_buffer.to_slice)
          memory_buffer.dispose
        end

        if must_compile
          compiler.optimize llvm_mod if compiler.release?
          compiler.target_machine.emit_obj_to_file llvm_mod, temporary_object_name
          File.rename(temporary_object_name, object_name)
        else
          @reused_previous_compilation = true
        end

        dump_llvm_ir
      end

      private def dump_llvm_ir
        llvm_mod.print_to_file ll_name if compiler.dump_ll?
      end

      def emit(emit_target : EmitTarget, output_filename)
        if emit_target.asm?
          compiler.target_machine.emit_asm_to_file llvm_mod, "#{output_filename}.s"
        end
        if emit_target.llvm_bc?
          FileUtils.cp(bc_name, "#{output_filename}.bc")
        end
        if emit_target.llvm_ir?
          llvm_mod.print_to_file "#{output_filename}.ll"
        end
        if emit_target.obj?
          FileUtils.cp(object_name, output_filename + @object_extension)
        end
      end

      def object_name
        Crystal.relative_filename("#{@output_dir}/#{object_filename}")
      end

      def object_filename
        @name + @object_extension
      end

      def temporary_object_name
        Crystal.relative_filename("#{@output_dir}/#{object_filename}.tmp")
      end

      def bc_name
        "#{@output_dir}/#{@name}.bc"
      end

      def bc_name_new
        "#{@output_dir}/#{@name}.new.bc"
      end

      def ll_name
        "#{@output_dir}/#{@name}.ll"
      end
    end
  end
end<|MERGE_RESOLUTION|>--- conflicted
+++ resolved
@@ -350,7 +350,6 @@
         object_arg = Process.quote_windows(object_names)
         output_arg = Process.quote_windows("/Fe#{output_filename}")
 
-<<<<<<< HEAD
         cl = CL
         link_args = [] of String
 
@@ -376,20 +375,12 @@
           end
         {% end %}
 
-        link_args << "/DEBUG:FULL" unless debug.none?
-=======
-        link_args = [] of String
         link_args << "/DEBUG:FULL /PDBALTPATH:%_PDB%" unless debug.none?
->>>>>>> 07b20658
         link_args << lib_flags
         @link_flags.try { |flags| link_args << flags }
 
         args = %(/nologo #{object_arg} #{output_arg} /link #{link_args.join(' ')}).gsub("\n", " ")
-<<<<<<< HEAD
         cmd = "#{cl} #{args}"
-=======
-        cmd = "#{CL} #{args}"
->>>>>>> 07b20658
 
         if cmd.to_utf16.size > 32000
           # The command line would be too big, pass the args through a UTF-16-encoded file instead.
