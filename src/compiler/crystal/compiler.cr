--- conflicted
+++ resolved
@@ -327,14 +327,10 @@
         # Execute and expand `subcommands`.
         lib_flags = lib_flags.gsub(/`(.*?)`/) { `#{$1}` } if expand
 
-<<<<<<< HEAD
         object_arg = Process.quote_windows(object_names)
         output_arg = Process.quote_windows("/Fe#{output_filename}")
 
-        args = %(#{object_arg} #{output_arg} #{lib_flags} #{@link_flags})
-=======
-        args = %(/nologo #{object_names.join(" ")} "/Fe#{output_filename}" #{lib_flags} #{@link_flags})
->>>>>>> ed2bb7bc
+        args = %(/nologo #{object_arg} #{output_arg} #{lib_flags} #{@link_flags})
         cmd = "#{CL} #{args}"
 
         if cmd.to_utf16.size > 32000
