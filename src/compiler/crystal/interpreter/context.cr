require "./repl"

# This class contains all of the global data used to interpret a single
# program. For example, it includes the memory region to store constants
# and class variables, what are all the know symbols, and a few more things.
class Crystal::Repl::Context
  record MultidispatchKey, obj_type : Type, call_signature : CallSignature

  getter program : Program

  # A hash of Def to their compiled representation, so we don't compile
  # a single method multiple times.
  # The exceptions are methods with non-captured blocks.
  getter defs : Hash(Def, CompiledDef)

  # Information about all known constants.
  getter! constants : Constants

  # Information about all known class variables.
  getter! class_vars : ClassVars

  # libffi information about external functions.
  getter lib_functions : Hash(External, LibFunction)

  # Cache of multidispatch expansions.
  getter multidispatchs : Hash(MultidispatchKey, Def)

  # The single closure function that we use for all function pointers (procs)
  # passed to C. This closure function knows all the information about
  # the callback being passed, and is able to run the code associated to it.
  getter ffi_closure_fun : LibFFI::ClosureFun

  # The memory where constants are stored. Refer to `Constants` for more on this.
  property constants_memory : Pointer(UInt8)

  # The memory where class vars are stored. Refer to `ClassVars` for more on this.
  property class_vars_memory : Pointer(UInt8)

  # Associated an FFI::Closure's code to a CompiledDef.
  # When we set an extern struct's field that is a Proc, we create
  # an FFI::Closure object and set that instead of a Proc.
  # In case a user reads that field back we need to create a Proc,
  # we can't use an FFI::Closure object. In that case we lookup
  # the proc in this Hash.
  getter ffi_closure_to_compiled_def : Hash(Void*, CompiledDef)

  def initialize(@program : Program)
    @program.flags << "interpreted"
    {% if flag?(:win32) %}
      @program.flags << "preview_dll"
    {% end %}

    @gc_references = [] of Void*

    @defs = {} of Def => CompiledDef
    @defs.compare_by_identity

    @lib_functions = {} of External => LibFunction
    @lib_functions.compare_by_identity

    @symbol_to_index = {} of String => Int32
    @symbols = [] of String

    @multidispatchs = {} of MultidispatchKey => Def

    @ffi_closure_contexts = {} of {UInt64, UInt64} => FFIClosureContext

    @constants_memory = Pointer(Void).malloc(1).as(UInt8*)
    @class_vars_memory = Pointer(Void).malloc(1).as(UInt8*)

    @ffi_closure_to_compiled_def = {} of Void* => CompiledDef

    @type_instance_var_initializers = {} of Type => Array(CompiledDef)

    @ffi_closure_fun = LibFFI::ClosureFun.new do |cif, ret, args, user_data|
      Context.ffi_closure_fun(cif, ret, args, user_data)
      nil
    end

    # This is a stack pool, for checkout_stack.
    @stack_pool = [] of UInt8*

    # Mapping of types to numeric ids
    @type_to_id = {} of Type => Int32
    @id_to_type = [] of Type

    @constants = Constants.new(self)
    @class_vars = ClassVars.new(self)

    # Nil has type id 0, String has type id 1
    type_id(@program.nil_type)
    type_id(@program.string)
  end

  getter(throw_value_type : Type) do
    @program.static_array_of(@program.uint8, sizeof(Interpreter::ThrowValue))
  end

  # Many reference values we create when compiling nodes to bytecode
  # must not be collected by the GC. Ideally they should be referenced
  # in the bytecode itself. The problem is that the bytecode isn't
  # always aligned to 8 bytes boundaries. So until we figure out what's
  # the proper way to do it, we just retain these references here.
  def add_gc_reference(ref : Reference)
    @gc_references << ref.as(Void*)
  end

  # Checks out a stack from the stack pool and yields it to the given block.
  # Once the block returns, the stack is returned to the pool.
  # The stack is not cleared after or before it's used.
  def checkout_stack(& : UInt8* -> _)
    if @stack_pool.empty?
      stack = Pointer(Void).malloc(8 * 1024 * 1024).as(UInt8*)
    else
      stack = @stack_pool.pop
    end

    begin
      yield stack
    ensure
      @stack_pool.push(stack)
    end
  end

  # This returns the CompiledDef that corresponds to __crystal_raise_overflow
  getter(crystal_raise_overflow_compiled_def : CompiledDef) do
    call = Call.new(nil, "__crystal_raise_overflow", global: true)
    program.semantic(call)

    local_vars = LocalVars.new(self)
    compiler = Compiler.new(self, local_vars)
    compiler.compile(call)

    defs[call.target_def]
  end

  record InstanceVarInitializer,
    initializer : InstanceVarInitializerContainer::InstanceVarInitializer,
    owner : Type

  def type_instance_var_initializers(type : Type)
    @type_instance_var_initializers[type] ||= begin
      initializers = [] of InstanceVarInitializer
      collect_instance_vars_initializers(type, initializers)

      initializers.map do |initializer|
        a_def = create_instance_var_initializer_def(type, initializer)

        compiled_def = CompiledDef.new(self, a_def, a_def.owner, sizeof(Pointer(Void)))
        compiled_def.local_vars.declare("self", type)

        initializer.initializer.meta_vars.each do |name, var|
          var_type = var.type?
          next unless var_type

          compiled_def.local_vars.declare(name, var_type)
        end

        compiler = Compiler.new(self, compiled_def, top_level: false)
        compiler.compile_def(compiled_def)

        {% if Debug::DECOMPILE %}
          puts "=== #{a_def.name} ==="
          puts Disassembler.disassemble(self, compiled_def)
          puts "=== #{a_def.name} ==="
        {% end %}

        compiled_def
      end
    end
  end

  private def collect_instance_vars_initializers(type : ClassType | GenericClassInstanceType, collected) : Nil
    if superclass = type.superclass
      collect_instance_vars_initializers superclass, collected
    end

    collect_instance_vars_initializers_non_recursive type, collected
  end

  private def collect_instance_vars_initializers(type : Type, collected) : Nil
    # Nothing to do
  end

  private def collect_instance_vars_initializers_non_recursive(type : Type, collected) : Nil
    initializers = type.instance_vars_initializers
    initializers.try &.each do |initializer|
      collected << InstanceVarInitializer.new(initializer, type)
    end
  end

  private def create_instance_var_initializer_def(type : Type, initializer : InstanceVarInitializer)
    # Creates a def that will assign the initializer's value to the instance variable.
    # The initializer's value is fully typed already, so we don't need to type it
    # again. We can just create the assignment and type those nodes for the
    # interpreter compiler to be able to compile it.
    value = initializer.initializer.value

    ivar = InstanceVar.new(initializer.initializer.name)
    ivar.type = value.type

    assign = Assign.new(ivar, value)
    assign.type = value.type

    a_def = Def.new("initialize_#{initializer.initializer.name}", args: [Arg.new("self", type: type)])
    a_def.body = assign
    a_def.type = program.nil_type
    a_def.owner = type

    vars = initializer.initializer.meta_vars.clone
    vars["self"] = MetaVar.new("self", type)
    a_def.vars = vars

    a_def
  end

  def symbol_index(symbol : String) : Int32
    # TODO: use a string pool?
    index = @symbol_to_index[symbol]?
    unless index
      index = @symbol_to_index.size
      @symbol_to_index[symbol] = index
      @symbols << symbol
    end
    index
  end

  def index_to_symbol(index : Int32) : String
    @symbols[index]
  end

  def declare_const(const : Const, compiled_def : CompiledDef) : Int32
    constants.declare(const, compiled_def)
  end

  def const_index_and_compiled_def?(const : Const) : {Int32, CompiledDef}?
    value = constants.fetch?(const)
    if value
      {value.index, value.compiled_def}
    else
      nil
    end
  end

  def declare_class_var(owner : Type, name : String, type : Type, compiled_def : CompiledDef?) : Int32
    class_vars.declare(owner, name, type, compiled_def)
  end

  def class_var_index_and_compiled_def(owner : Type, name : String) : {Int32, CompiledDef?}?
    value = class_vars.fetch?(owner, name)
    if value
      {value.index, value.compiled_def}
    else
      nil
    end
  end

  def ffi_closure_context(interpreter : Interpreter, compiled_def : CompiledDef)
    # Keep the closure contexts in a Hash by the compiled def so we don't
    # lose a reference to it in the GC.
    @ffi_closure_contexts[{interpreter.object_id, compiled_def.object_id}] ||= FFIClosureContext.new(interpreter, compiled_def)
  end

  protected def self.ffi_closure_fun(cif : LibFFI::Cif*, ret : Void*, args : Void**, user_data : Void*)
    # This is the generic callback that gets called on any C callback.
    closure_context = user_data.as(FFIClosureContext)
    interpreter = closure_context.interpreter
    compiled_def = closure_context.compiled_def

    # What to do:
    #   - create a new interpreter that uses the same stack
    #     (call the second initialize overload)
    #   - copy args into the stack, starting from stack_top
    #   - call interpret on the compiled_def.def.body
    #   - copy the value back to ret

    interpreter.context.checkout_stack do |stack|
      stack_top = stack

      # Clear the proc's local vars area, the stack might have garbage there
      stack_top.clear(compiled_def.local_vars.max_bytesize)

      compiled_def.def.args.each_with_index do |arg, i|
        args[i].as(UInt8*).copy_to(stack_top, interpreter.inner_sizeof_type(arg.type))
        stack_top += interpreter.aligned_sizeof_type(arg.type)
      end

      # TODO: maybe we don't need a new interpreter for this?
      sub_interpreter = Interpreter.new(interpreter, compiled_def, stack, 0)

      value = sub_interpreter.interpret(compiled_def.def.body, compiled_def.def.vars.not_nil!)

      value.copy_to(ret.as(UInt8*))
    end
  end

  def aligned_sizeof_type(node : ASTNode) : Int32
    aligned_sizeof_type(node.type?)
  end

  def aligned_sizeof_type(type : Type) : Int32
    align(inner_sizeof_type(type))
  end

  def aligned_sizeof_type(type : Nil) : Int32
    0
  end

  def inner_sizeof_type(node : ASTNode) : Int32
    inner_sizeof_type(node.type?)
  end

  def inner_sizeof_type(type : Type) : Int32
    @program.size_of(type.sizeof_type).to_i32
  end

  def inner_sizeof_type(type : Nil) : Int32
    0
  end

  def inner_alignof_type(node : ASTNode) : Int32
    inner_alignof_type(node.type?)
  end

  def inner_alignof_type(type : Type) : Int32
    @program.align_of(type.sizeof_type).to_i32
  end

  def inner_alignof_type(type : Nil) : Int32
    0
  end

  def aligned_instance_sizeof_type(type : Type) : Int32
    align(inner_instance_sizeof_type(type))
  end

  def inner_instance_sizeof_type(node : ASTNode) : Int32
    inner_instance_sizeof_type(node.type?)
  end

  def inner_instance_sizeof_type(type : Type) : Int32
    @program.instance_size_of(type.sizeof_type).to_i32
  end

  def inner_instance_sizeof_type(type : Nil) : Int32
    0
  end

  def inner_instance_alignof_type(node : ASTNode) : Int32
    inner_instance_alignof_type(node.type?)
  end

  def inner_instance_alignof_type(type : Type) : Int32
    @program.instance_align_of(type.sizeof_type).to_i32
  end

  def inner_instance_alignof_type(type : Nil) : Int32
    0
  end

  def offset_of(type : Type, index : Int32) : Int32
    @program.offset_of(type.sizeof_type, index).to_i32
  end

  def instance_offset_of(type : Type, index : Int32) : Int32
    @program.instance_offset_of(type.sizeof_type, index).to_i32
  end

  def ivar_offset(type : Type, name : String) : Int32
    ivar_index = type.index_of_instance_var(name).not_nil!

    if type.is_a?(VirtualType) && type.struct? && type.abstract?
      # If the type is a virtual abstract struct then the type
      # is actually represented as {type_id, value} so the offset
      # of the instance var is behind type_id, which is 8 bytes
      @program.offset_of(type.base_type, ivar_index).to_i32 + 8
    elsif type.passed_by_value?
      @program.offset_of(type.sizeof_type, ivar_index).to_i32
    else
      @program.instance_offset_of(type.sizeof_type, ivar_index).to_i32
    end
  end

  def type_id(type : Type) : Int32
    id = @type_to_id[type]?
    unless id
      id = @id_to_type.size
      @id_to_type << type
      @type_to_id[type] = id
    end
    id
  end

  def type_from_id(id : Int32) : Type
    @id_to_type[id]
  end

  getter? loader : Loader?

  getter(loader : Loader) {
    lib_flags = program.lib_flags
    # Execute and expand `subcommands`.
    lib_flags = lib_flags.gsub(/`(.*?)`/) { `#{$1}` }

    args = Process.parse_arguments(lib_flags)
    # FIXME: Part 1: This is a workaround for initial integration of the interpreter:
    # The loader can't handle the static libgc.a usually shipped with crystal and loading as a shared library conflicts
    # with the compiler's own GC.
    # (MSVC doesn't seem to have this issue)
    args.delete("-lgc")

<<<<<<< HEAD
    Crystal::Loader.parse(args, dll_search_paths: dll_search_paths).tap do |loader|
      if ENV["CRYSTAL_INTERPRETER_LOADER_INFO"]?.presence
        STDERR.puts "Crystal::Loader loaded libraries:"
        loader.loaded_libraries.each do |path|
          STDERR.puts "      #{path}"
        end
      end

=======
    Crystal::Loader.parse(args).tap do |loader|
>>>>>>> d15435dc
      # FIXME: Part 2: This is a workaround for initial integration of the interpreter:
      # We append a handle to the current executable (i.e. the compiler program)
      # to the loader's handle list. This gives the loader access to all the symbols in the compiler program,
      # including those from statically linked libraries like libgc.
      # This probably won't work for a fully statically linked compiler.
      # But `Crystal::Loader` currently doesn't support that anyways.
      loader.load_current_program_handle

      if ENV["CRYSTAL_INTERPRETER_LOADER_INFO"]?.presence
        STDERR.puts "Crystal::Loader loaded libraries:"
        loader.loaded_libraries.each do |path|
          STDERR.puts "      #{path}"
        end
      end
    end
  }

  # Extra DLL search paths to mimic compiled code's DLL-copying behavior
  # regarding `@[Link]` annotations. These directories should match the ones
  # used in `Crystal::Program#each_dll_path`
  private def dll_search_paths
    {% if flag?(:msvc) %}
      paths = CrystalLibraryPath.paths

      if executable_path = Process.executable_path
        paths << File.dirname(executable_path)
      end

      ENV["PATH"]?.try &.split(Process::PATH_DELIMITER, remove_empty: true) do |path|
        paths << path
      end

      paths
    {% else %}
      nil
    {% end %}
  end

  def c_function(name : String)
    loader.find_symbol(name)
  end

  def align(size : Int32) : Int32
    rem = size.remainder(8)
    if rem == 0
      size
    else
      size + (8 - rem)
    end
  end
end<|MERGE_RESOLUTION|>--- conflicted
+++ resolved
@@ -409,18 +409,7 @@
     # (MSVC doesn't seem to have this issue)
     args.delete("-lgc")
 
-<<<<<<< HEAD
     Crystal::Loader.parse(args, dll_search_paths: dll_search_paths).tap do |loader|
-      if ENV["CRYSTAL_INTERPRETER_LOADER_INFO"]?.presence
-        STDERR.puts "Crystal::Loader loaded libraries:"
-        loader.loaded_libraries.each do |path|
-          STDERR.puts "      #{path}"
-        end
-      end
-
-=======
-    Crystal::Loader.parse(args).tap do |loader|
->>>>>>> d15435dc
       # FIXME: Part 2: This is a workaround for initial integration of the interpreter:
       # We append a handle to the current executable (i.e. the compiler program)
       # to the loader's handle list. This gives the loader access to all the symbols in the compiler program,
