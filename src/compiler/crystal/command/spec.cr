# Implementation of the `crystal spec` command
#
# This ends up compiling and running some or all files
# inside the `spec` directory of the current project, passing
# `--location file:line` if line numbers were specified.
#
# The spec framework is chosen by the files inside the `spec`
# directory, which usually is just `require "spec"` but could
# be anything else (for example the `minitest` shard).

class Crystal::Command
  private def spec
<<<<<<< HEAD
    compiler = Compiler.new
    link_flags = [] of String

=======
    compiler = new_compiler
>>>>>>> 9f190bc3
    OptionParser.parse(options) do |opts|
      opts.banner = "Usage: crystal spec [options] [files]\n\nOptions:"
      setup_simple_compiler_options compiler, opts

      opts.on("--link-flags FLAGS", "Additional flags to pass to the linker") do |some_link_flags|
        link_flags << some_link_flags
      end
    end

    compiler.link_flags = link_flags.join(' ') unless link_flags.empty?

    # Assume spec files end with ".cr" and optionally with a colon and a number
    # (for the target line number), or is a directory. Everything else is an option we forward.
    filenames = options.select do |option|
      option =~ /\.cr(\:\d+)?\Z/ || Dir.exists?(option)
    end
    options.reject! { |option| filenames.includes?(option) }

    locations = [] of {String, String}

    if filenames.empty?
      target_filenames = Dir["spec/**/*_spec.cr"]
    else
      target_filenames = [] of String
      filenames.each do |filename|
        if filename =~ /\A(.+?)\:(\d+)\Z/
          file, line = $1, $2
          unless File.file?(file)
            error "'#{file}' is not a file"
          end
          target_filenames << file
          locations << {file, line}
        else
          if Dir.exists?(filename)
            target_filenames.concat Dir["#{filename}/**/*_spec.cr"]
          elsif File.file?(filename)
            target_filenames << filename
          else
            error "'#{filename}' is not a file"
          end
        end
      end
    end

    if target_filenames.size == 1
      if locations.size == 1
        # This is in case other spec runners use `-l`, we keep compatibility
        options << "-l" << locations.first[1]
      end
    else
      locations.each do |(file, line)|
        options << "--location" << "#{file}:#{line}"
      end
    end

    unless @color
      options << "--no-color"
    end

    source_filename = File.expand_path("spec")

    source = target_filenames.map { |filename|
      %(require "./#{::Path[filename].to_posix}")
    }.join('\n')
    sources = [Compiler::Source.new(source_filename, source)]

    output_filename = Crystal.temp_executable "spec"

    result = compiler.compile sources, output_filename
    report_warnings
    execute output_filename, options, compiler, error_on_exit: warnings_fail_on_exit?
  end
end<|MERGE_RESOLUTION|>--- conflicted
+++ resolved
@@ -10,13 +10,8 @@
 
 class Crystal::Command
   private def spec
-<<<<<<< HEAD
-    compiler = Compiler.new
+    compiler = new_compiler
     link_flags = [] of String
-
-=======
-    compiler = new_compiler
->>>>>>> 9f190bc3
     OptionParser.parse(options) do |opts|
       opts.banner = "Usage: crystal spec [options] [files]\n\nOptions:"
       setup_simple_compiler_options compiler, opts
