--- conflicted
+++ resolved
@@ -126,10 +126,15 @@
       @llvm_typer.size_of(llvm_type)
     end
 
-<<<<<<< HEAD
-    def ivar_size(ivar)
+    def ivar_size(ivar, extern)
       return nil unless constant_ivar_size?(ivar.type)
-      llvm_type = @llvm_typer.llvm_embedded_type(ivar.type, wants_size: true)
+
+      llvm_type = if extern
+                    @llvm_typer.llvm_embedded_c_type(ivar.type, wants_size: true)
+                  else
+                    @llvm_typer.llvm_embedded_type(ivar.type, wants_size: true)
+                  end
+
       @llvm_typer.size_of(llvm_type)
     end
 
@@ -202,11 +207,6 @@
       else
         true
       end
-=======
-    def ivar_size(ivar, extern)
-      llvm_type = extern ? @llvm_typer.llvm_embedded_c_type(ivar.type) : @llvm_typer.llvm_embedded_type(ivar.type)
-      @llvm_typer.size_of(llvm_type)
->>>>>>> a5a617d5
     end
   end
 
@@ -278,20 +278,15 @@
       instance_vars = instance_vars.values
       instance_var_types = {} of MetaTypeVar => {Type, UInt64?}
       instance_vars.each do |ivar|
-        if type = ivar.type?
-          instance_var_types[ivar] = {type, ivar_size(ivar)}
+        if ivar_type = ivar.type?
+          instance_var_types[ivar] = {ivar_type, ivar_size(ivar, type.extern?)}
         end
       end
 
       max_name_size = instance_vars.max_of &.name.size
 
-<<<<<<< HEAD
       max_type_size = instance_var_types.max_of? { |_, (type, _)| type.to_s.size } || 0
       max_bytes_size = instance_var_types.max_of? { |_, (_, size)| size.try(&.to_s.size) || 0 } || 0
-=======
-      max_type_size = typed_instance_vars.max_of?(&.type.to_s.size) || 0
-      max_bytes_size = typed_instance_vars.max_of? { |var| ivar_size(var, type.extern?).to_s.size } || 0
->>>>>>> a5a617d5
 
       instance_vars.each do |ivar|
         print_indent
@@ -300,7 +295,6 @@
         with_color.light_gray.surround(@io) do
           ivar.name.ljust(@io, max_name_size)
           @io << " : "
-<<<<<<< HEAD
           if entry = instance_var_types[ivar]?
             ivar_type, size = entry
             if size
@@ -312,14 +306,6 @@
               end
             else
               @io << ivar_type
-=======
-          if ivar_type = ivar.type?
-            ivar_type.to_s.ljust(@io, max_type_size)
-            with_color.light_gray.surround(@io) do
-              @io << " ("
-              ivar_size(ivar, type.extern?).to_s.rjust(@io, max_bytes_size)
-              @io << " bytes)"
->>>>>>> a5a617d5
             end
           else
             @io << "MISSING".colorize.red.bright
@@ -417,13 +403,9 @@
               @json.object do
                 @json.field "name", instance_var.name.to_s
                 @json.field "type", ivar_type.to_s
-<<<<<<< HEAD
-                if ivar_size = ivar_size(instance_var)
+                if ivar_size = ivar_size(instance_var, type.extern?)
                   @json.field "size_in_bytes", ivar_size
                 end
-=======
-                @json.field "size_in_bytes", ivar_size(instance_var, type.extern?)
->>>>>>> a5a617d5
               end
             end
           end
