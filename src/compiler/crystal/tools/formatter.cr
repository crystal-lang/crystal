require "../syntax"

module Crystal
  def self.format(source, filename = nil)
    Crystal::Formatter.format(source, filename: filename)
  end

  class Formatter < Visitor
    def self.format(source, filename = nil)
      parser = Parser.new(source)
      parser.filename = filename
      nodes = parser.parse

      formatter = new(source)
      formatter.skip_space_or_newline
      nodes.accept formatter
      formatter.finish
    end

    record AlignInfo,
      id : UInt64,
      line : Int32,
      start_column : Int32,
      middle_column : Int32,
      end_column : Int32,
      number : Bool do
      def size
        end_column - start_column
      end
    end

    class CommentInfo
      property start_line : Int32
      property end_line : Int32
      property needs_newline : Bool
      property needs_format : Bool

      def initialize(@start_line : Int32, @needs_format : Bool)
        @end_line = @start_line
        @needs_newline = true
      end
    end

    record HeredocFix,
      start_line : Int32,
      end_line : Int32,
      difference : Int32

    record HeredocInfo,
      node : StringInterpolation,
      token : Token,
      line : Int32,
      column : Int32,
      indent : Int32,
      string_continuation : Int32 do
      include Lexer::HeredocItem
    end

    @lexer : Lexer
    @comment_columns : Array(Int32?)
    @indent : Int32
    @line : Int32
    @column : Int32
    @token : Token
    @output : IO::Memory
    @line_output : IO::Memory
    @wrote_newline : Bool
    @wrote_double_newlines : Bool
    @wrote_comment : Bool
    @macro_state : Token::MacroState
    @inside_macro : Int32
    @inside_cond : Int32
    @inside_lib : Int32
    @inside_struct_or_union : Int32
    @inside_enum : Int32
    @implicit_exception_handler_indent : Int32
    @last_write : String
    @exp_needs_indent : Bool
    @inside_def : Int32
    @when_infos : Array(AlignInfo)
    @hash_infos : Array(AlignInfo)
    @assign_infos : Array(AlignInfo)
    @doc_comments : Array(CommentInfo)
    @current_doc_comment : CommentInfo?
    @hash_in_same_line : Set(ASTNode)
    @shebang : Bool
    @heredoc_fixes : Array(HeredocFix)
    @assign_length : Int32?
    @current_hash : ASTNode?

    getter no_rstrip_lines
    property vars
    property inside_lib
    property inside_enum
    property inside_struct_or_union
    property indent
    property subformat_nesting = 0

    def initialize(source)
      @lexer = Lexer.new(source)
      @lexer.comments_enabled = true
      @lexer.count_whitespace = true
      @lexer.wants_raw = true
      @comment_columns = [nil] of Int32?
      @indent = 0
      @line = 0
      @column = 0
      @token = @lexer.next_token

      @output = IO::Memory.new(source.bytesize)
      @line_output = IO::Memory.new
      @wrote_newline = false
      @wrote_double_newlines = false
      @wrote_comment = false
      @macro_state = Token::MacroState.default
      @inside_macro = 0
      @inside_cond = 0
      @inside_lib = 0
      @inside_enum = 0
      @inside_struct_or_union = 0
      @implicit_exception_handler_indent = 0
      @last_write = ""
      @exp_needs_indent = true
      @inside_def = 0

      # When we parse a type, parentheses information is not stored in ASTs, unlike
      # for an Expressions node. So when we are printing a type (Path, ProcNotation, Union, etc.)
      # we increment this when we find a '(', and decrement it when we find ')', but
      # only if `paren_count > 0`: it might be the case of `def foo(x : A)`, but we don't
      # want to print that last ')' when printing the type A.
      @paren_count = 0

      # This stores the column number (if any) of each comment in every line
      @when_infos = [] of AlignInfo
      @hash_infos = [] of AlignInfo
      @assign_infos = [] of AlignInfo
      @doc_comments = [] of CommentInfo
      @current_doc_comment = nil
      @hash_in_same_line = Set(ASTNode).new.compare_by_identity
      @shebang = @token.type.comment? && @token.value.to_s.starts_with?("#!")
      @heredoc_fixes = [] of HeredocFix
      @last_is_heredoc = false
      @last_arg_is_skip = false
      @string_continuation = 0
      @inside_call_or_assign = 0
      @passed_backslash_newline = false

      # Lines that must not be rstripped (HEREDOC lines)
      @no_rstrip_lines = Set(Int32).new

      # Variables for when we format macro code without interpolation
      @vars = [Set(String).new]
    end

    def end_visit_any(node)
      case node
      when StringInterpolation
        # Nothing
      else
        @last_is_heredoc = false
      end
    end

    def visit(node : FileNode)
      true
    end

    def visit(node : Expressions)
      if node.expressions.size == 1 && @token.type.op_parenl?
        # If it's (...) with a single expression, we treat it
        # like a single expression, indenting it if needed
        write "("
        next_token_skip_space
        if @token.type.newline?
          next_token_skip_space_or_newline
          write_line
          write_indent(@indent + 2, node.expressions.first)
          skip_space_write_line
          skip_space_or_newline
          write_indent
          write_token :OP_PARENR
          return false
        end
        skip_space_or_newline
        accept node.expressions.first
        skip_space
        if @token.type.newline?
          skip_space_or_newline
          write_line
          write_indent(@indent + 2)
        end
        skip_space_or_newline
        write ")"
        next_token
        return false
      end

      old_indent = @indent
      base_indent = old_indent
      next_needs_indent = false

      has_newline = false
      has_paren = false
      has_begin = false

      empty_expressions = node.expressions.size == 1 && node.expressions[0].is_a?(Nop)

<<<<<<< HEAD
      if node.keyword == :"(" && @token.type.op_parenl?
=======
      if node.keyword.paren? && @token.type == :"("
>>>>>>> ba31a6eb
        write "("
        next_needs_indent = false
        has_paren = true
        wrote_newline = next_token_skip_space
        if @token.type.newline? || wrote_newline
          @indent += 2
          write_line unless wrote_newline
          next_token_skip_space_or_newline
          base_indent = @indent
          next_needs_indent = true
          has_newline = true
        end
      elsif node.keyword.begin? && @token.keyword?(:begin)
        write "begin"
        @indent += 2
        write_line
        next_token
        # Corner case: an empty `begin ... end`.
        # In this case, we should not skip space because it will do in the below loop.
        unless empty_expressions
          skip_space_or_newline
          if @token.type.op_semicolon?
            next_token_skip_space_or_newline
          end
        end
        has_begin = true
        base_indent = @indent
        next_needs_indent = true
        has_newline = true
      end

      last_aligned_assign = nil
      last_found_comment = false
      max_length = nil
      skip_space

      node.expressions.each_with_index do |exp, i|
        is_assign = assign?(exp)
        if is_assign && !last_aligned_assign
          last_aligned_assign, max_length = find_assign_chunk(node.expressions, exp, i + 1)
        else
          max_length = nil unless is_assign
        end

        if last?(i, node.expressions)
          needs_two_lines = false
        else
          next_exp = node.expressions[i + 1]
          needs_two_lines = needs_two_lines?(exp, next_exp)
        end

        @assign_length = max_length
        if next_needs_indent
          write_indent(@indent, exp)
        else
          indent(@indent, exp)
        end

        found_comment = skip_space

        if @token.type.op_semicolon?
          if needs_two_lines
            skip_semicolon_or_space_or_newline
          else
            found_comment = skip_semicolon_or_space
            if @token.type.newline?
              write_line
              next_token_skip_space
              next_needs_indent = true
            else
              write "; " unless last?(i, node.expressions) || found_comment
              skip_space_or_newline
              next_needs_indent = found_comment
            end
          end
        else
          next_needs_indent = true
        end

        unless @exp_needs_indent
          next_needs_indent = false
          @exp_needs_indent = true
        end

        if last?(i, node.expressions)
          last_found_comment = skip_space_or_newline last: true, next_comes_end: true
        else
          if needs_two_lines
            unless found_comment
              if @wrote_newline
                write_line unless @wrote_double_newlines
              elsif !@wrote_double_newlines
                write_line
                write_line
              end
              @wrote_double_newlines = true
              found_comment = skip_space_or_newline
              write_line unless found_comment || @wrote_double_newlines
            end
          else
            consume_newlines
          end
        end

        last_aligned_assign = nil if last_aligned_assign.same?(exp)
      end

      @indent = old_indent

      if has_newline && !last_found_comment && (!@wrote_newline || empty_expressions)
        write_line
        write_indent
      end

      if has_paren
        write_token :OP_PARENR
      end

      if has_begin
        check_end
        next_token
        write "end"
      end

      false
    end

    def assign?(exp)
      case exp
      when Assign
        exp.target.is_a?(Path)
      when VisibilityModifier
        assign? exp.exp
      when Arg
        true
      else
        false
      end
    end

    def assign_length(exp)
      case exp
      when Assign
        assign_length exp.target
      when Arg
        exp.name.size
      when VisibilityModifier
        assign_length exp.exp
      when Path
        exp.names.first.size
      else
        0
      end
    end

    def find_assign_chunk(expressions, last, i)
      max_length = assign_length(last)

      while i < expressions.size
        exp = expressions[i]
        exp_location = exp.location
        break unless exp_location

        last_location = last.location
        break unless last_location
        break unless last_location.line_number + 1 == exp_location.line_number

        last = exp
        exp_length = assign_length(exp)
        max_length = exp_length if exp_length > max_length

        i += 1
      end

      {last, max_length}
    end

    def needs_two_lines?(node, next_node)
      return false if node.is_a?(Annotation) || node.is_a?(MacroIf)
      return false if abstract_def?(node) && abstract_def?(next_node)

      needs_two_lines?(node) || needs_two_lines?(next_node)
    end

    def abstract_def?(node)
      case node
      when Def
        node.abstract?
      when VisibilityModifier
        abstract_def? node.exp
      else
        false
      end
    end

    def needs_two_lines?(node)
      case node
      when Def, ClassDef, ModuleDef, LibDef, CStructOrUnionDef, Macro
        true
      when VisibilityModifier
        needs_two_lines? node.exp
      else
        false
      end
    end

    def visit(node : Nop)
      false
    end

    def visit(node : NilLiteral)
      write_keyword :nil

      false
    end

    def visit(node : BoolLiteral)
      check_keyword :false, :true
      write node.value
      next_token

      false
    end

    def visit(node : CharLiteral)
      check :CHAR
      write @token.raw
      next_token

      false
    end

    def visit(node : SymbolLiteral)
      check :SYMBOL
      write @token.raw
      next_token

      false
    end

    def visit(node : NumberLiteral)
      if @token.type.magic_line?
        write @token.type
        next_token
        return false
      end

      check :NUMBER
      write @token.raw
      next_token

      false
    end

    def visit(node : StringLiteral)
      column = @column

      if @token.type.magic_file? || @token.type.magic_dir?
        write @token.type
        next_token
        return false
      end

      check :DELIMITER_START
      is_regex = @token.delimiter_state.kind.regex?

      write @token.raw
      next_string_token

      while true
        case @token.type
        when .string?
          if @token.invalid_escape
            write @token.value
          else
            write @token.raw
          end
          next_string_token
        when .interpolation_start?
          # This is the case of #{__DIR__}
          write "\#{"
          next_token_skip_space_or_newline
          indent(@column, node)
          skip_space_or_newline
          check :OP_CURLYR
          write "}"
          next_string_token
        when .delimiter_end?
          break
        else
          raise "Bug: unexpected token: #{@token.type}"
        end
      end

      write @token.raw
      format_regex_modifiers if is_regex

      if space_slash_newline?
        old_indent = @indent
        @indent = column if @string_continuation == 0
        @string_continuation += 1
        write " \\"
        write_line
        write_indent
        next_token_skip_space_or_newline
        visit(node)
        @indent = old_indent
        @string_continuation -= 1
      else
        next_token
      end

      false
    end

    def visit(node : StringInterpolation)
      if @token.delimiter_state.kind.heredoc?
        # For heredoc, only write the start: on a newline will print it
        @lexer.heredocs << {@token.delimiter_state, HeredocInfo.new(node, @token.dup, @line, @column, @indent, @string_continuation)}
        write @token.raw
        next_token
        return false
      end

      check :DELIMITER_START

      visit_string_interpolation(node, @token, @line, @column, @indent, @string_continuation)
    end

    def visit_string_interpolation(node, token, line, column, old_indent, old_string_continuation, wrote_token = false)
      @token = token

      is_regex = token.delimiter_state.kind.regex?
      indent_difference = token.column_number - (column + 1)

      write token.raw unless wrote_token
      next_string_token

      delimiter_state = token.delimiter_state
      is_heredoc = token.delimiter_state.kind.heredoc?
      @last_is_heredoc = is_heredoc

      heredoc_line = @line
      heredoc_end = @line

      # To detect the first content of interpolation of string literal correctly,
      # we should consume the first string token if this token contains only removed indentation of heredoc.
      if is_heredoc && @token.type.string?
        token_is_indent = @token.raw.bytesize == node.heredoc_indent && @token.raw.each_char.all? &.ascii_whitespace?
        if token_is_indent
          write @token.raw
          next_string_token
        end
      end

      node.expressions.each do |exp|
        if @token.type.delimiter_end?
          # Heredoc cannot contain string continuation,
          # so we are done.
          break if is_heredoc

          # This is for " ... " \
          #     " ... "
          @indent = column if @string_continuation == 0
          @string_continuation += 1

          write @token.raw
          write " \\"
          write_line
          next_token_skip_space_or_newline
          check :DELIMITER_START
          write_indent
          write @token.raw
          next_string_token
        end

        if exp.is_a?(StringLiteral)
          # It might be #{__DIR__}, for example
          if @token.type.interpolation_start?
            write "\#{"
            delimiter_state = @token.delimiter_state
            next_token_skip_space_or_newline
            indent(@column, exp)
            skip_space_or_newline
            check :OP_CURLYR
            write "}"
            @token.delimiter_state = delimiter_state
            next_string_token
          else
            loop do
              check :STRING
              write @token.invalid_escape ? @token.value : @token.raw
              next_string_token

              # On heredoc, pieces of contents are combined due to removing indentation.
              # Thus, we should consume continuous string tokens at once.
              break if !is_heredoc || !@token.type.string?
            end
          end
        else
          check :INTERPOLATION_START
          write "\#{"
          delimiter_state = @token.delimiter_state

          wrote_comment = next_token_skip_space
          has_newline = wrote_comment || @token.type.newline?
          skip_space_or_newline

          if has_newline
            write_line unless wrote_comment
            write_indent(@column + 2)
            indent(@column + 2, exp)
            wrote_comment = skip_space_or_newline
            write_line unless wrote_comment
          else
            indent(@column, exp)
          end

          skip_space_or_newline
          check :OP_CURLYR
          write "}"
          @token.delimiter_state = delimiter_state
          next_string_token
        end
      end

      heredoc_end = @line

      check :DELIMITER_END
      write @token.raw

      if is_heredoc
        if indent_difference > 0
          @heredoc_fixes << HeredocFix.new(heredoc_line, @line, indent_difference)
        end
        (heredoc_line...heredoc_end).each do |line|
          @no_rstrip_lines.add line
        end
        write_line
      end

      format_regex_modifiers if is_regex
      next_token

      @string_continuation = old_string_continuation
      @indent = old_indent unless is_heredoc

      false
    end

    private def consume_heredocs
      @consuming_heredocs = true
      @lexer.heredocs.reverse!
      while heredoc = @lexer.heredocs.pop?
        consume_heredoc(heredoc[0], heredoc[1].as(HeredocInfo))
      end
      @consuming_heredocs = false
    end

    private def consume_heredoc(delimiter_state, info)
      visit_string_interpolation(
        info.node,
        info.token,
        info.line,
        info.column,
        info.indent, info.string_continuation,
        wrote_token: true)
    end

    def visit(node : RegexLiteral)
      # Go back and tokenize again if slash is recognized as divide operator.
      # In this case, slash is tokenized on comment skipping (#4626).
      # However this slash must be a start delimiter of regex because
      # this is parsed as regex literal once before.
      if @token.type.op_slash?
        @lexer.reader.previous_char
        @lexer.column_number -= 1
        slash_is_regex!
        next_token
      end

      accept node.value

      false
    end

    def format_regex_modifiers
      while true
        char = @lexer.current_char
        case char
        when 'i', 'm', 'x'
          write char
          @lexer.next_char
        else
          break
        end
      end
    end

    def space_slash_newline?
      pos, line, col = @lexer.current_pos, @lexer.line_number, @lexer.column_number
      while true
        char = @lexer.current_char
        case char
        when ' ', '\t'
          @lexer.next_char
        when '\\'
          @lexer.current_pos = pos
          return true
        else
          break
        end
      end
      @lexer.current_pos = pos
      @lexer.line_number = line
      @lexer.column_number = col
      false
    end

    def space_newline?
      pos, line, col = @lexer.current_pos, @lexer.line_number, @lexer.column_number
      while true
        char = @lexer.current_char
        case char
        when ' ', '\t'
          @lexer.next_char
        when '\n'
          @lexer.current_pos = pos
          return true
        else
          break
        end
      end
      @lexer.current_pos = pos
      @lexer.line_number = line
      @lexer.column_number = col
      false
    end

    def visit(node : ArrayLiteral)
      case @token.type
      when .op_squarel?
        format_literal_elements node.elements, :OP_SQUAREL, :OP_SQUARER
      when .op_squarel_squarer?
        write "[]"
        next_token
      when .string_array_start?, .symbol_array_start?
        first = true
        write @token.raw
        count = 0
        while true
          has_space_newline = space_newline?
          if has_space_newline
            write_line
            if count == node.elements.size
              write_indent
            else
              write_indent(@indent + 2)
            end
          end
          next_string_array_token
          case @token.type
          when .string?
            write " " unless first || has_space_newline
            write @token.raw
            first = false
          when .string_array_end?
            write @token.raw
            next_token
            break
          else
            raise "Bug: unexpected token #{@token.type}"
          end
          count += 1
        end
        return false
      else
        name = node.name.not_nil!
        accept name
        skip_space
        format_literal_elements node.elements, :OP_CURLYL, :OP_CURLYR
      end

      if node_of = node.of
        write_keyword " ", :of, " "
        accept node_of
      end

      false
    end

    def visit(node : TupleLiteral)
      format_literal_elements node.elements, :OP_CURLYL, :OP_CURLYR
      false
    end

    def format_literal_elements(elements, prefix : Token::Kind, suffix : Token::Kind)
      slash_is_regex!
      write_token prefix
      has_newlines = false
      wrote_newline = false
      write_space_at_end = false
      next_needs_indent = false
      found_comment = false
      found_first_newline = false

      found_comment = skip_space
      if found_comment || @token.type.newline?
        # add one level of indentation for contents if a newline is present
        offset = @indent + 2
        start_column = @indent + 2

        if elements.empty?
          skip_space_or_newline
          write_token suffix
          return false
        end

        indent(offset) { consume_newlines }
        skip_space_or_newline
        wrote_newline = true
        next_needs_indent = true
        has_newlines = true
        found_first_newline = true
      else
        # indent contents at the same column as starting token if no newline
        offset = @indent
        start_column = @column
      end

      elements.each_with_index do |element, i|
        current_element = element
        if current_element.is_a?(HashLiteral::Entry)
          current_element = current_element.key
        end

        # This is to prevent writing `{{` and `{%`
        if prefix.op_curlyl? && i == 0 && !wrote_newline &&
           (@token.type.op_curlyl? || @token.type.op_curlyl_curlyl? || @token.type.op_curlyl_percent? ||
           @token.type.op_percent? || @token.raw.starts_with?("%"))
          write " "
          write_space_at_end = true
        end

        start_line = @line
        if next_needs_indent
          write_indent(offset, element)
        else
          indent(offset, element)
        end
        element_lines = @line - start_line

        has_heredoc_in_line = !@lexer.heredocs.empty?

        last = last?(i, elements)

        found_comment = skip_space(offset, write_comma: (last || has_heredoc_in_line) && has_newlines)

        if @token.type.op_comma?
          if !found_comment && (!last || has_heredoc_in_line)
            write ","
            wrote_comma = true
          end

          slash_is_regex!
          next_token
          found_comment = skip_space(offset, write_comma: last && has_newlines)
          if @token.type.newline?
            if last && !found_comment && !wrote_comma
              write ","
              found_comment = true
            end
            indent(offset) { consume_newlines }
            skip_space_or_newline
            next_needs_indent = true
            has_newlines = true
            offset = start_column
          else
            if !last && !found_comment
              write " "
              next_needs_indent = false
            elsif found_comment
              next_needs_indent = true
              offset = start_column
            end
          end
        end
      end

      finish_list suffix, has_newlines, found_comment, found_first_newline, write_space_at_end
    end

    def visit(node : HashLiteral)
      if name = node.name
        accept name
        skip_space
      end

      old_hash = @current_hash
      @current_hash = node
      format_literal_elements node.entries, :OP_CURLYL, :OP_CURLYR
      @current_hash = old_hash

      if node_of = node.of
        write_keyword " ", :of, " "
        format_hash_entry nil, node_of
      end

      if @hash_in_same_line.includes? node
        @hash_infos.reject! { |info| info.id == node.object_id }
      end

      false
    end

    def accept(node : HashLiteral::Entry)
      format_hash_entry(@current_hash.not_nil!, node)
    end

    def format_hash_entry(hash, entry)
      start_line = @line
      start_column = @column
      found_in_same_line = false

      accept entry.key
      skip_space_or_newline
      middle_column = @column
      if @token.type.op_colon? && entry.key.is_a?(StringLiteral)
        write ": "
        slash_is_regex!
        next_token
        middle_column = @column
        found_in_same_line ||= check_hash_info hash, entry.key, start_line, start_column, middle_column
      else
        slash_is_regex!
        write_token " ", :OP_EQ_GT, " "
        found_in_same_line ||= check_hash_info hash, entry.key, start_line, start_column, middle_column
      end

      skip_space_or_newline
      accept entry.value

      if hash && found_in_same_line
        @hash_in_same_line << hash
      end
    end

    def visit(node : NamedTupleLiteral)
      old_hash = @current_hash
      @current_hash = node
      format_literal_elements node.entries, :OP_CURLYL, :OP_CURLYR
      @current_hash = old_hash

      if @hash_in_same_line.includes? node
        @hash_infos.reject! { |info| info.id == node.object_id }
      end

      false
    end

    def accept(node : NamedTupleLiteral::Entry)
      format_named_tuple_entry(@current_hash.not_nil!, node)
    end

    def format_named_tuple_entry(hash, entry)
      start_line = @line
      start_column = @column
      found_in_same_line = false
      format_named_argument_name(entry.key)
      slash_is_regex!
      write_token :OP_COLON, " "
      middle_column = @column
      found_in_same_line ||= check_hash_info hash, entry.key, start_line, start_column, middle_column
      skip_space_or_newline
      accept entry.value

      if found_in_same_line
        @hash_in_same_line << hash
      end
    end

    def format_named_argument_name(name)
      if @token.type.delimiter_start?
        StringLiteral.new(name).accept self
      else
        write @token
        @lexer.wants_symbol = false
        next_token
        @lexer.wants_symbol = true
      end
    end

    def finish_list(suffix : Token::Kind, has_newlines, found_comment, found_first_newline, write_space_at_end)
      if @token.type == suffix && !found_first_newline
        if @wrote_newline
          write_indent
        else
          write " " if write_space_at_end
        end
      else
        found_comment ||= skip_space_or_newline
        check suffix

        if @wrote_newline
          write_indent
        elsif has_newlines
          unless found_comment
            write ","
            write_line
          end
          write_indent
        elsif write_space_at_end
          write " "
        end
        skip_space_or_newline
      end

      write_token suffix
    end

    def check_hash_info(hash, key, start_line, start_column, middle_column)
      end_column = @column
      found_in_same_line = false
      if @line == start_line
        last_info = @hash_infos.last?
        if last_info && last_info.line == @line
          found_in_same_line = true
        elsif hash
          number = key.is_a?(NumberLiteral)
          @hash_infos << AlignInfo.new(hash.object_id, @line, start_column, middle_column, end_column, number)
        end
      end
      found_in_same_line
    end

    def visit(node : RangeLiteral)
      accept node.from
      skip_space
      write_token(node.exclusive? ? Token::Kind::OP_PERIOD_PERIOD_PERIOD : Token::Kind::OP_PERIOD_PERIOD)
      skip_space
      accept node.to
      false
    end

    def check_open_paren
      if @token.type.op_parenl?
        while @token.type.op_parenl?
          write "("
          next_token_skip_space
          @paren_count += 1
        end
        true
      else
        false
      end
    end

    def check_close_paren
      while @token.type.op_parenr? && @paren_count > 0
        @paren_count -= 1
        write_token :OP_PARENR
      end
    end

    def visit(node : Path)
      check_open_paren

      # Sometimes the :: is not present because the parser generates ::Nil, for example
      if node.global? && @token.type.op_colon_colon?
        write "::"
        next_token_skip_space_or_newline
      end

      node.names.each_with_index do |name, i|
        skip_space_or_newline
        check :CONST
        write @token.value
        next_token
        skip_space unless last?(i, node.names)
        if @token.type.op_colon_colon?
          write "::"
          next_token
        end
      end

      check_close_paren

      false
    end

    def visit(node : Generic)
      check_open_paren

      name = node.name.as(Path)
      first_name = name.global? && name.names.size == 1 && name.names.first

      if name.global? && @token.type.op_colon_colon?
        write "::"
        next_token_skip_space_or_newline
      end

      if node.suffix.question?
        node.type_vars[0].accept self
        skip_space
        write_token :OP_QUESTION
        return false
      end

      # Check if it's T* instead of Pointer(T)
      if node.suffix.asterisk?
        # Count nesting asterisk
        asterisks = 1
        while (type_var = node.type_vars.first) && type_var.is_a?(Generic) && type_var.suffix.asterisk?
          node = type_var
          asterisks += 1
        end

        type_var = node.type_vars.first
        accept type_var
        skip_space_or_newline

        while asterisks > 0
          skip_space
          if @token.type.op_star_star? && asterisks >= 2
            write "**"
            next_token
            asterisks -= 2
          else
            write_token :OP_STAR
            asterisks -= 1
          end
        end

        return false
      end

      # Check if it's T[N] instead of StaticArray(T, N)
      if node.suffix.bracket?
        accept node.type_vars[0]
        skip_space_or_newline
        write_token :OP_SQUAREL
        skip_space_or_newline
        accept node.type_vars[1]
        skip_space_or_newline
        write_token :OP_SQUARER
        return false
      end

      # Check if it's {A, B} instead of Tuple(A, B)
      if first_name == "Tuple" && @token.value != "Tuple"
        write_token :OP_CURLYL
        found_comment = skip_space_or_newline
        write_space_at_end = false
        node.type_vars.each_with_index do |type_var, i|
          # This is to prevent writing `{{` and `{%`
          if i == 0 && !found_comment && (@token.type.op_curlyl? || @token.type.op_curlyl_curlyl? || @token.type.op_curlyl_percent? || @token.type.op_percent? || @token.raw.starts_with?("%"))
            write " "
            write_space_at_end = true
          end
          accept type_var
          skip_space_or_newline
          if @token.type.op_comma?
            write ", " unless last?(i, node.type_vars)
            next_token_skip_space_or_newline
          end
          # Write space at end when write space for preventing writing `{{` and `{%` at first.
          write " " if last?(i, node.type_vars) && write_space_at_end
        end
        write_token :OP_CURLYR
        return false
      end

      # Check if it's {x: A, y: B} instead of NamedTuple(x: A, y: B)
      if first_name == "NamedTuple" && @token.value != "NamedTuple"
        write_token :OP_CURLYL
        skip_space_or_newline
        named_args = node.named_args.not_nil!
        named_args.each_with_index do |named_arg, i|
          accept named_arg
          skip_space_or_newline
          if @token.type.op_comma?
            write ", " unless last?(i, named_args)
            next_token_skip_space_or_newline
          end
        end
        write_token :OP_CURLYR
        return false
      end

      accept name
      skip_space_or_newline

      write_token :OP_PARENL
      skip_space

      # Given that generic type arguments are always inside parentheses
      # we can start counting them from 0 inside them.
      old_paren_count = @paren_count
      @paren_count = 0

      if named_args = node.named_args
        has_newlines, _, _ = format_named_args([] of ASTNode, named_args, @indent + 2)
        # `format_named_args` doesn't skip trailing comma
        if @paren_count == 0 && @token.type.op_comma?
          next_token_skip_space_or_newline
          if has_newlines
            write ","
            write_line
            write_indent
          end
        end
      else
        skip_space_or_newline
        node.type_vars.each_with_index do |type_var, i|
          accept type_var
          if @paren_count == 0
            skip_space_or_newline
            if @token.type.op_comma?
              write ", " unless last?(i, node.type_vars)
              next_token_skip_space_or_newline
            end
          end
        end
      end

      skip_space_or_newline if @paren_count == 0
      write_token :OP_PARENR

      # Restore the old parentheses count
      @paren_count = old_paren_count

      false
    ensure
      check_close_paren
    end

    def visit(node : Union)
      check_open_paren

      if @token.type.ident? && @token.value == "self?" && node.types.size == 2 &&
         node.types[0].is_a?(Self) && node.types[1].to_s == "::Nil"
        write "self?"
        next_token
        check_close_paren
        return false
      end

      paren_count = @paren_count
      column = @column

      node.types.each_with_index do |type, i|
        if @token.type.op_question?
          # This can happen if it's a nilable type written like T?
          write "?"
          next_token
          break
        end

        accept type

        last = last?(i, node.types)
        if last
          skip_space
        else
          skip_space_or_newline
        end

        while true
          case @token.type
          when .op_bar?
            write " | "
            next_token_skip_space
            if @token.type.newline?
              write_line
              write_indent(column)
              next_token_skip_space_or_newline
            end
          when .op_parenr?
            if @paren_count > 0
              @paren_count -= 1
              write ")"
              next_token_skip_space
            else
              break
            end
          else
            break
          end
        end
      end

      check_close_paren

      false
    end

    def visit(node : If)
      if node.ternary?
        accept node.cond
        skip_space_or_newline
        write_token " ", :OP_QUESTION, " "
        skip_space_or_newline
        accept node.then
        skip_space_or_newline
        write_token " ", :OP_COLON, " "
        skip_space_or_newline
        accept node.else
        return false
      end

      visit_if_or_unless node, :if
    end

    def visit(node : Unless)
      visit_if_or_unless node, :unless
    end

    def visit_if_or_unless(node, keyword)
      if !@token.keyword?(keyword) && node.else.is_a?(Nop)
        # Suffix if/unless
        accept node.then
        write_keyword " ", keyword, " "
        inside_cond do
          indent(@column, node.cond)
        end
        return false
      end

      write_keyword keyword, " "
      format_if_at_cond node, keyword

      false
    end

    def format_if_at_cond(node, keyword, check_end = true)
      inside_cond do
        indent(@column, node.cond)
      end

      skip_space(@indent + 2)
      skip_semicolon
      format_nested node.then
      skip_space_or_newline(@indent + 2, last: true)
      jump_semicolon

      node_else = node.else

      if @token.keyword?(:else)
        write_indent
        write "else"
        next_token
        skip_space(@indent + 2)
        skip_semicolon
        format_nested node.else
      elsif node_else.is_a?(If) && @token.keyword?(:elsif)
        format_elsif node_else, keyword
      end

      if check_end
        format_end @indent
      end
    end

    def format_elsif(node_else, keyword)
      write_indent
      write "elsif "
      next_token_skip_space_or_newline
      format_if_at_cond node_else, keyword, check_end: false
    end

    def visit(node : While)
      format_while_or_until node, :while
    end

    def visit(node : Until)
      format_while_or_until node, :until
    end

    def format_while_or_until(node, keyword)
      write_keyword keyword, " "
      inside_cond do
        indent(@column, node.cond)
      end

      format_nested_with_end node.body

      false
    end

    def format_nested(node, indent = @indent, write_end_line = true, write_indent = true)
      slash_is_regex!
      if node.is_a?(Nop)
        skip_space_write_line
      else
        if write_indent
          indent(indent + 2) do
            skip_space_write_line
            skip_space_or_newline
            write_indent(indent + 2, node)
            skip_space_write_line if write_end_line
          end
        else
          skip_space_write_line
          skip_space_or_newline
          accept node
          skip_space_write_line if write_end_line
        end
      end
    end

    def format_nested_with_end(node, column = @indent, write_end_line = true)
      skip_space(column + 2)

      if @token.type.op_semicolon?
        if node.is_a?(Nop)
          skip_semicolon_or_space_or_newline
          check_end
          write "; end"
          next_token
          return false
        else
          next_token_skip_space
        end
      end

      format_nested node, column, write_end_line: write_end_line
      format_end(column)
    end

    def format_end(column)
      skip_space_or_newline(column + 2, last: true)
      check_end
      write_indent(column)
      write "end"
      next_token
    end

    def visit(node : Def)
      @implicit_exception_handler_indent = @indent
      @inside_def += 1
      @vars.push Set(String).new

      write_keyword :abstract, " " if node.abstract?

      write_keyword :def, " ", skip_space_or_newline: false

      if receiver = node.receiver
        skip_space_or_newline
        accept receiver
        skip_space_or_newline
        write_token :OP_PERIOD
      end

      @lexer.wants_def_or_macro_name = true
      skip_space_or_newline
      @lexer.wants_def_or_macro_name = false

      write node.name

      indent do
        next_token
        skip_space consume_newline: false
        next_token_skip_space if @token.type.op_eq?
      end

      to_skip = format_def_args node

      if return_type = node.return_type
        skip_space
        write_token " ", :OP_COLON, " "
        skip_space_or_newline
        accept node.return_type.not_nil!
      end

      if free_vars = node.free_vars
        skip_space_or_newline
        write " forall "
        next_token
        last_index = free_vars.size - 1
        free_vars.each_with_index do |free_var, i|
          skip_space_or_newline
          check :CONST
          write free_var
          next_token
          skip_space_or_newline if last_index != i
          if @token.type.op_comma?
            write ", "
            next_token_skip_space_or_newline
          end
        end
      end

      body = remove_to_skip node, to_skip

      unless node.abstract?
        format_nested_with_end body
      end

      @vars.pop
      @inside_def -= 1

      false
    end

    def format_def_args(node : Def | Macro)
      format_def_args node.args, node.block_arg, node.splat_index, false, node.double_splat
    end

    def format_def_args(args : Array, block_arg, splat_index, variadic, double_splat)
      # If there are no args, remove extra "()"
      if args.empty? && !block_arg && !double_splat && !variadic
        if @token.type.op_parenl?
          next_token_skip_space_or_newline
          check :OP_PARENR
          next_token
        end
        return 0
      end

      # Count instance variable arguments. See `at_skip?`.
      to_skip = 0

      wrote_newline = false
      found_first_newline = false

      old_indent = @indent
      @indent = @column + 1

      write_token :OP_PARENL
      skip_space

      # When "(" follows newline, it turns on two spaces indentation mode.
      if @token.type.newline?
        @indent = old_indent + 2
        found_first_newline = true
        wrote_newline = true

        write_line
        next_token_skip_space_or_newline
      end

      args.each_with_index do |arg, i|
        has_more = !last?(i, args) || double_splat || block_arg || variadic
        wrote_newline = format_def_arg(wrote_newline, has_more) do
          if i == splat_index
            write_token :OP_STAR
            skip_space_or_newline
            next if arg.external_name.empty? # skip empty splat argument.
          end

          arg.accept self
          to_skip += 1 if @last_arg_is_skip
        end
      end

      if double_splat
        wrote_newline = format_def_arg(wrote_newline, block_arg) do
          write_token :OP_STAR_STAR
          skip_space_or_newline

          to_skip += 1 if at_skip?
          double_splat.accept self
        end
      end

      if block_arg
        wrote_newline = format_def_arg(wrote_newline, false) do
          write_token :OP_AMP
          skip_space_or_newline

          to_skip += 1 if at_skip?
          block_arg.accept self
        end
      end

      if variadic
        wrote_newline = format_def_arg(wrote_newline, false) do
          write_token :OP_PERIOD_PERIOD_PERIOD
        end
      end

      if found_first_newline && !wrote_newline
        write_line
        wrote_newline = true
      end
      write_indent(found_first_newline ? old_indent : @indent) if wrote_newline
      write_token :OP_PARENR

      @indent = old_indent

      to_skip
    end

    def format_def_arg(wrote_newline, has_more)
      write_indent if wrote_newline

      yield

      # Write "," before skipping spaces to prevent inserting comment between argument and comma.
      write "," if has_more

      just_wrote_newline = skip_space
      if @token.type.newline?
        if has_more
          consume_newlines
          just_wrote_newline = true
        else
          # `last: true` is needed to write newline and comment only if comment is found.
          just_wrote_newline = skip_space_or_newline(last: true)
        end
      end

      if @token.type.op_comma?
        found_comment = next_token_skip_space
        if found_comment
          just_wrote_newline = true
        elsif @token.type.newline?
          if has_more && !just_wrote_newline
            consume_newlines
            just_wrote_newline = true
          else
            just_wrote_newline |= skip_space_or_newline(last: true)
          end
        else
          write " " if has_more && !just_wrote_newline
        end
      end

      just_wrote_newline
    end

    # The parser transforms `def foo(@x); end` to `def foo(x); @x = x; end` so if we
    # find an instance var we later need to skip the first expressions in the body
    def at_skip?
      @token.type.instance_var? || @token.type.class_var?
    end

    def visit(node : FunDef)
      write_keyword :fun, " "

      check :IDENT, :CONST
      write node.name
      next_token_skip_space

      if @token.type.op_eq?
        write " = "
        next_token_skip_space
        if @token.type.delimiter_start?
          indent(@column, StringLiteral.new(node.real_name))
        else
          write node.real_name
          next_token_skip_space
        end
      end

      format_def_args node.args, nil, nil, node.varargs?, nil

      if return_type = node.return_type
        skip_space
        write_token " ", :OP_COLON, " "
        skip_space_or_newline
        accept return_type
      end

      if body = node.body
        format_nested_with_end body
      end

      false
    end

    def visit(node : Macro)
      reset_macro_state

      write_keyword :macro, " "

      write node.name
      next_token

      if @token.type.op_eq? && node.name.ends_with?('=')
        next_token
      end

      skip_space(consume_newline: false)

      format_def_args node

      format_macro_body node

      false
    end

    def format_macro_body(node)
      if @token.keyword?(:end)
        return format_macro_end
      end

      next_macro_token

      if @token.type.macro_end?
        return format_macro_end
      end

      body = node.body
      if body.is_a?(Expressions) && body.expressions.empty?
        while !@token.type.macro_end?
          next_macro_token
        end
        return format_macro_end
      end

      inside_macro do
        no_indent do
          format_nested body, write_end_line: false, write_indent: false
        end
      end

      skip_space_or_newline
      check :MACRO_END
      write "end"
      next_token
    end

    def format_macro_end
      write_line
      write_indent
      write "end"
      next_token
      return false
    end

    def visit(node : MacroLiteral)
      line = @line
      @token.raw.scan("\n") do
        line -= 1
        @no_rstrip_lines.add line
      end

      write @token.raw
      next_macro_token
      false
    end

    def visit(node : MacroVerbatim)
      reset_macro_state

      # `{% verbatim %}`
      if inside_macro?
        check :MACRO_CONTROL_START
      else
        check :OP_CURLYL_PERCENT
      end
      write "{%"
      next_token_skip_space_or_newline
      check_keyword :verbatim
      write " verbatim"
      next_token_skip_space
      check_keyword :do
      write " do"
      next_token_skip_space
      check :OP_PERCENT_CURLYR
      write " %}"

      @macro_state.control_nest += 1
      check_macro_whitespace
      next_macro_token
      inside_macro { no_indent node.exp }
      @macro_state.control_nest -= 1

      # `{% end %}`
      check :MACRO_CONTROL_START
      write "{%"
      next_token_skip_space_or_newline
      check_keyword :end
      write " end"
      next_token_skip_space
      check :OP_PERCENT_CURLYR
      write " %}"

      if inside_macro?
        check_macro_whitespace
        next_macro_token
      else
        next_token
      end

      false
    end

    def visit(node : MacroExpression)
      reset_macro_state

      old_column = @column

      if node.output?
        if inside_macro?
          check :MACRO_EXPRESSION_START
        else
          check :OP_CURLYL_CURLYL
        end
        write_macro_slashes
        write "{{"
      else
        case @token.type
        when .macro_control_start?, .op_curlyl_percent?
          # OK
        else
          check :MACRO_CONTROL_START
        end
        write_macro_slashes
        write "{%"
      end
      macro_state = @macro_state
      next_token

      has_space = @token.type.space?
      skip_space
      has_newline = @token.type.newline?
      skip_space_or_newline

      if (has_space || !node.output?) && !has_newline
        write " "
      end

      old_indent = @indent
      @indent = @column
      if has_newline
        write_line
        write_indent
      end

      indent(@column, node.exp)

      @indent = old_indent

      skip_space_or_newline
      @macro_state = macro_state

      if node.output?
        if @wrote_newline
          write_indent(old_column)
        elsif has_space && !has_newline
          write " "
        elsif has_newline
          write_line
          write_indent(old_column)
        end
        check :OP_CURLYR
        next_token
        check :OP_CURLYR
        write "}}"
      else
        check :OP_PERCENT_CURLYR
        if @wrote_newline
          write_indent(old_column)
        elsif has_newline
          write_line
          write_indent(old_column)
        else
          write " "
        end
        write "%}"
      end

      if inside_macro?
        check_macro_whitespace
        next_macro_token
      else
        next_token
      end

      false
    end

    def visit(node : MacroIf)
      reset_macro_state

      if inside_macro?
        check :MACRO_CONTROL_START
      else
        check :OP_CURLYL_PERCENT
      end

      write_macro_slashes
      write "{% "

      next_token_skip_space_or_newline

      if @token.keyword?(:begin)
        # This is rewritten to `if true`
        write "begin"
        next_token
      elsif @token.keyword?(:unless)
        # This is rewritten to `if !...`
        node.then, node.else = node.else, node.then
        write "unless "
        next_token_skip_space_or_newline

        outside_macro { indent(@column, node.cond) }
      else
        write_keyword :if, " "
        outside_macro { indent(@column, node.cond) }
      end

      format_macro_if_epilogue(node, @macro_state)
    end

    def format_macro_if_epilogue(node, macro_state, check_end = true)
      skip_space_or_newline
      check :OP_PERCENT_CURLYR
      write " %}"

      @macro_state = macro_state
      @macro_state.control_nest += 1
      check_macro_whitespace

      macro_node_line = @line
      next_macro_token
      format_macro_contents(node.then, macro_node_line)

      unless node.else.is_a?(Nop)
        check :MACRO_CONTROL_START
        next_token_skip_space_or_newline

        if @token.keyword?(:elsif)
          sub_if = node.else.as(MacroIf)
          next_token_skip_space_or_newline
          write_macro_slashes
          write "{% elsif "
          outside_macro { indent(@column, sub_if.cond) }
          format_macro_if_epilogue sub_if, macro_state, check_end: false
        else
          check_keyword :else
          next_token_skip_space_or_newline
          check :OP_PERCENT_CURLYR

          write_macro_slashes
          write "{% else %}"

          @macro_state = macro_state
          @macro_state.control_nest += 1
          check_macro_whitespace

          macro_node_line = @line
          next_macro_token
          format_macro_contents(node.else, macro_node_line)
        end
      end

      @macro_state = macro_state
      if check_end
        check :MACRO_CONTROL_START
        next_token_skip_space_or_newline

        check_end
        next_token_skip_space_or_newline
        check :OP_PERCENT_CURLYR

        write_macro_slashes
        write "{% end %}"

        if inside_macro?
          check_macro_whitespace
          next_macro_token
        else
          next_token
        end
      end

      false
    end

    def visit(node : MacroFor)
      reset_macro_state
      old_macro_state = @macro_state

      if inside_macro?
        check :MACRO_CONTROL_START
      else
        check :OP_CURLYL_PERCENT
      end

      write_macro_slashes
      write "{% "

      macro_state = @macro_state
      next_token_skip_space_or_newline

      write_keyword :for, " "

      outside_macro do
        node.vars.each_with_index do |var, i|
          no_indent var
          unless last?(i, node.vars)
            skip_space_or_newline
            if @token.type.op_comma?
              write ", "
              next_token_skip_space_or_newline
            end
          end
        end
      end

      write_keyword " ", :in, " "

      outside_macro { indent(@column, node.exp) }
      skip_space_or_newline

      check :OP_PERCENT_CURLYR
      write " %}"

      @macro_state.control_nest += 1
      check_macro_whitespace

      macro_node_line = @line
      next_macro_token
      format_macro_contents(node.body, macro_node_line)

      @macro_state = old_macro_state

      check :MACRO_CONTROL_START
      next_token_skip_space_or_newline

      check_end
      next_token_skip_space_or_newline
      check :OP_PERCENT_CURLYR

      write_macro_slashes
      write "{% end %}"

      if inside_macro?
        check_macro_whitespace
        next_macro_token
      else
        next_token
      end

      false
    end

    def visit(node : MacroVar)
      check :MACRO_VAR
      write "%"
      write node.name

      if exps = node.exps
        next_token
        write_token :OP_CURLYL
        skip_space_or_newline
        exps.each_with_index do |exp, i|
          indent(@column, exp)
          skip_space_or_newline
          if @token.type.op_comma?
            write ", " unless last?(i, exps)
            next_token_skip_space_or_newline
          end
        end
        check :OP_CURLYR
        write "}"
      end

      next_macro_token

      false
    end

    # If we are formatting macro contents, if there are nested macro
    # control structures they are definitely escaped with `\`,
    # because otherwise we wouldn't be able to format the contents.
    # So here we append those slashes. In theory the nesting can be
    # very deep but it's usually just one level.
    private def write_macro_slashes
      @subformat_nesting.times do
        write "\\"
      end
    end

    def format_macro_contents(node, macro_node_line)
      # If macro contents don't have interpolations nor newlines, and we
      # are at the top-level (not already inside a macro) then the content
      # must be a valid Crystal expression and we can format it.
      #
      # For example:
      #
      # {% if flag?(:foo) %}
      #   puts "This is an expression that we can format just fine"
      # {% end %}
      if !inside_macro? && (value = macro_literal_contents(node)) && value.includes?("\n")
        # Format the value and append 2 more spaces of indentation
        begin
          formatter, value = subformat(value)
        rescue ex : Crystal::SyntaxException
          raise Crystal::SyntaxException.new(
            ex.message,
            ex.line_number + macro_node_line,
            ex.column_number,
            ex.filename,
            ex.size)
        end

        # The formatted contents might have heredocs for which we must preserve
        # trailing spaces, so here we copy those from the formatter we used
        # to format the contents to this formatter (we add one because we insert
        # a newline before the contents).
        formatter.no_rstrip_lines.each do |line|
          @no_rstrip_lines.add(macro_node_line + line + 1)
        end

        write_line
        write value
        # No need to append a newline because the formatter value
        # will already have it.
        write_indent

        increment_lines(macro_node_line + value.lines.size + 1 - @line)

        line = @line

        # We have to potentially skip multiple macro literal tokens
        while @token.type.macro_literal?
          next_macro_token
        end

        # Skipping the macro literal tokens might have altered `@line`:
        # restore it to what it was before the macro tokens (we are
        # already accounting for the lines in a different way).
        if @line != line
          increment_lines(line - @line)
        end
      else
        inside_macro { no_indent node }
      end
    end

    # Returns the node's String contents if it's composed entirely
    # by MacroLiteral: either a MacroLiteral or an Expression composed
    # only by MacroLiteral.
    private def macro_literal_contents(node) : String?
      return unless only_macro_literal?(node)

      extract_macro_literal_contents(node)
    end

    private def only_macro_literal?(node)
      case node
      when MacroLiteral
        true
      when Expressions
        node.expressions.all? do |exp|
          only_macro_literal?(exp)
        end
      else
        false
      end
    end

    private def extract_macro_literal_contents(node)
      String.build do |io|
        extract_macro_literal_contents(node, io)
      end
    end

    private def extract_macro_literal_contents(node, io)
      if node.is_a?(MacroLiteral)
        io << node.value
      else
        node.as(Expressions).expressions.each do |exp|
          extract_macro_literal_contents(exp, io)
        end
      end
    end

    def subformat(source)
      if @inside_struct_or_union > 0
        mode = Parser::ParseMode::LibStructOrUnion
      elsif @inside_enum < 0
        mode = Parser::ParseMode::Enum
      elsif @inside_lib > 0
        mode = Parser::ParseMode::Lib
      else
        mode = Parser::ParseMode::Normal
      end

      parser = Parser.new(source, var_scopes: @vars.clone)
      # parser.filename = formatter.filename
      nodes = parser.parse(mode)

      formatter = Formatter.new(source)
      formatter.inside_lib = @inside_lib
      formatter.inside_enum = @inside_enum
      formatter.inside_struct_or_union = @inside_struct_or_union
      formatter.indent = @indent + 2
      formatter.skip_space_or_newline
      formatter.write_indent
      formatter.subformat_nesting = @subformat_nesting + 1
      nodes.accept formatter
      {formatter, formatter.finish}
    end

    def visit(node : Arg)
      @last_arg_is_skip = false

      restriction = node.restriction
      default_value = node.default_value

      if @inside_lib > 0
        # This is the case of `fun foo(Char)`
        if !@token.type.ident? && restriction
          accept restriction
          return false
        end
      end

      if node.name.empty?
        skip_space_or_newline
      else
        @vars.last.add(node.name)

        at_skip = at_skip?

        if !at_skip && node.external_name != node.name
          if node.external_name.empty?
            write "_"
          elsif @token.type.delimiter_start?
            accept StringLiteral.new(node.external_name)
          else
            write @token.value
          end
          write " "
          next_token_skip_space_or_newline
        end

        @last_arg_is_skip = at_skip?

        write @token.value
        next_token
      end

      if restriction
        skip_space_or_newline
        write_token " ", :OP_COLON, " "
        skip_space_or_newline
        accept restriction
      end

      if default_value
        # The default value might be a Proc with args, so
        # we need to remember this and restore it later
        old_last_arg_is_skip = @last_arg_is_skip

        skip_space_or_newline

        check_align = check_assign_length node
        write_token " ", :OP_EQ, " "
        before_column = @column
        skip_space_or_newline
        accept default_value
        check_assign_align before_column, default_value if check_align

        @last_arg_is_skip = old_last_arg_is_skip
      end

      # This is the case of an enum member
      if @token.type.op_semicolon?
        next_token
        @lexer.skip_space
        if @token.type.comment?
          write_comment
          @exp_needs_indent = true
        else
          write ";" if @token.type.const?
          write " "
          @exp_needs_indent = @token.type.newline?
        end
      end

      false
    end

    def reset_macro_state
      @macro_state = Token::MacroState.default unless inside_macro?
    end

    def visit(node : Splat)
      visit_splat node, :OP_STAR
    end

    def visit(node : DoubleSplat)
      visit_splat node, :OP_STAR_STAR
    end

    def visit_splat(node, token : Token::Kind)
      write_token token
      skip_space_or_newline
      accept node.exp
      false
    end

    def visit(node : ProcNotation)
      check_open_paren

      paren_count = @paren_count

      if inputs = node.inputs
        # Check if it's ((X, Y) -> Z)
        #                ^    ^
        sub_paren_count = @paren_count
        if check_open_paren
          sub_paren_count = @paren_count
        end

        inputs.each_with_index do |input, i|
          accept input
          if @paren_count == sub_paren_count
            skip_space_or_newline
            if @token.type.op_comma?
              write ", " unless last?(i, inputs)
              next_token_skip_space_or_newline
            end
          end
        end

        if sub_paren_count != paren_count
          check_close_paren
        end
      end

      skip_space_or_newline if paren_count == @paren_count
      check_close_paren
      skip_space

      write " " if inputs
      write_token :OP_MINUS_GT

      if output = node.output
        write " "
        skip_space_or_newline
        accept output
      else
        skip_space
      end

      check_close_paren

      false
    end

    def visit(node : Self)
      check_open_paren
      write_keyword :self
      check_close_paren
      false
    end

    def visit(node : Var)
      write node.name
      next_token
      false
    end

    def visit(node : InstanceVar)
      write node.name
      next_token
      false
    end

    def visit(node : ClassVar)
      write node.name
      next_token
      false
    end

    def visit(node : Global)
      write node.name
      next_token
      false
    end

    def visit(node : ReadInstanceVar)
      accept node.obj

      skip_space_or_newline
      write_token :OP_PERIOD
      skip_space_or_newline
      write node.name
      next_token

      false
    end

    def visit(node : Call)
      # This is the case of `...`
      if node.name == "`"
        accept node.args.first
        return false
      end

      special_call =
        case node.name
        when "as", "as?", "is_a?", "nil?", "responds_to?"
          true
        else
          false
        end

      obj = node.obj

      # Consider the case of `&.as(...)` and similar
      if obj.is_a?(Nop)
        obj = nil
      end

      # Consider the case of `as T`, that is, casting `self` without an explicit `self`
      if special_call && obj.is_a?(Var) && obj.name == "self" && !@token.keyword?(:self)
        obj = nil
      end

      column = @column
      # The indent for arguments and block belonging to this node.
      base_indent = @indent

      # Special case: $1, $2, ...
      if @token.type.global_match_data_index? && (node.name == "[]" || node.name == "[]?") && obj.is_a?(Global)
        write "$"
        write @token.value
        next_token
        return false
      end

      write_token :OP_COLON_COLON if node.global?

      if obj
        {Token::Kind::OP_BANG, Token::Kind::OP_PLUS, Token::Kind::OP_MINUS, Token::Kind::OP_TILDE, Token::Kind::OP_AMP_PLUS, Token::Kind::OP_AMP_MINUS}.each do |op|
          if node.name == op.to_s && @token.type == op && node.args.empty?
            write op
            next_token_skip_space_or_newline
            accept obj
            return false
          end
        end

        accept obj
        obj_width = @column - @indent

        passed_backslash_newline = @token.passed_backslash_newline

        if @token.type.space?
          needs_space = true
        else
          needs_space = node.name != "*" && node.name != "/" && node.name != "**" && node.name != "//"
        end

        slash_is_not_regex!
        skip_space

        # It's something like `foo.bar\n
        #                        .baz`
        if (@token.type.newline?) || @wrote_newline
          base_indent = @indent + 2
          indent(base_indent) { consume_newlines }
          write_indent(base_indent)
        end

        if !@token.type.op_period?
          # It's an operator
          if @token.type.op_squarel?
            write "["
            next_token_skip_space

            args = node.args

            if node.name == "[]="
              last_arg = args.pop
            end

            has_newlines, found_comment, _ = format_args args, true, node.named_args
            if @token.type.op_comma? || @token.type.newline?
              if has_newlines
                write ","
                found_comment = next_token_skip_space
                write_line unless found_comment
                write_indent
                skip_space_or_newline
              else
                next_token_skip_space_or_newline
              end
            else
              found_comment = skip_space_or_newline
              write_indent if found_comment
            end
            write_token :OP_SQUARER

            if node.name == "[]?"
              skip_space

              # This might not be present in the case of `x[y] ||= z`
              if @token.type.op_question?
                write "?"
                next_token
              end
            end

            if last_arg
              skip_space_or_newline

              write " ="
              next_token_skip_space
              accept_assign_value_after_equals last_arg
            end

            return false
          elsif @token.type.op_squarel_squarer?
            write "[]"
            next_token

            if node.name == "[]="
              skip_space_or_newline
              write_token " ", :OP_EQ, " "
              skip_space_or_newline
              inside_call_or_assign do
                accept node.args.last
              end
            end

            return false
          else
            write " " if needs_space && !passed_backslash_newline
            write node.name

            # This is the case of a-1 and a+1
            if @token.type.number?
              @lexer.current_pos = @token.start + 1
            end

            slash_is_regex!
          end

          next_token
          passed_backslash_newline = @token.passed_backslash_newline
          found_comment = skip_space

          if found_comment || @token.type.newline?
            if @inside_call_or_assign == 0
              next_indent = @indent + 2
            else
              next_indent = column == 0 ? 2 : column
            end
            indent(next_indent) do
              skip_space_write_line
              skip_space_or_newline
            end
            write_indent(next_indent, node.args.last)
          else
            write " " if needs_space && !passed_backslash_newline
            inside_call_or_assign do
              accept node.args.last
            end
          end

          return false
        end

        @lexer.wants_def_or_macro_name = true
        next_token
        @lexer.wants_def_or_macro_name = false
        skip_space
        if (@token.type.newline?) || @wrote_newline
          base_indent = @indent + 2
          indent(base_indent) { consume_newlines }
          write_indent(base_indent)
        end

        write "."

        skip_space_or_newline
      end

      # This is for foo &.[bar] and &.[bar]?, or foo.[bar] and foo.[bar]?
      if (node.name == "[]" || node.name == "[]?") && @token.type.op_squarel?
        write "["
        next_token_skip_space_or_newline
        format_call_args(node, false, base_indent)
        write_token :OP_SQUARER
        write_token :OP_QUESTION if node.name == "[]?"
        return false
      end

      # This is for foo.[bar] = baz
      if node.name == "[]=" && @token.type.op_squarel?
        write "["
        next_token_skip_space_or_newline
        args = node.args
        last_arg = args.pop
        format_call_args(node, true, base_indent)
        write_token :OP_SQUARER
        skip_space_or_newline
        write " ="
        next_token_skip_space
        accept_assign_value_after_equals last_arg
        return false
      end

      # This is for foo.[] = bar
      if node.name == "[]=" && @token.type.op_squarel_squarer?
        write_token :OP_SQUAREL_SQUARER
        next_token_skip_space_or_newline
        write " ="
        next_token_skip_space
        accept_assign_value_after_equals node.args.last
        return false
      end

      assignment = Lexer.setter?(node.name)

      if assignment
        write node.name.rchop
      else
        write node.name
      end
      next_token

      passed_backslash_newline = @token.passed_backslash_newline

      if assignment
        skip_space

        next_token
        if @token.type.op_parenl?
          write "=("
          has_parentheses = true
          slash_is_regex!
          next_token
          format_call_args(node, true, base_indent)
          skip_space_or_newline
          write_token :OP_PARENR
        else
          write " ="
          skip_space
          accept_assign_value_after_equals node.args.last
        end

        return false
      end

      has_parentheses = false
      ends_with_newline = false
      has_args = !node.args.empty? || node.named_args

      column = @indent
      has_newlines = false
      found_comment = false

      # For special calls we want to format `.as (Int32)` into `.as(Int32)`
      # so we remove the space between "as" and "(".
      skip_space if special_call

      # If the call has a single argument which is a parenthesized `Expressions`,
      # we skip whitespace between the method name and the arg. The parenthesized
      # arg is transformed into a call with parenthesis: `foo (a)` becomes `foo(a)`.
      if node.args.size == 1 &&
         !node.named_args && !node.block_arg && !node.block &&
         (expressions = node.args[0].as?(Expressions)) &&
         expressions.keyword.paren? && expressions.expressions.size == 1
        skip_space
      end

      if @token.type.op_parenl?
        slash_is_regex!
        next_token

        # If it's something like `foo.bar()` we rewrite it as `foo.bar`
        # (parentheses are not needed). Also applies for special calls
        # like `nil?` when there might not be a receiver.
        if (obj || special_call) && !has_args && !node.block_arg && !node.block
          skip_space_or_newline
          check :OP_PARENR
          next_token
          return false
        end

        write "("
        has_parentheses = true
        has_newlines, found_comment, _ = format_call_args(node, true, base_indent)
        found_comment ||= skip_space
        if @token.type.newline?
          ends_with_newline = true
        end
        skip_space_or_newline
      elsif has_args || node.block_arg
        write " " unless passed_backslash_newline
        skip_space
        has_newlines, found_comment, _ = format_call_args(node, false, base_indent)
      end

      if block = node.block
        needs_space = !has_parentheses || has_args
        block_indent = base_indent
        skip_space
        if has_parentheses && @token.type.op_comma?
          next_token
          wrote_newline = skip_space(block_indent, write_comma: true)
          if wrote_newline || @token.type.newline?
            unless wrote_newline
              next_token_skip_space_or_newline
              write ","
              write_line
            end
            needs_space = false
            block_indent += 2 if !@token.type.op_parenr? # foo(1, ↵  &.foo) case
            write_indent(block_indent)
          else
            write "," if !@token.type.op_parenr? # foo(1, &.foo) case
          end
        end
        if has_parentheses && @token.type.op_parenr?
          if ends_with_newline
            write_line unless found_comment || @wrote_newline
            write_indent
          end
          write ")"
          next_token_skip_space_or_newline
          indent(block_indent) { format_block block, needs_space }
          return false
        end
        indent(block_indent) { format_block block, needs_space }
        if has_parentheses
          skip_space
          if @token.type.newline?
            ends_with_newline = true
          end
          skip_space_or_newline
        end
      end

      if has_args || node.block_arg
        finish_args(has_parentheses, has_newlines, ends_with_newline, found_comment, base_indent)
      elsif has_parentheses
        skip_space_or_newline
        write_token :OP_PARENR
      end

      false
    end

    def format_call_args(node : ASTNode, has_parentheses, base_indent)
      indent(base_indent) { format_args node.args, has_parentheses, node.named_args, node.block_arg }
    end

    def format_args(args : Array, has_parentheses, named_args = nil, block_arg = nil, needed_indent = @indent + 2, do_consume_newlines = false)
      has_newlines = false
      found_comment = false
      @inside_call_or_assign += 1

      unless args.empty?
        has_newlines, found_comment, needed_indent = format_args_simple(args, needed_indent, do_consume_newlines)
      end

      if named_args
        has_newlines, named_args_found_comment, needed_indent = format_named_args(args, named_args, needed_indent)
        found_comment = true if args.empty? && named_args_found_comment
      end

      if block_arg
        has_newlines = format_block_arg(block_arg, needed_indent)
      end

      @inside_call_or_assign -= 1

      {has_newlines, found_comment, needed_indent}
    end

    def format_args_simple(args, needed_indent, do_consume_newlines)
      has_newlines = false
      found_comment = false

      if @token.type.newline?
        if do_consume_newlines
          indent(needed_indent) { consume_newlines }
          skip_space_or_newline
        else
          write_line
          indent(needed_indent) { next_token_skip_space_or_newline }
        end
        next_needs_indent = true
        has_newlines = true
      end

      skip_space_or_newline
      args.each_with_index do |arg, i|
        if next_needs_indent
          write_indent(needed_indent, arg)
        else
          indent(@indent, arg)
        end
        next_needs_indent = false
        unless last?(i, args)
          if @last_is_heredoc && @token.type.newline?
            skip_space_or_newline
            write_indent
          else
            skip_space
          end
          slash_is_regex!
          write_token :OP_COMMA

          if @token.passed_backslash_newline
            write_line
            next_needs_indent = true
            has_newlines = true
          else
            found_comment = skip_space(needed_indent)
            if found_comment
              write_indent(needed_indent)
            else
              if @token.type.newline?
                indent(needed_indent) { consume_newlines }
                next_needs_indent = true
                has_newlines = true
              else
                write " "
              end
            end
          end
          skip_space_or_newline
        end
      end

      {has_newlines, found_comment, needed_indent}
    end

    def format_named_args(args, named_args, needed_indent)
      skip_space(needed_indent)

      named_args_column = needed_indent

      if args.empty?
      else
        write_token :OP_COMMA
        found_comment = skip_space(needed_indent)
        if found_comment || @token.type.newline?
          write_indent(needed_indent) unless @last_is_heredoc
        else
          write " "
        end
      end

      format_args named_args, false, needed_indent: named_args_column, do_consume_newlines: true
    end

    def format_block_arg(block_arg, needed_indent)
      skip_space_or_newline
      if @token.type.op_comma?
        write ","
        next_token_skip_space
        if @token.type.newline?
          write_line
          write_indent(needed_indent)
          has_newlines = true
        else
          write " "
        end
      end
      skip_space_or_newline
      write_token :OP_AMP
      skip_space_or_newline
      accept block_arg
      has_newlines
    end

    def finish_args(has_parentheses, has_newlines, ends_with_newline, found_comment, column)
      skip_space

      if has_parentheses
        if @token.type.op_comma?
          next_token
          found_comment |= skip_space(column + 2, write_comma: true)
          if @token.type.newline? && has_newlines
            write ","
            write_line
            write_indent(column)
            skip_space_or_newline(column + 2)
          else
            found_comment |= skip_space_or_newline(column + 2)
            if has_newlines
              unless found_comment
                write ","
                write_line
              end
              write_indent(column)
            end
          end
        elsif found_comment
          write_indent(column)
        end
        check :OP_PARENR

        if ends_with_newline
          write_line unless @wrote_newline
          write_indent(column)
        end
        write ")"
        next_token
      end
    end

    def format_parenthesized_args(args, named_args = nil)
      write "("
      next_token_skip_space
      has_newlines, found_comment, _ = format_args args, true, named_args: named_args
      skip_space
      ends_with_newline = false
      if @token.type.newline?
        ends_with_newline = true
        next_token
      end
      finish_args(true, has_newlines, ends_with_newline, found_comment, @indent)
    end

    def visit(node : NamedArgument)
      format_named_argument_name(node.name)
      skip_space_or_newline
      write_token :OP_COLON, " "

      slash_is_regex!

      skip_space_or_newline
      accept node.value

      false
    end

    def format_block(node, needs_space)
      needs_comma = false
      old_inside_call_or_assign = @inside_call_or_assign
      @inside_call_or_assign = 0

      comma_before_comment = false

      if @token.type.op_comma?
        next_token
        next_token if @token.type.space?
        if @token.type.comment?
          write ","
          needs_comma = false
          comma_before_comment = true
          @indent += 2
        else
          needs_comma = true
        end
        skip_space_or_newline
        @indent -= 2 if comma_before_comment
      end

      if @token.keyword?(:do)
        if comma_before_comment
          @indent += 2
          write_indent
        else
          write " "
        end
        write "do"
        next_token
        skip_space(@indent + 2)
        body = format_block_args node.args, node
        old_implicit_exception_handler_indent, @implicit_exception_handler_indent = @implicit_exception_handler_indent, @indent
        format_nested_with_end body
        @implicit_exception_handler_indent = old_implicit_exception_handler_indent
        @indent -= 2
      elsif @token.type.op_curlyl?
        write "," if needs_comma
        write " {"
        next_token_skip_space
        body = format_block_args node.args, node
        next_token_skip_space_or_newline if @token.type.op_semicolon?
        if @token.type.newline?
          format_nested body
          skip_space_or_newline
          write_indent
        else
          unless body.is_a?(Nop)
            write " "
            accept body
          end
          skip_space_or_newline
          write " "
        end
        write_token :OP_CURLYR
      else
        # It's foo &.bar
        write "," if needs_comma
        write " " if needs_space
        write_token :OP_AMP
        skip_space_or_newline
        write "."
        @lexer.wants_def_or_macro_name = true
        next_token_skip_space_or_newline
        @lexer.wants_def_or_macro_name = false

        body = node.body
        case body
        when Call
          call = body
          clear_object call
          indent(@indent, call)
        when IsA
          if body.obj.is_a?(Var)
            if body.nil_check?
              call = Call.new(nil, "nil?")
            else
              call = Call.new(nil, "is_a?", args: [body.const] of ASTNode)
            end
            accept call
          else
            clear_object(body)
            accept body
          end
        when RespondsTo
          if body.obj.is_a?(Var)
            call = Call.new(nil, "responds_to?", args: [SymbolLiteral.new(body.name.to_s)] of ASTNode)
            accept call
          else
            clear_object(body)
            accept body
          end
        when Cast
          if body.obj.is_a?(Var)
            call = Call.new(nil, "as", args: [body.to] of ASTNode)
            accept call
          else
            clear_object(body)
            accept body
          end
        when NilableCast
          if body.obj.is_a?(Var)
            call = Call.new(nil, "as?", args: [body.to] of ASTNode)
            accept call
          else
            clear_object(body)
            accept body
          end
        when ReadInstanceVar
          if body.obj.is_a?(Var)
            call = Call.new(nil, body.name)
            accept call
          else
            clear_object(body)
            accept body
          end
        when Not
          if body.exp.is_a?(Var)
            call = Call.new(nil, "!")
            accept call
          else
            clear_object(body)
            accept body
          end
        else
          raise "BUG: unexpected node for &. argument, at #{node.location}, not #{body.class}"
        end
      end

      @inside_call_or_assign = old_inside_call_or_assign
    end

    def clear_object(node)
      case node
      when Call
        if node.obj.is_a?(Var)
          node.obj = nil
        else
          clear_object(node.obj)
        end
      when IsA
        if node.obj.is_a?(Var)
          node.obj = Nop.new
        else
          clear_object(node.obj)
        end
      when RespondsTo
        if node.obj.is_a?(Var)
          node.obj = Nop.new
        else
          clear_object(node.obj)
        end
      when Cast
        if node.obj.is_a?(Var)
          node.obj = Nop.new
        else
          clear_object(node.obj)
        end
      when NilableCast
        if node.obj.is_a?(Var)
          node.obj = Nop.new
        else
          clear_object(node.obj)
        end
      when Not
        if node.exp.is_a?(Var)
          node.exp = Nop.new
        else
          clear_object(node.exp)
        end
      end
    end

    def format_block_args(args, node)
      return node.body if args.empty?

      to_skip = 0

      write_token " ", :OP_BAR
      skip_space_or_newline
      args.each_with_index do |arg, i|
        if @token.type.op_star?
          write_token :OP_STAR
        end

        if @token.type.op_parenl?
          write "("
          next_token_skip_space_or_newline

          while true
            case @token.type
            when .ident?
              underscore = false
            when .underscore?
              underscore = true
            else
              raise "expecting block parameter name, not #{@token.type}"
            end

            write(underscore ? "_" : @token.value)

            unless underscore
              to_skip += 1
            end

            next_token_skip_space_or_newline
            has_comma = false
            if @token.type.op_comma?
              has_comma = true
              next_token_skip_space_or_newline
            end

            if @token.type.op_parenr?
              next_token
              write ")"
              break
            else
              write ", "
            end
          end
        else
          accept arg
        end

        skip_space_or_newline
        if @token.type.op_comma?
          next_token_skip_space_or_newline
          write ", " unless last?(i, args)
        end
      end
      skip_space_or_newline
      write_token :OP_BAR
      skip_space

      remove_to_skip node, to_skip
    end

    def remove_to_skip(node, to_skip)
      if to_skip > 0
        body = node.body
        if body.is_a?(ExceptionHandler) && body.implicit
          sub_body = remove_to_skip(body, to_skip)
          body.body = sub_body
          return body
        end

        if body.is_a?(Expressions)
          body.expressions = body.expressions[to_skip..-1]
          case body.expressions.size
          when 0
            Nop.new
          when 1
            body.expressions.first
          else
            body
          end
        else
          Nop.new
        end
      else
        node.body
      end
    end

    def visit(node : IsA)
      if node.nil_check?
        visit Call.new(node.obj, "nil?")
      else
        visit Call.new(node.obj, "is_a?", node.const)
      end
    end

    def visit(node : RespondsTo)
      visit Call.new(node.obj, "responds_to?", SymbolLiteral.new(node.name))
    end

    def visit(node : Or)
      format_binary node, :OP_BAR_BAR, :OP_BAR_BAR_EQ
    end

    def visit(node : And)
      format_binary node, :OP_AMP_AMP, :OP_AMP_AMP_EQ
    end

    def format_binary(node, token : Token::Kind, alternative : Token::Kind)
      column = @column

      accept node.left
      skip_space_or_newline

      # This is the case of `left ||= right`
      if @token.type == alternative
        write " "
        write alternative
        write " "
        next_token_skip_space
        case right = node.right
        when Assign
          accept_assign_value(right.value)
        when Call
          accept_assign_value(right.args.last)
        else
          raise "BUG: expected Assign or Call after op assign, at #{node.location}"
        end
        return false
      end

      write_token " ", token
      found_comment = skip_space
      if found_comment || @token.type.newline?
        if @inside_call_or_assign == 0
          next_indent = @inside_cond == 0 ? @indent + 2 : @indent
        else
          next_indent = column == 0 ? 2 : column
        end
        indent(next_indent) do
          skip_space_write_line
          skip_space_or_newline
        end
        write_indent(next_indent, node.right)
        return false
      end

      skip_space_or_newline
      write " "
      accept node.right

      false
    end

    def visit(node : Not)
      if @token.type.op_bang?
        write_token :OP_BANG
        skip_space_or_newline
        accept node.exp
      else
        # Can be `exp.!`
        accept node.exp
        skip_space_or_newline
        write_token :OP_PERIOD
        skip_space_or_newline
        write_token :OP_BANG
      end

      false
    end

    def visit(node : Assign)
      target = node.target

      @vars.last.add target.name if target.is_a?(Var)

      accept target
      skip_space_or_newline

      check_align = check_assign_length node.target
      slash_is_regex!
      write_token " ", :OP_EQ
      skip_space
      accept_assign_value_after_equals node.value, check_align: check_align

      false
    end

    def visit(node : OpAssign)
      accept node.target
      skip_space_or_newline

      slash_is_regex!
      write " "
      write node.op
      write "="
      next_token_skip_space
      accept_assign_value_after_equals node.value

      false
    end

    def accept_assign_value_after_equals(value, check_align = false)
      if @token.type.newline?
        next_token_skip_space_or_newline
        write_line
        write_indent(@indent + 2, value)
      else
        write " "
        accept_assign_value value, check_align: check_align
      end
    end

    def accept_assign_value(value, check_align = false)
      before_column = @column
      if @token.keyword?(:if) || @token.keyword?(:case) || value.is_a?(MacroIf)
        indent(@column, value)
      else
        inside_call_or_assign do
          accept value
        end
      end
      check_assign_align before_column, value if check_align
    end

    def check_assign_length(exp)
      if assign_length = @assign_length
        target_length = assign_length(exp)
        gap = assign_length - target_length
        gap.times { write " " }
        @assign_length = nil
        true
      else
        false
      end
    end

    def check_assign_align(before_column, exp)
      if exp.is_a?(NumberLiteral)
        @assign_infos << AlignInfo.new(0_u64, @line, before_column, @column, @column, true)
      end
    end

    def visit(node : Require)
      write_keyword :require, " "
      accept StringLiteral.new(node.string)

      false
    end

    def visit(node : VisibilityModifier)
      case node.modifier
      when .private?
        write_keyword :private, " "
      when .protected?
        write_keyword :protected, " "
      when .public?
        # no keyword needed
      end
      accept node.exp

      false
    end

    def visit(node : MagicConstant)
      check node.name
      write node.name
      next_token

      false
    end

    def visit(node : ModuleDef)
      write_keyword :module, " "

      accept node.name
      format_type_vars node.type_vars, node.splat_index

      format_nested_with_end node.body

      false
    end

    def visit(node : AnnotationDef)
      write_keyword :annotation, " "

      accept node.name

      skip_space(@indent + 2)

      if @token.type.op_semicolon?
        skip_semicolon_or_space_or_newline
        check_end
        write "; end"
        next_token
        return false
      else
        skip_space_or_newline
        check_end
        write_line
        write_indent
        write "end"
        next_token
        return false
      end

      false
    end

    def visit(node : ClassDef)
      write_keyword :abstract, " " if node.abstract?
      write_keyword (node.struct? ? :struct : :class), " "

      accept node.name
      format_type_vars node.type_vars, node.splat_index

      if superclass = node.superclass
        skip_space_or_newline
        write_token " ", :OP_LT, " "
        skip_space_or_newline
        accept superclass
      end

      format_nested_with_end node.body

      false
    end

    def format_type_vars(type_vars, splat_index)
      if type_vars
        skip_space
        write_token :OP_PARENL
        skip_space_or_newline
        type_vars.each_with_index do |type_var, i|
          write_token :OP_STAR if i == splat_index
          write type_var
          next_token_skip_space_or_newline
          if @token.type.op_comma?
            write ", " unless last?(i, type_vars)
            next_token_skip_space_or_newline
          end
        end
        write_token :OP_PARENR
        skip_space
      end
    end

    def visit(node : CStructOrUnionDef)
      keyword = node.union? ? :union : :struct
      write_keyword keyword, " "

      write node.name
      next_token

      @inside_struct_or_union += 1
      format_nested_with_end node.body
      @inside_struct_or_union -= 1

      false
    end

    def visit(node : Include)
      write_keyword :include, " "
      accept node.name

      false
    end

    def visit(node : Extend)
      write_keyword :extend, " "
      accept node.name

      false
    end

    def visit(node : LibDef)
      @inside_lib += 1

      write_keyword :lib, " "

      check :CONST
      write node.name
      next_token

      format_nested_with_end node.body

      @inside_lib -= 1

      false
    end

    def visit(node : EnumDef)
      write_keyword :enum, " "
      accept node.name

      if base_type = node.base_type
        skip_space
        write_token " ", :OP_COLON, " "
        skip_space_or_newline
        accept base_type
      end

      @inside_enum += 1
      format_nested_with_end Expressions.from(node.members)
      @inside_enum -= 1

      false
    end

    def visit(node : TypeDeclaration)
      accept node.var
      skip_space_or_newline

      # This is for a case like `x, y : Int32`
      if @inside_struct_or_union && @token.type.op_comma?
        @exp_needs_indent = false
        write ", "
        next_token
        return false
      end

      check :OP_COLON
      next_token_skip_space_or_newline
      write " : "
      accept node.declared_type
      if value = node.value
        skip_space
        check :OP_EQ
        next_token_skip_space_or_newline
        write " = "
        accept value
      end
      false
    end

    def visit(node : UninitializedVar)
      accept node.var
      skip_space_or_newline
      write_token " ", :OP_EQ, " "
      skip_space_or_newline
      write_keyword :"uninitialized", " "
      skip_space_or_newline
      accept node.declared_type
      false
    end

    def visit(node : Return)
      format_control_expression node, :return
    end

    def visit(node : Break)
      format_control_expression node, :break
    end

    def visit(node : Next)
      format_control_expression node, :next
    end

    def format_control_expression(node, keyword)
      write_keyword keyword

      has_parentheses = false
      if @token.type.op_parenl?
        has_parentheses = true
        write "("
        next_token_skip_space_or_newline
      end

      if exp = node.exp
        write " " unless has_parentheses
        skip_space

        # If the number of consecutive `{`s starting a tuple literal is 1 less
        # than the level of tuple nesting in the actual AST node, this means the
        # parser synthesized a TupleLiteral from multiple expressions, e.g.
        #
        #     return {1, 2}, 3, 4
        #     return { {1, 2}, 3, 4 }
        #
        # The tuple depth is 2 in both cases but only 1 leading curly brace is
        # present on the first return.
        if exp.is_a?(TupleLiteral) && opening_curly_brace_count < leading_tuple_depth(exp)
          format_args(exp.elements, has_parentheses)
          skip_space if has_parentheses
        else
          indent(@indent, exp)
          skip_space
        end
      end

      write_token :OP_PARENR if has_parentheses

      false
    end

    def opening_curly_brace_count
      @lexer.peek_ahead do
        count = 0
        while @lexer.token.type.op_curlyl?
          count += 1
          @lexer.next_token_skip_space_or_newline
        end
        count
      end
    end

    def leading_tuple_depth(exp)
      count = 0
      while exp.is_a?(TupleLiteral)
        count += 1
        exp = exp.elements.first?
      end
      count
    end

    def visit(node : Yield)
      if scope = node.scope
        write_keyword :with, " "
        accept scope
        skip_space_or_newline
        write " "
      end

      write_keyword :yield

      if @token.type.op_parenl?
        format_parenthesized_args(node.exps)
      else
        write " " unless node.exps.empty?
        skip_space
        format_args node.exps, false
      end

      false
    end

    def visit(node : Case)
      slash_is_regex!
      write_keyword :case
      skip_space

      if cond = node.cond
        write " "
        accept cond
      end

      skip_space_write_line

      align_number = node.whens.all? { |a_when| a_when.conds.size === 1 && a_when.conds.first.is_a?(NumberLiteral) }

      node.whens.each_with_index do |a_when, i|
        format_when(node, a_when, last?(i, node.whens), align_number)
        skip_space_or_newline(@indent + 2)
      end

      skip_space_or_newline

      if a_else = node.else
        write_indent
        write_keyword :else
        found_comment = skip_space(@indent + 2)
        if @token.type.newline? || found_comment
          write_line unless found_comment
          format_nested(a_else)
          skip_space_or_newline(@indent + 2)
        else
          while @token.type.op_semicolon?
            next_token_skip_space
          end

          @when_infos << AlignInfo.new(node.object_id, @line, @column, @column, @column, false)
          write " "
          accept a_else
          wrote_newline = @wrote_newline
          found_comment = skip_space_or_newline
          write_line unless found_comment || wrote_newline
        end
      end

      check_end
      write_indent
      write "end"
      next_token

      false
    end

    def format_when(case_node, node, is_last, align_number)
      skip_space_or_newline

      slash_is_regex!
      write_indent
      write_keyword(node.exhaustive? ? :in : :when, " ")
      base_indent = @column
      when_start_line = @line
      when_start_column = @column
      next_needs_indent = false
      node.conds.each_with_index do |cond, i|
        write_indent(base_indent) if next_needs_indent
        accept cond
        next_needs_indent = false
        unless last?(i, node.conds)
          skip_space_or_newline
          if @token.type.op_comma?
            write ","
            slash_is_regex!
            next_token
            found_comment = skip_space
            if found_comment || @token.type.newline?
              write_line unless found_comment
              skip_space_or_newline
              next_needs_indent = true
            else
              write " "
            end
          end
        end
      end
      when_column_middle = @column
      indent { skip_space }
      if @token.type.op_semicolon? || @token.keyword?(:then)
        separator = @token.to_s
        slash_is_regex!
        if @token.type.op_semicolon?
          skip_semicolon_or_space
        else
          next_token_skip_space
        end
        if @token.type.newline?
          format_nested(node.body, @indent)
        else
          write " " if separator == "then"
          write separator
          write " "
          when_column_end = @column
          accept node.body
          wrote_newline = @wrote_newline
          if @line == when_start_line
            @when_infos << AlignInfo.new(case_node.object_id, @line, when_start_column, when_column_middle, when_column_end, align_number)
          end
          found_comment = skip_space
          write_line unless found_comment || wrote_newline
        end
      else
        format_nested(node.body, @indent)
      end

      false
    end

    def visit(node : ImplicitObj)
      false
    end

    def visit(node : Select)
      slash_is_regex!
      write_keyword :select
      skip_space_or_newline
      skip_semicolon
      write_line

      node.whens.each do |a_when|
        needs_indent = false
        write_indent
        write_keyword :when
        skip_space_or_newline(@indent + 2)
        write " "
        a_when.condition.accept self
        found_comment = skip_space(@indent + 2)
        if @token.type.op_semicolon? || @token.keyword?(:then)
          sep = @token.type.op_semicolon? ? "; " : " then "
          next_token
          skip_space(@indent + 2)
          if @token.type.newline?
            write_line
            skip_space_or_newline(@indent + 2)
            needs_indent = true
          else
            write sep
            skip_space_or_newline(@indent + 2)
          end
        else
          write_line unless found_comment
          skip_space_or_newline(@indent + 2)
          needs_indent = true
        end
        if needs_indent
          format_nested(a_when.body)
        else
          a_when.body.accept self
          write_line
        end
        skip_space_or_newline(@indent + 2)
      end

      if node_else = node.else
        write_indent
        write_keyword :else
        found_comment = skip_space(@indent + 2)
        write_line unless found_comment
        skip_space_or_newline(@indent + 2)
        format_nested(node_else)
        skip_space_or_newline(@indent + 2)
      end

      write_indent
      write_keyword :end

      false
    end

    def visit(node : Annotation)
      write_token :OP_AT_SQUAREL
      skip_space_or_newline

      node.path.accept self
      skip_space_or_newline

      if @token.type.op_parenl?
        has_args = !node.args.empty? || node.named_args
        if has_args
          format_parenthesized_args(node.args, named_args: node.named_args)
        else
          next_token_skip_space_or_newline
          check :OP_PARENR
          next_token
        end
      end

      skip_space_or_newline
      write_token :OP_SQUARER

      false
    end

    def visit(node : Cast)
      visit Call.new(node.obj, "as", node.to)
    end

    def visit(node : NilableCast)
      visit Call.new(node.obj, "as?", node.to)
    end

    def visit(node : TypeOf)
      visit Call.new(nil, "typeof", node.expressions)
    end

    def visit(node : SizeOf)
      visit Call.new(nil, "sizeof", node.exp)
    end

    def visit(node : InstanceSizeOf)
      visit Call.new(nil, "instance_sizeof", node.exp)
    end

    def visit(node : OffsetOf)
      visit Call.new(nil, "offsetof", [node.offsetof_type, node.offset])
    end

    def visit(node : PointerOf)
      visit Call.new(nil, "pointerof", node.exp)
    end

    def visit(node : Underscore)
      check :UNDERSCORE
      write "_"
      next_token

      false
    end

    def visit(node : MultiAssign)
      node.targets.each_with_index do |target, i|
        @vars.last.add target.name if target.is_a?(Var)

        accept target
        skip_space_or_newline
        if @token.type.op_comma?
          write ", " unless last?(i, node.targets)
          next_token_skip_space_or_newline
        end
      end

      write_token " ", :OP_EQ
      skip_space
      if @token.type.newline?
        next_token_skip_space_or_newline
        write_line
        if node.values.size == 1
          write_indent(@indent + 2, node.values.first)
          return false
        else
          write_indent(@indent + 2)
        end
      else
        write " "
      end
      format_multi_assign_values node.values

      false
    end

    def format_multi_assign_values(values)
      if values.size == 1
        accept_assign_value values.first
      else
        indent(@column) do
          values.each_with_index do |value, i|
            accept value
            unless last?(i, values)
              skip_space_or_newline
              if @token.type.op_comma?
                write ", "
                next_token_skip_space_or_newline
              end
            end
          end
        end
      end
    end

    def visit(node : ExceptionHandler)
      column = @indent

      implicit_handler = false
      if node.implicit
        accept node.body
        write_line unless skip_space_or_newline last: true
        implicit_handler = true
        column = @implicit_exception_handler_indent
      else
        if node.suffix
          inline = false

          # This is the case of:
          #
          #     begin exp rescue exp end
          #
          # It's parsed as:
          #
          #     begin (exp rescue exp) end
          #
          # So it's a suffix rescue inside a begin/end, but the Parser
          # returns it as an ExceptionHandler node.
          if @token.keyword?(:begin)
            inline = true
            write_keyword :begin
            skip_space_or_newline
            write " "
          end

          accept node.body
          passed_backslash_newline = @token.passed_backslash_newline
          skip_space
          write " " unless passed_backslash_newline
          if @token.keyword?(:rescue)
            write_keyword :rescue
            write " "
            next_token_skip_space_or_newline
            accept node.rescues.not_nil!.first.not_nil!.body
          elsif @token.keyword?(:ensure)
            write_keyword :ensure
            write " "
            next_token_skip_space_or_newline
            accept node.ensure.not_nil!
          else
            raise "expected 'rescue' or 'ensure'"
          end

          if inline
            skip_space_or_newline
            write " "
            write_keyword :end
          end

          return false
        end
      end

      unless implicit_handler
        write_keyword :begin
        format_nested(node.body, column)
      end

      if node_rescues = node.rescues
        node_rescues.each_with_index do |node_rescue, i|
          skip_space_or_newline(column + 2, last: true)
          write_indent(column)
          write_keyword :rescue

          name = node_rescue.name
          if name
            skip_space_or_newline
            write " "
            write name
            next_token
          end

          if types = node_rescue.types
            skip_space_or_newline
            if name
              write_token " ", :OP_COLON, " "
              skip_space_or_newline
            else
              write " "
            end
            types.each_with_index do |type, j|
              accept type
              unless last?(j, types)
                skip_space_or_newline
                if @token.type.op_bar?
                  write " | "
                  next_token_skip_space_or_newline
                end
              end
            end
          end
          format_nested(node_rescue.body, column)
        end
      end

      if node_else = node.else
        skip_space_or_newline(column + 2, last: true)
        write_indent(column)
        write_keyword :else
        format_nested(node_else, column)
      end

      if node_ensure = node.ensure
        skip_space_or_newline(column + 2, last: true)
        write_indent(column)
        write_keyword :ensure
        format_nested(node_ensure, column)
      end

      unless implicit_handler
        skip_space_or_newline(column + 2, last: true)
        check_end
        write_indent(column)
        write "end"
        next_token
      end

      false
    end

    def visit(node : Alias)
      format_alias_or_typedef node, :alias, node.value
    end

    def visit(node : TypeDef)
      format_alias_or_typedef node, :type, node.type_spec
    end

    def format_alias_or_typedef(node, keyword, value)
      write_keyword keyword, " "

      name = node.name
      if name.is_a?(Path)
        accept name
      else
        write name
      end

      next_token_skip_space_or_newline

      write_token " ", :OP_EQ, " "
      skip_space_or_newline

      accept value

      false
    end

    def visit(node : ProcPointer)
      write_token :OP_MINUS_GT
      skip_space_or_newline

      if obj = node.obj
        accept obj
        write_token :OP_PERIOD
        skip_space_or_newline
      end

      write node.name
      next_token_skip_space
      next_token_skip_space if @token.type.op_eq?

      if @token.type.op_parenl?
        write "(" unless node.args.empty?
        next_token_skip_space
        node.args.each_with_index do |arg, i|
          accept arg
          skip_space_or_newline
          if @token.type.op_comma?
            write ", " unless last?(i, node.args)
            next_token_skip_space_or_newline
          end
        end
        write ")" unless node.args.empty?
        next_token_skip_space
      end

      false
    end

    def visit(node : ProcLiteral)
      write_token :OP_MINUS_GT
      skip_space_or_newline

      a_def = node.def

      if @token.type.op_parenl?
        write "(" unless a_def.args.empty?
        next_token_skip_space_or_newline

        a_def.args.each_with_index do |arg, i|
          accept arg
          skip_space_or_newline
          if @token.type.op_comma?
            write ", " unless last?(i, a_def.args)
            next_token_skip_space_or_newline
          end
        end

        check :OP_PARENR
        write ")" unless a_def.args.empty?
        next_token_skip_space_or_newline
      end

      if return_type = a_def.return_type
        check :OP_COLON
        write " : "
        next_token_skip_space_or_newline
        accept return_type
        skip_space_or_newline
      end

      write " " unless a_def.args.empty? && !return_type

      is_do = false
      if @token.keyword?(:do)
        write_keyword :do
        is_do = true
      else
        write_token :OP_CURLYL
      end
      skip_space

      if @token.type.newline?
        format_nested a_def.body
      else
        skip_space_or_newline
        unless a_def.body.is_a?(Nop)
          write " "
          accept a_def.body
          write " "
        end
      end

      indent do
        skip_space_or_newline
      end

      if is_do
        check_end
        write_indent
        write "end"
        next_token
      else
        if @wrote_newline
          write_indent
        end
        write_token :OP_CURLYR
      end

      false
    end

    def visit(node : ExternalVar)
      check :GLOBAL
      write @token.value
      next_token_skip_space_or_newline

      if @token.type.op_eq?
        write " = "
        next_token_skip_space_or_newline
        write @token.value
        next_token_skip_space_or_newline
      end

      write_token " ", :OP_COLON, " "
      skip_space_or_newline

      accept node.type_spec

      false
    end

    def visit(node : Out)
      write_keyword :out, " "
      accept node.exp

      false
    end

    def visit(node : Metaclass)
      accept node.name
      skip_space

      write_token :OP_PERIOD
      skip_space_or_newline
      write_keyword :class

      false
    end

    def visit(node : Block)
      # Handled in format_block
      return false
    end

    def visit(node : When)
      # Handled in format_when
      return false
    end

    def visit(node : Rescue)
      # Handled in visit(node : ExceptionHandler)
      return false
    end

    def visit(node : MacroId)
      return false
    end

    def visit(node : MetaVar)
      return false
    end

    def visit(node : Asm)
      write_keyword :asm
      skip_space_or_newline

      column = @column
      has_newlines = false

      write_token :OP_PARENL
      skip_space

      if @token.type.newline?
        consume_newlines
        has_newlines = true
      end
      skip_space_or_newline

      string = StringLiteral.new(node.text)

      if has_newlines
        write_indent(@indent + 2, string)
      else
        indent(@column, string)
      end

      skip_space

      if @token.type.newline?
        if node.outputs || node.inputs
          consume_newlines
          column += 4
          write_indent(column)
        end
      end

      skip_space_or_newline

      if node.volatile? || node.alignstack? || node.intel? || node.can_throw?
        expected_parts = 4
      elsif node.clobbers
        expected_parts = 3
      elsif node.inputs
        expected_parts = 2
      elsif node.outputs
        expected_parts = 1
      else
        expected_parts = 0
      end

      write " " if expected_parts > 0
      colon_column = @column

      part_index = 0
      while part_index < expected_parts
        if @token.type.op_colon_colon?
          write_token :OP_COLON_COLON
          part_index += 2
        elsif @token.type.op_colon?
          write_token :OP_COLON
          part_index += 1
        end
        skip_space_or_newline

        case part_index
        when 1
          if outputs = node.outputs
            visit_asm_parts outputs, colon_column do |output|
              accept output
            end
          end
        when 2
          if inputs = node.inputs
            visit_asm_parts inputs, colon_column do |input|
              accept input
            end
          end
        when 3
          if clobbers = node.clobbers
            visit_asm_parts clobbers, colon_column do |clobber|
              accept StringLiteral.new(clobber)
            end
          end
        when 4
          parts = [node.volatile?, node.alignstack?, node.intel?, node.can_throw?].select(&.itself)
          visit_asm_parts parts, colon_column do
            accept StringLiteral.new("")
          end
        else break
        end
      end

      # Mop up any trailing unused : or ::, don't write them since they should be removed
      while @token.type.in?(Token::Kind::OP_COLON, Token::Kind::OP_COLON_COLON)
        next_token_skip_space_or_newline
      end

      skip_space_or_newline

      if has_newlines
        write_line
        write_indent
      end

      write_token :OP_PARENR

      false
    end

    def visit(node : AsmOperand)
      accept StringLiteral.new(node.constraint)

      skip_space_or_newline
      write_token :OP_PARENL
      skip_space_or_newline
      accept node.exp
      skip_space_or_newline
      write_token :OP_PARENR

      false
    end

    def visit_asm_parts(parts, colon_column) : Nil
      write " "
      column = @column

      parts.each_with_index do |part, i|
        yield part
        skip_space

        if @token.type.op_comma?
          write "," unless last?(i, parts)
          next_token_skip_space
        end

        if @token.type.newline?
          if last?(i, parts)
            next_token_skip_space_or_newline
            if @token.type.op_colon? || @token.type.op_colon_colon?
              write_line
              write_indent(colon_column)
            end
          else
            consume_newlines
            write_indent(last?(i, parts) ? colon_column : column)
            skip_space_or_newline
          end
        else
          skip_space_or_newline
          if last?(i, parts)
            if @token.type.op_colon? || @token.type.op_colon_colon?
              write " "
            end
          else
            write " "
          end
        end
      end
    end

    def visit(node : ASTNode)
      raise "BUG: unexpected node: #{node.class} at #{node.location}"
    end

    def to_s(io : IO) : Nil
      io << @output
    end

    def next_token
      current_line_number = @lexer.line_number
      @token = @lexer.next_token
      if @token.type.delimiter_start?
        increment_lines(@lexer.line_number - current_line_number)
      elsif @token.type.newline?
        if !@lexer.heredocs.empty? && !@consuming_heredocs
          write_line
          consume_heredocs
        end
      end
      @token
    end

    def next_string_token
      current_line_number = @lexer.line_number
      @token = @lexer.next_string_token(@token.delimiter_state)
      increment_lines(@lexer.line_number - current_line_number)
      @token
    end

    def next_string_array_token
      @token = @lexer.next_string_array_token
    end

    def next_macro_token
      current_line_number = @lexer.line_number

      char = @lexer.current_char
      @token = @lexer.next_macro_token(@macro_state, false)
      @macro_state = @token.macro_state

      increment_lines(@lexer.line_number - current_line_number)

      # Unescape
      if char == '\\' && !@token.raw.starts_with?(char)
        @token.raw = "\\#{@token.raw}"
      end
    end

    def next_token_skip_space
      next_token
      skip_space
    end

    def next_token_skip_space_or_newline
      next_token
      skip_space_or_newline
    end

    def skip_space(write_comma : Bool = false, consume_newline : Bool = true)
      base_column = @column
      has_space = false

      if @token.type.space?
        if @token.passed_backslash_newline
          if write_comma
            write ", "
          else
            write " "
          end
          write "\\"
          write_line
          @indent += 2 unless @passed_backslash_newline
          write_indent
          next_token
          @passed_backslash_newline = true
          if @token.type.space?
            return skip_space(write_comma, consume_newline)
          else
            return false
          end
        end

        next_token
        has_space = true
      end

      if @token.type.comment?
        needs_space = has_space && base_column != 0
        if write_comma
          write ", "
        else
          write " " if needs_space
        end
        write_comment(needs_indent: !needs_space, consume_newline: consume_newline)
        true
      else
        false
      end
    end

    def skip_space(indent : Int32, write_comma = false)
      indent(indent) { skip_space(write_comma) }
    end

    def skip_space_or_newline(last : Bool = false, at_least_one : Bool = false, next_comes_end : Bool = false)
      just_wrote_line = @wrote_newline
      base_column = @column
      has_space = false
      newlines = 0
      while true
        case @token.type
        when .space?
          has_space = true
          next_token
        when .newline?
          newlines += 1
          next_token
        when .op_semicolon?
          next_token
        else
          break
        end
      end
      if @token.type.comment?
        needs_space = has_space && newlines == 0 && base_column != 0
        if needs_space
          write " "
        elsif last && newlines > 0
          if newlines > 1
            write_line if !just_wrote_line && !@wrote_newline
            write_line
          elsif !@wrote_newline
            write_line
          elsif at_least_one
            write_line
          end
        end
        write_comment(needs_indent: !needs_space, next_comes_end: last)
        true
      else
        false
      end
    end

    def skip_space_or_newline(indent : Int32, last : Bool = false, at_least_one : Bool = false, next_comes_end : Bool = false)
      indent(indent) { skip_space_or_newline(last, at_least_one, next_comes_end) }
    end

    def slash_is_regex!
      @lexer.slash_is_regex!
    end

    def slash_is_not_regex!
      @lexer.slash_is_not_regex!
    end

    def skip_space_write_line
      found_comment = skip_space
      write_line unless found_comment || @wrote_newline
      found_comment
    end

    def skip_semicolon
      while @token.type.op_semicolon?
        next_token
      end
    end

    def skip_semicolon_or_space
      found_comment = false
      while true
        case @token.type
        when .op_semicolon?
          next_token
        when .space?
          found_comment ||= skip_space
        else
          break
        end
      end
      found_comment
    end

    def skip_semicolon_or_space_or_newline
      while true
        case @token.type
        when .op_semicolon?
          next_token
        when .space?, .newline?
          skip_space_or_newline
        else
          break
        end
      end
    end

    def jump_semicolon
      skip_space
      skip_semicolon
      skip_space_or_newline
    end

    def write_comment(needs_indent = true, consume_newline = true, next_comes_end = false)
      while @token.type.comment?
        empty_line = @line_output.to_s.strip.empty?
        if empty_line
          write_indent if needs_indent
        end

        value = @token.value.to_s.strip
        raw_after_comment_value = value[1..-1]
        after_comment_value = raw_after_comment_value.strip
        if after_comment_value.starts_with?("=>")
          value = "\# => #{after_comment_value[2..-1].strip}"
        elsif after_comment_value.each_char.all? { |c| c.ascii_whitespace? || c == '#' }
          # Nothing, leave sequences of whitespaces and '#' as is
        else
          char_1 = value[1]?
          if char_1 && !char_1.ascii_whitespace?
            value = "\# #{value[1..-1].strip}"
          end
        end

        if !@last_write.empty? && !@last_write[-1].ascii_whitespace?
          write " "
        end

        unless @line_output.to_s.strip.empty?
          @comment_columns[-1] = @column
        end

        if empty_line
          current_doc_comment = @current_doc_comment

          if after_comment_value.starts_with?("```")
            # Determine code fence language (what comes after "```")
            language = after_comment_value.lchop("```").strip

            if current_doc_comment && language.empty?
              # A code fence ends when nothing comes after "```"
              current_doc_comment.end_line = @line - 1
              @doc_comments << current_doc_comment if current_doc_comment.needs_format
              @current_doc_comment = nil
            else
              # Normalize crystal language tag
              if language == "cr" || language == "crystal"
                value = value.rchop(language)
                language = ""
              end

              # We only format crystal code (empty by default means crystal)
              needs_format = language.empty?
              @current_doc_comment = CommentInfo.new(@line + 1, needs_format)
            end
          end
        end

        @wrote_comment = true
        write value
        next_token_skip_space
        if consume_newline
          consume_newlines(next_comes_end: next_comes_end)
          skip_space_or_newline
        end
      end
    end

    def consume_newlines(next_comes_end = false)
      if @token.type.newline?
        write_line unless @wrote_newline
        next_token_skip_space

        if @token.type.newline? && !next_comes_end
          write_line
          @wrote_double_newlines = true
        end

        skip_space_or_newline
      end
    end

    def indent
      @indent += 2
      value = yield
      @indent -= 2
      value
    end

    def indent(node : ASTNode)
      indent { accept node }
    end

    def indent(indent : Int)
      old_indent = @indent
      @indent = indent
      value = yield
      @passed_backslash_newline = false
      @indent = old_indent
      value
    end

    def indent(indent : Int, node : ASTNode | HashLiteral::Entry | NamedTupleLiteral::Entry)
      indent(indent) { accept node }
    end

    def no_indent(node : ASTNode)
      no_indent { accept node }
    end

    def no_indent
      old_indent = @indent
      @indent = 0
      yield
      @indent = old_indent
    end

    def write_indent
      write_indent @indent
    end

    def write_indent(indent)
      indent.times { write " " }
    end

    def write_indent(indent, node)
      write_indent(indent) unless node.is_a?(Nop)
      indent(indent, node)
    end

    def write_indent(indent = @indent)
      write_indent(indent)
      indent(indent) { yield }
    end

    def write(string : String)
      @output << string
      @line_output << string
      last_newline = string.rindex('\n')
      if last_newline
        @column = string.size - last_newline - 1
      else
        @column += string.size
      end

      @wrote_newline = false
      @wrote_double_newlines = false
      @last_write = string
    end

    def write(obj)
      write obj.to_s
    end

    def write_line
      @wrote_double_newlines = false
      @current_doc_comment = nil unless @wrote_comment
      @wrote_comment = false

      @output.puts
      @line_output.clear
      @column = 0
      @wrote_newline = true
      increment_line
      @last_write = ""
      if @passed_backslash_newline
        @passed_backslash_newline = false
        @indent -= 2
      end
    end

    def increment_line
      @line += 1
      @comment_columns << nil
    end

    def decrement_line
      @line -= 1
      @comment_columns.pop
    end

    def increment_lines(count)
      if count < 0
        (-count).times { decrement_line }
      else
        count.times { increment_line }
      end
    end

    def finish
      raise "BUG: unclosed parenthesis" if @paren_count > 0

      skip_space
      write_line
      skip_space_or_newline last: true

      # rstrip instead of string in case this is a subformat
      # (we want to preserve the leading indentation)
      result = to_s.rstrip

      lines = result.split('\n')
      fix_heredocs(lines)
      align_infos(lines, @when_infos)
      align_infos(lines, @hash_infos)
      align_infos(lines, @assign_infos)
      align_comments(lines)
      format_doc_comments(lines)
      line_number = -1
      lines.map! do |line|
        line_number += 1
        if @no_rstrip_lines.includes?(line_number)
          line
        else
          line.rstrip
        end
      end
      result = lines.join('\n') + '\n'
      result = "" if result == "\n"
      if @shebang
        result = result[0] + result[2..-1]
      end
      result
    end

    def fix_heredocs(lines)
      @heredoc_fixes.each do |fix|
        min_difference = (fix.start_line..fix.end_line).min_of do |line_number|
          leading_space_count(lines[line_number], fix.difference)
        end
        indent_before_start = leading_space_count(lines[fix.start_line - 1], fix.difference)
        min_difference = Math.max(min_difference - indent_before_start, 0)

        fix.start_line.upto(fix.end_line) do |line_number|
          line = lines[line_number]
          lines[line_number] = line[min_difference..]
        end
      end
    end

    def leading_space_count(line, max_count)
      max_count.times do |index|
        return index unless line.byte_at?(index) == 0x20 # ' '
      end
      max_count
    end

    # Align series of successive inline when/else (in a case),
    # or hash literals (the left side of the =>)
    def align_infos(lines, align_infos)
      max_size = nil
      last_info = nil

      align_infos.each_with_index do |align_info, i|
        if max_size
          align_info lines, align_info, max_size
        else
          last_info, max_size = find_last_info(align_infos, align_info, i + 1)
          align_info lines, align_info, max_size
        end

        if last_info && align_info.line == last_info.line
          last_info = nil
          max_size = nil
        end
      end
    end

    def find_last_info(align_infos, base, i)
      max_size = base.size

      while i < align_infos.size
        current = align_infos[i]
        break unless current.id == base.id
        break unless base.line + 1 == current.line

        base = current
        max_size = base.size if base.size > 0 && base.size > max_size

        i += 1
      end

      {base, max_size}
    end

    def align_info(lines, info, max_size)
      gap = max_size - info.size
      return if gap == 0

      line = lines[info.line]

      if info.number
        middle = info.start_column
      else
        middle = info.middle_column
      end

      before = line[0...middle]
      after = line[middle..-1]
      result = String.build do |str|
        str << before
        gap.times { str << ' ' }
        str << after
      end

      lines[info.line] = result

      # Make sure to move the comment in this line too
      comment_column = @comment_columns[info.line]?
      if comment_column
        comment_column += gap
        @comment_columns[info.line] = comment_column
      end
    end

    # Align series of successive comments
    def align_comments(lines)
      max_column = nil

      lines.each_with_index do |line, i|
        comment_column = @comment_columns[i]?
        if comment_column
          if max_column
            lines[i] = align_comment line, i, comment_column, max_column
          else
            max_column = find_max_column(lines, i + 1, comment_column)
            lines[i] = align_comment line, i, comment_column, max_column
          end
        else
          max_column = nil
        end
      end
    end

    def find_max_column(lines, base, max)
      while base < @comment_columns.size
        comment_column = @comment_columns[base]?
        break unless comment_column

        max = comment_column if comment_column > max
        base += 1
      end

      max
    end

    def align_comment(line, i, comment_column, max_column)
      return line if comment_column == max_column

      source_line = line[0...comment_column]
      comment_line = line[comment_column..-1]
      gap = max_column - comment_column

      result = String.build do |str|
        str << source_line
        gap.times { str << ' ' }
        str << comment_line
      end
      result
    end

    def format_doc_comments(lines)
      @doc_comments.reverse_each do |doc_comment|
        next if doc_comment.start_line > doc_comment.end_line

        first_line = lines[doc_comment.start_line]
        sharp_index = first_line.index('#').not_nil!

        comment = String.build do |str|
          (doc_comment.start_line..doc_comment.end_line).each do |i|
            line = lines[i].strip[1..-1]
            line = line[1..-1] if line[0]? == ' '
            str << line
            str << '\n'
          end
        end

        begin
          formatted_comment = Formatter.format(comment)
          formatted_lines = formatted_comment.lines
          formatted_lines.map! do |line|
            String.build do |str|
              sharp_index.times { str << ' ' }
              str << "# "
              str << line
            end
          end
          lines[doc_comment.start_line..doc_comment.end_line] = formatted_lines
        rescue Crystal::SyntaxException
          # For now we don't care if doc comments have syntax errors,
          # they shouldn't prevent formatting the real code
        end
      end
    end

    def write_keyword(keyword : Symbol)
      check_keyword keyword
      write keyword
      next_token
    end

    def write_keyword(before : String, keyword : Symbol)
      write before
      write_keyword keyword
    end

    def write_keyword(keyword : Symbol, after : String, skip_space_or_newline = true)
      write_keyword keyword
      write after
      skip_space_or_newline() if skip_space_or_newline
    end

    def write_keyword(before : String, keyword : Symbol, after : String)
      passed_backslash_newline = @token.passed_backslash_newline
      skip_space
      if passed_backslash_newline && before == " "
        # Nothing
      else
        write before
      end
      write_keyword keyword
      write after
      skip_space_or_newline
    end

    def write_token(type : Token::Kind)
      check type
      write type
      next_token
    end

    def write_token(before : String, type : Token::Kind)
      write before
      write_token type
    end

    def write_token(type : Token::Kind, after : String)
      write_token type
      write after
    end

    def write_token(before : String, type : Token::Kind, after : String)
      write before
      write_token type
      write after
    end

    def check_keyword(*keywords)
      raise "expecting keyword #{keywords.join " or "}, not `#{@token.type}, #{@token.value}`, at #{@token.location}" unless keywords.any? { |k| @token.keyword?(k) }
    end

    def check(*token_types : Token::Kind)
      unless token_types.includes? @token.type
        raise "expecting #{token_types.join " or "}, not `#{@token.type}, #{@token.value}`, at #{@token.location}"
      end
    end

    def check_end
      if @token.type.op_semicolon?
        next_token_skip_space_or_newline
      end
      check_keyword :end
    end

    def last?(index, collection)
      index == collection.size - 1
    end

    def inside_macro
      @inside_macro += 1
      yield
      @inside_macro -= 1
    end

    def outside_macro
      old_inside_macro = @inside_macro
      @inside_macro = 0
      yield
      @inside_macro = old_inside_macro
    end

    def inside_macro?
      @inside_macro != 0
    end

    def check_macro_whitespace
      if @lexer.current_char == '\\' && @lexer.peek_next_char.ascii_whitespace?
        @lexer.next_char
        write "\\"
        write @lexer.skip_macro_whitespace
        @macro_state.whitespace = true
        increment_line
        true
      else
        false
      end
    end

    def inside_cond
      @inside_cond += 1
      yield
      @inside_cond -= 1
    end

    def inside_call_or_assign
      @inside_call_or_assign += 1
      yield
      @inside_call_or_assign -= 1
    end
  end
end<|MERGE_RESOLUTION|>--- conflicted
+++ resolved
@@ -205,11 +205,7 @@
 
       empty_expressions = node.expressions.size == 1 && node.expressions[0].is_a?(Nop)
 
-<<<<<<< HEAD
-      if node.keyword == :"(" && @token.type.op_parenl?
-=======
-      if node.keyword.paren? && @token.type == :"("
->>>>>>> ba31a6eb
+      if node.keyword.paren? && @token.type.op_parenl?
         write "("
         next_needs_indent = false
         has_paren = true
