require "../syntax"

module Crystal
  def self.format(source, filename = nil, report_warnings : IO? = nil)
    Crystal::Formatter.format(source, filename: filename, report_warnings: report_warnings)
  end

  class Formatter < Visitor
    def self.format(source, filename = nil, report_warnings : IO? = nil)
      parser = Parser.new(source)
      parser.filename = filename
      nodes = parser.parse

      # the formatter merely parses the same source again, it shouldn't
      # introduce any new syntax warnings the parser cannot find
      if report_warnings
        parser.warnings.report(report_warnings)
      end

      formatter = new(source)
      formatter.skip_space_or_newline
      nodes.accept formatter
      formatter.finish
    end

    record AlignInfo,
      id : UInt64,
      line : Int32,
      start_column : Int32,
      middle_column : Int32,
      end_column : Int32,
      number : Bool do
      def size
        end_column - start_column
      end
    end

    class CommentInfo
      property start_line : Int32
      property end_line : Int32
      property needs_newline : Bool
      property needs_format : Bool

      def initialize(@start_line : Int32, @needs_format : Bool)
        @end_line = @start_line
        @needs_newline = true
      end
    end

    record HeredocFix,
      start_line : Int32,
      end_line : Int32,
      difference : Int32

    record HeredocInfo,
      node : StringInterpolation,
      token : Token,
      line : Int32,
      column : Int32,
      indent : Int32,
      string_continuation : Int32 do
      include Lexer::HeredocItem
    end

    @lexer : Lexer
    @comment_columns : Array(Int32?)
    @indent : Int32
    @line : Int32
    @column : Int32
    @token : Token
    @output : IO::Memory
    @line_output : IO::Memory
    @wrote_newline : Bool
    @wrote_double_newlines : Bool
    @wrote_comment : Bool
    @macro_state : Token::MacroState
    @inside_macro : Int32
    @inside_cond : Int32
    @inside_lib : Int32
    @inside_struct_or_union : Int32
    @inside_enum : Int32
    @implicit_exception_handler_indent : Int32
    @last_write : String
    @exp_needs_indent : Bool
    @inside_def : Int32
    @when_infos : Array(AlignInfo)
    @hash_infos : Array(AlignInfo)
    @assign_infos : Array(AlignInfo)
    @doc_comments : Array(CommentInfo)
    @current_doc_comment : CommentInfo?
    @hash_in_same_line : Set(ASTNode)
    @shebang : Bool
    @heredoc_fixes : Array(HeredocFix)
    @assign_length : Int32?
    @current_hash : ASTNode?

    getter no_rstrip_lines
    property vars
    property inside_lib
    property inside_enum
    property inside_struct_or_union
    property indent
    property subformat_nesting = 0

    def initialize(source)
      @lexer = Lexer.new(source)
      @lexer.comments_enabled = true
      @lexer.count_whitespace = true
      @lexer.wants_raw = true
      @comment_columns = [nil] of Int32?
      @indent = 0
      @line = 0
      @column = 0
      @token = @lexer.next_token

      @output = IO::Memory.new(source.bytesize)
      @line_output = IO::Memory.new
      @wrote_newline = false
      @wrote_double_newlines = false
      @wrote_comment = false
      @macro_state = Token::MacroState.default
      @inside_macro = 0
      @inside_cond = 0
      @inside_lib = 0
      @inside_enum = 0
      @inside_struct_or_union = 0
      @implicit_exception_handler_indent = 0
      @last_write = ""
      @exp_needs_indent = true
      @inside_def = 0

      # When we parse a type, parentheses information is not stored in ASTs, unlike
      # for an Expressions node. So when we are printing a type (Path, ProcNotation, Union, etc.)
      # we increment this when we find a '(', and decrement it when we find ')', but
      # only if `paren_count > 0`: it might be the case of `def foo(x : A)`, but we don't
      # want to print that last ')' when printing the type A.
      @paren_count = 0

      # This stores the column number (if any) of each comment in every line
      @when_infos = [] of AlignInfo
      @hash_infos = [] of AlignInfo
      @assign_infos = [] of AlignInfo
      @doc_comments = [] of CommentInfo
      @current_doc_comment = nil
      @hash_in_same_line = Set(ASTNode).new.compare_by_identity
      @shebang = @token.type.comment? && @token.value.to_s.starts_with?("#!")
      @heredoc_fixes = [] of HeredocFix
      @last_is_heredoc = false
      @last_arg_is_skip = false
      @string_continuation = 0
      @inside_call_or_assign = 0
      @passed_backslash_newline = false

      # Lines that must not be rstripped (HEREDOC lines)
      @no_rstrip_lines = Set(Int32).new

      # Variables for when we format macro code without interpolation
      @vars = [Set(String).new]
    end

    def end_visit_any(node)
      case node
      when StringInterpolation
        # Nothing
      else
        @last_is_heredoc = false
      end
    end

    def visit(node : FileNode)
      true
    end

    def visit(node : Expressions)
      if node.expressions.size == 1 && @token.type.op_lparen?
        # If it's (...) with a single expression, we treat it
        # like a single expression, indenting it if needed
        write "("
        next_token_skip_space
        if @token.type.newline?
          next_token_skip_space_or_newline
          write_line
          write_indent(@indent + 2, node.expressions.first)
          skip_space_write_line
          skip_space_or_newline
          write_indent
          write_token :OP_RPAREN
          return false
        end
        skip_space_or_newline
        accept node.expressions.first
        skip_space
        if @token.type.newline?
          skip_space_or_newline
          write_line
          write_indent(@indent + 2)
        end
        skip_space_or_newline
        write ")"
        next_token
        return false
      end

      old_indent = @indent
      base_indent = old_indent
      next_needs_indent = false

      has_newline = false
      has_paren = false
      has_begin = false

      empty_expressions = node.expressions.size == 1 && node.expressions[0].is_a?(Nop)

      if node.keyword.paren? && @token.type.op_lparen?
        write "("
        next_needs_indent = false
        has_paren = true
        wrote_newline = next_token_skip_space
        if @token.type.newline? || wrote_newline
          @indent += 2
          write_line unless wrote_newline
          next_token_skip_space_or_newline
          base_indent = @indent
          next_needs_indent = true
          has_newline = true
        end
      elsif node.keyword.begin? && @token.keyword?(:begin)
        write "begin"
        @indent += 2
        write_line
        next_token
        # Corner case: an empty `begin ... end`.
        # In this case, we should not skip space because it will do in the below loop.
        unless empty_expressions
          skip_space_or_newline
          if @token.type.op_semicolon?
            next_token_skip_space_or_newline
          end
        end
        has_begin = true
        base_indent = @indent
        next_needs_indent = true
        has_newline = true
      end

      last_aligned_assign = nil
      last_found_comment = false
      max_length = nil
      skip_space

      node.expressions.each_with_index do |exp, i|
        is_assign = assign?(exp)
        if is_assign && !last_aligned_assign
          last_aligned_assign, max_length = find_assign_chunk(node.expressions, exp, i + 1)
        else
          max_length = nil unless is_assign
        end

        if last?(i, node.expressions)
          needs_two_lines = false
        else
          next_exp = node.expressions[i + 1]
          needs_two_lines = needs_two_lines?(exp, next_exp)
        end

        @assign_length = max_length
        if next_needs_indent
          write_indent(@indent, exp)
        else
          indent(@indent, exp)
        end

        found_comment = skip_space

        if @token.type.op_semicolon?
          if needs_two_lines
            skip_semicolon_or_space_or_newline
          else
            found_comment = skip_semicolon_or_space
            if @token.type.newline?
              write_line
              next_token_skip_space
              next_needs_indent = true
            else
              write "; " unless last?(i, node.expressions) || found_comment
              skip_space_or_newline
              next_needs_indent = found_comment
            end
          end
        else
          next_needs_indent = true
        end

        unless @exp_needs_indent
          next_needs_indent = false
          @exp_needs_indent = true
        end

        if last?(i, node.expressions)
          last_found_comment = skip_space_or_newline last: true, next_comes_end: true
        else
          if needs_two_lines
            unless found_comment
              if @wrote_newline
                write_line unless @wrote_double_newlines
              elsif !@wrote_double_newlines
                write_line
                write_line
              end
              @wrote_double_newlines = true
              found_comment = skip_space_or_newline
              write_line unless found_comment || @wrote_double_newlines
            end
          else
            consume_newlines
          end
        end

        last_aligned_assign = nil if last_aligned_assign.same?(exp)
      end

      @indent = old_indent

      if has_newline && !last_found_comment && (!@wrote_newline || empty_expressions)
        write_line
        write_indent
      end

      if has_paren
        write_token :OP_RPAREN
      end

      if has_begin
        check_end
        next_token
        write "end"
      end

      false
    end

    def assign?(exp)
      case exp
      when Assign
        exp.target.is_a?(Path)
      when VisibilityModifier
        assign? exp.exp
      when Arg
        true
      else
        false
      end
    end

    def assign_length(exp)
      case exp
      when Assign
        assign_length exp.target
      when Arg
        exp.name.size
      when VisibilityModifier
        assign_length exp.exp
      when Path
        exp.names.first.size
      else
        0
      end
    end

    def find_assign_chunk(expressions, last, i)
      max_length = assign_length(last)

      while i < expressions.size
        exp = expressions[i]
        exp_location = exp.location
        break unless exp_location

        last_location = last.location
        break unless last_location
        break unless last_location.line_number + 1 == exp_location.line_number

        last = exp
        exp_length = assign_length(exp)
        max_length = exp_length if exp_length > max_length

        i += 1
      end

      {last, max_length}
    end

    def needs_two_lines?(node, next_node)
      return false if node.is_a?(Annotation) || node.is_a?(MacroIf)
      return false if abstract_def?(node) && abstract_def?(next_node)

      needs_two_lines?(node) || needs_two_lines?(next_node)
    end

    def abstract_def?(node)
      case node
      when Def
        node.abstract?
      when VisibilityModifier
        abstract_def? node.exp
      else
        false
      end
    end

    def needs_two_lines?(node)
      case node
      when Def, ClassDef, ModuleDef, LibDef, CStructOrUnionDef, Macro
        true
      when VisibilityModifier
        needs_two_lines? node.exp
      else
        false
      end
    end

    def visit(node : Nop)
      false
    end

    def visit(node : NilLiteral)
      write_keyword :nil

      false
    end

    def visit(node : BoolLiteral)
      check_keyword :false, :true
      write node.value
      next_token

      false
    end

    def visit(node : CharLiteral)
      check :CHAR
      write @token.raw
      next_token

      false
    end

    def visit(node : SymbolLiteral)
      check :SYMBOL
      write @token.raw
      next_token

      false
    end

    def visit(node : NumberLiteral)
      if @token.type.magic_line?
        write @token.type
        next_token
        return false
      end

      check :NUMBER
      write @token.raw
      next_token

      false
    end

    def visit(node : StringLiteral)
      column = @column

      if @token.type.magic_file? || @token.type.magic_dir?
        write @token.type
        next_token
        return false
      end

      check :DELIMITER_START
      is_regex = @token.delimiter_state.kind.regex?

      write @token.raw
      next_string_token

      while true
        case @token.type
        when .string?
          if @token.invalid_escape
            write @token.value
          else
            write @token.raw
          end
          next_string_token
        when .interpolation_start?
          # This is the case of #{__DIR__}
          write "\#{"
          next_token_skip_space_or_newline
          indent(@column, node)
          skip_space_or_newline
          check :OP_RCURLY
          write "}"
          next_string_token
        when .delimiter_end?
          break
        else
          raise "Bug: unexpected token: #{@token.type}"
        end
      end

      write @token.raw
      format_regex_modifiers if is_regex

      if space_slash_newline?
        old_indent = @indent
        @indent = column if @string_continuation == 0
        @string_continuation += 1
        write " \\"
        write_line
        write_indent
        next_token_skip_space_or_newline
        visit(node)
        @indent = old_indent
        @string_continuation -= 1
      else
        next_token
      end

      false
    end

    def visit(node : StringInterpolation)
      if @token.delimiter_state.kind.heredoc?
        # For heredoc, only write the start: on a newline will print it
        @lexer.heredocs << {@token.delimiter_state, HeredocInfo.new(node, @token.dup, @line, @column, @indent, @string_continuation)}
        write @token.raw
        next_token
        return false
      end

      check :DELIMITER_START

      visit_string_interpolation(node, @token, @line, @column, @indent, @string_continuation)
    end

    def visit_string_interpolation(node, token, line, column, old_indent, old_string_continuation, wrote_token = false)
      @token = token

      is_regex = token.delimiter_state.kind.regex?
      indent_difference = token.column_number - (column + 1)

      write token.raw unless wrote_token
      next_string_token

      delimiter_state = token.delimiter_state
      is_heredoc = token.delimiter_state.kind.heredoc?
      @last_is_heredoc = is_heredoc

      heredoc_line = @line
      heredoc_end = @line

      # To detect the first content of interpolation of string literal correctly,
      # we should consume the first string token if this token contains only removed indentation of heredoc.
      if is_heredoc && @token.type.string?
        token_is_indent = @token.raw.bytesize == node.heredoc_indent && @token.raw.each_char.all? &.ascii_whitespace?
        if token_is_indent
          write @token.raw
          next_string_token
        end
      end

      node.expressions.each do |exp|
        if @token.type.delimiter_end?
          # Heredoc cannot contain string continuation,
          # so we are done.
          break if is_heredoc

          # This is for " ... " \
          #     " ... "
          @indent = column if @string_continuation == 0
          @string_continuation += 1

          write @token.raw
          write " \\"
          write_line
          next_token_skip_space_or_newline
          check :DELIMITER_START
          write_indent
          write @token.raw
          next_string_token
        end

        if exp.is_a?(StringLiteral)
          # It might be #{__DIR__}, for example
          if @token.type.interpolation_start?
            write "\#{"
            delimiter_state = @token.delimiter_state
            next_token_skip_space_or_newline
            indent(@column, exp)
            skip_space_or_newline
            check :OP_RCURLY
            write "}"
            @token.delimiter_state = delimiter_state
            next_string_token
          else
            loop do
              check :STRING
              write @token.invalid_escape ? @token.value : @token.raw
              next_string_token

              # On heredoc, pieces of contents are combined due to removing indentation.
              # Thus, we should consume continuous string tokens at once.
              break if !is_heredoc || !@token.type.string?
            end
          end
        else
          check :INTERPOLATION_START
          write "\#{"
          delimiter_state = @token.delimiter_state

          wrote_comment = next_token_skip_space
          has_newline = wrote_comment || @token.type.newline?
          skip_space_or_newline

          if has_newline
            write_line unless wrote_comment
            write_indent(@column + 2)
            indent(@column + 2, exp)
            wrote_comment = skip_space_or_newline
            write_line unless wrote_comment
          else
            indent(@column, exp)
          end

          skip_space_or_newline
          check :OP_RCURLY
          write "}"
          @token.delimiter_state = delimiter_state
          next_string_token
        end
      end

      heredoc_end = @line

      check :DELIMITER_END
      write @token.raw

      if is_heredoc
        if indent_difference > 0
          @heredoc_fixes << HeredocFix.new(heredoc_line, @line, indent_difference)
        end
        (heredoc_line...heredoc_end).each do |line|
          @no_rstrip_lines.add line
        end
        write_line
      end

      format_regex_modifiers if is_regex
      next_token

      @string_continuation = old_string_continuation
      @indent = old_indent unless is_heredoc

      false
    end

    private def consume_heredocs
      @consuming_heredocs = true
      @lexer.heredocs.reverse!
      while heredoc = @lexer.heredocs.pop?
        consume_heredoc(heredoc[0], heredoc[1].as(HeredocInfo))
      end
      @consuming_heredocs = false
    end

    private def consume_heredoc(delimiter_state, info)
      visit_string_interpolation(
        info.node,
        info.token,
        info.line,
        info.column,
        info.indent, info.string_continuation,
        wrote_token: true)
    end

    def visit(node : RegexLiteral)
      # Go back and tokenize again if slash is recognized as divide operator.
      # In this case, slash is tokenized on comment skipping (#4626).
      # However this slash must be a start delimiter of regex because
      # this is parsed as regex literal once before.
      if @token.type.op_slash?
        @lexer.reader.previous_char
        @lexer.column_number -= 1
        slash_is_regex!
        next_token
      end

      accept node.value

      false
    end

    def format_regex_modifiers
      while true
        char = @lexer.current_char
        case char
        when 'i', 'm', 'x'
          write char
          @lexer.next_char
        else
          break
        end
      end
    end

    def space_slash_newline?
      pos, line, col = @lexer.current_pos, @lexer.line_number, @lexer.column_number
      while true
        char = @lexer.current_char
        case char
        when ' ', '\t'
          @lexer.next_char
        when '\\'
          @lexer.current_pos = pos
          return true
        else
          break
        end
      end
      @lexer.current_pos = pos
      @lexer.line_number = line
      @lexer.column_number = col
      false
    end

    def space_newline?
      pos, line, col = @lexer.current_pos, @lexer.line_number, @lexer.column_number
      while true
        char = @lexer.current_char
        case char
        when ' ', '\t'
          @lexer.next_char
        when '\n'
          @lexer.current_pos = pos
          return true
        else
          break
        end
      end
      @lexer.current_pos = pos
      @lexer.line_number = line
      @lexer.column_number = col
      false
    end

    def visit(node : ArrayLiteral)
      case @token.type
      when .op_lsquare?
        format_literal_elements node.elements, :OP_LSQUARE, :OP_RSQUARE
      when .op_lsquare_rsquare?
        write "[]"
        next_token
      when .string_array_start?, .symbol_array_start?
        first = true
        write @token.raw
        count = 0
        while true
          has_space_newline = space_newline?
          if has_space_newline
            write_line
            if count == node.elements.size
              write_indent
            else
              write_indent(@indent + 2)
            end
          end
          next_string_array_token
          case @token.type
          when .string?
            write " " unless first || has_space_newline
            write @token.raw
            first = false
          when .string_array_end?
            write @token.raw
            next_token
            break
          else
            raise "Bug: unexpected token #{@token.type}"
          end
          count += 1
        end
        return false
      else
        name = node.name.not_nil!
        accept name
        skip_space
        format_literal_elements node.elements, :OP_LCURLY, :OP_RCURLY
      end

      if node_of = node.of
        write_keyword " ", :of, " "
        accept node_of
      end

      false
    end

    def visit(node : TupleLiteral)
      format_literal_elements node.elements, :OP_LCURLY, :OP_RCURLY
      false
    end

    def format_literal_elements(elements, prefix : Token::Kind, suffix : Token::Kind)
      slash_is_regex!
      write_token prefix
      has_newlines = false
      wrote_newline = false
      write_space_at_end = false
      next_needs_indent = false
      found_comment = false
      found_first_newline = false

      found_comment = skip_space
      if found_comment || @token.type.newline?
        # add one level of indentation for contents if a newline is present
        offset = @indent + 2
        start_column = @indent + 2

        if elements.empty?
          skip_space_or_newline
          write_token suffix
          return false
        end

        indent(offset) { consume_newlines }
        skip_space_or_newline
        wrote_newline = true
        next_needs_indent = true
        has_newlines = true
        found_first_newline = true
      else
        # indent contents at the same column as starting token if no newline
        offset = @indent
        start_column = @column
      end

      elements.each_with_index do |element, i|
        # This is to prevent writing `{{` and `{%`
        if prefix.op_lcurly? && i == 0 && !wrote_newline &&
           (@token.type.op_lcurly? || @token.type.op_lcurly_lcurly? || @token.type.op_lcurly_percent? ||
           @token.type.op_percent? || @token.raw.starts_with?("%"))
          write " "
          write_space_at_end = true
        end

        start_line = @line
        if next_needs_indent
          write_indent(offset, element)
        else
          indent(offset, element)
        end
        has_heredoc_in_line = !@lexer.heredocs.empty?

        last = last?(i, elements)

        found_comment = skip_space(offset, write_comma: (last || has_heredoc_in_line) && has_newlines)

        if @token.type.op_comma?
          if !found_comment && (!last || has_heredoc_in_line)
            write ","
            wrote_comma = true
          end

          slash_is_regex!
          next_token
          found_comment = skip_space(offset, write_comma: last && has_newlines)
          if @token.type.newline?
            if last && !found_comment && !wrote_comma
              write ","
              found_comment = true
            end
            indent(offset) { consume_newlines }
            skip_space_or_newline
            next_needs_indent = true
            has_newlines = true
            offset = start_column
          else
            if !last && !found_comment
              write " "
              next_needs_indent = false
            elsif found_comment
              next_needs_indent = true
              offset = start_column
            end
          end
        end
      end

      finish_list suffix, has_newlines, found_comment, found_first_newline, write_space_at_end
    end

    def visit(node : HashLiteral)
      if name = node.name
        accept name
        skip_space
      end

      old_hash = @current_hash
      @current_hash = node
      format_literal_elements node.entries, :OP_LCURLY, :OP_RCURLY
      @current_hash = old_hash

      if node_of = node.of
        write_keyword " ", :of, " "
        format_hash_entry nil, node_of
      end

      if @hash_in_same_line.includes? node
        @hash_infos.reject! { |info| info.id == node.object_id }
      end

      false
    end

    def accept(node : HashLiteral::Entry)
      format_hash_entry(@current_hash.not_nil!, node)
    end

    def format_hash_entry(hash, entry)
      start_line = @line
      start_column = @column
      found_in_same_line = false

      accept entry.key
      skip_space_or_newline
      middle_column = @column
      if @token.type.op_colon? && entry.key.is_a?(StringLiteral)
        write ": "
        slash_is_regex!
        next_token
        middle_column = @column
        found_in_same_line ||= check_hash_info hash, entry.key, start_line, start_column, middle_column
      else
        slash_is_regex!
        write_token " ", :OP_EQ_GT, " "
        found_in_same_line ||= check_hash_info hash, entry.key, start_line, start_column, middle_column
      end

      skip_space_or_newline
      accept entry.value

      if hash && found_in_same_line
        @hash_in_same_line << hash
      end
    end

    def visit(node : NamedTupleLiteral)
      old_hash = @current_hash
      @current_hash = node
      format_literal_elements node.entries, :OP_LCURLY, :OP_RCURLY
      @current_hash = old_hash

      if @hash_in_same_line.includes? node
        @hash_infos.reject! { |info| info.id == node.object_id }
      end

      false
    end

    def accept(node : NamedTupleLiteral::Entry)
      format_named_tuple_entry(@current_hash.not_nil!, node)
    end

    def format_named_tuple_entry(hash, entry)
      start_line = @line
      start_column = @column
      found_in_same_line = false
      format_named_argument_name(entry.key)
      slash_is_regex!
      write_token :OP_COLON, " "
      middle_column = @column
      found_in_same_line ||= check_hash_info hash, entry.key, start_line, start_column, middle_column
      skip_space_or_newline
      accept entry.value

      if found_in_same_line
        @hash_in_same_line << hash
      end
    end

    def format_named_argument_name(name)
      if @token.type.delimiter_start?
        StringLiteral.new(name).accept self
      else
        write @token
        @lexer.wants_symbol = false
        next_token
        @lexer.wants_symbol = true
      end
    end

    def finish_list(suffix : Token::Kind, has_newlines, found_comment, found_first_newline, write_space_at_end)
      if @token.type == suffix && !found_first_newline
        if @wrote_newline
          write_indent
        else
          write " " if write_space_at_end
        end
      else
        found_comment ||= skip_space_or_newline
        check suffix

        if @wrote_newline
          write_indent
        elsif has_newlines
          unless found_comment
            write ","
            write_line
          end
          write_indent
        elsif write_space_at_end
          write " "
        end
        skip_space_or_newline
      end

      write_token suffix
    end

    def check_hash_info(hash, key, start_line, start_column, middle_column)
      end_column = @column
      found_in_same_line = false
      if @line == start_line
        last_info = @hash_infos.last?
        if last_info && last_info.line == @line
          found_in_same_line = true
        elsif hash
          number = key.is_a?(NumberLiteral)
          @hash_infos << AlignInfo.new(hash.object_id, @line, start_column, middle_column, end_column, number)
        end
      end
      found_in_same_line
    end

    def visit(node : RangeLiteral)
      accept node.from
      skip_space
      write_token(node.exclusive? ? Token::Kind::OP_PERIOD_PERIOD_PERIOD : Token::Kind::OP_PERIOD_PERIOD)
      skip_space
      accept node.to
      false
    end

    def check_open_paren
      if @token.type.op_lparen?
        while @token.type.op_lparen?
          write "("
          next_token_skip_space
          @paren_count += 1
        end
        true
      else
        false
      end
    end

    def check_close_paren
      while @token.type.op_rparen? && @paren_count > 0
        @paren_count -= 1
        write_token :OP_RPAREN
      end
    end

    def visit(node : Path)
      check_open_paren

      # Sometimes the :: is not present because the parser generates ::Nil, for example
      if node.global? && @token.type.op_colon_colon?
        write "::"
        next_token_skip_space_or_newline
      end

      node.names.each_with_index do |name, i|
        skip_space_or_newline
        check :CONST
        write @token.value
        next_token
        skip_space unless last?(i, node.names)
        if @token.type.op_colon_colon?
          write "::"
          next_token
        end
      end

      check_close_paren

      false
    end

    def visit(node : Generic)
      check_open_paren

      name = node.name.as(Path)
      if name.global? && @token.type.op_colon_colon?
        write "::"
        next_token_skip_space_or_newline
      end

      if node.suffix.question?
        node.type_vars[0].accept self
        skip_space
        write_token :OP_QUESTION
        return false
      end

      # Check if it's T* instead of Pointer(T)
      if node.suffix.asterisk?
        # Count nesting asterisk
        asterisks = 1
        while (type_var = node.type_vars.first) && type_var.is_a?(Generic) && type_var.suffix.asterisk?
          node = type_var
          asterisks += 1
        end

        type_var = node.type_vars.first
        accept type_var
        skip_space_or_newline

        while asterisks > 0
          skip_space
          if @token.type.op_star_star? && asterisks >= 2
            write "**"
            next_token
            asterisks -= 2
          else
            write_token :OP_STAR
            asterisks -= 1
          end
        end

        return false
      end

      # Check if it's T[N] instead of StaticArray(T, N)
      if node.suffix.bracket?
        accept node.type_vars[0]
        skip_space_or_newline
        write_token :OP_LSQUARE
        skip_space_or_newline
        accept node.type_vars[1]
        skip_space_or_newline
        write_token :OP_RSQUARE
        return false
      end

      # NOTE: not `name.single_name?` as this is only for the expanded tuple literals
      first_name = name.names.first if name.global? && name.names.size == 1

      # Check if it's {A, B} instead of Tuple(A, B)
      if first_name == "Tuple" && @token.value != "Tuple"
        write_token :OP_LCURLY
        found_comment = skip_space_or_newline
        write_space_at_end = false
        node.type_vars.each_with_index do |type_var, i|
          # This is to prevent writing `{{` and `{%`
          if i == 0 && !found_comment && (@token.type.op_lcurly? || @token.type.op_lcurly_lcurly? || @token.type.op_lcurly_percent? || @token.type.op_percent? || @token.raw.starts_with?("%"))
            write " "
            write_space_at_end = true
          end
          accept type_var
          skip_space_or_newline
          if @token.type.op_comma?
            write ", " unless last?(i, node.type_vars)
            next_token_skip_space_or_newline
          end
          # Write space at end when write space for preventing writing `{{` and `{%` at first.
          write " " if last?(i, node.type_vars) && write_space_at_end
        end
        write_token :OP_RCURLY
        return false
      end

      # Check if it's {x: A, y: B} instead of NamedTuple(x: A, y: B)
      if first_name == "NamedTuple" && @token.value != "NamedTuple"
        write_token :OP_LCURLY
        skip_space_or_newline
        named_args = node.named_args.not_nil!
        named_args.each_with_index do |named_arg, i|
          accept named_arg
          skip_space_or_newline
          if @token.type.op_comma?
            write ", " unless last?(i, named_args)
            next_token_skip_space_or_newline
          end
        end
        write_token :OP_RCURLY
        return false
      end

      accept name
      skip_space_or_newline

      write_token :OP_LPAREN
      skip_space

      # Given that generic type arguments are always inside parentheses
      # we can start counting them from 0 inside them.
      old_paren_count = @paren_count
      @paren_count = 0

      if named_args = node.named_args
        has_newlines, _, _ = format_named_args([] of ASTNode, named_args, @indent + 2)
        # `format_named_args` doesn't skip trailing comma
        if @paren_count == 0 && @token.type.op_comma?
          next_token_skip_space_or_newline
          if has_newlines
            write ","
            write_line
            write_indent
          end
        end
      else
        skip_space_or_newline
        node.type_vars.each_with_index do |type_var, i|
          accept type_var
          if @paren_count == 0
            skip_space_or_newline
            if @token.type.op_comma?
              write ", " unless last?(i, node.type_vars)
              next_token_skip_space_or_newline
            end
          end
        end
      end

      skip_space_or_newline if @paren_count == 0
      write_token :OP_RPAREN

      # Restore the old parentheses count
      @paren_count = old_paren_count

      false
    ensure
      check_close_paren
    end

    def visit(node : Union)
      check_open_paren

      if @token.type.ident? && @token.value == "self?" && node.types.size == 2 &&
         node.types[0].is_a?(Self) && node.types[1].to_s == "::Nil"
        write "self?"
        next_token
        check_close_paren
        return false
      end

      column = @column
      node.types.each_with_index do |type, i|
        if @token.type.op_question?
          # This can happen if it's a nilable type written like T?
          write "?"
          next_token
          break
        end

        accept type

        last = last?(i, node.types)
        if last
          skip_space
        else
          skip_space_or_newline
        end

        while true
          case @token.type
          when .op_bar?
            write " | "
            next_token_skip_space
            if @token.type.newline?
              write_line
              write_indent(column)
              next_token_skip_space_or_newline
            end
          when .op_rparen?
            if @paren_count > 0
              @paren_count -= 1
              write ")"
              next_token_skip_space
            else
              break
            end
          else
            break
          end
        end
      end

      check_close_paren

      false
    end

    def visit(node : If)
      if node.ternary?
        accept node.cond
        skip_space_or_newline
        write_token " ", :OP_QUESTION, " "
        skip_space_or_newline
        accept node.then
        skip_space_or_newline
        write_token " ", :OP_COLON, " "
        skip_space_or_newline
        accept node.else
        return false
      end

      visit_if_or_unless node, :if
    end

    def visit(node : Unless)
      visit_if_or_unless node, :unless
    end

    def visit_if_or_unless(node, keyword : Keyword)
      if !@token.keyword?(keyword) && node.else.is_a?(Nop)
        # Suffix if/unless
        accept node.then
        write_keyword " ", keyword, " "
        inside_cond do
          indent(@column, node.cond)
        end
        return false
      end

      write_keyword keyword, " "
      format_if_at_cond node, keyword

      false
    end

    def format_if_at_cond(node, keyword : Keyword, check_end = true)
      inside_cond do
        indent(@column, node.cond)
      end

      skip_space(@indent + 2)
      skip_semicolon
      format_nested node.then
      skip_space_or_newline(@indent + 2, last: true)
      jump_semicolon

      node_else = node.else

      if @token.keyword?(:else)
        write_indent
        write "else"
        next_token
        skip_space(@indent + 2)
        skip_semicolon
        format_nested node.else
      elsif node_else.is_a?(If) && @token.keyword?(:elsif)
        format_elsif node_else, keyword
      end

      if check_end
        format_end @indent
      end
    end

    def format_elsif(node_else, keyword : Keyword)
      write_indent
      write "elsif "
      next_token_skip_space_or_newline
      format_if_at_cond node_else, keyword, check_end: false
    end

    def visit(node : While)
      format_while_or_until node, :while
    end

    def visit(node : Until)
      format_while_or_until node, :until
    end

    def format_while_or_until(node, keyword : Keyword)
      write_keyword keyword, " "
      inside_cond do
        indent(@column, node.cond)
      end

      format_nested_with_end node.body

      false
    end

    def format_nested(node, indent = @indent, write_end_line = true, write_indent = true)
      slash_is_regex!
      if node.is_a?(Nop)
        skip_space_write_line
      else
        if write_indent
          indent(indent + 2) do
            skip_space_write_line
            skip_space_or_newline
            write_indent(indent + 2, node)
            skip_space_write_line if write_end_line
          end
        else
          skip_space_write_line
          skip_space_or_newline
          accept node
          skip_space_write_line if write_end_line
        end
      end
    end

    def format_nested_with_end(node, column = @indent, write_end_line = true)
      skip_space(column + 2)

      if @token.type.op_semicolon?
        if node.is_a?(Nop)
          skip_semicolon_or_space_or_newline
          check_end
          write "; end"
          next_token
          return false
        else
          next_token_skip_space
        end
      end

      format_nested node, column, write_end_line: write_end_line
      format_end(column)
    end

    def format_end(column)
      skip_space_or_newline(column + 2, last: true)
      check_end
      write_indent(column)
      write "end"
      next_token
    end

    def visit(node : Def)
      @implicit_exception_handler_indent = @indent
      @inside_def += 1
      @vars.push Set(String).new

      write_keyword :abstract, " " if node.abstract?

      write_keyword :def, " ", skip_space_or_newline: false

      if receiver = node.receiver
        skip_space_or_newline
        accept receiver
        skip_space_or_newline
        write_token :OP_PERIOD
      end

      @lexer.wants_def_or_macro_name = true
      skip_space_or_newline
      @lexer.wants_def_or_macro_name = false

      write node.name

      indent do
        next_token
        skip_space consume_newline: false
        next_token_skip_space if @token.type.op_eq?
      end

      to_skip = format_def_args node

      if return_type = node.return_type
        skip_space
        write_token " ", :OP_COLON, " "
        skip_space_or_newline
        accept node.return_type.not_nil!
      end

      if free_vars = node.free_vars
        skip_space_or_newline
        write " forall "
        next_token
        last_index = free_vars.size - 1
        free_vars.each_with_index do |free_var, i|
          skip_space_or_newline
          check :CONST
          write free_var
          next_token
          skip_space_or_newline if last_index != i
          if @token.type.op_comma?
            write ", "
            next_token_skip_space_or_newline
          end
        end
      end

      body = remove_to_skip node, to_skip

      unless node.abstract?
        format_nested_with_end body
      end

      @vars.pop
      @inside_def -= 1

      false
    end

    def format_def_args(node : Def | Macro)
      format_def_args node.args, node.block_arg, node.splat_index, false, node.double_splat
    end

    def format_def_args(args : Array, block_arg, splat_index, variadic, double_splat)
      # If there are no args, remove extra "()"
      if args.empty? && !block_arg && !double_splat && !variadic
        if @token.type.op_lparen?
          next_token_skip_space_or_newline
          check :OP_RPAREN
          next_token
        end
        return 0
      end

      # Count instance variable arguments. See `at_skip?`.
      to_skip = 0

      wrote_newline = false
      found_first_newline = false

      old_indent = @indent
      @indent = @column + 1

      write_token :OP_LPAREN
      skip_space

      # When "(" follows newline, it turns on two spaces indentation mode.
      if @token.type.newline?
        @indent = old_indent + 2
        found_first_newline = true
        wrote_newline = true

        write_line
        next_token_skip_space_or_newline
      end

      args.each_with_index do |arg, i|
        has_more = !last?(i, args) || double_splat || block_arg || variadic
        wrote_newline = format_def_arg(wrote_newline, has_more) do
          if i == splat_index
            write_token :OP_STAR
            skip_space_or_newline
            next if arg.external_name.empty? # skip empty splat argument.
          end

          format_parameter_annotations(arg)

          arg.accept self
          to_skip += 1 if @last_arg_is_skip
        end
      end

      if double_splat
        wrote_newline = format_def_arg(wrote_newline, block_arg) do
          write_token :OP_STAR_STAR
          skip_space_or_newline

          to_skip += 1 if at_skip?
          double_splat.accept self
        end
      end

      if block_arg
        wrote_newline = format_def_arg(wrote_newline, false) do
          format_parameter_annotations(block_arg)
          write_token :OP_AMP
          skip_space_or_newline

          to_skip += 1 if at_skip?
          block_arg.accept self
        end
      end

      if variadic
        wrote_newline = format_def_arg(wrote_newline, false) do
          write_token :OP_PERIOD_PERIOD_PERIOD
        end
      end

      if found_first_newline && !wrote_newline
        write_line
        wrote_newline = true
      end
      write_indent(found_first_newline ? old_indent : @indent) if wrote_newline
      write_token :OP_RPAREN

      @indent = old_indent

      to_skip
    end

    private def format_parameter_annotations(node)
      return unless (anns = node.parsed_annotations)

      anns.each do |ann|
        ann.accept self

        skip_space

        if @token.type.newline?
          write_line
          write_indent
        else
          write " "
        end

        skip_space_or_newline
      end

      if @token.type.newline?
        skip_space_or_newline
        write_line
        write_indent
      end
    end

    def format_def_arg(wrote_newline, has_more)
      write_indent if wrote_newline

      yield

      # Write "," before skipping spaces to prevent inserting comment between argument and comma.
      write "," if has_more

      just_wrote_newline = skip_space
      if @token.type.newline?
        if has_more
          consume_newlines
          just_wrote_newline = true
        else
          # `last: true` is needed to write newline and comment only if comment is found.
          just_wrote_newline = skip_space_or_newline(last: true)
        end
      end

      if @token.type.op_comma?
        found_comment = next_token_skip_space
        if found_comment
          just_wrote_newline = true
        elsif @token.type.newline?
          if has_more && !just_wrote_newline
            consume_newlines
            just_wrote_newline = true
          else
            just_wrote_newline |= skip_space_or_newline(last: true)
          end
        else
          write " " if has_more && !just_wrote_newline
        end
      end

      just_wrote_newline
    end

    # The parser transforms `def foo(@x); end` to `def foo(x); @x = x; end` so if we
    # find an instance var we later need to skip the first expressions in the body
    def at_skip?
      @token.type.instance_var? || @token.type.class_var?
    end

    def visit(node : FunDef)
      write_keyword :fun, " "

      check :IDENT, :CONST
      write node.name
      next_token_skip_space

      if @token.type.op_eq?
        write " = "
        next_token_skip_space

        if @token.type.newline?
          write_line
          next_token_skip_space_or_newline
          write_indent(@indent + 2)
        end

        if @token.type.delimiter_start?
          indent(@column, StringLiteral.new(node.real_name))
        else
          write node.real_name
          next_token_skip_space
        end
      end

      format_def_args node.args, nil, nil, node.varargs?, nil

      if return_type = node.return_type
        skip_space
        write_token " ", :OP_COLON, " "
        skip_space_or_newline
        accept return_type
      end

      if body = node.body
        format_nested_with_end body
      end

      false
    end

    def visit(node : Macro)
      reset_macro_state

      macro_node_line = @line

      write_keyword :macro, " "

      write node.name
      next_token

      if @token.type.op_eq? && node.name.ends_with?('=')
        next_token
      end

      skip_space(consume_newline: false)

      format_def_args node

      if macro_literal_source = macro_literal_contents(node.body)
        format_macro_literal_only(node, macro_literal_source, macro_node_line)
      else
        format_macro_body node
      end

      false
    end

    private def format_macro_literal_only(node, source, macro_node_line)
      begin
        # Only format the macro contents if it's valid Crystal code
        Parser.new(source).parse

        formatter, value = subformat(source)

        # The formatted contents might have heredocs for which we must preserve
        # trailing spaces, so here we copy those from the formatter we used
        # to format the contents to this formatter (we add one because we insert
        # a newline before the contents).
        formatter.no_rstrip_lines.each do |line|
          @no_rstrip_lines.add(macro_node_line + line + 1)
        end

        write_line
        write value

        next_macro_token

        until @token.type.macro_end?
          next_macro_token
        end

        skip_space_or_newline
        check :MACRO_END
        write_indent
        write "end"
        next_token
      rescue ex : Crystal::SyntaxException
        format_macro_body node
      end
    end

    def format_macro_body(node)
      if @token.keyword?(:end)
        return format_macro_end
      end

      next_macro_token

      if @token.type.macro_end?
        return format_macro_end
      end

      body = node.body
      if body.is_a?(Expressions) && body.expressions.empty?
        while !@token.type.macro_end?
          next_macro_token
        end
        return format_macro_end
      end

      inside_macro do
        no_indent do
          format_nested body, write_end_line: false, write_indent: false
        end
      end

      skip_space_or_newline
      check :MACRO_END
      write "end"
      next_token
    end

    def format_macro_end
      write_line
      write_indent
      write "end"
      next_token
      return false
    end

    def visit(node : MacroLiteral)
      line = @line
      @token.raw.scan("\n") do
        line -= 1
        @no_rstrip_lines.add line
      end

      write @token.raw
      next_macro_token
      false
    end

    def visit(node : MacroVerbatim)
      reset_macro_state

      # `{% verbatim %}`
      if inside_macro?
        check :MACRO_CONTROL_START
      else
        check :OP_LCURLY_PERCENT
      end
      write "{%"
      next_token_skip_space_or_newline
      check_keyword :verbatim
      write " verbatim"
      next_token_skip_space
      check_keyword :do
      write " do"
      next_token_skip_space
      check :OP_PERCENT_RCURLY
      write " %}"

      @macro_state.control_nest += 1
      check_macro_whitespace
      next_macro_token
      inside_macro { no_indent node.exp }
      @macro_state.control_nest -= 1

      # `{% end %}`
      check :MACRO_CONTROL_START
      write "{%"
      next_token_skip_space_or_newline
      check_keyword :end
      write " end"
      next_token_skip_space
      check :OP_PERCENT_RCURLY
      write " %}"

      if inside_macro?
        check_macro_whitespace
        next_macro_token
      else
        next_token
      end

      false
    end

    def visit(node : MacroExpression)
      reset_macro_state

      old_column = @column

      if node.output?
        if inside_macro?
          check :MACRO_EXPRESSION_START
        else
          check :OP_LCURLY_LCURLY
        end
        write_macro_slashes
        write "{{"
      else
        case @token.type
        when .macro_control_start?, .op_lcurly_percent?
          # OK
        else
          check :MACRO_CONTROL_START
        end
        write_macro_slashes
        write "{%"
      end
      macro_state = @macro_state
      next_token

      has_space = @token.type.space?
      skip_space
      has_newline = @token.type.newline?
      skip_space_or_newline

      if (has_space || !node.output?) && !has_newline
        write " "
      end

      old_indent = @indent
      @indent = @column
      if has_newline
        write_line
        write_indent
      end

      indent(@column, node.exp)

      @indent = old_indent

      skip_space_or_newline
      @macro_state = macro_state

      if node.output?
        if @wrote_newline
          write_indent(old_column)
        elsif has_space && !has_newline
          write " "
        elsif has_newline
          write_line
          write_indent(old_column)
        end
        check :OP_RCURLY
        next_token
        check :OP_RCURLY
        write "}}"
      else
        check :OP_PERCENT_RCURLY
        if @wrote_newline
          write_indent(old_column)
        elsif has_newline
          write_line
          write_indent(old_column)
        else
          write " "
        end
        write "%}"
      end

      if inside_macro?
        check_macro_whitespace
        next_macro_token
      else
        next_token
      end

      false
    end

    def visit(node : MacroIf)
      reset_macro_state

      if inside_macro?
        check :MACRO_CONTROL_START
      else
        check :OP_LCURLY_PERCENT
      end

      write_macro_slashes
      write "{% "

      next_token_skip_space_or_newline

      if @token.keyword?(:begin)
        # This is rewritten to `if true`
        write "begin"
        next_token
      elsif @token.keyword?(:unless)
        # This is rewritten to `if !...`
        node.then, node.else = node.else, node.then
        write "unless "
        next_token_skip_space_or_newline

        outside_macro { indent(@column, node.cond) }
      else
        write_keyword :if, " "
        outside_macro { indent(@column, node.cond) }
      end

      format_macro_if_epilogue(node, @macro_state)
    end

    def format_macro_if_epilogue(node, macro_state, check_end = true)
      skip_space_or_newline
      check :OP_PERCENT_RCURLY
      write " %}"

      @macro_state = macro_state
      @macro_state.control_nest += 1
      check_macro_whitespace

      macro_node_line = @line
      next_macro_token
      format_macro_contents(node.then, macro_node_line)

      unless node.else.is_a?(Nop)
        check :MACRO_CONTROL_START
        next_token_skip_space_or_newline

        if @token.keyword?(:elsif)
          sub_if = node.else.as(MacroIf)
          next_token_skip_space_or_newline
          write_macro_slashes
          write "{% elsif "
          outside_macro { indent(@column, sub_if.cond) }
          format_macro_if_epilogue sub_if, macro_state, check_end: false
        else
          check_keyword :else
          next_token_skip_space_or_newline
          check :OP_PERCENT_RCURLY

          write_macro_slashes
          write "{% else %}"

          @macro_state = macro_state
          @macro_state.control_nest += 1
          check_macro_whitespace

          macro_node_line = @line
          next_macro_token
          format_macro_contents(node.else, macro_node_line)
        end
      end

      @macro_state = macro_state
      if check_end
        check :MACRO_CONTROL_START
        next_token_skip_space_or_newline

        check_end
        next_token_skip_space_or_newline
        check :OP_PERCENT_RCURLY

        write_macro_slashes
        write "{% end %}"

        if inside_macro?
          check_macro_whitespace
          next_macro_token
        else
          next_token
        end
      end

      false
    end

    def visit(node : MacroFor)
      reset_macro_state
      old_macro_state = @macro_state

      if inside_macro?
        check :MACRO_CONTROL_START
      else
        check :OP_LCURLY_PERCENT
      end

      write_macro_slashes
      write "{% "

      macro_state = @macro_state
      next_token_skip_space_or_newline

      write_keyword :for, " "

      outside_macro do
        node.vars.each_with_index do |var, i|
          no_indent var
          unless last?(i, node.vars)
            skip_space_or_newline
            if @token.type.op_comma?
              write ", "
              next_token_skip_space_or_newline
            end
          end
        end
      end

      write_keyword " ", :in, " "

      outside_macro { indent(@column, node.exp) }
      skip_space_or_newline

      check :OP_PERCENT_RCURLY
      write " %}"

      @macro_state.control_nest += 1
      check_macro_whitespace

      macro_node_line = @line
      next_macro_token
      format_macro_contents(node.body, macro_node_line)

      @macro_state = old_macro_state

      check :MACRO_CONTROL_START
      next_token_skip_space_or_newline

      check_end
      next_token_skip_space_or_newline
      check :OP_PERCENT_RCURLY

      write_macro_slashes
      write "{% end %}"

      if inside_macro?
        check_macro_whitespace
        next_macro_token
      else
        next_token
      end

      false
    end

    def visit(node : MacroVar)
      check :MACRO_VAR
      write "%"
      write node.name

      if exps = node.exps
        next_token
        write_token :OP_LCURLY
        skip_space_or_newline
        exps.each_with_index do |exp, i|
          indent(@column, exp)
          skip_space_or_newline
          if @token.type.op_comma?
            write ", " unless last?(i, exps)
            next_token_skip_space_or_newline
          end
        end
        check :OP_RCURLY
        write "}"
      end

      next_macro_token

      false
    end

    # If we are formatting macro contents, if there are nested macro
    # control structures they are definitely escaped with `\`,
    # because otherwise we wouldn't be able to format the contents.
    # So here we append those slashes. In theory the nesting can be
    # very deep but it's usually just one level.
    private def write_macro_slashes
      @subformat_nesting.times do
        write "\\"
      end
    end

    def format_macro_contents(node, macro_node_line)
      # If macro contents don't have interpolations nor newlines, and we
      # are at the top-level (not already inside a macro) then the content
      # must be a valid Crystal expression and we can format it.
      #
      # For example:
      #
      # {% if flag?(:foo) %}
      #   puts "This is an expression that we can format just fine"
      # {% end %}
      if !inside_macro? && (value = macro_literal_contents(node)) && value.includes?("\n")
        # Format the value and append 2 more spaces of indentation
        begin
          formatter, value = subformat(value)
        rescue ex : Crystal::SyntaxException
          raise Crystal::SyntaxException.new(
            ex.message,
            ex.line_number + macro_node_line,
            ex.column_number,
            ex.filename,
            ex.size)
        end

        # The formatted contents might have heredocs for which we must preserve
        # trailing spaces, so here we copy those from the formatter we used
        # to format the contents to this formatter (we add one because we insert
        # a newline before the contents).
        formatter.no_rstrip_lines.each do |line|
          @no_rstrip_lines.add(macro_node_line + line + 1)
        end

        write_line
        write value
        # No need to append a newline because the formatter value
        # will already have it.
        write_indent

        increment_lines(macro_node_line + value.lines.size + 1 - @line)

        line = @line

        # We have to potentially skip multiple macro literal tokens
        while @token.type.macro_literal?
          next_macro_token
        end

        # Skipping the macro literal tokens might have altered `@line`:
        # restore it to what it was before the macro tokens (we are
        # already accounting for the lines in a different way).
        if @line != line
          increment_lines(line - @line)
        end
      else
        inside_macro { no_indent node }
      end
    end

    # Returns the node's String contents if it's composed entirely
    # by MacroLiteral: either a MacroLiteral or an Expression composed
    # only by MacroLiteral.
    private def macro_literal_contents(node) : String?
      return unless only_macro_literal?(node)

      extract_macro_literal_contents(node)
    end

    private def only_macro_literal?(node)
      case node
      when MacroLiteral
        true
      when Expressions
        node.expressions.all? do |exp|
          only_macro_literal?(exp)
        end
      else
        false
      end
    end

    private def extract_macro_literal_contents(node)
      String.build do |io|
        extract_macro_literal_contents(node, io)
      end
    end

    private def extract_macro_literal_contents(node, io)
      if node.is_a?(MacroLiteral)
        io << node.value
      else
        node.as(Expressions).expressions.each do |exp|
          extract_macro_literal_contents(exp, io)
        end
      end
    end

    def subformat(source)
      if @inside_struct_or_union > 0
        mode = Parser::ParseMode::LibStructOrUnion
      elsif @inside_enum < 0
        mode = Parser::ParseMode::Enum
      elsif @inside_lib > 0
        mode = Parser::ParseMode::Lib
      else
        mode = Parser::ParseMode::Normal
      end

      parser = Parser.new(source, var_scopes: @vars.clone)
      # parser.filename = formatter.filename
      nodes = parser.parse(mode)

      formatter = Formatter.new(source)
      formatter.inside_lib = @inside_lib
      formatter.inside_enum = @inside_enum
      formatter.inside_struct_or_union = @inside_struct_or_union
      formatter.indent = @indent + 2
      formatter.skip_space_or_newline
      formatter.write_indent
      formatter.subformat_nesting = @subformat_nesting + 1
      nodes.accept formatter
      {formatter, formatter.finish}
    end

    def visit(node : Arg)
      @last_arg_is_skip = false

      restriction = node.restriction
      default_value = node.default_value

      if @inside_lib > 0
        # This is the case of `fun foo(Char)`
        if !@token.type.ident? && restriction
          accept restriction
          return false
        end
      end

      if node.name.empty?
        skip_space_or_newline
      else
        @vars.last.add(node.name)

        at_skip = at_skip?

        if !at_skip && node.external_name != node.name
          if node.external_name.empty?
            write "_"
          elsif @token.type.delimiter_start?
            accept StringLiteral.new(node.external_name)
          else
            write @token.value
          end
          write " "
          next_token_skip_space_or_newline
        end

        @last_arg_is_skip = at_skip?

        write @token.value
        next_token
      end

      if restriction
        skip_space_or_newline
        write_token " ", :OP_COLON, " "
        skip_space_or_newline
        accept restriction
      end

      if default_value
        # The default value might be a Proc with args, so
        # we need to remember this and restore it later
        old_last_arg_is_skip = @last_arg_is_skip

        skip_space_or_newline

        check_align = check_assign_length node
        write_token " ", :OP_EQ, " "
        before_column = @column
        skip_space_or_newline
        accept default_value
        check_assign_align before_column, default_value if check_align

        @last_arg_is_skip = old_last_arg_is_skip
      end

      # This is the case of an enum member
      if @token.type.op_semicolon?
        next_token
        @lexer.skip_space
        if @token.type.comment?
          write_comment
          @exp_needs_indent = true
        else
          write ";" if @token.type.const?
          write " "
          @exp_needs_indent = @token.type.newline?
        end
      end

      false
    end

    def reset_macro_state
      @macro_state = Token::MacroState.default unless inside_macro?
    end

    def visit(node : Splat)
      visit_splat node, :OP_STAR
    end

    def visit(node : DoubleSplat)
      visit_splat node, :OP_STAR_STAR
    end

    def visit_splat(node, token : Token::Kind)
      write_token token
      skip_space_or_newline
      accept node.exp
      false
    end

    def visit(node : ProcNotation)
      check_open_paren

      paren_count = @paren_count

      if inputs = node.inputs
        # Check if it's ((X, Y) -> Z)
        #                ^    ^
        sub_paren_count = @paren_count
        if check_open_paren
          sub_paren_count = @paren_count
        end

        inputs.each_with_index do |input, i|
          accept input
          if @paren_count == sub_paren_count
            skip_space_or_newline
            if @token.type.op_comma?
              write ", " unless last?(i, inputs)
              next_token_skip_space_or_newline
            end
          end
        end

        if sub_paren_count != paren_count
          check_close_paren
        end
      end

      skip_space_or_newline if paren_count == @paren_count
      check_close_paren
      skip_space

      write " " if inputs
      write_token :OP_MINUS_GT

      if output = node.output
        write " "
        skip_space_or_newline
        accept output
      else
        skip_space
      end

      check_close_paren

      false
    end

    def visit(node : Self)
      check_open_paren
      write_keyword :self
      check_close_paren
      false
    end

    def visit(node : Var)
      write node.name
      next_token
      false
    end

    def visit(node : InstanceVar)
      write node.name
      next_token
      false
    end

    def visit(node : ClassVar)
      write node.name
      next_token
      false
    end

    def visit(node : Global)
      write node.name
      next_token
      false
    end

    def visit(node : ReadInstanceVar)
      accept node.obj

      skip_space_or_newline
      write_token :OP_PERIOD
      skip_space_or_newline
      write node.name
      next_token

      false
    end

    def visit(node : Call)
      # This is the case of `...`
      if node.name == "`"
        accept node.args.first
        return false
      end

      special_call =
        case node.name
        when "as", "as?", "is_a?", "nil?", "responds_to?"
          true
        else
          false
        end

      obj = node.obj

      # Consider the case of `&.as(...)` and similar
      if obj.is_a?(Nop)
        obj = nil
      end

      # Consider the case of `as T`, that is, casting `self` without an explicit `self`
      if special_call && obj.is_a?(Var) && obj.name == "self" && !@token.keyword?(:self)
        obj = nil
      end

      column = @column
      # The indent for arguments and block belonging to this node.
      base_indent = @indent

      # Special case: $1, $2, ...
      if @token.type.global_match_data_index? && (node.name == "[]" || node.name == "[]?") && obj.is_a?(Global)
        write "$"
        write @token.value
        next_token
        return false
      end

      write_token :OP_COLON_COLON if node.global?

      if obj
        {Token::Kind::OP_BANG, Token::Kind::OP_PLUS, Token::Kind::OP_MINUS, Token::Kind::OP_TILDE, Token::Kind::OP_AMP_PLUS, Token::Kind::OP_AMP_MINUS}.each do |op|
          if node.name == op.to_s && @token.type == op && node.args.empty?
            write op
            next_token_skip_space_or_newline
            accept obj
            return false
          end
        end

        accept obj

        passed_backslash_newline = @token.passed_backslash_newline

        if @token.type.space?
          needs_space = true
        else
          needs_space = node.name != "*" && node.name != "/" && node.name != "**" && node.name != "//"
        end

        slash_is_not_regex!
        skip_space

        # It's something like `foo.bar\n
        #                        .baz`
        if (@token.type.newline?) || @wrote_newline
          base_indent = @indent + 2
          indent(base_indent) { consume_newlines }
          write_indent(base_indent)
        end

        if !@token.type.op_period?
          # It's an operator
          if @token.type.op_lsquare?
            write "["
            next_token_skip_space

            args = node.args

            if node.name == "[]="
              last_arg = args.pop
            end

            has_newlines, found_comment, _ = format_args args, true, node.named_args
            if @token.type.op_comma? || @token.type.newline?
              if has_newlines
                write ","
                found_comment = next_token_skip_space
                write_line unless found_comment
                write_indent
                skip_space_or_newline
              else
                next_token_skip_space_or_newline
              end
            else
              found_comment = skip_space_or_newline
              write_indent if found_comment
            end
            write_token :OP_RSQUARE

            if node.name == "[]?"
              skip_space

              # This might not be present in the case of `x[y] ||= z`
              if @token.type.op_question?
                write "?"
                next_token
              end
            end

            if last_arg
              skip_space_or_newline

              write " ="
              next_token_skip_space
              accept_assign_value_after_equals last_arg
            end

            return false
          elsif @token.type.op_lsquare_rsquare?
            write "[]"
            next_token

            if node.name == "[]="
              skip_space_or_newline
              write_token " ", :OP_EQ, " "
              skip_space_or_newline
              inside_call_or_assign do
                accept node.args.last
              end
            end

            return false
          else
            write " " if needs_space && !passed_backslash_newline
            write node.name

            # This is the case of a-1 and a+1
            if @token.type.number?
              @lexer.current_pos = @token.start + 1
            end

            slash_is_regex!
          end

          next_token
          passed_backslash_newline = @token.passed_backslash_newline
          found_comment = skip_space

          if found_comment || @token.type.newline?
            if @inside_call_or_assign == 0
              next_indent = @indent + 2
            else
              next_indent = column == 0 ? 2 : column
            end
            indent(next_indent) do
              skip_space_write_line
              skip_space_or_newline
            end
            write_indent(next_indent, node.args.last)
          else
            write " " if needs_space && !passed_backslash_newline
            inside_call_or_assign do
              accept node.args.last
            end
          end

          return false
        end

        @lexer.wants_def_or_macro_name = true
        next_token
        @lexer.wants_def_or_macro_name = false
        skip_space
        if (@token.type.newline?) || @wrote_newline
          base_indent = @indent + 2
          indent(base_indent) { consume_newlines }
          write_indent(base_indent)
        end

        write "."

        skip_space_or_newline
      end

      # This is for foo &.[bar] and &.[bar]?, or foo.[bar] and foo.[bar]?
      if (node.name == "[]" || node.name == "[]?") && @token.type.op_lsquare?
        write "["
        next_token_skip_space_or_newline
        format_call_args(node, false, base_indent)
        write_token :OP_RSQUARE
        write_token :OP_QUESTION if node.name == "[]?"
        return false
      end

      # This is for foo.[bar] = baz
      if node.name == "[]=" && @token.type.op_lsquare?
        write "["
        next_token_skip_space_or_newline
        args = node.args
        last_arg = args.pop
        format_call_args(node, true, base_indent)
        write_token :OP_RSQUARE
        skip_space_or_newline
        write " ="
        next_token_skip_space
        accept_assign_value_after_equals last_arg
        return false
      end

      # This is for foo.[] = bar
      if node.name == "[]=" && @token.type.op_lsquare_rsquare?
        write_token :OP_LSQUARE_RSQUARE
        next_token_skip_space_or_newline
        write " ="
        next_token_skip_space
        accept_assign_value_after_equals node.args.last
        return false
      end

      assignment = Lexer.setter?(node.name)

      if assignment
        write node.name.rchop
      else
        write node.name
      end
      next_token

      passed_backslash_newline = @token.passed_backslash_newline

      if assignment
        skip_space

        next_token
        if @token.type.op_lparen?
          write "=("
          has_parentheses = true
          slash_is_regex!
          next_token
          format_call_args(node, true, base_indent)
          skip_space_or_newline
          write_token :OP_RPAREN
        else
          write " ="
          skip_space
          accept_assign_value_after_equals node.args.last
        end

        return false
      end

      has_parentheses = false
      ends_with_newline = false
      has_args = !node.args.empty? || node.named_args

      column = @indent
      has_newlines = false
      found_comment = false

      # For special calls we want to format `.as (Int32)` into `.as(Int32)`
      # so we remove the space between "as" and "(".
      skip_space if special_call

      # If the call has a single argument which is a parenthesized `Expressions`,
      # we skip whitespace between the method name and the arg. The parenthesized
      # arg is transformed into a call with parenthesis: `foo (a)` becomes `foo(a)`.
      if node.args.size == 1 &&
         @token.type.space? &&
         !node.named_args && !node.block_arg && !node.block &&
         (expressions = node.args[0].as?(Expressions)) &&
         expressions.keyword.paren? && expressions.expressions.size == 1
        skip_space
        node.args[0] = expressions.expressions[0]
      end

      if @token.type.op_lparen?
        slash_is_regex!
        next_token

        # If it's something like `foo.bar()` we rewrite it as `foo.bar`
        # (parentheses are not needed). Also applies for special calls
        # like `nil?` when there might not be a receiver.
        if (obj || special_call) && !has_args && !node.block_arg && !node.block
          skip_space_or_newline
          check :OP_RPAREN
          next_token
          return false
        end

        write "("
        has_parentheses = true
        has_newlines, found_comment, _ = format_call_args(node, true, base_indent)
        found_comment ||= skip_space
        if @token.type.newline?
          ends_with_newline = true
        end
        skip_space_or_newline
      elsif has_args || node.block_arg
        write " " unless passed_backslash_newline
        skip_space
        has_newlines, found_comment, _ = format_call_args(node, false, base_indent)
      end

      if block = node.block
        needs_space = !has_parentheses || has_args
        block_indent = base_indent
        skip_space
        if has_parentheses && @token.type.op_comma?
          next_token
          wrote_newline = skip_space(block_indent, write_comma: true)
          if wrote_newline || @token.type.newline?
            unless wrote_newline
              next_token_skip_space_or_newline
              write ","
              write_line
            end
            needs_space = false
            block_indent += 2 if !@token.type.op_rparen? # foo(1, ↵  &.foo) case
            write_indent(block_indent)
          else
            write "," if !@token.type.op_rparen? # foo(1, &.foo) case
          end
        end
        if has_parentheses && @token.type.op_rparen?
          if ends_with_newline
            write_line unless found_comment || @wrote_newline
            write_indent
          end
          write ")"
          next_token_skip_space_or_newline
          indent(block_indent) { format_block block, needs_space }
          return false
        end
        indent(block_indent) { format_block block, needs_space }
        if has_parentheses
          skip_space
          if @token.type.newline?
            ends_with_newline = true
          end
          skip_space_or_newline
        end
      end

      if has_args || node.block_arg
        finish_args(has_parentheses, has_newlines, ends_with_newline, found_comment, base_indent)
      elsif has_parentheses
        skip_space_or_newline
        write_token :OP_RPAREN
      end

      false
    end

    def format_call_args(node : ASTNode, has_parentheses, base_indent)
      indent(base_indent) { format_args node.args, has_parentheses, node.named_args, node.block_arg }
    end

    def format_args(args : Array, has_parentheses, named_args = nil, block_arg = nil, needed_indent = @indent + 2, do_consume_newlines = false)
      has_newlines = false
      found_comment = false
      @inside_call_or_assign += 1

      unless args.empty?
        has_newlines, found_comment, needed_indent = format_args_simple(args, needed_indent, do_consume_newlines)
      end

      if named_args
        has_newlines, named_args_found_comment, needed_indent = format_named_args(args, named_args, needed_indent)
        found_comment = true if args.empty? && named_args_found_comment
      end

      if block_arg
        has_newlines = format_block_arg(block_arg, needed_indent)
      end

      @inside_call_or_assign -= 1

      {has_newlines, found_comment, needed_indent}
    end

    def format_args_simple(args, needed_indent, do_consume_newlines)
      has_newlines = false
      found_comment = false

      if @token.type.newline?
        if do_consume_newlines
          indent(needed_indent) { consume_newlines }
          skip_space_or_newline
        else
          write_line
          indent(needed_indent) { next_token_skip_space_or_newline }
        end
        next_needs_indent = true
        has_newlines = true
      end

      skip_space_or_newline
      args.each_with_index do |arg, i|
        if next_needs_indent
          write_indent(needed_indent, arg)
        else
          indent(@indent, arg)
        end
        next_needs_indent = false
        unless last?(i, args)
          if @last_is_heredoc && @token.type.newline?
            skip_space_or_newline
            write_indent
          else
            skip_space
          end
          slash_is_regex!
          write_token :OP_COMMA

          if @token.passed_backslash_newline
            write_line
            next_needs_indent = true
            has_newlines = true
          else
            found_comment = skip_space(needed_indent)
            if found_comment
              write_indent(needed_indent)
            else
              if @token.type.newline?
                indent(needed_indent) { consume_newlines }
                next_needs_indent = true
                has_newlines = true
              else
                write " "
              end
            end
          end
          skip_space_or_newline
        end
      end

      {has_newlines, found_comment, needed_indent}
    end

    def format_named_args(args, named_args, needed_indent)
      skip_space(needed_indent)

      named_args_column = needed_indent

      if args.empty?
      else
        write_token :OP_COMMA
        found_comment = skip_space(needed_indent)
        if found_comment || @token.type.newline?
          write_indent(needed_indent) unless @last_is_heredoc
        else
          write " "
        end
      end

      format_args named_args, false, needed_indent: named_args_column, do_consume_newlines: true
    end

    def format_block_arg(block_arg, needed_indent)
      skip_space_or_newline
      if @token.type.op_comma?
        write ","
        next_token_skip_space
        if @token.type.newline?
          write_line
          write_indent(needed_indent)
          has_newlines = true
        else
          write " "
        end
      end
      skip_space_or_newline
      write_token :OP_AMP
      skip_space_or_newline
      accept block_arg
      has_newlines
    end

    def finish_args(has_parentheses, has_newlines, ends_with_newline, found_comment, column)
      skip_space

      if has_parentheses
        if @token.type.op_comma?
          next_token
          found_comment |= skip_space(column + 2, write_comma: true)
          if @token.type.newline? && has_newlines
            write ","
            write_line
            write_indent(column)
            skip_space_or_newline(column + 2)
          else
            found_comment |= skip_space_or_newline(column + 2)
            if has_newlines
              unless found_comment
                write ","
                write_line
              end
              write_indent(column)
            end
          end
        elsif found_comment
          write_indent(column)
        end
        check :OP_RPAREN

        if ends_with_newline
          write_line unless @wrote_newline
          write_indent(column)
        end
        write ")"
        next_token
      end
    end

    def format_parenthesized_args(args, named_args = nil)
      write "("
      next_token_skip_space
      has_newlines, found_comment, _ = format_args args, true, named_args: named_args
      skip_space
      ends_with_newline = false
      if @token.type.newline?
        ends_with_newline = true
        next_token
      end
      finish_args(true, has_newlines, ends_with_newline, found_comment, @indent)
    end

    def visit(node : NamedArgument)
      format_named_argument_name(node.name)
      skip_space_or_newline
      write_token :OP_COLON, " "

      slash_is_regex!

      skip_space_or_newline
      accept node.value

      false
    end

    def format_block(node, needs_space)
      needs_comma = false
      old_inside_call_or_assign = @inside_call_or_assign
      @inside_call_or_assign = 0

      comma_before_comment = false

      if @token.type.op_comma?
        next_token
        next_token if @token.type.space?
        if @token.type.comment?
          write ","
          needs_comma = false
          comma_before_comment = true
          @indent += 2
        else
          needs_comma = true
        end
        skip_space_or_newline
        @indent -= 2 if comma_before_comment
      end

      if @token.keyword?(:do)
        if comma_before_comment
          @indent += 2
          write_indent
        else
          write " "
        end
        write "do"
        next_token
        skip_space(@indent + 2)
        body = format_block_args node.args, node
        old_implicit_exception_handler_indent, @implicit_exception_handler_indent = @implicit_exception_handler_indent, @indent
        format_nested_with_end body
        @implicit_exception_handler_indent = old_implicit_exception_handler_indent
        @indent -= 2
      elsif @token.type.op_lcurly?
        write "," if needs_comma
        write " {"
        next_token_skip_space
        body = format_block_args node.args, node
        next_token_skip_space_or_newline if @token.type.op_semicolon?
        if @token.type.newline?
          format_nested body
          skip_space_or_newline
          write_indent
        else
          unless body.is_a?(Nop)
            write " "
            accept body
          end
          skip_space_or_newline
          write " "
        end
        write_token :OP_RCURLY
      else
        # It's foo &.bar
        write "," if needs_comma
        write " " if needs_space
        write_token :OP_AMP
        skip_space_or_newline
        write "."
        @lexer.wants_def_or_macro_name = true
        next_token_skip_space_or_newline
        @lexer.wants_def_or_macro_name = false

        body = node.body
        case body
        when Call
          call = body
          clear_object call
          indent(@indent, call)
        when IsA
          if body.obj.is_a?(Var)
            if body.nil_check?
              call = Call.new(nil, "nil?")
            else
              call = Call.new(nil, "is_a?", body.const)
            end
            accept call
          else
            clear_object(body)
            accept body
          end
        when RespondsTo
          if body.obj.is_a?(Var)
            call = Call.new(nil, "responds_to?", SymbolLiteral.new(body.name.to_s))
            accept call
          else
            clear_object(body)
            accept body
          end
        when Cast
          if body.obj.is_a?(Var)
            call = Call.new(nil, "as", body.to)
            accept call
          else
            clear_object(body)
            accept body
          end
        when NilableCast
          if body.obj.is_a?(Var)
            call = Call.new(nil, "as?", body.to)
            accept call
          else
            clear_object(body)
            accept body
          end
        when ReadInstanceVar
          if body.obj.is_a?(Var)
            call = Call.new(nil, body.name)
            accept call
          else
            clear_object(body)
            accept body
          end
        when Not
          if body.exp.is_a?(Var)
            call = Call.new(nil, "!")
            accept call
          else
            clear_object(body)
            accept body
          end
        else
          raise "BUG: unexpected node for &. argument, at #{node.location}, not #{body.class}"
        end
      end

      @inside_call_or_assign = old_inside_call_or_assign
    end

    def clear_object(node)
      case node
      when Call
        if node.obj.is_a?(Var)
          node.obj = nil
        else
          clear_object(node.obj)
        end
      when IsA
        if node.obj.is_a?(Var)
          node.obj = Nop.new
        else
          clear_object(node.obj)
        end
      when RespondsTo
        if node.obj.is_a?(Var)
          node.obj = Nop.new
        else
          clear_object(node.obj)
        end
      when Cast
        if node.obj.is_a?(Var)
          node.obj = Nop.new
        else
          clear_object(node.obj)
        end
      when NilableCast
        if node.obj.is_a?(Var)
          node.obj = Nop.new
        else
          clear_object(node.obj)
        end
      when Not
        if node.exp.is_a?(Var)
          node.exp = Nop.new
        else
          clear_object(node.exp)
        end
      end
    end

    def format_block_args(args, node)
      return node.body if args.empty?

<<<<<<< HEAD
      write_token " ", :"|"
      skip_space_or_newline
      args.each_index do |i|
        format_block_arg
        if @token.type == :","
=======
      to_skip = 0

      write_token " ", :OP_BAR
      skip_space_or_newline
      args.each_with_index do |arg, i|
        if @token.type.op_star?
          write_token :OP_STAR
        end

        if @token.type.op_lparen?
          write "("
>>>>>>> 543acb07
          next_token_skip_space_or_newline
          write ", " unless last?(i, args)
        end
      end
      skip_space_or_newline
      write_token :"|"
      skip_space

<<<<<<< HEAD
      node.body
    end
=======
          while true
            case @token.type
            when .ident?
              underscore = false
            when .underscore?
              underscore = true
            else
              raise "expecting block parameter name, not #{@token.type}"
            end
>>>>>>> 543acb07

    def format_block_arg
      if @token.type == :"*"
        write_token :"*"
      end

      case @token.type
      when :"("
        write :"("
        next_token_skip_space_or_newline

        while true
          format_block_arg
          has_comma = false
          if @token.type == :","
            has_comma = true
            next_token_skip_space_or_newline
<<<<<<< HEAD
=======
            if @token.type.op_comma?
              next_token_skip_space_or_newline
            end

            if @token.type.op_rparen?
              next_token
              write ")"
              break
            else
              write ", "
            end
>>>>>>> 543acb07
          end

<<<<<<< HEAD
          if @token.type == :")"
            next_token
            write ")"
            break
          else
            write ", "
          end
=======
        skip_space_or_newline
        if @token.type.op_comma?
          next_token_skip_space_or_newline
          write ", " unless last?(i, args)
>>>>>>> 543acb07
        end
      when :IDENT
        write @token.value
        next_token
      when :UNDERSCORE
        write("_")
        next_token
      else
        raise "BUG: unexpected token #{@token.type}"
      end
<<<<<<< HEAD
=======
      skip_space_or_newline
      write_token :OP_BAR
      skip_space
>>>>>>> 543acb07

      skip_space_or_newline
    end

    def remove_to_skip(node, to_skip)
      if to_skip > 0
        body = node.body
        if body.is_a?(ExceptionHandler) && body.implicit
          sub_body = remove_to_skip(body, to_skip)
          body.body = sub_body
          return body
        end

        if body.is_a?(Expressions)
          body.expressions = body.expressions[to_skip..-1]
          case body.expressions.size
          when 0
            Nop.new
          when 1
            body.expressions.first
          else
            body
          end
        else
          Nop.new
        end
      else
        node.body
      end
    end

    def visit(node : IsA)
      if node.nil_check?
        visit Call.new(node.obj, "nil?")
      else
        visit Call.new(node.obj, "is_a?", node.const)
      end
    end

    def visit(node : RespondsTo)
      visit Call.new(node.obj, "responds_to?", SymbolLiteral.new(node.name))
    end

    def visit(node : Or)
      format_binary node, :OP_BAR_BAR, :OP_BAR_BAR_EQ
    end

    def visit(node : And)
      format_binary node, :OP_AMP_AMP, :OP_AMP_AMP_EQ
    end

    def format_binary(node, token : Token::Kind, alternative : Token::Kind)
      column = @column

      accept node.left
      skip_space_or_newline

      # This is the case of `left ||= right`
      if @token.type == alternative
        write " "
        write alternative
        write " "
        next_token_skip_space
        case right = node.right
        when Assign
          accept_assign_value(right.value)
        when Call
          accept_assign_value(right.args.last)
        else
          raise "BUG: expected Assign or Call after op assign, at #{node.location}"
        end
        return false
      end

      write_token " ", token
      found_comment = skip_space
      if found_comment || @token.type.newline?
        if @inside_call_or_assign == 0
          next_indent = @inside_cond == 0 ? @indent + 2 : @indent
        else
          next_indent = column == 0 ? 2 : column
        end
        indent(next_indent) do
          skip_space_write_line
          skip_space_or_newline
        end
        write_indent(next_indent, node.right)
        return false
      end

      skip_space_or_newline
      write " "
      accept node.right

      false
    end

    def visit(node : Not)
      if @token.type.op_bang?
        write_token :OP_BANG
        skip_space_or_newline
        accept node.exp
      else
        # Can be `exp.!`
        accept node.exp
        skip_space_or_newline
        write_token :OP_PERIOD
        skip_space_or_newline
        write_token :OP_BANG
      end

      false
    end

    def visit(node : Assign)
      target = node.target

      @vars.last.add target.name if target.is_a?(Var)

      accept target
      skip_space_or_newline

      check_align = check_assign_length node.target
      slash_is_regex!
      write_token " ", :OP_EQ
      skip_space(consume_newline: false)
      accept_assign_value_after_equals node.value, check_align: check_align

      false
    end

    def visit(node : OpAssign)
      accept node.target
      skip_space_or_newline

      slash_is_regex!
      write " "
      write node.op
      write "="
      next_token_skip_space
      accept_assign_value_after_equals node.value

      false
    end

    def accept_assign_value_after_equals(value, check_align = false)
      if @token.type.newline?
        next_token_skip_space_or_newline
        write_line
        write_indent(@indent + 2, value)
      else
        write " "
        accept_assign_value value, check_align: check_align
      end
    end

    def accept_assign_value(value, check_align = false)
      before_column = @column
      if @token.keyword?(:if) || @token.keyword?(:case) || value.is_a?(MacroIf)
        indent(@column, value)
      else
        inside_call_or_assign do
          accept value
        end
      end
      check_assign_align before_column, value if check_align
    end

    def check_assign_length(exp)
      if assign_length = @assign_length
        target_length = assign_length(exp)
        gap = assign_length - target_length
        gap.times { write " " }
        @assign_length = nil
        true
      else
        false
      end
    end

    def check_assign_align(before_column, exp)
      if exp.is_a?(NumberLiteral)
        @assign_infos << AlignInfo.new(0_u64, @line, before_column, @column, @column, true)
      end
    end

    def visit(node : Require)
      write_keyword :require, " "
      accept StringLiteral.new(node.string)

      false
    end

    def visit(node : VisibilityModifier)
      case node.modifier
      when .private?
        write_keyword :private, " "
      when .protected?
        write_keyword :protected, " "
      when .public?
        # no keyword needed
      end
      accept node.exp

      false
    end

    def visit(node : MagicConstant)
      check node.name
      write node.name
      next_token

      false
    end

    def visit(node : ModuleDef)
      write_keyword :module, " "

      accept node.name
      format_type_vars node.type_vars, node.splat_index

      format_nested_with_end node.body

      false
    end

    def visit(node : AnnotationDef)
      write_keyword :annotation, " "

      accept node.name

      skip_space(@indent + 2)

      if @token.type.op_semicolon?
        skip_semicolon_or_space_or_newline
        check_end
        write "; end"
        next_token
        return false
      else
        skip_space_or_newline
        check_end
        write_line
        write_indent
        write "end"
        next_token
        return false
      end

      false
    end

    def visit(node : ClassDef)
      write_keyword :abstract, " " if node.abstract?
      write_keyword (node.struct? ? Keyword::STRUCT : Keyword::CLASS), " "

      accept node.name
      format_type_vars node.type_vars, node.splat_index

      if superclass = node.superclass
        skip_space_or_newline
        write_token " ", :OP_LT, " "
        skip_space_or_newline
        accept superclass
      end

      format_nested_with_end node.body

      false
    end

    def format_type_vars(type_vars, splat_index)
      if type_vars
        skip_space
        write_token :OP_LPAREN
        skip_space_or_newline
        type_vars.each_with_index do |type_var, i|
          write_token :OP_STAR if i == splat_index
          write type_var
          next_token_skip_space_or_newline
          if @token.type.op_comma?
            write ", " unless last?(i, type_vars)
            next_token_skip_space_or_newline
          end
        end
        write_token :OP_RPAREN
        skip_space
      end
    end

    def visit(node : CStructOrUnionDef)
      keyword = node.union? ? Keyword::UNION : Keyword::STRUCT
      write_keyword keyword, " "

      write node.name
      next_token

      @inside_struct_or_union += 1
      format_nested_with_end node.body
      @inside_struct_or_union -= 1

      false
    end

    def visit(node : Include)
      write_keyword :include, " "
      accept node.name

      false
    end

    def visit(node : Extend)
      write_keyword :extend, " "
      accept node.name

      false
    end

    def visit(node : LibDef)
      @inside_lib += 1

      write_keyword :lib, " "

      check :CONST
      write node.name
      next_token

      format_nested_with_end node.body

      @inside_lib -= 1

      false
    end

    def visit(node : EnumDef)
      write_keyword :enum, " "
      accept node.name

      if base_type = node.base_type
        skip_space
        write_token " ", :OP_COLON, " "
        skip_space_or_newline
        accept base_type
      end

      @inside_enum += 1
      format_nested_with_end Expressions.from(node.members)
      @inside_enum -= 1

      false
    end

    def visit(node : TypeDeclaration)
      accept node.var
      skip_space_or_newline

      # This is for a case like `x, y : Int32`
      if @inside_struct_or_union && @token.type.op_comma?
        @exp_needs_indent = false
        write ", "
        next_token
        return false
      end

      check :OP_COLON
      next_token_skip_space_or_newline
      write " : "
      accept node.declared_type
      if value = node.value
        skip_space
        check :OP_EQ
        next_token_skip_space_or_newline
        write " = "
        accept value
      end
      false
    end

    def visit(node : UninitializedVar)
      accept node.var
      skip_space_or_newline
      write_token " ", :OP_EQ, " "
      skip_space_or_newline
      write_keyword :"uninitialized", " "
      skip_space_or_newline
      accept node.declared_type
      false
    end

    def visit(node : Return)
      format_control_expression node, :return
    end

    def visit(node : Break)
      format_control_expression node, :break
    end

    def visit(node : Next)
      format_control_expression node, :next
    end

    def format_control_expression(node, keyword : Keyword)
      write_keyword keyword

      has_parentheses = false
      if @token.type.op_lparen?
        has_parentheses = true
        write "("
        next_token_skip_space_or_newline
      end

      if exp = node.exp
        write " " unless has_parentheses
        skip_space

        # If the number of consecutive `{`s starting a tuple literal is 1 less
        # than the level of tuple nesting in the actual AST node, this means the
        # parser synthesized a TupleLiteral from multiple expressions, e.g.
        #
        #     return {1, 2}, 3, 4
        #     return { {1, 2}, 3, 4 }
        #
        # The tuple depth is 2 in both cases but only 1 leading curly brace is
        # present on the first return.
        if exp.is_a?(TupleLiteral) && opening_curly_brace_count < leading_tuple_depth(exp)
          format_args(exp.elements, has_parentheses)
          skip_space if has_parentheses
        else
          indent(@indent, exp)
          skip_space
        end
      end

      write_token :OP_RPAREN if has_parentheses

      false
    end

    def opening_curly_brace_count
      @lexer.peek_ahead do
        count = 0
        while @lexer.token.type.op_lcurly?
          count += 1
          @lexer.next_token_skip_space_or_newline
        end
        count
      end
    end

    def leading_tuple_depth(exp)
      count = 0
      while exp.is_a?(TupleLiteral)
        count += 1
        exp = exp.elements.first?
      end
      count
    end

    def visit(node : Yield)
      if scope = node.scope
        write_keyword :with, " "
        accept scope
        skip_space_or_newline
        write " "
      end

      write_keyword :yield

      if @token.type.op_lparen?
        format_parenthesized_args(node.exps)
      else
        write " " unless node.exps.empty?
        skip_space
        format_args node.exps, false
      end

      false
    end

    def visit(node : Case)
      slash_is_regex!
      write_keyword :case
      skip_space

      if cond = node.cond
        write " "
        accept cond
      end

      skip_space_write_line

      align_number = node.whens.all? { |a_when| a_when.conds.size === 1 && a_when.conds.first.is_a?(NumberLiteral) }

      node.whens.each_with_index do |a_when, i|
        format_when(node, a_when, last?(i, node.whens), align_number)
        skip_space_or_newline(@indent + 2)
      end

      skip_space_or_newline

      if a_else = node.else
        write_indent
        write_keyword :else
        found_comment = skip_space(@indent + 2)
        if @token.type.newline? || found_comment
          write_line unless found_comment
          format_nested(a_else)
          skip_space_or_newline(@indent + 2)
        else
          while @token.type.op_semicolon?
            next_token_skip_space
          end

          @when_infos << AlignInfo.new(node.object_id, @line, @column, @column, @column, false)
          write " "
          accept a_else
          wrote_newline = @wrote_newline
          found_comment = skip_space_or_newline
          write_line unless found_comment || wrote_newline
        end
      end

      check_end
      write_indent
      write "end"
      next_token

      false
    end

    def format_when(case_node, node, is_last, align_number)
      skip_space_or_newline

      slash_is_regex!
      write_indent
      write_keyword(node.exhaustive? ? Keyword::IN : Keyword::WHEN, " ")
      base_indent = @column
      when_start_line = @line
      when_start_column = @column
      next_needs_indent = false
      node.conds.each_with_index do |cond, i|
        write_indent(base_indent) if next_needs_indent
        accept cond
        next_needs_indent = false
        unless last?(i, node.conds)
          skip_space_or_newline
          if @token.type.op_comma?
            write ","
            slash_is_regex!
            next_token
            found_comment = skip_space
            if found_comment || @token.type.newline?
              write_line unless found_comment
              skip_space_or_newline
              next_needs_indent = true
            else
              write " "
            end
          end
        end
      end
      when_column_middle = @column
      indent { skip_space }
      if @token.type.op_semicolon? || @token.keyword?(:then)
        separator = @token.to_s
        slash_is_regex!
        if @token.type.op_semicolon?
          skip_semicolon_or_space
        else
          next_token_skip_space
        end
        if @token.type.newline?
          format_nested(node.body, @indent)
        else
          write " " if separator == "then"
          write separator
          write " "
          when_column_end = @column
          accept node.body
          wrote_newline = @wrote_newline
          if @line == when_start_line
            @when_infos << AlignInfo.new(case_node.object_id, @line, when_start_column, when_column_middle, when_column_end, align_number)
          end
          found_comment = skip_space
          write_line unless found_comment || wrote_newline
        end
      else
        format_nested(node.body, @indent)
      end

      false
    end

    def visit(node : ImplicitObj)
      false
    end

    def visit(node : Select)
      slash_is_regex!
      write_keyword :select
      skip_space_write_line
      skip_space_or_newline

      node.whens.each do |a_when|
        needs_indent = false
        write_indent
        write_keyword :when
        skip_space_or_newline(@indent + 2)
        write " "
        a_when.condition.accept self
        found_comment = skip_space(@indent + 2)
        if @token.type.op_semicolon? || @token.keyword?(:then)
          sep = @token.type.op_semicolon? ? "; " : " then "
          next_token
          skip_space(@indent + 2)
          if @token.type.newline?
            write_line
            skip_space_or_newline(@indent + 2)
            needs_indent = true
          else
            write sep
            skip_space_or_newline(@indent + 2)
          end
        else
          write_line unless found_comment
          skip_space_or_newline(@indent + 2)
          needs_indent = true
        end
        if needs_indent
          format_nested(a_when.body)
        else
          a_when.body.accept self
          write_line
        end
        skip_space_or_newline(@indent + 2)
      end

      if node_else = node.else
        write_indent
        write_keyword :else
        found_comment = skip_space(@indent + 2)
        write_line unless found_comment
        skip_space_or_newline(@indent + 2)
        format_nested(node_else)
        skip_space_or_newline(@indent + 2)
      end

      write_indent
      write_keyword :end

      false
    end

    def visit(node : Annotation)
      write_token :OP_AT_LSQUARE
      skip_space_or_newline

      node.path.accept self
      skip_space_or_newline

      if @token.type.op_lparen?
        has_args = !node.args.empty? || node.named_args
        if has_args
          format_parenthesized_args(node.args, named_args: node.named_args)
        else
          next_token_skip_space_or_newline
          check :OP_RPAREN
          next_token
        end
      end

      skip_space_or_newline
      write_token :OP_RSQUARE

      false
    end

    def visit(node : Cast)
      visit Call.new(node.obj, "as", node.to)
    end

    def visit(node : NilableCast)
      visit Call.new(node.obj, "as?", node.to)
    end

    def visit(node : TypeOf)
      visit Call.new(nil, "typeof", node.expressions)
    end

    def visit(node : SizeOf)
      visit Call.new(nil, "sizeof", node.exp)
    end

    def visit(node : InstanceSizeOf)
      visit Call.new(nil, "instance_sizeof", node.exp)
    end

    def visit(node : OffsetOf)
      visit Call.new(nil, "offsetof", [node.offsetof_type, node.offset])
    end

    def visit(node : PointerOf)
      visit Call.new(nil, "pointerof", node.exp)
    end

    def visit(node : Underscore)
      check :UNDERSCORE
      write "_"
      next_token

      false
    end

    def visit(node : MultiAssign)
      node.targets.each_with_index do |target, i|
        @vars.last.add target.name if target.is_a?(Var)

        accept target
        skip_space_or_newline
        if @token.type.op_comma?
          write ", " unless last?(i, node.targets)
          next_token_skip_space_or_newline
        end
      end

      write_token " ", :OP_EQ
      skip_space
      if @token.type.newline?
        next_token_skip_space_or_newline
        write_line
        if node.values.size == 1
          write_indent(@indent + 2, node.values.first)
          return false
        else
          write_indent(@indent + 2)
        end
      else
        write " "
      end
      format_multi_assign_values node.values

      false
    end

    def format_multi_assign_values(values)
      if values.size == 1
        accept_assign_value values.first
      else
        indent(@column) do
          values.each_with_index do |value, i|
            accept value
            unless last?(i, values)
              skip_space_or_newline
              if @token.type.op_comma?
                write ", "
                next_token_skip_space_or_newline
              end
            end
          end
        end
      end
    end

    def visit(node : ExceptionHandler)
      column = @indent

      implicit_handler = false
      if node.implicit
        accept node.body
        write_line unless skip_space_or_newline last: true
        implicit_handler = true
        column = @implicit_exception_handler_indent
      else
        if node.suffix
          inline = false

          # This is the case of:
          #
          #     begin exp rescue exp end
          #
          # It's parsed as:
          #
          #     begin (exp rescue exp) end
          #
          # So it's a suffix rescue inside a begin/end, but the Parser
          # returns it as an ExceptionHandler node.
          if @token.keyword?(:begin)
            inline = true
            write_keyword :begin
            skip_space_or_newline
            write " "
          end

          accept node.body
          passed_backslash_newline = @token.passed_backslash_newline
          skip_space
          write " " unless passed_backslash_newline
          if @token.keyword?(:rescue)
            write_keyword :rescue
            write " "
            next_token_skip_space_or_newline
            accept node.rescues.not_nil!.first.not_nil!.body
          elsif @token.keyword?(:ensure)
            write_keyword :ensure
            write " "
            next_token_skip_space_or_newline
            accept node.ensure.not_nil!
          else
            raise "expected 'rescue' or 'ensure'"
          end

          if inline
            skip_space_or_newline
            write " "
            write_keyword :end
          end

          return false
        end
      end

      unless implicit_handler
        write_keyword :begin
        format_nested(node.body, column)
      end

      if node_rescues = node.rescues
        node_rescues.each do |node_rescue|
          skip_space_or_newline(column + 2, last: true)
          write_indent(column)
          write_keyword :rescue

          name = node_rescue.name
          if name
            skip_space_or_newline
            write " "
            write name
            next_token
          end

          if types = node_rescue.types
            skip_space_or_newline
            if name
              write_token " ", :OP_COLON, " "
              skip_space_or_newline
            else
              write " "
            end
            types.each_with_index do |type, j|
              accept type
              unless last?(j, types)
                skip_space_or_newline
                if @token.type.op_bar?
                  write " | "
                  next_token_skip_space_or_newline
                end
              end
            end
          end
          format_nested(node_rescue.body, column)
        end
      end

      if node_else = node.else
        skip_space_or_newline(column + 2, last: true)
        write_indent(column)
        write_keyword :else
        format_nested(node_else, column)
      end

      if node_ensure = node.ensure
        skip_space_or_newline(column + 2, last: true)
        write_indent(column)
        write_keyword :ensure
        format_nested(node_ensure, column)
      end

      unless implicit_handler
        skip_space_or_newline(column + 2, last: true)
        check_end
        write_indent(column)
        write "end"
        next_token
      end

      false
    end

    def visit(node : Alias)
      format_alias_or_typedef node, :alias, node.value
    end

    def visit(node : TypeDef)
      format_alias_or_typedef node, :type, node.type_spec
    end

    def format_alias_or_typedef(node, keyword : Keyword, value)
      write_keyword keyword, " "

      name = node.name
      if name.is_a?(Path)
        accept name
      else
        write name
        next_token
      end

      skip_space
      write_token " ", :OP_EQ, " "
      skip_space_or_newline

      accept value

      false
    end

    def visit(node : ProcPointer)
      write_token :OP_MINUS_GT
      skip_space_or_newline

      if node.global?
        write_token :OP_COLON_COLON
        skip_space_or_newline
      end

      if obj = node.obj
        accept obj
        skip_space
        write_token :OP_PERIOD
        skip_space_or_newline
      end

      write node.name
      next_token_skip_space
      next_token_skip_space if @token.type.op_eq?

      if @token.type.op_lparen?
        write "(" unless node.args.empty?
        next_token_skip_space
        node.args.each_with_index do |arg, i|
          accept arg
          skip_space_or_newline
          if @token.type.op_comma?
            write ", " unless last?(i, node.args)
            next_token_skip_space_or_newline
          end
        end
        write ")" unless node.args.empty?
        next_token_skip_space
      end

      false
    end

    def visit(node : ProcLiteral)
      write_token :OP_MINUS_GT
      skip_space_or_newline

      a_def = node.def

      if @token.type.op_lparen?
        write "(" unless a_def.args.empty?
        next_token_skip_space_or_newline

        a_def.args.each_with_index do |arg, i|
          accept arg
          skip_space_or_newline
          if @token.type.op_comma?
            write ", " unless last?(i, a_def.args)
            next_token_skip_space_or_newline
          end
        end

        check :OP_RPAREN
        write ")" unless a_def.args.empty?
        next_token_skip_space_or_newline
      end

      if return_type = a_def.return_type
        check :OP_COLON
        write " : "
        next_token_skip_space_or_newline
        accept return_type
        skip_space_or_newline
      end

      write " " unless a_def.args.empty? && !return_type

      is_do = false
      if @token.keyword?(:do)
        write_keyword :do
        is_do = true
      else
        write_token :OP_LCURLY
      end
      skip_space

      if @token.type.newline?
        format_nested a_def.body
      else
        skip_space_or_newline
        unless a_def.body.is_a?(Nop)
          write " "
          accept a_def.body
          write " "
        end
      end

      indent do
        skip_space_or_newline
      end

      if is_do
        check_end
        write_indent
        write "end"
        next_token
      else
        if @wrote_newline
          write_indent
        end
        write_token :OP_RCURLY
      end

      false
    end

    def visit(node : ExternalVar)
      check :GLOBAL
      write @token.value
      next_token_skip_space_or_newline

      if @token.type.op_eq?
        write " = "
        next_token_skip_space_or_newline
        write @token.value
        next_token_skip_space_or_newline
      end

      write_token " ", :OP_COLON, " "
      skip_space_or_newline

      accept node.type_spec

      false
    end

    def visit(node : Out)
      write_keyword :out, " "
      accept node.exp

      false
    end

    def visit(node : Metaclass)
      accept node.name
      skip_space

      write_token :OP_PERIOD
      skip_space_or_newline
      write_keyword :class

      false
    end

    def visit(node : Block)
      # Handled in format_block
      return false
    end

    def visit(node : When)
      # Handled in format_when
      return false
    end

    def visit(node : Rescue)
      # Handled in visit(node : ExceptionHandler)
      return false
    end

    def visit(node : MacroId)
      return false
    end

    def visit(node : MetaVar)
      return false
    end

    def visit(node : Asm)
      write_keyword :asm
      skip_space_or_newline

      column = @column
      has_newlines = false

      write_token :OP_LPAREN
      skip_space

      if @token.type.newline?
        consume_newlines
        has_newlines = true
      end
      skip_space_or_newline

      string = StringLiteral.new(node.text)

      if has_newlines
        write_indent(@indent + 2, string)
      else
        indent(@column, string)
      end

      skip_space

      if @token.type.newline?
        if node.outputs || node.inputs
          consume_newlines
          column += 4
          write_indent(column)
        end
      end

      skip_space_or_newline

      if node.volatile? || node.alignstack? || node.intel? || node.can_throw?
        expected_parts = 4
      elsif node.clobbers
        expected_parts = 3
      elsif node.inputs
        expected_parts = 2
      elsif node.outputs
        expected_parts = 1
      else
        expected_parts = 0
      end

      write " " if expected_parts > 0
      colon_column = @column

      part_index = 0
      while part_index < expected_parts
        if @token.type.op_colon_colon?
          write_token :OP_COLON_COLON
          part_index += 2
        elsif @token.type.op_colon?
          write_token :OP_COLON
          part_index += 1
        end
        skip_space_or_newline

        case part_index
        when 1
          if outputs = node.outputs
            visit_asm_parts outputs, colon_column do |output|
              accept output
            end
          end
        when 2
          if inputs = node.inputs
            visit_asm_parts inputs, colon_column do |input|
              accept input
            end
          end
        when 3
          if clobbers = node.clobbers
            visit_asm_parts clobbers, colon_column do |clobber|
              accept StringLiteral.new(clobber)
            end
          end
        when 4
          parts = [node.volatile?, node.alignstack?, node.intel?, node.can_throw?].select(&.itself)
          visit_asm_parts parts, colon_column do
            accept StringLiteral.new("")
          end
        else break
        end
      end

      # Mop up any trailing unused : or ::, don't write them since they should be removed
      while @token.type.in?(Token::Kind::OP_COLON, Token::Kind::OP_COLON_COLON)
        next_token_skip_space_or_newline
      end

      skip_space_or_newline

      if has_newlines
        write_line
        write_indent
      end

      write_token :OP_RPAREN

      false
    end

    def visit(node : AsmOperand)
      accept StringLiteral.new(node.constraint)

      skip_space_or_newline
      write_token :OP_LPAREN
      skip_space_or_newline
      accept node.exp
      skip_space_or_newline
      write_token :OP_RPAREN

      false
    end

    def visit_asm_parts(parts, colon_column) : Nil
      write " "
      column = @column

      parts.each_with_index do |part, i|
        yield part
        skip_space

        if @token.type.op_comma?
          write "," unless last?(i, parts)
          next_token_skip_space
        end

        if @token.type.newline?
          if last?(i, parts)
            next_token_skip_space_or_newline
            if @token.type.op_colon? || @token.type.op_colon_colon?
              write_line
              write_indent(colon_column)
            end
          else
            consume_newlines
            write_indent(last?(i, parts) ? colon_column : column)
            skip_space_or_newline
          end
        else
          skip_space_or_newline
          if last?(i, parts)
            if @token.type.op_colon? || @token.type.op_colon_colon?
              write " "
            end
          else
            write " "
          end
        end
      end
    end

    def visit(node : ASTNode)
      raise "BUG: unexpected node: #{node.class} at #{node.location}"
    end

    def to_s(io : IO) : Nil
      io << @output
    end

    def next_token
      current_line_number = @lexer.line_number
      @token = @lexer.next_token
      if @token.type.delimiter_start?
        increment_lines(@lexer.line_number - current_line_number)
      elsif @token.type.newline?
        if !@lexer.heredocs.empty? && !@consuming_heredocs
          write_line
          consume_heredocs
        end
      end
      @token
    end

    def next_string_token
      current_line_number = @lexer.line_number
      @token = @lexer.next_string_token(@token.delimiter_state)
      increment_lines(@lexer.line_number - current_line_number)
      @token
    end

    def next_string_array_token
      @token = @lexer.next_string_array_token
    end

    def next_macro_token
      current_line_number = @lexer.line_number

      char = @lexer.current_char
      @token = @lexer.next_macro_token(@macro_state, false)
      @macro_state = @token.macro_state

      increment_lines(@lexer.line_number - current_line_number)

      # Unescape
      if char == '\\' && !@token.raw.starts_with?(char)
        @token.raw = "\\#{@token.raw}"
      end
    end

    def next_token_skip_space
      next_token
      skip_space
    end

    def next_token_skip_space_or_newline
      next_token
      skip_space_or_newline
    end

    def skip_space(write_comma : Bool = false, consume_newline : Bool = true)
      base_column = @column
      has_space = false

      if @token.type.space?
        if @token.passed_backslash_newline
          if write_comma
            write ", "
          else
            write " "
          end
          write "\\"
          write_line
          @indent += 2 unless @passed_backslash_newline
          write_indent
          next_token
          @passed_backslash_newline = true
          if @token.type.space? || @token.type.comment?
            return skip_space(write_comma, consume_newline)
          else
            return false
          end
        end

        next_token
        has_space = true
      end

      if @token.type.comment?
        needs_space = has_space && base_column != 0
        if write_comma
          write ", "
        else
          write " " if needs_space
        end
        write_comment(needs_indent: !needs_space, consume_newline: consume_newline)
        true
      else
        false
      end
    end

    def skip_space(indent : Int32, write_comma = false)
      indent(indent) { skip_space(write_comma) }
    end

    def skip_space_or_newline(last : Bool = false, at_least_one : Bool = false, next_comes_end : Bool = false)
      just_wrote_line = @wrote_newline
      base_column = @column
      has_space = false
      newlines = 0
      while true
        case @token.type
        when .space?
          has_space = true
          next_token
        when .newline?
          newlines += 1
          next_token
        when .op_semicolon?
          next_token
        else
          break
        end
      end
      if @token.type.comment?
        needs_space = has_space && newlines == 0 && base_column != 0
        if needs_space
          write " "
        elsif last && newlines > 0
          if newlines > 1
            write_line if !just_wrote_line && !@wrote_newline
            write_line
          elsif !@wrote_newline
            write_line
          elsif at_least_one
            write_line
          end
        end
        write_comment(needs_indent: !needs_space, next_comes_end: last)
        true
      else
        false
      end
    end

    def skip_space_or_newline(indent : Int32, last : Bool = false, at_least_one : Bool = false, next_comes_end : Bool = false)
      indent(indent) { skip_space_or_newline(last, at_least_one, next_comes_end) }
    end

    def slash_is_regex!
      @lexer.slash_is_regex!
    end

    def slash_is_not_regex!
      @lexer.slash_is_not_regex!
    end

    def skip_space_write_line
      found_comment = skip_space
      write_line unless found_comment || @wrote_newline
      found_comment
    end

    def skip_semicolon
      while @token.type.op_semicolon?
        next_token
      end
    end

    def skip_semicolon_or_space
      found_comment = false
      while true
        case @token.type
        when .op_semicolon?
          next_token
        when .space?
          found_comment ||= skip_space
        else
          break
        end
      end
      found_comment
    end

    def skip_semicolon_or_space_or_newline
      while true
        case @token.type
        when .op_semicolon?
          next_token
        when .space?, .newline?
          skip_space_or_newline
        else
          break
        end
      end
    end

    def jump_semicolon
      skip_space
      skip_semicolon
      skip_space_or_newline
    end

    def write_comment(needs_indent = true, consume_newline = true, next_comes_end = false)
      while @token.type.comment?
        empty_line = @line_output.empty?
        if empty_line
          write_indent if needs_indent
        end

        value = @token.value.to_s.strip
        raw_after_comment_value = value[1..-1]
        after_comment_value = raw_after_comment_value.strip
        if after_comment_value.starts_with?("=>")
          value = "\# => #{after_comment_value[2..-1].strip}"
        elsif after_comment_value.each_char.all? { |c| c.ascii_whitespace? || c == '#' }
          # Nothing, leave sequences of whitespaces and '#' as is
        else
          char_1 = value[1]?
          if char_1 && !char_1.ascii_whitespace?
            value = "\# #{value[1..-1].strip}"
          end
        end

        if !@last_write.empty? && !@last_write[-1].ascii_whitespace?
          write " "
        end

        unless @line_output.to_s.strip.empty?
          @comment_columns[-1] = @column
        end

        if empty_line
          current_doc_comment = @current_doc_comment

          if after_comment_value.starts_with?("```")
            # Determine code fence language (what comes after "```")
            language = after_comment_value.lchop("```").strip

            if current_doc_comment && language.empty?
              # A code fence ends when nothing comes after "```"
              current_doc_comment.end_line = @line - 1
              @doc_comments << current_doc_comment if current_doc_comment.needs_format
              @current_doc_comment = nil
            else
              # Normalize crystal language tag
              if language == "cr" || language == "crystal"
                value = value.rchop(language)
                language = ""
              end

              # We only format crystal code (empty by default means crystal)
              needs_format = language.empty?
              @current_doc_comment = CommentInfo.new(@line + 1, needs_format)
            end
          end
        end

        @wrote_comment = true
        write value
        next_token_skip_space
        if consume_newline
          consume_newlines(next_comes_end: next_comes_end)
          skip_space_or_newline
        end
      end
    end

    def consume_newlines(next_comes_end = false)
      if @token.type.newline?
        write_line unless @wrote_newline
        next_token_skip_space

        if @token.type.newline? && !next_comes_end
          write_line
          @wrote_double_newlines = true
        end

        skip_space_or_newline
      end
    end

    def indent
      @indent += 2
      value = yield
      @indent -= 2
      value
    end

    def indent(node : ASTNode)
      indent { accept node }
    end

    def indent(indent : Int)
      old_indent = @indent
      @indent = indent
      value = yield
      @passed_backslash_newline = false
      @indent = old_indent
      value
    end

    def indent(indent : Int, node : ASTNode | HashLiteral::Entry | NamedTupleLiteral::Entry)
      indent(indent) { accept node }
    end

    def no_indent(node : ASTNode)
      no_indent { accept node }
    end

    def no_indent
      old_indent = @indent
      @indent = 0
      yield
      @indent = old_indent
    end

    def write_indent
      write_indent @indent
    end

    def write_indent(indent)
      indent.times { write " " }
    end

    def write_indent(indent, node)
      write_indent(indent) unless node.is_a?(Nop)
      indent(indent, node)
    end

    def write_indent(indent = @indent)
      write_indent(indent)
      indent(indent) { yield }
    end

    def write(string : String)
      @output << string
      @line_output << string
      last_newline = string.rindex('\n')
      if last_newline
        @column = string.size - last_newline - 1
      else
        @column += string.size
      end

      @wrote_newline = false
      @wrote_double_newlines = false
      @last_write = string
    end

    def write(obj)
      write obj.to_s
    end

    def write_line
      @wrote_double_newlines = false
      @current_doc_comment = nil unless @wrote_comment
      @wrote_comment = false

      @output.puts
      @line_output.clear
      @column = 0
      @wrote_newline = true
      increment_line
      @last_write = ""
      if @passed_backslash_newline
        @passed_backslash_newline = false
        @indent -= 2
      end
    end

    def increment_line
      @line += 1
      @comment_columns << nil
    end

    def decrement_line
      @line -= 1
      @comment_columns.pop
    end

    def increment_lines(count)
      if count < 0
        (-count).times { decrement_line }
      else
        count.times { increment_line }
      end
    end

    def finish
      raise "BUG: unclosed parenthesis" if @paren_count > 0

      skip_space
      write_line
      skip_space_or_newline last: true

      # rstrip instead of string in case this is a subformat
      # (we want to preserve the leading indentation)
      result = to_s.rstrip

      lines = result.split('\n')
      fix_heredocs(lines)
      align_infos(lines, @when_infos)
      align_infos(lines, @hash_infos)
      align_infos(lines, @assign_infos)
      align_comments(lines)
      format_doc_comments(lines)
      line_number = -1
      lines.map! do |line|
        line_number += 1
        if @no_rstrip_lines.includes?(line_number)
          line
        else
          line.rstrip
        end
      end
      result = lines.join('\n') + '\n'
      result = "" if result == "\n"
      if @shebang
        result = result[0] + result[2..-1]
      end
      result
    end

    def fix_heredocs(lines)
      @heredoc_fixes.each do |fix|
        min_difference = (fix.start_line..fix.end_line).min_of do |line_number|
          leading_space_count(lines[line_number], fix.difference)
        end
        indent_before_start = leading_space_count(lines[fix.start_line - 1], fix.difference)
        min_difference = Math.max(min_difference - indent_before_start, 0)

        fix.start_line.upto(fix.end_line) do |line_number|
          line = lines[line_number]
          lines[line_number] = line[min_difference..]
        end
      end
    end

    def leading_space_count(line, max_count)
      max_count.times do |index|
        return index unless line.byte_at?(index) == 0x20 # ' '
      end
      max_count
    end

    # Align series of successive inline when/else (in a case),
    # or hash literals (the left side of the =>)
    def align_infos(lines, align_infos)
      max_size = nil
      last_info = nil

      align_infos.each_with_index do |align_info, i|
        if max_size
          align_info lines, align_info, max_size
        else
          last_info, max_size = find_last_info(align_infos, align_info, i + 1)
          align_info lines, align_info, max_size
        end

        if last_info && align_info.line == last_info.line
          last_info = nil
          max_size = nil
        end
      end
    end

    def find_last_info(align_infos, base, i)
      max_size = base.size

      while i < align_infos.size
        current = align_infos[i]
        break unless current.id == base.id
        break unless base.line + 1 == current.line

        base = current
        max_size = base.size if base.size > 0 && base.size > max_size

        i += 1
      end

      {base, max_size}
    end

    def align_info(lines, info, max_size)
      gap = max_size - info.size
      return if gap == 0

      line = lines[info.line]

      if info.number
        middle = info.start_column
      else
        middle = info.middle_column
      end

      before = line[0...middle]
      after = line[middle..-1]
      result = String.build do |str|
        str << before
        gap.times { str << ' ' }
        str << after
      end

      lines[info.line] = result

      # Make sure to move the comment in this line too
      comment_column = @comment_columns[info.line]?
      if comment_column
        comment_column += gap
        @comment_columns[info.line] = comment_column
      end
    end

    # Align series of successive comments
    def align_comments(lines)
      max_column = nil

      lines.each_with_index do |line, i|
        comment_column = @comment_columns[i]?
        if comment_column
          if max_column
            lines[i] = align_comment line, i, comment_column, max_column
          else
            max_column = find_max_column(lines, i + 1, comment_column)
            lines[i] = align_comment line, i, comment_column, max_column
          end
        else
          max_column = nil
        end
      end
    end

    def find_max_column(lines, base, max)
      while base < @comment_columns.size
        comment_column = @comment_columns[base]?
        break unless comment_column

        max = comment_column if comment_column > max
        base += 1
      end

      max
    end

    def align_comment(line, i, comment_column, max_column)
      return line if comment_column == max_column

      source_line = line[0...comment_column]
      comment_line = line[comment_column..-1]
      gap = max_column - comment_column

      result = String.build do |str|
        str << source_line
        gap.times { str << ' ' }
        str << comment_line
      end
      result
    end

    def format_doc_comments(lines)
      @doc_comments.reverse_each do |doc_comment|
        next if doc_comment.start_line > doc_comment.end_line

        first_line = lines[doc_comment.start_line]
        sharp_index = first_line.index('#').not_nil!

        comment = String.build do |str|
          (doc_comment.start_line..doc_comment.end_line).each do |i|
            line = lines[i].strip[1..-1]
            line = line[1..-1] if line[0]? == ' '
            str << line
            str << '\n'
          end
        end

        begin
          formatted_comment = Formatter.format(comment)
          formatted_lines = formatted_comment.lines
          formatted_lines.map! do |line|
            String.build do |str|
              sharp_index.times { str << ' ' }
              str << "# "
              str << line
            end
          end
          lines[doc_comment.start_line..doc_comment.end_line] = formatted_lines
        rescue Crystal::SyntaxException
          # For now we don't care if doc comments have syntax errors,
          # they shouldn't prevent formatting the real code
        end
      end
    end

    def write_keyword(keyword : Keyword)
      check_keyword keyword
      write keyword
      next_token
    end

    def write_keyword(before : String, keyword : Keyword)
      write before
      write_keyword keyword
    end

    def write_keyword(keyword : Keyword, after : String, skip_space_or_newline = true)
      write_keyword keyword
      write after
      skip_space_or_newline() if skip_space_or_newline
    end

    def write_keyword(before : String, keyword : Keyword, after : String)
      passed_backslash_newline = @token.passed_backslash_newline
      skip_space
      if passed_backslash_newline && before == " "
        # Nothing
      else
        write before
      end
      write_keyword keyword
      write after
      skip_space_or_newline
    end

    def write_token(type : Token::Kind)
      check type
      write type
      next_token
    end

    def write_token(before : String, type : Token::Kind)
      write before
      write_token type
    end

    def write_token(type : Token::Kind, after : String)
      write_token type
      write after
    end

    def write_token(before : String, type : Token::Kind, after : String)
      write before
      write_token type
      write after
    end

    def check_keyword(*keywords : Keyword)
      raise "expecting keyword #{keywords.join " or "}, not `#{@token.type}, #{@token.value}`, at #{@token.location}" unless keywords.any? { |k| @token.keyword?(k) }
    end

    def check(*token_types : Token::Kind)
      unless token_types.includes? @token.type
        raise "expecting #{token_types.join " or "}, not `#{@token.type}, #{@token.value}`, at #{@token.location}"
      end
    end

    def check_end
      if @token.type.op_semicolon?
        next_token_skip_space_or_newline
      end
      check_keyword :end
    end

    def last?(index, collection)
      index == collection.size - 1
    end

    def inside_macro
      @inside_macro += 1
      yield
      @inside_macro -= 1
    end

    def outside_macro
      old_inside_macro = @inside_macro
      @inside_macro = 0
      yield
      @inside_macro = old_inside_macro
    end

    def inside_macro?
      @inside_macro != 0
    end

    def check_macro_whitespace
      if @lexer.current_char == '\\' && @lexer.peek_next_char.ascii_whitespace?
        @lexer.next_char
        write "\\"
        write @lexer.skip_macro_whitespace
        @macro_state.whitespace = true
        increment_line
        true
      else
        false
      end
    end

    def inside_cond
      @inside_cond += 1
      yield
      @inside_cond -= 1
    end

    def inside_call_or_assign
      @inside_call_or_assign += 1
      yield
      @inside_call_or_assign -= 1
    end
  end
end<|MERGE_RESOLUTION|>--- conflicted
+++ resolved
@@ -3188,110 +3188,56 @@
     def format_block_args(args, node)
       return node.body if args.empty?
 
-<<<<<<< HEAD
-      write_token " ", :"|"
+      write_token " ", :OP_BAR
       skip_space_or_newline
       args.each_index do |i|
         format_block_arg
-        if @token.type == :","
-=======
-      to_skip = 0
-
-      write_token " ", :OP_BAR
-      skip_space_or_newline
-      args.each_with_index do |arg, i|
-        if @token.type.op_star?
-          write_token :OP_STAR
-        end
-
-        if @token.type.op_lparen?
-          write "("
->>>>>>> 543acb07
+
+        if @token.type.op_comma?
           next_token_skip_space_or_newline
           write ", " unless last?(i, args)
         end
       end
       skip_space_or_newline
-      write_token :"|"
+      write_token :OP_BAR
       skip_space
 
-<<<<<<< HEAD
       node.body
     end
-=======
-          while true
-            case @token.type
-            when .ident?
-              underscore = false
-            when .underscore?
-              underscore = true
-            else
-              raise "expecting block parameter name, not #{@token.type}"
-            end
->>>>>>> 543acb07
 
     def format_block_arg
-      if @token.type == :"*"
-        write_token :"*"
+      if @token.type.op_star?
+        write_token :OP_STAR
       end
 
       case @token.type
-      when :"("
-        write :"("
+      when .op_lparen?
+        write "("
         next_token_skip_space_or_newline
 
         while true
           format_block_arg
-          has_comma = false
-          if @token.type == :","
-            has_comma = true
+          if @token.type.op_comma?
             next_token_skip_space_or_newline
-<<<<<<< HEAD
-=======
-            if @token.type.op_comma?
-              next_token_skip_space_or_newline
-            end
-
-            if @token.type.op_rparen?
-              next_token
-              write ")"
-              break
-            else
-              write ", "
-            end
->>>>>>> 543acb07
-          end
-
-<<<<<<< HEAD
-          if @token.type == :")"
+          end
+
+          if @token.type.op_rparen?
             next_token
             write ")"
             break
           else
             write ", "
           end
-=======
-        skip_space_or_newline
-        if @token.type.op_comma?
-          next_token_skip_space_or_newline
-          write ", " unless last?(i, args)
->>>>>>> 543acb07
-        end
-      when :IDENT
+        end
+      when .ident?
         write @token.value
         next_token
-      when :UNDERSCORE
+      when .underscore?
         write("_")
         next_token
       else
         raise "BUG: unexpected token #{@token.type}"
       end
-<<<<<<< HEAD
-=======
-      skip_space_or_newline
-      write_token :OP_BAR
-      skip_space
->>>>>>> 543acb07
 
       skip_space_or_newline
     end
