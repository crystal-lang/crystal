--- conflicted
+++ resolved
@@ -4081,18 +4081,14 @@
       skip_space_or_newline
 
       if node.global?
-        write_token :"::"
+        write_token :OP_COLON_COLON
         skip_space_or_newline
       end
 
       if obj = node.obj
         accept obj
-<<<<<<< HEAD
         skip_space
-        write_token :"."
-=======
         write_token :OP_PERIOD
->>>>>>> 416c478c
         skip_space_or_newline
       end
 
