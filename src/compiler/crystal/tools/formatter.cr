--- conflicted
+++ resolved
@@ -1651,11 +1651,7 @@
       yield
 
       # Write "," before skipping spaces to prevent inserting comment between argument and comma.
-<<<<<<< HEAD
-      write "," if has_more || write_trailing_comma
-=======
-      write "," if has_more || (wrote_newline && @token.type.op_comma?) || (write_trailing_comma && flag?("def_trailing_comma"))
->>>>>>> cdd9ccf4
+      write "," if has_more || (wrote_newline && @token.type.op_comma?) || write_trailing_comma
 
       just_wrote_newline = skip_space
       if @token.type.newline?
@@ -4277,11 +4273,7 @@
         skip_space_or_newline
       end
 
-<<<<<<< HEAD
-      write " "
-=======
-      write " " if a_def.args.present? || return_type || flag?("proc_literal_whitespace") || whitespace_after_op_minus_gt
->>>>>>> cdd9ccf4
+      write " " if a_def.args.present? || return_type || whitespace_after_op_minus_gt
 
       is_do = false
       if @token.keyword?(:do)
@@ -4289,11 +4281,7 @@
         is_do = true
       else
         write_token :OP_LCURLY
-<<<<<<< HEAD
-        write " " if a_def.body.is_a?(Nop)
-=======
-        write " " if a_def.body.is_a?(Nop) && (flag?("proc_literal_whitespace") || @token.type.space?)
->>>>>>> cdd9ccf4
+        write " " if a_def.body.is_a?(Nop) && @token.type.space?
       end
       skip_space
 
