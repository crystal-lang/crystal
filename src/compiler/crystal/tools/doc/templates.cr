--- conflicted
+++ resolved
@@ -1,7 +1,6 @@
 require "ecr/macros"
 
 module Crystal::Doc
-<<<<<<< HEAD
   SVG_DEFS = <<-SVGS
   <svg class="hidden">
     <symbol id="octicon-link" viewBox="0 0 16 16">
@@ -22,10 +21,7 @@
     ANCHOR
   end
 
-  record TypeTemplate, type : Type, types : Array(Type), canonical_base_url : String? do
-=======
   record TypeTemplate, type : Type, types : Array(Type) do
->>>>>>> dcf5eadd
     ECR.def_to_s "#{__DIR__}/html/type.html"
   end
 
