require "./item"

class Crystal::Doc::Type
  include Item

  getter type : Crystal::Type

  def initialize(@generator : Generator, type : Crystal::Type)
    @type = type.devirtualize
  end

  def kind
    case @type
    when Const
      :const
    when .struct?
      :struct
    when .class?, .metaclass?
      :class
    when .module?
      :module
    when AliasType
      :alias
    when EnumType
      :enum
    when NoReturnType, VoidType
      :struct
    when AnnotationType
      :annotation
    when LibType
      :module
    else
      raise "Unhandled type in `kind`: #{@type}"
    end
  end

  def name
    case type = @type
    when Program
      "Top Level Namespace"
    when NamedType
      type.name
    when NoReturnType
      "NoReturn"
    when VoidType
      "Void"
    when Const
      type.name
    when GenericInstanceType
      type.generic_type.name
    when TypeParameter
      type.name
    when TypeSplat
      "*#{type.splatted_type}"
    else
      raise "Unhandled type in `name`: #{@type}"
    end
  end

  def type_vars
    case type = @type
    when GenericType
      type.type_vars
    else
      nil
    end
  end

  def abstract?
    @type.abstract?
  end

  def parents_of?(type)
    return false unless type

    while type = type.namespace
      return true if type.full_name == full_name
    end

    false
  end

  def current?(type)
    return false unless type

    parents_of?(type) || type.full_name == full_name
  end

  def superclass
    case type = @type
    when ClassType
      superclass = type.superclass unless type.full_name == Crystal::Macros::ASTNode.name
    when GenericClassInstanceType
      superclass = type.superclass
    end

    if superclass
      @generator.type(superclass)
    else
      nil
    end
  end

  def ancestors
    ancestors = [] of self
    @type.ancestors.each do |ancestor|
      ancestors << @generator.type(ancestor)
      break if ancestor == @generator.program.object
    end
    ancestors
  end

  def locations
    @generator.relative_locations(@type)
  end

  def program?
    @type.is_a?(Program)
  end

  def program
    @generator.type(@type.program)
  end

  def enum?
    kind == :enum
  end

  def alias?
    kind == :alias
  end

  def const?
    kind == :const
  end

  def alias_definition
    alias_def = @type.as?(AliasType).try(&.aliased_type)
    alias_def
  end

  def formatted_alias_definition
    type_to_html alias_definition.as(Crystal::Type)
  end

  @types : Array(Type)?

  def types
    @types ||= @generator.collect_subtypes(@type)
  end

  @instance_methods : Array(Method)?

  def instance_methods
    @instance_methods ||= begin
      case @type
      when Program
        [] of Method
      else
        defs = [] of Method
        @type.defs.try &.each do |def_name, defs_with_metadata|
          defs_with_metadata.each do |def_with_metadata|
            next unless def_with_metadata.def.visibility.public?
            next unless @generator.must_include? def_with_metadata.def

            defs << method(def_with_metadata.def, false)
          end
        end
        stable_sort! defs, &.name.downcase
      end
    end
  end

  @class_methods : Array(Method)?

  def all_class_methods
    @class_methods ||= begin
      class_methods = [] of Method
      @type.metaclass.defs.try &.each_value do |defs_with_metadata|
        defs_with_metadata.each do |def_with_metadata|
          a_def = def_with_metadata.def
          next unless a_def.visibility.public?

          body = a_def.body

          # Skip auto-generated allocate method
          next if body.is_a?(Crystal::Primitive) && body.name == "allocate"

          if @generator.must_include? a_def
            class_methods << method(a_def, true)
          end
        end
      end
      stable_sort! class_methods, &.name.downcase
    end
  end

  def class_methods
    all_class_methods - constructors
  end

  def constructors
    all_class_methods.select &.constructor?
  end

  @macros : Array(Macro)?

  def macros
    @macros ||= begin
      macros = [] of Macro
      @type.metaclass.macros.try &.each_value do |the_macros|
        the_macros.each do |a_macro|
          if a_macro.visibility.public? && @generator.must_include? a_macro
            macros << self.macro(a_macro)
          end
        end
      end
      stable_sort! macros, &.name.downcase
    end
  end

  @constants : Array(Constant)?

  def constants
    @constants ||= @generator.collect_constants(self)
  end

  @included_modules : Array(Type)?

  def included_modules
    @included_modules ||= begin
      included_modules = [] of Type
      @type.parents.try &.each do |parent|
        if parent.module?
          included_modules << @generator.type(parent)
        end
      end
      included_modules.sort_by! &.full_name.downcase
    end
  end

  @extended_modules : Array(Type)?

  def extended_modules
    @extended_modules ||= begin
      extended_modules = [] of Type
      @type.metaclass.parents.try &.each do |parent|
        if parent.module?
          extended_modules << @generator.type(parent)
        end
      end
      extended_modules.sort_by! &.full_name.downcase
    end
  end

  @subclasses : Array(Type)?

  def subclasses
    @subclasses ||= begin
      case type = @type
      when .metaclass?
        [] of Type
      when ClassType
        subclasses = [] of Type
        type.subclasses.each do |subclass|
          case subclass
          when GenericClassInstanceType
            next
          when NonGenericClassType
            next if subclass.extern?
          end

          next unless @generator.must_include?(subclass)

          subclasses << @generator.type(subclass)
        end
        subclasses.sort_by! &.full_name.downcase
      else
        [] of Type
      end
    end
  end

  @including_types : Array(Type)?

  def including_types
    @including_types ||= begin
      case type = @type
      when NonGenericModuleType
        gather_including_types type
      when GenericModuleType
        gather_including_types type
      else
        [] of Type
      end
    end
  end

  private def gather_including_types(type)
    including_types = [] of Type
    type.raw_including_types.try &.each do |subtype|
      if @generator.must_include? subtype
        including_types << @generator.type(subtype)
      end
    end
    including_types.uniq!.sort_by! &.full_name.downcase
  end

  def namespace
    namespace = type.namespace
    if namespace.is_a?(Program)
      nil
    else
      @generator.type(namespace)
    end
  end

  def full_name
    String.build { |io| full_name(io) }
  end

  def full_name(io)
    full_name_without_type_vars(io)
    append_type_vars io
  end

  def full_name_without_type_vars
    String.build { |io| full_name_without_type_vars(io) }
  end

  def full_name_without_type_vars(io)
    if namespace = self.namespace
      namespace.full_name_without_type_vars(io)
      io << "::"
    end
    io << name
  end

  def path
    if program?
      "toplevel.html"
    elsif namespace = self.namespace
      "#{namespace.dir}/#{name}.html"
    else
      "#{name}.html"
    end
  end

  def path_from(type)
    if type
      type.path_to(self)
    else
      path
    end
  end

  def path_to(filename : String)
    "#{"../" * nesting}#{filename}"
  end

  def path_to(type : Type)
    if type.const?
      namespace = type.namespace || @generator.program_type
      "#{path_to(namespace)}##{type.name}"
    else
      path_to(type.path)
    end
  end

  def link_from(type : Type)
    type.type_to_html self
  end

  def dir
    if namespace = self.namespace
      "#{namespace.dir}/#{name}"
    else
      name.to_s
    end
  end

  def nesting
    if namespace = self.namespace
      1 + namespace.nesting
    else
      0
    end
  end

  def doc
    @type.doc
  end

  def lookup_path(path_or_names : Path | Array(String))
    match = @type.lookup_path(path_or_names)
    return unless match.is_a?(Crystal::Type)

    @generator.type(match)
  end

  def lookup_path(full_path : String)
    global = full_path.starts_with?("::")
    full_path = full_path[2..-1] if global
    path = Path.new(full_path.split("::"), global: global)
    lookup_path(path)
  end

  def lookup_method(name)
    lookup_in_methods instance_methods, name
  end

  def lookup_method(name, args_size)
    lookup_in_methods instance_methods, name, args_size
  end

  def lookup_class_method(name)
    lookup_in_methods all_class_methods, name
  end

  def lookup_class_method(name, args_size)
    lookup_in_methods all_class_methods, name, args_size
  end

  def lookup_macro(name)
    lookup_in_methods macros, name
  end

  def lookup_macro(name, args_size)
    lookup_in_methods macros, name, args_size
  end

  private def lookup_in_methods(methods, name)
    methods.find { |method| method.name == name }
  end

  private def lookup_in_methods(methods, name, args_size)
    if args_size
      methods.find { |method| method.name == name && method.args.size == args_size }
    else
      methods = methods.select { |method| method.name == name }
      methods.find(&.args.empty?) || methods.first?
    end
  end

  def method(a_def, class_method)
    @generator.method(self, a_def, class_method)
  end

  def macro(a_macro)
    @generator.macro(self, a_macro)
  end

  def to_s(io : IO) : Nil
    io << name
    append_type_vars io
  end

  private def append_type_vars(io : IO) : Nil
    type = @type
    if type_vars = type_vars()
      io << '('
      io << "**" if type.is_a?(GenericType) && type.double_variadic?
      type_vars.each_with_index do |type_var, i|
        io << ", " if i > 0
        io << '*' if type.is_a?(GenericType) && type.splat_index == i
        io << type_var
      end
      io << ')'
    end
  end

  def node_to_html(node)
    String.build { |io| node_to_html node, io }
  end

  def node_to_html(node : Path, io, html : HTMLOption = :all)
    match = lookup_path(node)
    if match
      # If the path is global, search a local path and
      # see if there's a different match. If not, we can safely
      # remove the `::` as a prefix (harder to read)
      remove_colons = false
      if node.global?
        node.global = false
        remove_colons = lookup_path(node) == match
        node.global = true unless remove_colons
      end

      type_to_html match, io, node.to_s, html: html
      node.global = true if remove_colons
    else
      io << node
    end
  end

  def node_to_html(node : Generic, io, html : HTMLOption = :all)
    node_to_html node.name, io, html: html
    io << '('
    node.type_vars.join(io, ", ") do |type_var|
      node_to_html type_var, io, html: html
    end
    if (named_args = node.named_args) && !named_args.empty?
      io << ", " unless node.type_vars.empty?
      named_args.join(io, ", ") do |entry|
        if Symbol.needs_quotes_for_named_argument?(entry.name)
          entry.name.inspect(io)
        else
          io << entry.name
        end
        io << ": "
        node_to_html entry.value, io, html: html
      end
    end
    io << ')'
  end

  def node_to_html(node : ProcNotation, io, html : HTMLOption = :all)
    if inputs = node.inputs
      inputs.join(io, ", ") do |input|
        node_to_html input, io, html: html
      end
    end
    io << " -> "
    if output = node.output
      node_to_html output, io, html: html
    end
  end

  def node_to_html(node : Union, io, html : HTMLOption = :all)
    # See if it's a nilable type
    if node.types.size == 2
      # See if first type is Nil
      if nil_type?(node.types[0])
        return nilable_type_to_html node.types[1], io, html: html
      elsif nil_type?(node.types[1])
        return nilable_type_to_html node.types[0], io, html: html
      end
    end

    node.types.join(io, " | ") do |elem|
      node_to_html elem, io, html: html
    end
  end

  private def nilable_type_to_html(node : ASTNode, io, html)
    node_to_html node, io, html: html
    io << '?'
  end

  private def nilable_type_to_html(type : Crystal::Type, io, text, html)
    type_to_html(type, io, text, html: html)
    io << '?'
  end

  def nil_type?(node : ASTNode)
    return false unless node.is_a?(Path)

    match = lookup_path(node)
    match && match.type == @generator.program.nil_type
  end

  def node_to_html(node, io, html : HTMLOption = :all)
    if html.highlight?
      io << Highlighter.highlight(node.to_s)
    else
      io << node
    end
  end

  def node_to_html(node : Underscore, io, html : HTMLOption = :all)
    io << '_'
  end

  def type_to_html(type)
    type = type.type if type.is_a?(Type)
    String.build { |io| type_to_html(type, io) }
  end

<<<<<<< HEAD
  def type_to_html(type : Crystal::UnionType, io, text = nil, links = true)
    has_type_splat = type.union_types.any?(TypeSplat)
=======
  def type_to_html(type : Crystal::UnionType, io, text = nil, html : HTMLOption = :all)
    has_type_splat = type.union_types.any? &.is_a?(TypeSplat)
>>>>>>> fd4e7ac5

    if !has_type_splat && type.union_types.size == 2
      if type.union_types[0].nil_type?
        return nilable_type_to_html(type.union_types[1], io, text, html)
      elsif type.union_types[1].nil_type?
        return nilable_type_to_html(type.union_types[0], io, text, html)
      end
    end

    if has_type_splat
      io << "Union("
      separator = ", "
    else
      separator = " | "
    end

    type.union_types.join(io, separator) do |union_type|
      type_to_html union_type, io, text, html: html
    end

    io << ')' if has_type_splat
  end

  def type_to_html(type : Crystal::ProcInstanceType, io, text = nil, html : HTMLOption = :all)
    type.arg_types.join(io, ", ") do |arg_type|
      type_to_html arg_type, io, html: html
    end
    io << " -> "
    return_type = type.return_type
    type_to_html return_type, io, html: html unless return_type.void?
  end

  def type_to_html(type : Crystal::TupleInstanceType, io, text = nil, html : HTMLOption = :all)
    io << '{'
    type.tuple_types.join(io, ", ") do |tuple_type|
      type_to_html tuple_type, io, html: html
    end
    io << '}'
  end

  def type_to_html(type : Crystal::NamedTupleInstanceType, io, text = nil, html : HTMLOption = :all)
    io << '{'
    type.entries.join(io, ", ") do |entry|
      if Symbol.needs_quotes_for_named_argument?(entry.name)
        entry.name.inspect(io)
      else
        io << entry.name
      end
      io << ": "
      type_to_html entry.type, io, html: html
    end
    io << '}'
  end

  def type_to_html(type : Crystal::GenericInstanceType, io, text = nil, html : HTMLOption = :all)
    has_link_in_type_vars = type.type_vars.any? { |(name, type_var)| type_has_link? type_var.as?(Var).try(&.type) || type_var }
    generic_type = @generator.type(type.generic_type)
    must_be_included = generic_type.must_be_included?

    if must_be_included && html.links?
      io << %(<a href=")
      io << generic_type.path_from(self)
      io << %(">)
    end

    if text
      io << text
    else
      generic_type.full_name_without_type_vars(io)
    end

    io << "</a>" if must_be_included && html.links? && has_link_in_type_vars

    io << '('
    type.type_vars.values.join(io, ", ") do |type_var|
      case type_var
      when Var
        type_to_html type_var.type, io, html: html
      else
        type_to_html type_var, io, html: html
      end
    end
    io << ')'

    io << "</a>" if must_be_included && html.links? && !has_link_in_type_vars
  end

  def type_to_html(type : Crystal::VirtualType, io, text = nil, html : HTMLOption = :all)
    type_to_html type.base_type, io, text, html: html
  end

  def type_to_html(type : Crystal::Type, io, text = nil, html : HTMLOption = :all)
    type = @generator.type(type)
    if type.must_be_included?
      if html.links?
        io << %(<a href=")
        io << type.path_from(self)
        io << %(">)
      end
      if text
        io << text
      else
        type.full_name(io)
      end
      if html.links?
        io << "</a>"
      end
    else
      if text
        io << text
      else
        type.full_name(io)
      end
    end
  end

  def type_to_html(type : Type, io, text = nil, html : HTMLOption = :all)
    type_to_html type.type, io, text, html: html
  end

  def type_to_html(type : ASTNode, io, text = nil, html : HTMLOption = :all)
    type.to_s io
  end

  def type_has_link?(type : Crystal::UnionType)
    type.union_types.any? { |type| type_has_link? type }
  end

  def type_has_link?(type : Crystal::ProcInstanceType)
    type.arg_types.any? { |type| type_has_link? type } ||
      type_has_link? type.return_type
  end

  def type_has_link?(type : Crystal::TupleInstanceType)
    type.tuple_types.any? { |type| type_has_link? type }
  end

  def type_has_link?(type : Crystal::NamedTupleInstanceType)
    type.entries.any? { |entry| type_has_link? entry.type }
  end

  def type_has_link?(type : Crystal::GenericInstanceType)
    @generator.type(type.generic_type).must_be_included? ||
      type.type_vars.any? { |(name, type_var)| type_has_link? type_var.as?(Var).try(&.type) || type_var }
  end

  def type_has_link?(type : Crystal::Type)
    @generator.type(type.devirtualize).must_be_included?
  end

  def type_has_link?(type : Crystal::TypeParameter | ASTNode)
    false
  end

  def must_be_included?
    @generator.must_include? self
  end

  def superclass_hierarchy
    hierarchy = [self]
    superclass = self.superclass
    while superclass
      hierarchy << superclass
      superclass = superclass.superclass
    end
    String.build do |io|
      io << %(<ul class="superclass-hierarchy">)
      hierarchy.each do |type|
        io << %(<li class="superclass">)
        type_to_html type, io
        io << "</li>"
      end
      io << "</ul>"
    end
  end

  def html_id
    "#{@generator.project_info.name}/" + (
      if program?
        "toplevel"
      elsif namespace = self.namespace
        "#{namespace.dir}/#{name}"
      else
        "#{name}"
      end
    )
  end

  delegate to_s, inspect, to: @type

  def to_json(builder : JSON::Builder)
    builder.object do
      builder.field "html_id", html_id
      builder.field "path", path
      builder.field "kind", kind
      builder.field "full_name", full_name
      builder.field "name", name
      builder.field "abstract", abstract?
      builder.field "superclass" { superclass.try(&.to_json_simple(builder)) || builder.scalar(nil) }
      builder.field "ancestors" do
        builder.array do
          ancestors.each &.to_json_simple(builder)
        end
      end
      builder.field "locations", locations
      builder.field "repository_name", @generator.project_info.name
      builder.field "program", program?
      builder.field "enum", enum?
      builder.field "alias", alias?
      builder.field "aliased", alias? ? alias_definition.to_s : nil
      builder.field "aliased_html", alias? ? formatted_alias_definition : nil
      builder.field "const", const?
      builder.field "constants", constants
      builder.field "included_modules" do
        builder.array do
          included_modules.each &.to_json_simple(builder)
        end
      end
      builder.field "extended_modules" do
        builder.array do
          extended_modules.each &.to_json_simple(builder)
        end
      end
      builder.field "subclasses" do
        builder.array do
          subclasses.each &.to_json_simple(builder)
        end
      end
      builder.field "including_types" do
        builder.array do
          including_types.each &.to_json_simple(builder)
        end
      end
      builder.field "namespace" { namespace.try(&.to_json_simple(builder)) || builder.scalar(nil) }
      builder.field "doc", doc
      builder.field "summary", formatted_summary
      builder.field "class_methods", class_methods
      builder.field "constructors", constructors
      builder.field "instance_methods", instance_methods
      builder.field "macros", macros
      builder.field "types", types
    end
  end

  def to_json_simple(builder : JSON::Builder)
    builder.object do
      builder.field "html_id", html_id
      builder.field "kind", kind
      builder.field "full_name", full_name
      builder.field "name", name
    end
  end

  def annotations(annotation_type)
    @type.annotations(annotation_type)
  end

  private def stable_sort!(list)
    # TODO: use #10163 instead
    i = 0
    list.sort_by! { |elem| {yield(elem), i += 1} }
  end
end<|MERGE_RESOLUTION|>--- conflicted
+++ resolved
@@ -576,13 +576,8 @@
     String.build { |io| type_to_html(type, io) }
   end
 
-<<<<<<< HEAD
-  def type_to_html(type : Crystal::UnionType, io, text = nil, links = true)
+  def type_to_html(type : Crystal::UnionType, io, text = nil, html : HTMLOption = :all)
     has_type_splat = type.union_types.any?(TypeSplat)
-=======
-  def type_to_html(type : Crystal::UnionType, io, text = nil, html : HTMLOption = :all)
-    has_type_splat = type.union_types.any? &.is_a?(TypeSplat)
->>>>>>> fd4e7ac5
 
     if !has_type_splat && type.union_types.size == 2
       if type.union_types[0].nil_type?
