--- conflicted
+++ resolved
@@ -1,13 +1,8 @@
 <!DOCTYPE html>
 <html lang="en">
 <head>
-<<<<<<< HEAD
   <%= HeadTemplate.new(project_info, nil) %>
-  <meta id="repository-name" content="<%= project_info.name %>">
-=======
-  <%= HeadTemplate.new(project_info, "") %>
   <meta name="repository-name" content="<%= project_info.name %>">
->>>>>>> ed1c447b
   <title><%= project_info.name %> <%= project_info.version %></title>
   <script type="text/javascript">
   CrystalDocs.base_path = "";
