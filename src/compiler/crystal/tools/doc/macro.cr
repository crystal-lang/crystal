--- conflicted
+++ resolved
@@ -151,12 +151,8 @@
       builder.field "abstract", abstract?
       builder.field "args", args
       builder.field "args_string", args_to_s
-<<<<<<< HEAD
       builder.field "args_html", args_to_html
-      builder.field "source_link", source_link
-=======
       builder.field "location", location
->>>>>>> 33670931
       builder.field "def", self.macro
     end
   end
