--- conflicted
+++ resolved
@@ -5,18 +5,10 @@
 
 module Crystal
   class ImplementationResult
-<<<<<<< HEAD
-    JSON.mapping({
-      status:          {type: String},
-      message:         {type: String},
-      implementations: {type: Array(LocationTrace), nilable: true},
-    })
-=======
     include JSON::Serializable
     property status : String
     property message : String
     property implementations : Array(ImplementationTrace)?
->>>>>>> e351ddea
 
     def initialize(@status, @message)
     end
@@ -39,16 +31,6 @@
   # Contains information regarding where an implementation is defined.
   # It keeps track of macro expansion in a human friendly way and
   # pointing to the exact line an expansion and method definition occurs.
-<<<<<<< HEAD
-  class LocationTrace
-    JSON.mapping({
-      line:     {type: Int32},
-      column:   {type: Int32},
-      filename: {type: String},
-      macro:    {type: String, nilable: true},
-      expands:  {type: LocationTrace, nilable: true},
-    })
-=======
   class ImplementationTrace
     include JSON::Serializable
 
@@ -57,7 +39,6 @@
     property filename : String
     property macro : String?
     property expands : ImplementationTrace?
->>>>>>> e351ddea
 
     def initialize(loc : Location)
       f = loc.filename
@@ -120,13 +101,8 @@
         ImplementationResult.new("failed", "no implementations or method call found")
       else
         res = ImplementationResult.new("ok", "#{@locations.size} implementation#{@locations.size > 1 ? "s" : ""} found")
-<<<<<<< HEAD
-        res.implementations = @locations.map { |loc| LocationTrace.build(loc) }
-        return res
-=======
         res.implementations = @locations.map { |loc| ImplementationTrace.build(loc) }
         res
->>>>>>> e351ddea
       end
     end
 
