# Implementation of the `crystal init` command

require "ecr/macros"
require "option_parser"

module Crystal
  module Init
    class Error < ::Exception
      def self.new(message, opts : OptionParser)
        new("#{message}\n#{opts}\n")
      end
    end

    class FilesConflictError < Error
      getter conflicting_files : Array(String)

      def initialize(@conflicting_files)
        super("Some files would be overwritten: #{conflicting_files.join(", ")}")
      end
    end

    def self.run(args)
      begin
        config = parse_args(args)
        InitProject.new(config).run
      rescue ex : Init::FilesConflictError
        STDERR.puts "Cannot initialize Crystal project, the following files would be overwritten:"
        ex.conflicting_files.each do |path|
          STDERR.puts "   #{"file".colorize(:red)} #{path} #{"already exist".colorize(:red)}"
        end
        STDERR.puts "You can use --force to overwrite those files,"
        STDERR.puts "or --skip-existing to skip existing files and generate the others."
        exit 1
      rescue ex : Init::Error
        STDERR.puts "Cannot initialize Crystal project: #{ex}"
        exit 1
      end
    end

    def self.parse_args(args)
      config = Config.new

      OptionParser.parse(args) do |opts|
        opts.banner = <<-USAGE
          Usage: crystal init TYPE (DIR | NAME DIR)

          Initializes a project folder as a git repository and default folder
          structure for Crystal projects.

          TYPE is one of:
              lib                      Creates a library skeleton
              app                      Creates an application skeleton

          DIR  - directory where project will be generated
          NAME - name of project to be generated, default: basename of DIR

          USAGE

        opts.on("-h", "--help", "show this help") do
          puts opts
          exit
        end

        opts.on("-f", "--force", "force overwrite existing files") do
          config.force = true
        end

        opts.on("-s", "--skip-existing", "skip existing files") do
          config.skip_existing = true
        end

        opts.unknown_args do |args, after_dash|
          config.skeleton_type = fetch_skeleton_type(opts, args)
          dir = fetch_required_parameter(opts, args, "DIR")
          if args.empty?
            # crystal init TYPE DIR
            config.dir = dir
            config.name = config.expanded_dir.basename
          else
            # crystal init TYPE NAME DIR
            config.name = dir
            config.dir = args.shift
          end
        end
      end

      if config.force && config.skip_existing
        raise Error.new "Cannot use --force and --skip-existing together"
      end

      validate_name(config.name)

      config.author = fetch_author
      config.email = fetch_email
      config.github_name = fetch_github_name
      config
    end

    private def self.git_config(key)
      String.build do |io|
        Process.run("git", ["--config", key], output: io)
      end.strip.presence
    end

    def self.fetch_author
      git_config("user.name") || "your-name-here"
    end

    def self.fetch_email
      git_config("user.email") || "your-email-here"
    end

    def self.fetch_github_name
      git_config("github.user") || "your-github-user"
    end

    def self.fetch_skeleton_type(opts, args)
      skeleton_type = fetch_required_parameter(opts, args, "TYPE")
      unless skeleton_type.in?("lib", "app")
        raise Error.new "Invalid TYPE value: #{skeleton_type}", opts
      end
      skeleton_type
    end

    def self.fetch_required_parameter(opts, args, name)
      if args.empty?
        raise Error.new "Argument #{name} is missing", opts
      end
      args.shift
    end

    def self.validate_name(name)
      case
      when name.blank?                       then raise Error.new("NAME must not be empty")
      when name.size > 50                    then raise Error.new("NAME must not be longer than 50 characters")
      when name.each_char.any?(&.uppercase?) then raise Error.new("NAME should be all lower cased")
      when !name[0].ascii_letter?            then raise Error.new("NAME must start with a letter")
      when name.index("--")                  then raise Error.new("NAME must not have consecutive dashes")
      when name.index("__")                  then raise Error.new("NAME must not have consecutive underscores")
      when !name.each_char.all? { |c| c.alphanumeric? || c == '-' || c == '_' }
        raise Error.new("NAME must only contain alphanumerical characters, underscores or dashes")
      else
        # name is valid
      end
    end

    class Config
      property skeleton_type : String
      property name : String
      property dir : String
      property author : String
      property email : String
      property github_name : String
      property silent : Bool
      property force : Bool
      property skip_existing : Bool

      def initialize(
        @skeleton_type = "none",
        @name = "none",
        @dir = "none",
        @author = "none",
        @email = "none",
        @github_name = "none",
        @silent = false,
        @force = false,
        @skip_existing = false
      )
      end

      getter expanded_dir : ::Path { ::Path.new(dir).expand(home: true) }

      getter github_repo : String { "#{github_name}/#{expanded_dir.basename}" }
    end

    abstract class View
      getter config : Config
      getter full_path : ::Path

      @@views = [] of View.class

      def self.views
        @@views
      end

      def self.register(view)
        views << view
      end

      def initialize(@config)
        @full_path = config.expanded_dir.join(path)
      end

      def overwriting?
        File.exists?(full_path)
      end

      def render
        overwriting = overwriting?

        Dir.mkdir_p(full_path.dirname)
        File.write(full_path, to_s)
        puts log_message(overwriting) unless config.silent
      end

      def log_message(overwriting = false)
        if overwriting
          " #{"overwrite".colorize(:light_green)}  #{full_path}"
        else
          "    #{"create".colorize(:light_green)}  #{full_path}"
        end
      end

      def module_name
        config.name.split('-').map(&.camelcase).join("::")
      end

      abstract def path
    end

    class InitProject
      getter config : Config

      def initialize(@config : Config)
      end

      def overwrite_checks(views)
        existing_views, new_views = views.partition(&.overwriting?)

        if existing_views.any? && !config.skip_existing
          raise FilesConflictError.new existing_views.map(&.path)
        end

        new_views
      end

      def run
        if File.file?(config.expanded_dir)
          raise Error.new "#{config.dir.inspect} is a file"
        end

        views = self.views

        unless config.force
          views = overwrite_checks(views)
        end

        views.each &.render
      end

      private def views
        View.views.map(&.new(config))
      end
    end

    class GitInitView < View
      def render
        Process.run("git", ["init", config.dir], output: config.silent ? Process::Redirect::Close : STDOUT)
      end

      def path
        ".git"
      end
<<<<<<< HEAD

      private def command
        `git init #{Process.quote(config.dir)}`
      end
=======
>>>>>>> 5cecc198
    end

    TEMPLATE_DIR = "#{__DIR__}/init/template"

    macro template(name, template_path, destination_path)
      class {{name.id}} < View
        ECR.def_to_s {{"#{TEMPLATE_DIR.id}/#{template_path.id}"}}

        def path
          {{destination_path}}
        end
      end

      View.register({{name.id}})
    end

    template GitignoreView, "gitignore.ecr", ".gitignore"
    template EditorconfigView, "editorconfig.ecr", ".editorconfig"
    template LicenseView, "license.ecr", "LICENSE"
    template ReadmeView, "readme.md.ecr", "README.md"
    template TravisView, "travis.yml.ecr", ".travis.yml"
    template ShardView, "shard.yml.ecr", "shard.yml"

    template SrcExampleView, "example.cr.ecr", "src/#{config.name}.cr"

    template SpecHelperView, "spec_helper.cr.ecr", "spec/spec_helper.cr"
    template SpecExampleView, "example_spec.cr.ecr", "spec/#{config.name}_spec.cr"

    View.register(GitInitView)
  end
end<|MERGE_RESOLUTION|>--- conflicted
+++ resolved
@@ -261,13 +261,6 @@
       def path
         ".git"
       end
-<<<<<<< HEAD
-
-      private def command
-        `git init #{Process.quote(config.dir)}`
-      end
-=======
->>>>>>> 5cecc198
     end
 
     TEMPLATE_DIR = "#{__DIR__}/init/template"
