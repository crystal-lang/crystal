require "./syntax/ast"

module Crystal
  # Abstract base class of all types
  abstract class Type
    include Annotatable

    # Returns the program where this type belongs.
    getter program

    def initialize(@program : Program)
    end

    # Returns any doc comments associated to this type.
    def doc : String?
      nil
    end

    # Returns all locations where this type is declared
    def locations : Array(Location)?
      nil
    end

    # An opaque id of every type. 0 for Nil, non zero for others, so we can
    # sort types by opaque_id and have Nil in the beginning.
    def opaque_id
      self.is_a?(NilType) ? 0_u64 : object_id
    end

    # The namespace this type belongs to. Every type belongs to
    # a namespace, and, when not explicit, the namespace is the `Program` itself.
    def namespace : ModuleType
      program
    end

    # Yields each namespace this type belongs to, excluding the `Program` itself.
    def each_namespace(& : ModuleType ->) : Nil
      ns = self.namespace
      until ns == program
        yield ns
        ns = ns.namespace
      end
    end

    # Returns `true` if this type is abstract.
    def abstract?
      false
    end

    # Returns `true` if this type is abstract and it has no
    # concrete subclasses. This can happen if this type has abstract
    # subclasses, or non-abstract generic subclasses without instantiations.
    def abstract_leaf?
      type = self.devirtualize

      case type
      when GenericType
        instances = type.instantiated_types
        (type.abstract? && instances.empty?) || instances.all?(&.abstract_leaf?)
      when GenericClassInstanceType
        type.abstract? && type.subclasses.all?(&.abstract_leaf?)
      when ClassType
        type.abstract? && type.subclasses.all?(&.abstract_leaf?)
      else
        false
      end
    end

    # Returns `true` if this type is a struct.
    def struct?
      false
    end

    # Returns `true` if this is an extern C struct or union (`extern_union?` tells which one)
    def extern?
      false
    end

    # Returns `true` if this is an extern C union (`extern?` will be `true` too)
    def extern_union?
      false
    end

    # Returns `true` if this type has the `@[Packed]` annotation on it
    # (only applicable for C structs)
    def packed?
      false
    end

    # Returns `true` if this type inherits from `Reference` or if this
    # is a union type where all types are reference types or nil.
    # In this case this type can be represented with a single pointer.
    def reference_like?
      case self
      when NilType, NilableType, NilableReferenceUnionType, ReferenceUnionType
        true
      when NonGenericClassType
        !self.struct?
      when GenericClassInstanceType
        !self.struct?
      when VirtualType
        !self.struct?
      else
        false
      end
    end

    # Returns the methods defined in this type, indexed by their name.
    # This does not include methods defined in ancestors.
    def defs : Hash(String, Array(DefWithMetadata))?
      nil
    end

    # Returns all macros defines in this type, indexed by their name.
    # This does not include methods defined in ancestors.
    def macros : Hash(String, Array(Macro))?
      nil
    end

    # Returns this type's metaclass, which holds class methods for this type.
    getter metaclass : Type do
      metaclass = MetaclassType.new(program, self)
      initialize_metaclass(metaclass)
      metaclass
    end

    # Initializes a metaclass.
    # Some subtypes (classes) add an `allocate` method so a class can be instantiated.
    protected def initialize_metaclass(metaclass)
      # Nothing
    end

    # Returns `true` if this type can be assigned to an instance or class
    # variable, or used in a generic type argument.
    #
    # As of now, abstract base type such as Object, Reference, Value,
    # Int, and unbound generic types such as `Array(T)`, can't be stored.
    def can_be_stored?
      true
    end

    # Returns direct subclasses of this type.
    def subclasses : Array(Type)
      [] of Type
    end

    # Returns all subclasses of this type, including subclasses of
    # subclasses recursively.
    def all_subclasses
      subclasses = [] of Type
      append_subclasses(self, subclasses)
      subclasses
    end

    private def append_subclasses(type, subclasses)
      type.subclasses.each do |subclass|
        subclasses << subclass
        append_subclasses subclass, subclasses
      end
    end

    # Returns `true` if this type has no subclasses.
    def leaf?
      subclasses.size == 0
    end

    def class?
      false
    end

    def module?
      false
    end

    def metaclass?
      case self
      when MetaclassType,
           GenericClassInstanceMetaclassType, GenericModuleInstanceMetaclassType,
           VirtualMetaclassType
        true
      else
        false
      end
    end

    def pointer?
      self.is_a?(PointerInstanceType)
    end

    def nil_type?
      self.is_a?(NilType)
    end

    def nilable?
      self.is_a?(NilType) || (self.is_a?(UnionType) && self.union_types.any?(&.nil_type?))
    end

    def bool_type?
      self.is_a?(BoolType)
    end

    def no_return?
      self.is_a?(NoReturnType)
    end

    def virtual?
      self.is_a?(VirtualType)
    end

    def virtual_metaclass?
      self.is_a?(VirtualMetaclassType)
    end

    def proc?
      self.is_a?(ProcInstanceType)
    end

    def void?
      self.is_a?(VoidType)
    end

    def virtual_type
      self
    end

    def virtual_type!
      self
    end

    def instance_type
      self
    end

    def generic_type
      raise "BUG: #{self} doesn't implement generic_type"
    end

    def includes_type?(type)
      self == type
    end

    def remove_typedef
      self
    end

    # Returns the type that owns class vars for a type.
    #
    # This method returns self, but subclasses might override.
    # For example, a metaclass' class_var_owner is the instance type.
    def class_var_owner
      self
    end

    def has_in_type_vars?(type)
      false
    end

    # Should `new` be looked up in ancestors?
    #
    # This is `true` if this type doesn't define any
    # `initialize` methods.
    def lookup_new_in_ancestors?
      false
    end

    # Returns the non-virtual type of a given type
    # (returns self if self is already non-virtual)
    def devirtualize
      case self
      when VirtualType
        self.base_type
      when VirtualMetaclassType
        self.base_type.metaclass
      else
        self
      end
    end

    def implements?(other_type : Type)
      return true if self == other_type

      other_type = other_type.remove_alias
      case other_type
      when UnionType
        other_type.union_types.any? do |union_type|
          implements?(union_type)
        end
      when VirtualType
        implements?(other_type.base_type)
      when VirtualMetaclassType
        implements?(other_type.base_type.metaclass)
      else
        parents.try &.any? &.implements?(other_type)
      end
    end

    def filter_by(other_type : Type)
      Type.common_descendent(self, other_type)
    end

    def filter_by_responds_to(name)
      nil
    end

    def add_instance_var_initializer(name, value, meta_vars)
      raise "BUG: #{self} doesn't implement add_instance_var_initializer"
    end

    def declare_instance_var(name, type : Type, annotations = nil)
      var = MetaTypeVar.new(name)
      var.owner = self
      var.type = type
      var.annotations = annotations
      var.bind_to var
      var.freeze_type = type
      instance_vars[name] = var
    end

    # Determines if `self` can access *type* assuming it's a `protected` access.
    # If `allow_same_namespace` is true (the default), `protected` also means
    # the types are in the same namespace. Otherwise, it means they are just
    # in the same type hierarchy.
    def has_protected_access_to?(type, allow_same_namespace = true)
      owner = self.devirtualize
      type = type.devirtualize

      # Allow two different generic instantiations
      # of the same type to have protected access
      type = type.generic_type.as(Type) if type.is_a?(GenericInstanceType)
      owner = owner.generic_type.as(Type) if owner.is_a?(GenericInstanceType)

      owner.implements?(type) ||
        type.implements?(owner) ||
        (allow_same_namespace && owner.same_namespace?(type))
    end

    # Returns true if `self` and *other* are in the same namespace.
    def same_namespace?(other)
      top_namespace(self) == top_namespace(other) ||
        parents.try &.any? { |parent| parent.same_namespace?(other) }
    end

    private def top_namespace(type)
      type = type.generic_type if type.is_a?(GenericInstanceType)

      namespace = case type
                  when NamedType
                    type.namespace
                  when GenericClassInstanceType
                    type.namespace
                  else
                    nil
                  end
      case namespace
      when Program
        type
      when GenericInstanceType
        top_namespace(namespace.generic_type)
      when NamedType
        top_namespace(namespace)
      else
        type
      end
    end

    def types
      raise "BUG: #{self} has no types"
    end

    def types?
      nil
    end

    def parents
      nil
    end

    def ancestors
      ancestors = [] of Type
      collect_ancestors(ancestors)
      ancestors
    end

    protected def collect_ancestors(ancestors)
      parents.try &.each do |parent|
        ancestors << parent
        parent.collect_ancestors(ancestors)
      end
    end

    # Returns this type's superclass, or `nil` if it doesn't have one
    def superclass : Type?
      nil
    end

    def lookup_defs(name : String, lookup_ancestors_for_new : Bool = false)
      all_defs = [] of Def
      lookup_defs(name, all_defs, lookup_ancestors_for_new)
      all_defs
    end

    def lookup_defs(name : String, all_defs : Array(Def), lookup_ancestors_for_new : Bool? = false)
      self.defs.try &.[name]?.try &.each do |item|
        all_defs << item.def unless all_defs.find(&.same?(item.def))
      end

      is_new = name == "new"
      is_new_or_initialize = is_new || name == "initialize"
      return if is_new_or_initialize && !all_defs.empty?

      if !is_new_or_initialize || (lookup_ancestors_for_new || self.lookup_new_in_ancestors?)
        if is_new
          # For a `new` method we need to do this in case a `new` is defined
          # in a module type
          my_parents = instance_type.parents.try &.map(&.metaclass)
        else
          my_parents = parents
        end

        my_parents.try &.each do |parent|
          old_size = all_defs.size
          parent.lookup_defs(name, all_defs, lookup_ancestors_for_new)

          # Don't lookup new or initialize in parents once we found some defs
          break if is_new_or_initialize && all_defs.size > old_size
        end
      end
    end

    def lookup_defs_without_parents(name : String)
      all_defs = [] of Def
      lookup_defs_without_parents(name, all_defs)
      all_defs
    end

    def lookup_defs_without_parents(name : String, all_defs : Array(Def))
      self.defs.try &.[name]?.try &.each do |item|
        all_defs << item.def unless all_defs.find(&.same?(item.def))
      end
    end

    def lookup_defs_with_modules(name)
      if (list = self.defs.try &.[name]?) && !list.empty?
        return list.map(&.def)
      end

      parents.try &.each do |parent|
        next unless parent.module?

        parent_defs = parent.lookup_defs_with_modules(name)
        return parent_defs unless parent_defs.empty?
      end

      [] of Def
    end

    def lookup_first_def(name, block)
      block = !!block
      defs.try &.[name]?.try &.find(&.yields.==(block)).try &.def
    end

    def has_def?(name)
      has_def_without_parents?(name) || parents.try(&.any?(&.has_def?(name)))
    end

    def has_def_without_parents?(name)
      defs.try(&.has_key?(name))
    end

    record DefInMacroLookup

    # Looks up a macro with the given name and matching the given args
    # and named_args. Returns:
    # - a `Macro`, if found
    # - `nil`, if not found
    # - `DefInMacroLookup` if not found and a Def was found instead
    #
    # In the case of `DefInMacroLookup`, it means that macros shouldn't
    # be looked up in implicit enclosing scopes such as Object
    # or the Program.
    def lookup_macro(name, args : Array, named_args)
      # Macros are always stored in a type's metaclass
      macros_scope = self.metaclass? ? self : self.metaclass

      if macros = macros_scope.macros.try &.[name]?
        match = macros.find &.matches?(args, named_args)
        return match if match
      end

      # First check if there are defs at this scope with that name.
      # If so, make that a priority in the lookup and don't consider
      # macro matches.
      if has_def_without_parents?(name)
        return DefInMacroLookup.new
      end

      # We need to go through the instance type because of module
      # inclusion and inheritance.
      instance_type.parents.try &.each do |parent|
        # Make sure to start the search in the metaclass if we are a metaclass
        parent = parent.metaclass if self.metaclass?
        parent_macro = parent.lookup_macro(name, args, named_args)
        return parent_macro if parent_macro
      end

      nil
    end

    # Looks up macros with the given name. Returns:
    # - an Array of Macro if found
    # - `nil` if not found
    # - `DefInMacroLookup` if not found and some Defs were found instead
    def lookup_macros(name)
      # Macros are always stored in a type's metaclass
      macros_scope = self.metaclass? ? self : self.metaclass

      if macros = macros_scope.macros.try &.[name]?
        return macros
      end

      if has_def_without_parents?(name)
        return DefInMacroLookup.new
      end

      # We need to go through the instance type because of module
      # inclusion and inheritance.
      instance_type.parents.try &.each do |parent|
        # Make sure to start the search in the metaclass if we are a metaclass
        parent = parent.metaclass if self.metaclass?
        parent_macros = parent.lookup_macros(name)
        return parent_macros if parent_macros
      end

      nil
    end

    def add_including_type(mod)
      raise "BUG: #{self} doesn't implement add_including_type"
    end

    def including_types
      raise "BUG: #{self} doesn't implement including_types"
    end

    # Returns `true` if this type can have instance vars.
    # Primitive types, and types like Reference and Object,
    # can't have instance vars.
    def allows_instance_vars?
      case self
      when program.object, program.value, program.struct,
           program.number, program.int, program.float,
           PrimitiveType, program.reference
        false
      else
        true
      end
    end

    def instance_vars
      raise "BUG: #{self} doesn't implement instance_vars"
    end

    def class_vars
      raise "BUG: #{self} doesn't implement class_vars"
    end

    def all_instance_vars
      if superclass = self.superclass
        superclass.all_instance_vars.merge(instance_vars)
      else
        instance_vars
      end
    end

    def all_class_vars
      all_class_vars = {} of String => MetaTypeVar
      all_class_vars.merge!(class_vars)
      parents.try &.each do |parent|
        all_class_vars.merge!(parent.all_class_vars)
      end
      all_class_vars
    end

    def index_of_instance_var(name)
      if superclass = self.superclass
        index = superclass.index_of_instance_var(name)
        if index
          index
        else
          index = instance_vars.index { |k, v| k == name }
          if index
            superclass.all_instance_vars_count + index
          else
            nil
          end
        end
      else
        instance_vars.index { |k, v| k == name }
      end
    end

    def lookup_instance_var(name)
      lookup_instance_var?(name).not_nil!
    end

    def lookup_instance_var?(name)
      superclass.try(&.lookup_instance_var?(name)) ||
        instance_vars[name]?
    end

    def lookup_class_var?(name)
      nil
    end

    def lookup_class_var(name)
      raise "BUG: #{self} doesn't implement lookup_class_var"
    end

    def has_instance_var_initializer?(name)
      false
    end

    def all_instance_vars_count
      (superclass.try(&.all_instance_vars_count) || 0) + instance_vars.size
    end

    def add_subclass(subclass)
      raise "BUG: #{self} doesn't implement add_subclass"
    end

    # Replace type parameters in this type with the type parameters
    # of the given *instance* type.
    def replace_type_parameters(instance) : Type
      self
    end

    def depth
      0
    end

    def type_desc
      to_s
    end

    def remove_alias
      self
    end

    def remove_alias_if_simple
      self
    end

    def remove_indirection
      self
    end

    def remove_literal
      self
    end

    def generic_nest
      0
    end

    def double_variadic?
      false
    end

    def splat_index
      nil
    end

    def type_vars
      raise "BUG: #{self} doesn't implement type_vars"
    end

    def unbound?
      false
    end

    def private?
      false
    end

    def private=(set_private)
    end

    # Returns true if *name* if an unbound type variable in this (generic) type.
    def type_var?(name)
      false
    end

    # Returns the type that has to be used in sizeof and instance_sizeof computations
    def sizeof_type
      if struct?
        # In the case of an abstract struct we want to consider the union type
        # of all subtypes (if it's not abstract it's concrete and this will return self)
        virtual_type.remove_indirection
      else
        devirtualize
      end
    end

    def get_instance_var_initializer(name)
      nil
    end

    # Checks whether an exception needs to be raised because of a restriction
<<<<<<< HEAD
    # failure. Only overwriten by literal types (NumberAutocastType and
    # SymbolAutocastType) when they produce an ambiguous call.
=======
    # failure. Only overwritten by literal types (NumberLiteralType and
    # SymbolLiteralType) when they produce an ambiguous call.
>>>>>>> 5c6685cc
    def check_restriction_exception
      nil
    end

    # Yields self and returns true if the block returns a truthy value.
    # UnionType overrides it and yields all types in turn and returns
    # true if for each of them the block returns true.
    def all?
      (yield self) ? true : false
    end

    def to_s(*, generic_args : Bool = true)
      String.build do |io|
        to_s_with_options io, generic_args: generic_args
      end
    end

    def inspect(io : IO) : Nil
      to_s(io)
    end

    def to_s(io : IO) : Nil
      to_s_with_options(io)
    end

    abstract def to_s_with_options(io : IO, skip_union_parens : Bool = false, generic_args : Bool = true, codegen : Bool = false) : Nil

    def pretty_print(pp)
      pp.text to_s
    end
  end

  # A type that has a name and can be inside a namespace.
  # For example, given `class Foo::Bar`, `Foo` is the namespace and `Bar` is the name.
  #
  # There are other types that have a name but it can be deduced from other(s) type(s),
  # so they don't inherit NamedType: a union type, a metaclass, etc.
  abstract class NamedType < Type
    getter namespace : ModuleType
    getter name : String
    getter locations : Array(Location)?
    property doc : String?
    property? private : Bool = false

    def initialize(program, @namespace, @name)
      super(program)
    end

    # Adds a location to this type.
    def add_location(location : Location)
      locations = @locations ||= [] of Location
      locations << location
    end

    getter(types) { {} of String => NamedType }

    def types?
      @types
    end

    def append_full_name(io : IO, codegen : Bool = false) : Nil
      case namespace
      when Program
        # Skip
      when FileModule
        # For codegen we need the filename to distinguish it from other
        # types, but in macros we can't use that because it won't parse
        if codegen
          namespace.to_s_with_options(io, generic_args: false, codegen: codegen)
          io << "::"
        end
      else
        namespace.to_s_with_options(io, generic_args: false, codegen: codegen)
        io << "::"
      end
      io << @name
    end

    def full_name
      String.build { |io| append_full_name(io) }
    end

    def to_s_with_options(io : IO, skip_union_parens : Bool = false, generic_args : Bool = true, codegen : Bool = false) : Nil
      append_full_name(io, codegen: codegen)
    end
  end

  # A Def with some metadata to speed up matching it against
  # a call signature, or against other defs:
  # - max_size: the maximum number of arguments that can be passed to the method
  # - min_size: the minimum number of arguments that can be passed to the method
  # - yields: whether the method has a block
  record DefWithMetadata,
    min_size : Int32,
    max_size : Int32,
    yields : Bool,
    def : Def do
    def self.new(a_def : Def)
      min_size, max_size = a_def.min_max_args_sizes
      new min_size, max_size, !!a_def.yields, a_def
    end
  end

  # A macro hook (:inherited, :included, :extended)
  record Hook, kind : Symbol, macro : Macro

  # The key by which instantiated methods are cached.
  #
  # For example, given:
  #
  # ```
  # def foo(x, y) # def object id: 1234
  #   x + y
  # end
  #
  # foo(1, 2.5)
  # ```
  #
  # When `foo(1)` is analyzed the argument types are [Int32, Float64],
  # and so we instantiate the method with those types (in this case there's
  # no block type nor named argument types). We remember this instantiation
  # with a key that includes the def's object id, argument types, etc., so
  # when a call with the same target Def, argument types, etc., is found
  # we don't need to re-analyze it.
  record DefInstanceKey,
    def_object_id : UInt64,
    arg_types : Array(Type),
    block_type : Type?,
    named_args : Array(NamedArgumentType)?

  # A type that holds Def instantiations (defs where the argument types
  # are fixed). Some types don't support having def instances, for example
  # union types.
  module DefInstanceContainer
    getter(def_instances) { {} of DefInstanceKey => Def }

    def add_def_instance(key, typed_def)
      def_instances[key] = typed_def
    end

    def lookup_def_instance(key)
      def_instances[key]?
    end
  end

  # Base type for all module-like types (modules, classes, structs, enums).
  abstract class ModuleType < NamedType
    getter defs : Hash(String, Array(DefWithMetadata))?
    getter macros : Hash(String, Array(Macro))?
    getter hooks : Array(Hook)?
    getter(parents) { [] of Type }

    def add_def(a_def)
      a_def.owner = self

      item = DefWithMetadata.new(a_def)

      defs = (@defs ||= {} of String => Array(DefWithMetadata))
      list = defs[a_def.name] ||= [] of DefWithMetadata
      list.each_with_index do |ex_item, i|
        if item.restriction_of?(ex_item, self)
          if ex_item.restriction_of?(item, self)
            # The two defs have the same signature so item overrides ex_item.
            list[i] = item
            a_def.previous = ex_item
            a_def.doc ||= ex_item.def.doc
            ex_item.def.next = a_def
            return ex_item.def
          else
            # item has a new signature, stricter than ex_item.
            list.insert(i, item)
            return nil
          end
        end
      end

      # item has a new signature, less strict than the existing defs with same name.
      list << item

      nil
    end

    def add_macro(a_macro)
      a_macro.owner = self

      case a_macro.name
      when "inherited"
        return add_hook :inherited, a_macro
      when "included"
        return add_hook :included, a_macro
      when "extended"
        return add_hook :extended, a_macro
      when "method_added"
        return add_hook :method_added, a_macro, args_size: 1
      when "method_missing"
        check_macro_param_count(a_macro, 1)
      else
        # normal macro
      end

      macros = (@macros ||= {} of String => Array(Macro))
      array = (macros[a_macro.name] ||= [] of Macro)
      index = array.index { |existing_macro| a_macro.overrides?(existing_macro) }
      if index
        # a_macro has the same signature of an existing macro, we override it.
        a_macro.doc ||= array[index].doc
        array[index] = a_macro
      else
        # a_macro has a new signature, add it with the others.
        array << a_macro
      end
    end

    def add_hook(kind, a_macro, args_size = 0)
      check_macro_param_count(a_macro, args_size)
      hooks = @hooks ||= [] of Hook
      hooks << Hook.new(kind, a_macro)
    end

    private def check_macro_param_count(a_macro, expected_count)
      param_count = a_macro.args.size
      if param_count != expected_count
        raise TypeException.new "wrong number of parameters for macro '#{a_macro.name}' (given #{param_count}, expected #{expected_count})"
      end
    end

    def filter_by_responds_to(name)
      has_def?(name) ? self : nil
    end

    def include(mod)
      generic_module = mod.is_a?(GenericModuleInstanceType) ? mod.generic_type : mod

      if generic_module == self
        raise TypeException.new "cyclic include detected"
      end

      generic_module.ancestors.each do |ancestor|
        if ancestor == self || ancestor.is_a?(GenericModuleInstanceType) && ancestor.generic_type == self
          raise TypeException.new "cyclic include detected"
        end
      end

      unless parents.includes?(mod)
        parents.insert 0, mod
        mod.add_including_type(self)
      end
    end

    def type_desc
      "module"
    end
  end

  # A type that can have class variables.
  module ClassVarContainer
    getter(class_vars) { {} of String => MetaTypeVar }

    def class_vars?
      @class_vars
    end

    def lookup_class_var(name)
      lookup_class_var?(name).not_nil!
    end

    def lookup_class_var?(name)
      class_var = @class_vars.try &.[name]?
      return class_var if class_var

      ancestors.each do |ancestor|
        next unless ancestor.is_a?(ClassVarContainer)

        class_var = ancestor.lookup_class_var?(name)
        if class_var
          var = MetaTypeVar.new(name, class_var.type)
          var.owner = self
          var.thread_local = class_var.thread_local?
          var.initializer = class_var.initializer
          var.bind_to(class_var)
          self.class_vars[name] = var
          return var
        end
      end

      nil
    end
  end

  # Temporary type to recompute calls when a subclass is added to a type
  # hierarchy. This shouldn't be needed, because the type hierarchy is
  # now computed in a first pass, but for generic types, instantiations
  # are considered as kind of subclasses, and calls must be recomputed
  # to take them into account (but this should change in the future).
  module SubclassObservable
    def add_subclass_observer(observer)
      observers = (@subclass_observers ||= [] of Call)
      observers << observer
    end

    def remove_subclass_observer(observer)
      @subclass_observers.try &.reject! &.same?(observer)
    end

    def notify_subclass_added
      @subclass_observers.try &.dup.each &.on_new_subclass
    end
  end

  # A type that can have instance var initializers, like
  #
  # ```
  # @x = 1
  # ```
  module InstanceVarInitializerContainer
    class InstanceVarInitializer
      getter name : String
      property value : ASTNode
      getter meta_vars : MetaVars

      def initialize(@name, @value, @meta_vars)
      end
    end

    getter instance_vars_initializers : Array(InstanceVarInitializer)?

    def add_instance_var_initializer(name, value, meta_vars)
      initializers = @instance_vars_initializers ||= [] of InstanceVarInitializer

      # No meta vars means this initializer came from a generic type,
      # so we must type it now that we are defining it in a concrete type
      if !meta_vars && !self.is_a?(GenericType)
        meta_vars = MetaVars.new
        visitor = MainVisitor.new(program, vars: meta_vars, meta_vars: meta_vars)
        visitor.scope = self.metaclass
        value = value.clone
        value.accept visitor
      end

      meta_vars ||= MetaVars.new

      unless self.is_a?(GenericType)
        instance_var = lookup_instance_var(name)
        instance_var.bind_to(value)
      end

      initializer = InstanceVarInitializer.new(name, value, meta_vars)
      initializers << initializer

      program.after_inference_types << self

      initializer
    end

    def has_instance_var_initializer?(name)
      @instance_vars_initializers.try(&.any? { |init| init.name == name }) ||
        ancestors.any?(&.has_instance_var_initializer?(name))
    end

    def get_instance_var_initializer(name)
      match = @instance_vars_initializers.try &.find do |init|
        init.name == name
      end
      return match if match

      ancestors.each do |ancestor|
        match = ancestor.get_instance_var_initializer(name)
        return match if match
      end

      nil
    end
  end

  # A type that can have instance variables.
  module InstanceVarContainer
    getter(instance_vars) { {} of String => MetaTypeVar }
  end

  # A non generic module type.
  class NonGenericModuleType < ModuleType
    include InstanceVarContainer
    include ClassVarContainer
    include SubclassObservable

    def add_including_type(type)
      return if type.unbound?

      including_types = @including_types ||= [] of Type
      including_types.push type

      notify_subclass_added
    end

    def including_types
      if including_types = @including_types
        all_types = Array(Type).new(including_types.size)
        add_to_including_types(all_types)
        program.type_merge_union_of(all_types)
      else
        nil
      end
    end

    def add_to_including_types(all_types)
      if including_types = @including_types
        including_types.each do |including_type|
          add_to_including_types(including_type, all_types)
        end
      end
    end

    def raw_including_types
      @including_types
    end

    def remove_indirection
      if including_types = self.including_types
        including_types.remove_indirection
      else
        self
      end
    end

    def filter_by_responds_to(name)
      including_types.try &.filter_by_responds_to(name)
    end

    def module?
      true
    end

    def add_instance_var_initializer(name, value, meta_vars)
      add_instance_var_initializer @including_types, name, value, meta_vars
    end
  end

  # A module that is related to a file and contains its private defs.
  class FileModule < NonGenericModuleType
    include DefInstanceContainer

    getter(vars) { MetaVars.new }

    def vars?
      @vars
    end

    def metaclass?
      true
    end

    def metaclass
      self
    end
  end

  # Abstract base type for classes and structs
  # (types that can be allocated via the `allocate` method).
  abstract class ClassType < ModuleType
    include DefInstanceContainer
    include SubclassObservable
    include InstanceVarInitializerContainer

    setter metaclass : Type?
    getter superclass : Type?
    getter subclasses = [] of Type
    getter depth : Int32
    property? :abstract; @abstract = false
    property? :struct; @struct = false
    property? can_be_stored = true
    property? lookup_new_in_ancestors = false

    property? extern = false
    property? extern_union = false
    property? packed = false

    def initialize(program, namespace, name, @superclass, add_subclass = true)
      super(program, namespace, name)
      @depth = superclass ? (superclass.depth + 1) : 0
      parents.push superclass if superclass
      force_add_subclass if add_subclass
    end

    def superclass=(@superclass)
      @depth = superclass ? (superclass.depth + 1) : 0
      parents.push superclass if superclass
    end

    def add_subclass(subclass)
      return if subclass.unbound?

      subclasses << subclass
      notify_subclass_added

      superclass = superclass()
      while superclass.is_a?(SubclassObservable)
        superclass.notify_subclass_added
        superclass = superclass.superclass
      end
    end

    def force_add_subclass
      superclass.try &.add_subclass(self)
    end

    def type_desc
      case
      when extern? && extern_union?
        "union"
      when struct?
        "struct"
      else
        "class"
      end
    end
  end

  # A non-generic class type, like String.
  class NonGenericClassType < ClassType
    include InstanceVarContainer
    include ClassVarContainer

    protected def initialize_metaclass(metaclass)
      metaclass.add_def Def.new("allocate", body: Primitive.new("allocate"))
    end

    def virtual_type
      if leaf? && !abstract?
        self
      elsif struct? && abstract? && !leaf?
        virtual_type!
      elsif struct?
        self
      else
        virtual_type!
      end
    end

    def virtual_type!
      @virtual_type ||= VirtualType.new(program, self)
    end

    def class?
      true
    end
  end

  # Base type for primitive types like Bool and Char.
  abstract class PrimitiveType < ClassType
    include ClassVarContainer

    # Returns the number of bytes this type occupies in memory.
    getter bytes : Int32

    def initialize(program, namespace, name, superclass, @bytes : Int32)
      super(program, namespace, name, superclass)
      self.struct = true
    end

    def abstract?
      false
    end
  end

  class BoolType < PrimitiveType
  end

  class CharType < PrimitiveType
  end

  class IntegerType < PrimitiveType
    getter rank : Int32
    getter kind : Symbol

    def initialize(program, namespace, name, superclass, bytes, @rank, @kind)
      super(program, namespace, name, superclass, bytes)
    end

    def signed?
      @rank % 2 == 1
    end

    def unsigned?
      @rank % 2 == 0
    end

    def bits
      8 * (2 ** normal_rank)
    end

    def normal_rank
      (@rank - 1) // 2
    end

    def range
      case kind
      when :i8
        {Int8::MIN, Int8::MAX}
      when :i16
        {Int16::MIN, Int16::MAX}
      when :i32
        {Int32::MIN, Int32::MAX}
      when :i64
        {Int64::MIN, Int64::MAX}
      when :i128
        {Int128::MIN, Int128::MAX}
      when :u8
        {UInt8::MIN, UInt8::MAX}
      when :u16
        {UInt16::MIN, UInt16::MAX}
      when :u32
        {UInt32::MIN, UInt32::MAX}
      when :u64
        {UInt64::MIN, UInt64::MAX}
      when :u128
        {UInt128::MIN, UInt128::MAX}
      else
        raise "Bug: called 'range' for non-integer literal"
      end
    end
  end

  class FloatType < PrimitiveType
    getter rank : Int32

    def initialize(program, namespace, name, superclass, bytes, @rank)
      super(program, namespace, name, superclass, bytes)
    end

    def kind
      @bytes == 4 ? :f32 : :f64
    end

    def range
      case kind
      when :f32
        {Float32::MIN, Float32::MAX}
      when :f64
        {Float64::MIN, Float64::MAX}
      else
        raise "Bug: called 'range' for non-float literal"
      end
    end
  end

  class SymbolType < PrimitiveType
  end

  class NilType < PrimitiveType
  end

  class NoReturnType < NamedType
    # NoReturn can be assigned to any other type (because it never will)
    def implements?(other_type)
      true
    end
  end

  class VoidType < NamedType
  end

  abstract class AutocastType < Type
    # The most exact match type, or the first match otherwise
    getter match : Type?

    # All matches. It's nil if `@match` is an exact match.
    @all_matches : Set(Type)?

    def set_exact_match(type)
      @match = type
      @all_matches = nil
    end

    def add_match(type)
      if (match = @match) && match != type
        all_matches = @all_matches
        if all_matches.nil?
          all_matches = @all_matches = Set(Type).new
          all_matches << match
        end
        all_matches << type
      else
        @match = type
      end
    end

    def exact_match?
      literal.type == @match
    end

    def remove_literal
      literal.type
    end

    def check_restriction_exception
      if all_matches = @all_matches
        literal_value =
          case literal
          when NumberLiteral, SymbolLiteral
            literal.to_s
          else
            literal.type.to_s
          end
        literal.raise "ambiguous call, implicit cast of #{literal_value} matches all of #{all_matches.join(", ")}"
      end
    end
  end

  # Type for a number literal: it has the specific type of the number literal
  # but can also match other types (like ints and floats) if the literal
  # fits in those types.
  class NumberAutocastType < AutocastType
    # The literal associated with this type
    getter literal : ASTNode

    def initialize(program, @literal)
      super(program)
    end

    def to_s_with_options(io : IO, skip_union_parens : Bool = false, generic_args : Bool = true, codegen : Bool = false) : Nil
      io << @literal.type
    end
  end

  # Type for a symbol literal: it has the specific type of the symbol literal (SymbolType)
  # but can also match enums if their members match the symbol's name.
  class SymbolAutocastType < AutocastType
    # The literal associated with this type
    getter literal : SymbolLiteral

    def initialize(program, @literal)
      super(program)
    end

    def to_s_with_options(io : IO, skip_union_parens : Bool = false, generic_args : Bool = true, codegen : Bool = false) : Nil
      io << @literal.type
    end
  end

  # Any thing that can be passed as a generic type variable.
  #
  # For example, in:
  #
  # ```
  # StaticArray(UInt8, 256)
  # ```
  #
  # there are two type vars: UInt8 (the type) and 256 (a number literal).
  #
  # These are the only things that are currently accepted as type variables,
  # but this is kept as `Type | ASTNode` to make it easier to add new nodes
  # in the future.
  alias TypeVar = Type | ASTNode

  # A non-instantiated generic type, like Array(T), Hash(K, V)
  # or Enumerable(T).
  module GenericType
    include InstanceVarContainer

    # The type variable names (K and V in Hash).
    getter type_vars : Array(String)

    # The index of the `*` in the type variables.
    property splat_index : Int32?

    # Is it `**`? Currently only NamedTuple is.
    property? double_variadic = false

    # All generic type instantiations of this generic type, indexed
    # by the type variables.
    protected getter(generic_types) { {} of Array(TypeVar) => Type }

    # Returns an array of all instantiations of this generic type.
    # NamedTupleType overrides this because it doesn't use positional type
    # arguments.
    def instantiated_types
      generic_types.values
    end

    def each_instantiated_type
      if types = @generic_types
        types.each_value { |type| yield type }
      end
    end

    # Returns a TypeParameter relative to this type
    def type_parameter(name) : TypeParameter
      type_parameters = @type_parameters ||= {} of String => TypeParameter
      type_parameters[name] ||= TypeParameter.new(program, self, name)
    end

    def instantiate(type_vars)
      if (instance = generic_types[type_vars]?)
        return instance
      end

      instance_type_vars = {} of String => ASTNode
      type_var_index = 0
      self.type_vars.each_with_index do |name, index|
        if splat_index == index
          types = [] of TypeVar
          (type_vars.size - (self.type_vars.size - 1)).times do
            types << type_vars[type_var_index]
            type_var_index += 1
          end
          var = Var.new(name, program.tuple_of(types))
          var.bind_to(var)
          instance_type_vars[name] = var
        else
          type_var = type_vars[type_var_index]
          case type_var
          when Type
            var = Var.new(name, type_var)
            var.bind_to var
            instance_type_vars[name] = var
          when ASTNode
            instance_type_vars[name] = type_var
          end
          type_var_index += 1
        end
      end

      instance = self.new_generic_instance(program, self, instance_type_vars)
      generic_types[type_vars] = instance

      if instance.is_a?(GenericClassInstanceType) && !instance.superclass
        instance.superclass = instantiated_generic_superclass(instance)
      end

      self.instance_vars.each do |name, ivar|
        ivar_type = ivar.type
        if ivar_type.is_a?(TypeSplat)
          # Consider the case of @x : *T
          instance_var_type = ivar_type.splatted_type.replace_type_parameters(instance)
          unless instance_var_type.is_a?(TupleInstanceType)
            raise TypeException.new "expected splatted type to be a tuple type, not #{instance_var_type}"
          end
        else
          instance_var_type = ivar_type.replace_type_parameters(instance)
        end
        instance.declare_instance_var(name, instance_var_type, ivar.annotations)
      end

      run_instance_vars_initializers self, self, instance

      instance.after_initialize

      # Notify that a subclass/instance of self was added
      self.notify_subclass_added if self.is_a?(SubclassObservable)

      # Notify parents that an instance was added
      notify_parents_subclass_added(self)

      instance
    end

    def notify_parents_subclass_added(type)
      type.parents.try &.each do |parent|
        parent.notify_subclass_added if parent.is_a?(SubclassObservable)
        notify_parents_subclass_added parent
      end
    end

    getter inherited : Array(Type)?

    def add_inherited(type)
      inherited = @inherited ||= [] of Type
      inherited << type
    end

    def add_instance_var_initializer(name, value, meta_vars)
      initializer = super

      # Make sure to type the initializer for existing instantiations
      each_instantiated_type do |instance|
        run_instance_var_initializer(initializer, instance)
      end

      @inherited.try &.each do |inherited|
        run_instance_var_initializer(initializer, inherited)
        if inherited.is_a?(GenericClassType)
          inherited.add_instance_var_initializer(name, value, meta_vars)
        end
      end

      initializer
    end

    def run_instance_vars_initializers(real_type, type : GenericClassType | ClassType, instance)
      if superclass = type.superclass
        run_instance_vars_initializers(real_type, superclass, instance)
      end

      type.instance_vars_initializers.try &.each do |initializer|
        run_instance_var_initializer initializer, instance
      end
    end

    def run_instance_vars_initializers(real_type, type, instance)
      # Nothing
    end

    def run_instance_var_initializer(initializer, instance : GenericClassInstanceType | NonGenericClassType)
      return if instance.unbound?

      meta_vars = MetaVars.new
      visitor = MainVisitor.new(program, vars: meta_vars, meta_vars: meta_vars)
      visitor.scope = instance.metaclass
      value = initializer.value.clone
      value.accept visitor
      instance_var = instance.lookup_instance_var(initializer.name)

      # Check if automatic cast can be done
      if instance_var.type != value.type && value.supports_autocast?
        if casted_value = MainVisitor.check_automatic_cast(@program, value, instance_var.type)
          value = casted_value
        end
      end

      instance_var.bind_to(value)
      instance.add_instance_var_initializer(initializer.name, value, meta_vars)
    end

    def run_instance_var_initializer(initializer, instance)
      # Nothing
    end

    def instantiated_generic_superclass(instance)
      superclass = self.superclass.not_nil!
      if superclass.is_a?(GenericClassInstanceType)
        superclass = superclass.replace_type_parameters(instance)
      end
      superclass
    end

    def type_var?(name)
      type_vars.includes? name
    end
  end

  # An un-bound type parameter of a generic type.

  # For example, given:
  #
  # ```
  # class Bar(T) < Foo(T, Int32)
  # end
  # ```
  #
  # when we solve `Foo(T, Int32)` we'll find Foo, and
  # then instantiate it with `T` being the type parameter
  # `T` of `Bar`, and `Int32` a regular type variable.
  #
  # Similarly, when including a generic module inside a generic
  # type, type parameters will be used.
  #
  # ```
  # class Baz(T)
  #   include Enumerable(T) # <- this is TypeParameter T of Foo
  # end
  # ```
  #
  # When instantiating Bar(T) in the first example, for example
  # doing `Bar(Char)`, superclasses and including modules will
  # have type parameters replaced with types given in the instantiation,
  # so `Foo(T, Int32)` will become `Foo(Char, Int32)`.
  class TypeParameter < Type
    # Returns the type that owns this type parameter
    getter owner

    # Returns the name of this type parameter
    getter name

    def initialize(program, @owner : GenericType, @name : String)
      super(program)
    end

    def replace_type_parameters(instance)
      node = solve(instance)
      if node.is_a?(Var)
        node.type
      else
        node.raise "can't declare variable with #{node.class_desc}"
      end
    end

    def solve(instance)
      if instance.is_a?(GenericInstanceType) && instance.generic_type == @owner
        ancestor = instance
      else
        ancestor = instance.ancestors.find { |ancestor| ancestor.is_a?(GenericInstanceType) && ancestor.generic_type == owner }.as(GenericInstanceType)
      end

      ancestor.type_vars[name]
    end

    def unbound?
      true
    end

    def to_s_with_options(io : IO, skip_union_parens : Bool = false, generic_args : Bool = true, codegen : Bool = false) : Nil
      io << @name
    end
  end

  # A splatted type inside an inherited generic class or included generic module.
  #
  # For example, given:
  #
  # ```
  # class Foo(T)
  #   include Bar(Union(*T))
  # end
  # ```
  #
  # the `T` in the included type will be a TypeParameter, but we can't
  # splat it yet (expands the types behind T) until we know T. We mark
  # this as a TypeSplat of the type parameter T.
  #
  # When instantiating Foo, T will be replaced with the instantiated type
  # and this TypeSplat will check that it's a tuple type and append its
  # types to the final type variables.
  class TypeSplat < Type
    getter splatted_type

    def initialize(program, @splatted_type : TypeParameter)
      super(program)
    end

    def to_s_with_options(io : IO, skip_union_parens : Bool = false, generic_args : Bool = true, codegen : Bool = false) : Nil
      io << '*' << @splatted_type
    end
  end

  # A generic module type, like Enumerable(T).
  class GenericModuleType < ModuleType
    include GenericType
    include ClassVarContainer

    def initialize(program, namespace, name, @type_vars)
      super(program, namespace, name)
    end

    def module?
      true
    end

    def can_be_stored?
      false
    end

    def type_desc
      "generic module"
    end

    def add_including_type(type)
      including_types = @including_types ||= [] of Type
      including_types.push type
    end

    def raw_including_types
      @including_types
    end

    def new_generic_instance(program, generic_type, type_vars)
      GenericModuleInstanceType.new program, generic_type, type_vars
    end

    def add_instance_var_initializer(name, value, meta_vars)
      add_instance_var_initializer @including_types, name, value, meta_vars
    end

    def to_s_with_options(io : IO, skip_union_parens : Bool = false, generic_args : Bool = true, codegen : Bool = false) : Nil
      super
      if generic_args
        io << '('
        type_vars.each_with_index do |type_var, i|
          io << ", " if i > 0
          io << '*' if i == splat_index
          type_var.to_s(io)
        end
        io << ')'
      end
    end
  end

  # A generic class type, like Array(T).
  class GenericClassType < ClassType
    include GenericType
    include ClassVarContainer

    def initialize(program, namespace, name, superclass, @type_vars : Array(String), add_subclass = true)
      super(program, namespace, name, superclass, add_subclass)
    end

    def class?
      true
    end

    def can_be_stored?
      false
    end

    def new_generic_instance(program, generic_type, type_vars)
      GenericClassInstanceType.new program, generic_type, nil, type_vars
    end

    protected def initialize_metaclass(metaclass)
      metaclass.add_def Def.new("allocate", body: Primitive.new("allocate"))
    end

    def type_desc
      struct? ? "generic struct" : "generic class"
    end

    def including_types
      instances = instantiated_types
      subclasses.each do |subclass|
        if subclass.is_a?(GenericClassType)
          subtypes = subclass.including_types
          instances << subtypes if subtypes
        else
          instances << subclass
        end
      end
      program.union_of instances
    end

    def remove_indirection
      if including_types = self.including_types
        including_types.remove_indirection
      else
        self
      end
    end

    def to_s_with_options(io : IO, skip_union_parens : Bool = false, generic_args : Bool = true, codegen : Bool = false) : Nil
      super
      if generic_args
        io << '('
        type_vars.each_with_index do |type_var, i|
          io << ", " if i > 0
          io << '*' if i == splat_index
          type_var.to_s(io)
        end
        io << ')'
      end
    end
  end

  # An instantiated generic type (like Array(String) or Enumerable(Int32)).
  #
  # To represent generic superclasses and generic included modules,
  # GenericInstanceType is also used. For example, in:
  #
  # ```
  # class Foo(T); end
  #
  # class Bar(T) < Foo(T); end
  # ```
  #
  # The GenericClassType `Bar(T)` will have a GenericClassInstanceType
  # `Foo(T)` as a superclass, with `T` being a `TypeParameter`. We can't
  # simply have the generic type `Foo(T)` be the superclass (maybe in this
  # particular example yes) but we could also have:
  #
  # ```
  # class Foo(X, Y); end
  #
  # class Bar(T) < Foo(Int32, T); end
  # ```
  #
  # In that case `Foo(X, Y)` is not quite the superclass, because
  # the superclass has a fixed type `Int32` as the first parameter.
  abstract class GenericInstanceType < Type
    getter generic_type : GenericType
    getter type_vars : Hash(String, ASTNode)

    delegate :annotation, :annotations, to: generic_type

    def initialize(program, @generic_type, @type_vars)
      super(program)
    end

    def class_var_owner
      generic_type.class_var_owner
    end

    def parents
      generic_type.parents.try &.map do |parent|
        parent.replace_type_parameters(self)
      end
    end

    def replace_type_parameters(instance)
      new_type_vars = [] of TypeVar

      type_vars.each_with_index do |(name, node), index|
        if node.is_a?(Var)
          type = node.type

          case type
          when TypeParameter
            replacement = type.solve(instance)
            if replacement.is_a?(Var)
              type_var = replacement.type
            else
              type_var = replacement
            end
          when TypeSplat
            type_var = type.splatted_type.replace_type_parameters(instance)
          else
            type_var = type.replace_type_parameters(instance)
          end

          if splat_index == index
            if type_var.is_a?(TupleInstanceType)
              new_type_vars.concat(type_var.tuple_types)
            else
              node.raise "expected type to be a tuple type, not #{type_var}"
            end
          elsif type.is_a?(TypeSplat)
            if type_var.is_a?(TupleInstanceType)
              new_type_vars.concat(type_var.tuple_types)
            else
              node.raise "expected type to be a tuple type, not #{type_var}"
            end
          else
            new_type_vars << type_var
          end
        else
          new_type_vars << node
        end
      end

      generic_type.instantiate(new_type_vars)
    end

    def implements?(other_type : GenericInstanceType)
      if generic_type == other_type.generic_type
        type_vars.each do |name, type_var|
          other_type_var = other_type.type_vars[name]
          if type_var.is_a?(Var) && other_type_var.is_a?(Var)
            # type vars are invariant here; (Named)TupleInstanceType have their own logic
            return super unless type_var.type.devirtualize == other_type_var.type.devirtualize
          else
            return super unless type_var == other_type_var
          end
        end
        return true
      end

      super
    end

    def implements?(other_type)
      other_type = other_type.remove_alias
      super || generic_type.implements?(other_type)
    end

    def has_in_type_vars?(type)
      type_vars.each_value do |type_var|
        if type_var.is_a?(Var)
          return true if type_var.type.includes_type?(type) || type_var.type.has_in_type_vars?(type)
        end
      end
      false
    end

    def unbound?
      type_vars.each_value do |type_var|
        if type_var.is_a?(Var)
          return true if type_var.type.unbound?
        end
      end
      false
    end

    def to_s_with_options(io : IO, skip_union_parens : Bool = false, generic_args : Bool = true, codegen : Bool = false) : Nil
      generic_type.append_full_name(io)
      if generic_args
        io << '('
        type_vars.each_value.with_index do |type_var, i|
          io << ", " if i > 0
          if type_var.is_a?(Var)
            if i == splat_index
              tuple = type_var.type.as(TupleInstanceType)
              tuple.tuple_types.join(io, ", ") do |tuple_type|
                tuple_type = tuple_type.devirtualize unless codegen
                tuple_type.to_s_with_options(io, codegen: codegen)
              end
            else
              type_var_type = type_var.type
              type_var_type = type_var_type.devirtualize unless codegen
              type_var_type.to_s_with_options(io, skip_union_parens: true, codegen: codegen)
            end
          else
            type_var.to_s(io)
          end
        end
        io << ')'
      end
    end
  end

  # An instantiated generic type, like Array(String).
  class GenericClassInstanceType < GenericInstanceType
    include InstanceVarContainer
    include InstanceVarInitializerContainer
    include DefInstanceContainer
    include SubclassObservable

    property superclass : Type?
    getter subclasses = [] of Type
    getter generic_nest : Int32

    def initialize(program, generic_type, @superclass, type_vars, generic_nest = nil)
      super(program, generic_type, type_vars)
      @generic_nest = generic_nest || (1 + @type_vars.values.max_of { |node| node.type?.try(&.generic_nest) || 0 })
    end

    def after_initialize
      superclass.not_nil!.add_subclass(self)
      ancestors.each do |ancestor|
        ancestor.add_including_type(self) if ancestor.is_a?(GenericModuleInstanceType)
      end
    end

    def add_subclass(subclass)
      return if subclass.unbound?

      subclasses << subclass
      notify_subclass_added

      superclass = superclass()
      while superclass.is_a?(SubclassObservable)
        superclass.notify_subclass_added
        superclass = superclass.superclass
      end
    end

    def virtual_type
      if generic_type.leaf? && !abstract?
        self
      elsif struct? && abstract? && !generic_type.leaf?
        virtual_type!
      elsif struct?
        self
      else
        virtual_type!
      end
    end

    def virtual_type!
      @virtual_type ||= VirtualType.new(program, self)
    end

    delegate depth, defs, superclass, macros, abstract?, struct?,
      type_desc, namespace, lookup_new_in_ancestors?,
      splat_index, double_variadic?, to: @generic_type

    def filter_by_responds_to(name)
      @generic_type.filter_by_responds_to(name) ? self : nil
    end

    def class?
      true
    end

    getter(metaclass) { GenericClassInstanceMetaclassType.new(self.program, self) }
  end

  # An instantiated generic module, like Enumerable(Int32).
  class GenericModuleInstanceType < GenericInstanceType
    include InstanceVarContainer
    include InstanceVarInitializerContainer
    include DefInstanceContainer
    include SubclassObservable

    getter generic_nest : Int32

    def initialize(program, generic_type, type_vars, generic_nest = nil)
      super(program, generic_type, type_vars)
      @generic_nest = generic_nest || (1 + @type_vars.values.max_of { |node| node.type?.try(&.generic_nest) || 0 })
    end

    def after_initialize
      ancestors.each do |ancestor|
        ancestor.add_including_type(self) if ancestor.is_a?(GenericModuleInstanceType)
      end
    end

    def virtual_type
      self
    end

    delegate leaf?, depth, defs, macros,
      type_desc, namespace, lookup_new_in_ancestors?,
      splat_index, double_variadic?, to: @generic_type

    def add_including_type(type)
      return if type.unbound?

      @generic_type.add_including_type(type)

      including_types = @including_types ||= [] of Type
      including_types.push type

      notify_subclass_added
    end

    def including_types
      if including_types = @including_types
        all_types = Array(Type).new(including_types.size)
        add_to_including_types(all_types)
        program.type_merge_union_of(all_types)
      else
        nil
      end
    end

    def add_to_including_types(all_types)
      if including_types = @including_types
        including_types.each do |including_type|
          add_to_including_types(including_type, all_types)
        end
      end
    end

    def raw_including_types
      @including_types
    end

    def remove_indirection
      if including_types = self.including_types
        including_types.remove_indirection
      else
        self
      end
    end

    def filter_by_responds_to(name)
      including_types.try &.filter_by_responds_to(name)
    end

    def module?
      true
    end

    getter(metaclass) { GenericModuleInstanceMetaclassType.new(self.program, self) }
  end

  # The non-instantiated Pointer(T) type.
  class PointerType < GenericClassType
    def new_generic_instance(program, generic_type, type_vars)
      PointerInstanceType.new program, generic_type, program.struct, type_vars
    end

    def type_desc
      "generic struct"
    end
  end

  # An instantiated pointer type, like Pointer(Int32).
  class PointerInstanceType < GenericClassInstanceType
    def var
      type_vars["T"]
    end

    def element_type
      var.type
    end

    def type_desc
      "struct"
    end
  end

  # The non-instantiated StaticArray(T, N) type.
  class StaticArrayType < GenericClassType
    def new_generic_instance(program, generic_type, type_vars)
      n = type_vars["N"]

      unless n.is_a?(Var) && n.type.is_a?(TypeParameter)
        unless n.is_a?(NumberLiteral)
          raise TypeException.new "can't instantiate StaticArray(T, N) with N = #{n.type} (N must be an integer)"
        end

        value = n.value.to_i
        if value < 0
          raise TypeException.new "can't instantiate StaticArray(T, N) with N = #{value} (N must be positive)"
        end
      end

      StaticArrayInstanceType.new program, generic_type, program.struct, type_vars
    end
  end

  # An instantiated static array type, like StaticArray(UInt8, 256)
  class StaticArrayInstanceType < GenericClassInstanceType
    def var
      type_vars["T"]
    end

    def size
      type_vars["N"]
    end

    def element_type
      var.type
    end
  end

  # The non-instantiated Proc(*T, R) type.
  class ProcType < GenericClassType
    @splat_index = 0
    @struct = true

    def instantiate(type_vars)
      if (instance = generic_types[type_vars]?)
        return instance
      end

      types = type_vars.map do |type_var|
        unless type_var.is_a?(Type)
          type_var.raise "argument to Proc must be a type, not #{type_var}"
        end
        type_var
      end
      return_type = types.pop
      instance = ProcInstanceType.new(program, types, return_type)
      generic_types[type_vars] = instance
      instance.after_initialize
      instance
    end

    def can_be_stored?
      false
    end

    def new_generic_instance(program, generic_type, type_vars)
      raise "BUG: ProcType#new_generic_instance shouldn't be invoked"
    end

    def type_desc
      "function"
    end
  end

  # An instantiated proc type like Proc(Int32, Char)
  class ProcInstanceType < GenericClassInstanceType
    getter arg_types : Array(Type)
    getter return_type : Type

    def initialize(program, @arg_types, @return_type)
      t_var = Var.new("T", program.tuple_of(@arg_types))
      t_var.bind_to t_var

      r_var = Var.new("R", @return_type)
      r_var.bind_to r_var

      super(program, program.proc, program.struct, {"T" => t_var, "R" => r_var} of String => ASTNode)
    end

    def struct?
      true
    end

    def implements?(other_type : ProcInstanceType)
      return true if self == other_type
      return false unless self.arg_types == other_type.arg_types

      # - Proc(..., NoReturn) can be cast to Proc(..., T)
      # - Anything can be cast to Proc(..., Void)
      # - Anything can be cast to Proc(..., Nil)
      self.return_type.no_return? || other_type.return_type.void? || other_type.return_type.nil_type?
    end

    def to_s_with_options(io : IO, skip_union_parens : Bool = false, generic_args : Bool = true, codegen : Bool = false) : Nil
      io << "Proc("
      arg_types.each do |type|
        type = type.devirtualize unless codegen
        type.to_s_with_options(io, codegen: codegen)
        io << ", "
      end
      return_type = self.return_type
      return_type = return_type.devirtualize unless codegen
      return_type.to_s_with_options(io, codegen: codegen)
      io << ')'
    end
  end

  # The non-instantiated type Tuple(*T).
  class TupleType < GenericClassType
    @splat_index = 0
    @struct = true

    def instantiate(type_vars)
      if (instance = generic_types[type_vars]?)
        return instance
      end

      types = type_vars.map do |type_var|
        unless type_var.is_a?(Type)
          type_var.raise "argument to Tuple must be a type, not #{type_var}"
        end
        type_var
      end
      instance = TupleInstanceType.new(program, types)
      generic_types[type_vars] = instance
      instance.after_initialize
      instance
    end

    def new_generic_instance(program, generic_type, type_vars)
      raise "BUG: TupleType#new_generic_instance shouldn't be invoked"
    end

    def type_desc
      "tuple"
    end
  end

  # An instantiated tuple type, like Tuple(Char, Int32).
  class TupleInstanceType < GenericClassInstanceType
    alias Index = Int32 | Range(Int32, Int32)

    getter tuple_types : Array(Type)

    def initialize(program, @tuple_types)
      generic_nest = 1 + (@tuple_types.empty? ? 0 : @tuple_types.max_of(&.generic_nest))
      var = Var.new("T", self)
      var.bind_to var
      super(program, program.tuple, program.struct,
        {"T" => var} of String => ASTNode, generic_nest)
    end

    def tuple_indexer(index)
      indexers = @tuple_indexers ||= {} of Index => Def
      tuple_indexer(indexers, index)
    end

    def tuple_metaclass_indexer(index)
      indexers = @tuple_metaclass_indexers ||= {} of Index => Def
      tuple_indexer(indexers, index)
    end

    def size
      tuple_types.size
    end

    private def tuple_indexer(indexers, index)
      indexers[index] ||= begin
        body = index == -1 ? NilLiteral.new : TupleIndexer.new(index)
        indexer = Def.new("[]", [Arg.new("index")], body)
        indexer.owner = self
        indexer
      end
    end

    def implements?(other_type : TupleInstanceType)
      return true if self == other_type
      return false unless self.size == other_type.size

      tuple_types.zip(other_type.tuple_types) do |self_tuple_type, other_tuple_type|
        return false unless self_tuple_type.implements?(other_tuple_type)
      end

      true
    end

    def var
      type_vars["T"]
    end

    def has_in_type_vars?(type)
      tuple_types.any? { |tuple_type| tuple_type.includes_type?(type) || tuple_type.has_in_type_vars?(type) }
    end

    def replace_type_parameters(instance)
      new_tuple_types = [] of Type
      tuple_types.each do |tuple_type|
        if tuple_type.is_a?(TypeSplat)
          type = tuple_type.splatted_type.replace_type_parameters(instance)
          if type.is_a?(TupleInstanceType)
            new_tuple_types.concat(type.tuple_types)
          else
            raise "expected type to be a tuple type, not #{type}"
          end
        else
          new_tuple_types << tuple_type.replace_type_parameters(instance)
        end
      end
      program.tuple_of(new_tuple_types)
    end

    def unbound?
      tuple_types.any? &.unbound?
    end

    def to_s_with_options(io : IO, skip_union_parens : Bool = false, generic_args : Bool = true, codegen : Bool = false) : Nil
      io << "Tuple("
      @tuple_types.join(io, ", ") do |tuple_type|
        tuple_type = tuple_type.devirtualize unless codegen
        tuple_type.to_s_with_options(io, skip_union_parens: true, codegen: codegen)
      end
      io << ')'
    end

    def type_desc
      "tuple"
    end
  end

  # The non-instantiated NamedTuple(**T) type.
  class NamedTupleType < GenericClassType
    @struct = true
    @double_variadic = true
    @instantiations = {} of Array(NamedArgumentType) => Type

    def instantiated_types
      @instantiations.values
    end

    def each_instantiated_type
      @instantiations.each_value { |type| yield type }
    end

    def instantiate(type_vars)
      raise "can't instantiate NamedTuple type yet"
    end

    def instantiate_named_args(entries : Array(NamedArgumentType))
      @instantiations[entries] ||= NamedTupleInstanceType.new(program, entries)
    end

    def new_generic_instance(program, generic_type, type_vars)
      raise "BUG: NamedTupleType#new_generic_instance shouldn't be invoked"
    end

    def type_desc
      "named tuple"
    end
  end

  # An instantiated named tuple type, like NamedTuple(x: Int32, y: Char).
  class NamedTupleInstanceType < GenericClassInstanceType
    getter entries

    def initialize(program, @entries : Array(NamedArgumentType))
      generic_nest = 1 + (@entries.empty? ? 0 : @entries.max_of(&.type.generic_nest))
      var = Var.new("T", self)
      var.bind_to var
      super(program, program.named_tuple, program.struct,
        {"T" => var} of String => ASTNode, generic_nest)
    end

    def name_index(name)
      @entries.index &.name.==(name)
    end

    def name_type(name)
      @entries.find(&.name.==(name)).not_nil!.type
    end

    def tuple_indexer(index)
      indexers = @tuple_indexers ||= {} of Int32 => Def
      tuple_indexer(indexers, index)
    end

    def tuple_metaclass_indexer(index)
      indexers = @tuple_metaclass_indexers ||= {} of Int32 => Def
      tuple_indexer(indexers, index)
    end

    private def tuple_indexer(indexers, index)
      indexers[index] ||= begin
        body = index == -1 ? NilLiteral.new : TupleIndexer.new(index)
        indexer = Def.new("[]", [Arg.new("index")], body)
        indexer.owner = self
        indexer
      end
    end

    def implements?(other_type : NamedTupleInstanceType)
      return true if self == other_type
      return false unless self.size == other_type.size

      self_entries = self.entries.sort_by &.name
      other_entries = other_type.entries.sort_by &.name

      self_entries.zip(other_entries) do |self_entry, other_entry|
        return false unless self_entry.name == other_entry.name
        return false unless self_entry.type.implements?(other_entry.type)
      end

      true
    end

    def size
      entries.size
    end

    def var
      type_vars["T"]
    end

    def replace_type_parameters(instance)
      new_entries = entries.map do |entry|
        NamedArgumentType.new(entry.name, entry.type.replace_type_parameters(instance))
      end
      program.named_tuple_of(new_entries)
    end

    def unbound?
      entries.any? &.type.unbound?
    end

    def has_in_type_vars?(type)
      entries.any? { |entry| entry.type.includes_type?(type) || entry.type.has_in_type_vars?(type) }
    end

    def to_s_with_options(io : IO, skip_union_parens : Bool = false, generic_args : Bool = true, codegen : Bool = false) : Nil
      io << "NamedTuple("
      @entries.join(io, ", ") do |entry|
        if Symbol.needs_quotes_for_named_argument?(entry.name)
          entry.name.inspect(io)
        else
          io << entry.name
        end
        io << ": "
        entry_type = entry.type
        entry_type = entry_type.devirtualize unless codegen
        entry_type.to_s_with_options(io, skip_union_parens: true, codegen: codegen)
      end
      io << ')'
    end

    def type_desc
      "tuple"
    end
  end

  # A lib type, like `lib LibC`.
  class LibType < ModuleType
    getter link_annotations : Array(LinkAnnotation)?
    property? used = false
    property call_convention : LLVM::CallConvention?

    def add_link_annotation(link_annotation : LinkAnnotation)
      link_annotations = @link_annotations ||= [] of LinkAnnotation
      link_annotations << link_annotation unless link_annotations.includes?(link_annotation)
    end

    def metaclass
      self
    end

    def add_var(name, type, real_name, thread_local)
      setter = External.new("#{name}=", [Arg.new("value", type: type)], Primitive.new("external_var_set", type), real_name)
      setter.set_type(type)
      setter.thread_local = thread_local

      getter = External.new("#{name}", [] of Arg, Primitive.new("external_var_get", type), real_name)
      getter.set_type(type)
      getter.thread_local = thread_local

      add_def setter
      add_def getter
    end

    def lookup_var(name)
      a_def = lookup_first_def(name, false)
      return nil unless a_def

      body = a_def.body
      return nil unless body.is_a?(Primitive) && body.name == "external_var_get"

      a_def
    end

    def type_desc
      "lib"
    end
  end

  # A `type` (typedef) type inside a `lib` declaration.
  class TypeDefType < NamedType
    include DefInstanceContainer

    getter typedef : Type

    def initialize(program, namespace, name, @typedef)
      super(program, namespace, name)
    end

    delegate remove_typedef, pointer?, defs,
      macros, reference_link?, parents, to: typedef

    def remove_indirection
      self
    end

    def type_def_type?
      true
    end

    def type_desc
      "type def"
    end
  end

  # An alias type.
  class AliasType < NamedType
    getter? value_processed = false
    property! aliased_type : Type
    getter? simple

    def initialize(program, namespace, name, @value : ASTNode)
      super(program, namespace, name)
      @simple = true
    end

    delegate lookup_defs, lookup_defs_with_modules, lookup_first_def,
      lookup_macro, lookup_macros, to: aliased_type

    def types?
      process_value
      if aliased_type = @aliased_type
        aliased_type.types?
      else
        nil
      end
    end

    def types
      types?.not_nil!
    end

    def remove_alias
      process_value
      if aliased_type = @aliased_type
        aliased_type.remove_alias
      else
        @simple = false
        self
      end
    end

    def remove_alias_if_simple
      process_value
      @simple ? remove_alias : self
    end

    def remove_indirection
      process_value
      if aliased_type = @aliased_type
        aliased_type.remove_indirection
      else
        @simple = false
        self
      end
    end

    def can_be_stored?
      process_value
      if aliased_type = @aliased_type
        aliased_type.remove_alias.can_be_stored?
      else
        true
      end
    end

    def process_value
      return if @value_processed
      @value_processed = true
      @aliased_type = namespace.lookup_type(@value,
        allow_typeof: false,
        find_root_generic_type_parameters: false)
    end

    def includes_type?(other)
      remove_indirection.includes_type?(other)
    end

    def type_desc
      "alias"
    end
  end

  # An instantiated enum type.
  #
  # TODO: right now this is not properly modeled. Ideally there
  # should be EnumType and EnumInstanceType, where EnumType would
  # be `Enum(T)` and given:
  #
  # ```
  # enum Foo : Int32
  #   # ...
  # end
  # ```
  #
  # we'd have:
  #
  # ```
  # enum Foo < Enum(Int32)
  # end
  # ```
  #
  # but right now that's not the case.
  class EnumType < ModuleType
    include DefInstanceContainer
    include ClassVarContainer

    getter base_type : IntegerType
    property? flags = false

    def initialize(program, namespace, name, @base_type)
      super(program, namespace, name)

      add_def Def.new("value", [] of Arg, Primitive.new("enum_value", @base_type))
      metaclass.as(ModuleType).add_def Def.new("new", [Arg.new("value", restriction: Path.global(@base_type.to_s))], Primitive.new("enum_new", self))
    end

    def parents
      @parents ||= [program.enum] of Type
    end

    def add_constant(constant)
      types[constant.name] = const = Const.new(program, self, constant.name, constant.default_value.not_nil!)
      program.const_initializers << const
      const
    end

    def lookup_new_in_ancestors?
      true
    end

    def find_member(name)
      name = name.underscore
      types.each do |member_name, member|
        if name == member_name.underscore
          return member.as(Const)
        end
      end
      nil
    end

    def type_desc
      "enum"
    end
  end

  class AnnotationType < NamedType
    def type_desc
      "annotation"
    end
  end

  # A metaclass type, that results from invoking `.class` on a type.
  #
  # For example `String.class` is the metaclass of `String`, and it's
  # the type of `String` (the type of `"foo"` is `String`, the type of
  # `String` is `String.class`).
  #
  # This metaclass represents only the metaclass of non-generic types.
  class MetaclassType < ClassType
    include ClassVarContainer

    getter instance_type : Type

    def initialize(program, @instance_type : Type, super_class = nil, name = nil)
      super_class ||= if instance_type.is_a?(ClassType) && instance_type.superclass
                        instance_type.superclass.not_nil!.metaclass
                      elsif instance_type.is_a?(EnumType)
                        program.enum.metaclass
                      else
                        program.class_type
                      end
      unless name
        if instance_type.module?
          name = "#{@instance_type}:Module"
        else
          name = "#{@instance_type}.class"
        end
      end
      super(program, program, name, super_class)
    end

    def metaclass
      program.class_type
    end

    delegate abstract?, generic_nest, lookup_new_in_ancestors?,
      type_var?, to: instance_type

    def class_var_owner
      instance_type.class_var_owner
    end

    def virtual_type
      instance_type.virtual_type.metaclass
    end

    def virtual_type!
      instance_type.virtual_type!.metaclass
    end

    def remove_typedef
      if instance_type.is_a?(TypeDefType)
        return instance_type.remove_typedef.metaclass
      end
      self
    end

    def replace_type_parameters(instance)
      instance_type.replace_type_parameters(instance).metaclass
    end

    def to_s_with_options(io : IO, skip_union_parens : Bool = false, generic_args : Bool = true, codegen : Bool = false) : Nil
      io << @name
    end
  end

  # The metaclass of a generic class instance type, like `Array(String).class`
  class GenericClassInstanceMetaclassType < Type
    include DefInstanceContainer

    getter instance_type : Type

    def initialize(program, @instance_type)
      super(program)
    end

    def metaclass
      program.class_type
    end

    def add_subclass(subclass)
      # Nothing
    end

    def superclass
      instance_type.superclass.try(&.metaclass) || program.class_type
    end

    def parents
      generic_type.parents.try &.map do |parent|
        parent.replace_type_parameters(instance_type)
      end
    end

    def generic_type
      instance_type.generic_type.metaclass
    end

    def implements?(other_type : Type)
      other_type = other_type.remove_alias
      super || generic_type.implements?(other_type)
    end

    def replace_type_parameters(instance_type)
      self.instance_type.replace_type_parameters(instance_type).metaclass
    end

    def virtual_type
      instance_type.virtual_type.metaclass
    end

    def virtual_type!
      instance_type.virtual_type!.metaclass
    end

    delegate defs, macros, to: generic_type
    delegate type_vars, abstract?, generic_nest, lookup_new_in_ancestors?, to: instance_type

    def class_var_owner
      instance_type.class_var_owner
    end

    def filter_by_responds_to(name)
      if generic_type.filter_by_responds_to(name)
        self
      else
        nil
      end
    end

    def to_s_with_options(io : IO, skip_union_parens : Bool = false, generic_args : Bool = true, codegen : Bool = false) : Nil
      instance_type.to_s(io)
      io << ".class"
    end
  end

  # The metaclass of a generic module instance type, like `Enumerable(Int32).class`
  class GenericModuleInstanceMetaclassType < Type
    include DefInstanceContainer

    getter instance_type : Type

    def initialize(program, @instance_type)
      super(program)
    end

    def metaclass
      program.class_type
    end

    def add_subclass(subclass)
      # Nothing
    end

    def parents
      generic_type.parents.try &.map do |parent|
        parent.replace_type_parameters(instance_type)
      end
    end

    def generic_type
      instance_type.generic_type.metaclass
    end

    def implements?(other_type : Type)
      other_type = other_type.remove_alias
      super || generic_type.implements?(other_type)
    end

    def replace_type_parameters(instance_type)
      self.instance_type.replace_type_parameters(instance_type).metaclass
    end

    delegate defs, macros, to: generic_type
    delegate type_vars, generic_nest, lookup_new_in_ancestors?, to: instance_type

    def class_var_owner
      instance_type.class_var_owner
    end

    def to_s_with_options(io : IO, skip_union_parens : Bool = false, generic_args : Bool = true, codegen : Bool = false) : Nil
      instance_type.to_s(io)
      io << ".class"
    end
  end

  # A type that consists of other types, like unions and virtual types.
  module MultiType
    def concrete_types
      types = [] of Type
      each_concrete_type { |type| types << type }
      types
    end

    def union_types
      union_types = program.type_merge_union_of(concrete_types)
      union_types || base_type
    end
  end

  # The non-instantiated Union(*T) type.
  class GenericUnionType < GenericClassType
    @splat_index = 0
    @struct = true

    def instantiate(type_vars, type_merge_union_of = false)
      types = type_vars.map do |type_var|
        unless type_var.is_a?(Type)
          type_var.raise "argument to Union must be a type, not #{type_var}"
        end
        # There's no need for types to be virtual because at the end
        # `type_merge` will take care of that.
        # The benefit is that if one writes `Union(T)`, that becomes exactly T
        # and not T+ (which might lead to some inconsistencies).
        type_var.devirtualize.as(Type)
      end

      if type_merge_union_of
        program.type_merge_union_of(types) || program.no_return
      else
        program.type_merge(types) || program.no_return
      end
    end

    def new_generic_instance(program, generic_type, type_vars)
      raise "BUG: GenericUnionType#new_generic_instance shouldn't be invoked"
    end

    def type_desc
      "union"
    end
  end

  # Base class for instantiated union types.
  abstract class UnionType < Type
    include MultiType

    getter union_types : Array(Type)

    def initialize(program, @union_types)
      super(program)
    end

    def parents
      @parents ||= [program.value] of Type
    end

    def superclass
      program.value
    end

    def generic_type
      program.union
    end

    def metaclass
      @metaclass ||= GenericClassInstanceMetaclassType.new(program, self)
    end

    def generic_nest
      union_types.max_of &.generic_nest
    end

    def includes_type?(other_type)
      union_types.any? &.includes_type?(other_type)
    end

    def filter_by_responds_to(name)
      filtered_types = union_types.compact_map &.filter_by_responds_to(name)
      program.type_merge_union_of filtered_types
    end

    def each_concrete_type
      union_types.each do |type|
        if type.is_a?(VirtualType) || type.is_a?(VirtualMetaclassType)
          type.each_concrete_type do |concrete_type|
            yield concrete_type
          end
        elsif type.is_a?(ModuleType) || type.is_a?(GenericModuleInstanceType)
          _type = type.remove_indirection
          if _type.responds_to?(:concrete_types)
            # do to recursion uncaptured block method
            # we need to use concrete_types.each
            # instead of each_concrete_types
            _type.concrete_types.each do |concrete_type|
              yield concrete_type
            end
          else
            yield _type
          end
        else
          yield type
        end
      end
    end

    def virtual_type
      if union_types.any? { |t| t.virtual_type != t }
        program.type_merge(union_types.map(&.virtual_type)).not_nil!
      else
        self
      end
    end

    def implements?(other_type : Type)
      other_type = other_type.remove_alias
      self == other_type || union_types.all?(&.implements?(other_type))
    end

    def replace_type_parameters(instance)
      new_union_types = Array(Type).new(union_types.size)
      union_types.each do |type|
        case type
        when TypeParameter
          replacement = type.solve(instance)
          if replacement.is_a?(Var)
            new_union_types << replacement.type
          else
            raise TypeException.new "expected type, not #{replacement.class_desc}"
          end
        when TypeSplat
          type_var = type.splatted_type.replace_type_parameters(instance)
          if type_var.is_a?(TupleInstanceType)
            new_union_types.concat(type_var.tuple_types)
          else
            raise TypeException.new "expected tuple type, not #{type_var}"
          end
        else
          new_union_types << type.replace_type_parameters(instance)
        end
      end
      program.type_merge(new_union_types) || program.no_return
    end

    def unbound?
      union_types.any? &.unbound?
    end

    def all?
      union_types.all? { |union_type| yield union_type }
    end

    def to_s_with_options(io : IO, skip_union_parens : Bool = false, generic_args : Bool = true, codegen : Bool = false) : Nil
      io << '(' unless skip_union_parens
      union_types = @union_types
      # Make sure to put Nil at the end
      if nil_type_index = @union_types.index(&.nil_type?)
        union_types = @union_types.dup
        union_types << union_types.delete_at(nil_type_index)
      end
      union_types.join(io, " | ") do |type|
        type = type.devirtualize unless codegen
        type.to_s_with_options(io, codegen: codegen)
      end
      io << ')' unless skip_union_parens
    end

    def type_desc
      "union"
    end
  end

  # A union type that has two types: Nil and another Reference type.
  # Can be represented as a maybe-null pointer where the type id
  # of the type that is not nil is known at compile time.
  class NilableType < UnionType
    def initialize(program, not_nil_type)
      super(program, [program.nil, not_nil_type] of Type)
    end

    def not_nil_type
      @union_types.last
    end
  end

  # A union type that has Nil and other reference-like types.
  # Can be represented as a maybe-null pointer but the type id is
  # not known at compile time.
  class NilableReferenceUnionType < UnionType
  end

  # A union type that doesn't have nil, and all types are reference-like.
  # Can be represented as a never-null pointer.
  class ReferenceUnionType < UnionType
  end

  # A union type of nil and a single function type.
  class NilableProcType < UnionType
    def initialize(program, proc_type)
      super(program, [program.nil, proc_type] of Type)
    end

    def proc_type
      @union_types.last.remove_typedef.as(ProcInstanceType)
    end
  end

  # A union type that doesn't match any of the previous definitions,
  # so it can contain Nil with primitive types, or Reference types with
  # primitives types.
  # Must be represented as a union.
  class MixedUnionType < UnionType
  end

  # A constant inside a type. For example, given:
  #
  # ```
  # class Foo
  #   A = 1
  # end
  # ```
  #
  # `A` will be a Const type with a value of 1.
  #
  # A constant is a type because when we do `Foo::A` we do a regular
  # type lookup, which might result in a constant, so constants are
  # saved under a type types like any other type.
  class Const < NamedType
    property value : ASTNode
    property fake_def : Def?
    property? used = false
    property? visited = false

    # Was this const's value cleaned up by CleanupTransformer yet?
    property? cleaned_up = false

    # Is this constant accessed with pointerof(...)?
    property? pointer_read = false

    property visitor : MainVisitor?

    def initialize(program, namespace, name, @value)
      super(program, namespace, name)
    end

    def type_desc
      "constant"
    end
  end

  module VirtualTypeLookup
    def filter_by_responds_to(name)
      filtered = virtual_lookup(base_type).filter_by_responds_to(name)
      return filtered.virtual_type if filtered

      result = [] of Type
      collect_filtered_by_responds_to(name, base_type, result)
      program.type_merge_union_of(result)
    end

    def collect_filtered_by_responds_to(name, type, result)
      type.subclasses.each do |subclass|
        unless subclass.is_a?(GenericType) || subclass.unbound?
          filtered = virtual_lookup(subclass).filter_by_responds_to(name)
          if filtered
            result << virtual_lookup(subclass).virtual_type
            next
          end
        end

        collect_filtered_by_responds_to(name, subclass, result)
      end
    end
  end

  # A virtual type represents a type or any of its subclasses. It's created
  # automatically by the compiler when a type is used in a generic argument
  # and it either has subtypes, or it's abstract. A virtual type never exists
  # for a non-abstract type that doesn't have subtypes.
  #
  # A virtual type is denoted, internally, with a '+' sign following the type.
  #
  # ```
  # class Foo
  # end
  #
  # class Bar < Foo
  # end
  #
  # # Here the compiler actually makes this be [] of Foo+, so the array
  # # can actually hold a Foo or a Bar, transparently.
  # ary = [] of Foo
  #
  # # Here the compiler leaves it as [] of Bar, because Bar has no subclasses.
  # another = [] of Bar
  # ```
  class VirtualType < Type
    include MultiType
    include DefInstanceContainer
    include VirtualTypeLookup
    include InstanceVarContainer
    include ClassVarContainer

    # Given `Foo+`, this returns `Foo`.
    getter base_type : Type

    def initialize(program, @base_type)
      super(program)
    end

    delegate leaf?, superclass, lookup_first_def, lookup_defs,
      lookup_defs_with_modules, lookup_instance_var, lookup_instance_var?,
      index_of_instance_var, lookup_macro, lookup_macros, all_instance_vars,
      abstract?, implements?, ancestors, struct?,
      type_var?, unbound?, to: base_type

    def remove_indirection
      if struct?
        union_types
      else
        self
      end
    end

    def metaclass
      @metaclass ||= VirtualMetaclassType.new(program, self)
    end

    def each_concrete_type
      subtypes.each do |subtype|
        yield subtype unless subtype.abstract?
      end
    end

    def subtypes
      subtypes = [] of Type
      collect_subtypes(base_type, subtypes)
      subtypes
    end

    def subtypes(type)
      subtypes = [] of Type
      type.subclasses.each do |subclass|
        collect_subtypes subclass, subtypes
      end
      subtypes
    end

    def collect_subtypes(type, subtypes)
      subtypes << type unless type.is_a?(GenericType) || type.unbound?
      type.subclasses.each do |subclass|
        collect_subtypes subclass, subtypes
      end
    end

    def lookup_class_var?(name)
      class_var = @class_vars.try &.[name]?
      return class_var if class_var

      class_var = base_type.lookup_class_var?(name)
      if class_var
        var = MetaTypeVar.new(name, class_var.type)
        var.owner = self
        var.thread_local = class_var.thread_local?
        var.initializer = class_var.initializer
        var.bind_to(class_var)
        self.class_vars[name] = var
        return var
      end

      nil
    end

    def all_class_vars
      all_class_vars = {} of String => MetaTypeVar
      @class_vars.try { |v| all_class_vars.merge!(v) }
      all_class_vars.merge!(base_type.all_class_vars)
      all_class_vars
    end

    def replace_type_parameters(instance)
      base_type.replace_type_parameters(instance).virtual_type
    end

    def to_s_with_options(io : IO, skip_union_parens : Bool = false, generic_args : Bool = true, codegen : Bool = false) : Nil
      base_type.to_s(io)
      io << '+'
    end

    def name
      to_s
    end
  end

  class VirtualMetaclassType < Type
    include MultiType
    include DefInstanceContainer
    include VirtualTypeLookup
    include ClassVarContainer

    getter instance_type : VirtualType

    def initialize(program, @instance_type)
      super(program)
    end

    def metaclass
      program.class_type
    end

    def parents
      @parents ||= [instance_type.superclass.try(&.metaclass) || program.class_type] of Type
    end

    def leaf?
      instance_type.leaf?
    end

    # Given `Foo+.class` returns `Foo` (not `Foo.class`)
    delegate base_type, to: instance_type

    delegate lookup_first_def, to: instance_type.metaclass

    def replace_type_parameters(instance)
      base_type.replace_type_parameters(instance).virtual_type.metaclass
    end

    def each_concrete_type
      instance_type.subtypes.each do |type|
        yield type.metaclass
      end
    end

    def lookup_class_var?(name)
      class_var = @class_vars.try &.[name]?
      return class_var if class_var

      class_var = base_type.instance_type.lookup_class_var?(name)
      if class_var
        var = MetaTypeVar.new(name, class_var.type)
        var.owner = self
        var.thread_local = class_var.thread_local?
        var.initializer = class_var.initializer
        var.bind_to(class_var)
        self.class_vars[name] = var
        return var
      end

      nil
    end

    def implements?(other_type)
      super || base_type.implements?(other_type)
    end

    def to_s_with_options(io : IO, skip_union_parens : Bool = false, generic_args : Bool = true, codegen : Bool = false) : Nil
      instance_type.to_s_with_options(io, codegen: codegen)
      io << ".class"
    end
  end
end

private def add_to_including_types(type : Crystal::GenericType, all_types)
  type.each_instantiated_type do |instance|
    # Unbound generic types are not concrete types
    next if instance.unbound?

    # Abstract types also shouldn't form the union of including types
    next if instance.abstract?

    all_types << instance unless all_types.includes?(instance)
  end
  type.subclasses.each do |subclass|
    add_to_including_types subclass, all_types
  end
end

private def add_to_including_types(type : Crystal::NonGenericModuleType | Crystal::GenericModuleInstanceType, all_types)
  type.add_to_including_types(all_types)
end

private def add_to_including_types(type, all_types)
  virtual_type = type.virtual_type
  all_types << virtual_type unless all_types.includes?(virtual_type)
end

private def add_instance_var_initializer(including_types, name, value, meta_vars)
  including_types.try &.each do |type|
    case type
    when Crystal::Program, Crystal::FileModule
      # skip
    when Crystal::NonGenericModuleType
      type.add_instance_var_initializer(name, value, meta_vars)
    when Crystal::NonGenericClassType
      type.add_instance_var_initializer(name, value, meta_vars)
    when Crystal::GenericClassType
      type.add_instance_var_initializer(name, value, meta_vars)
    when Crystal::GenericModuleType
      type.add_instance_var_initializer(name, value, meta_vars)
    else
      # skip
    end
  end
end<|MERGE_RESOLUTION|>--- conflicted
+++ resolved
@@ -706,13 +706,8 @@
     end
 
     # Checks whether an exception needs to be raised because of a restriction
-<<<<<<< HEAD
-    # failure. Only overwriten by literal types (NumberAutocastType and
+    # failure. Only overwritten by literal types (NumberAutocastType and
     # SymbolAutocastType) when they produce an ambiguous call.
-=======
-    # failure. Only overwritten by literal types (NumberLiteralType and
-    # SymbolLiteralType) when they produce an ambiguous call.
->>>>>>> 5c6685cc
     def check_restriction_exception
       nil
     end
