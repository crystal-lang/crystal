--- conflicted
+++ resolved
@@ -339,11 +339,7 @@
     # Returns true if `self` and *other* are in the same namespace.
     def same_namespace?(other)
       top_namespace(self) == top_namespace(other) ||
-<<<<<<< HEAD
-        parents.try &.any?(&.same_namespace?(other))
-=======
-        !!parents.try &.any? { |parent| parent.same_namespace?(other) }
->>>>>>> 3b2e25b5
+        !!parents.try &.any?(&.same_namespace?(other))
     end
 
     private def top_namespace(type)
