--- conflicted
+++ resolved
@@ -911,44 +911,27 @@
 
       defs = (@defs ||= {} of String => Array(DefWithMetadata))
       list = defs[a_def.name] ||= [] of DefWithMetadata
-<<<<<<< HEAD
 
       # do not order overloads unless requested (e.g. in top-level visitor)
       # all overloads may be later ordered in `Crystal::OverloadOrderProcessor`
       # note that `previous_def` won't work until overloads are ordered
       if ordered
         list.each_with_index do |ex_item, i|
-          if item.restriction_of?(ex_item, self)
-            if ex_item.restriction_of?(item, self)
-              # The two defs have the same signature so item overrides ex_item.
-              list[i] = item
-              a_def.previous = ex_item
-              a_def.doc ||= ex_item.def.doc
-              ex_item.def.next = a_def
-              return ex_item.def
-            else
-              # item has a new signature, stricter than ex_item.
-              list.insert(i, item)
-              return nil
-            end
+          case item.compare_strictness(ex_item, self)
+          when nil
+            # Incompatible defs; do nothing
+          when 0
+            # The two defs have the same signature so item overrides ex_item.
+            list[i] = item
+            a_def.previous = ex_item
+            a_def.doc ||= ex_item.def.doc
+            ex_item.def.next = a_def
+            return ex_item.def
+          when .< 0
+            # item has a new signature, stricter than ex_item.
+            list.insert(i, item)
+            return nil
           end
-=======
-      list.each_with_index do |ex_item, i|
-        case item.compare_strictness(ex_item, self)
-        when nil
-          # Incompatible defs; do nothing
-        when 0
-          # The two defs have the same signature so item overrides ex_item.
-          list[i] = item
-          a_def.previous = ex_item
-          a_def.doc ||= ex_item.def.doc
-          ex_item.def.next = a_def
-          return ex_item.def
-        when .< 0
-          # item has a new signature, stricter than ex_item.
-          list.insert(i, item)
-          return nil
->>>>>>> abff4f7d
         end
       end
 
