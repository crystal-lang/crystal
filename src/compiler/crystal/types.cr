require "./syntax/ast"

module Crystal
  # Abstract base class of all types
  abstract class Type
    # Returns the program where this type belongs.
    getter program

    def initialize(@program : Program)
    end

    # Returns any doc comments associated to this type.
    def doc : String?
      nil
    end

    # Returns all locations where this type is declared
    def locations : Array(Location)?
      nil
    end

    # Returns `true` if this type has the give attribute.
    def has_attribute?(name)
      false
    end

    # An opaque id of every type. 0 for Nil, non zero for others, so we can
    # sort types by opaque_id and have Nil in the beginning.
    def opaque_id
      self.is_a?(NilType) ? 0_u64 : object_id
    end

    # The namespace this type belongs to. Every type belongs to
    # a namespace, and, when not explicit, the namespace is the `Program` itself.
    def namespace : ModuleType
      program
    end

    # Returns `true` if this type is abstract.
    def abstract?
      false
    end

    # Returns `true` if this type is a struct.
    def struct?
      false
    end

    # Returns `true` if this is an extern C struct or union (`extern_union?` tells which one)
    def extern?
      false
    end

    # Returns `true` if this is an extern C union (`extern?` will be `true` too)
    def extern_union?
      false
    end

    # Returns `true` if this type has the `@[Packed]` attribute on it
    # (only applicable for C structs)
    def packed?
      false
    end

    # Returns `true` if this type inherits from `Reference` or if this
    # is a union type where all types are reference types or nil.
    # In this case this type can be represented with a single pointer.
    def reference_like?
      case self
      when NilType, NilableType, NilableReferenceUnionType, ReferenceUnionType
        true
      when NonGenericClassType
        !self.struct?
      when GenericClassInstanceType
        !self.struct?
      when VirtualType
        !self.struct?
      else
        false
      end
    end

    # Returns the methods defined in this type, indexed by their name.
    # This does not include methods defined in ancestors.
    def defs : Hash(String, Array(DefWithMetadata))?
      nil
    end

    # Returns all macros defines in this type, indexed by their name.
    # This does not include methods defined in ancestors.
    def macros : Hash(String, Array(Macro))?
      nil
    end

    # Returns this type's metaclass, which holds class methods for this type.
    getter metaclass : Type do
      metaclass = MetaclassType.new(program, self)
      initialize_metaclass(metaclass)
      metaclass
    end

    # Initializes a metaclass.
    # Some subtypes (classes) add an `allocate` method so a class can be instantiated.
    protected def initialize_metaclass(metaclass)
      # Nothing
    end

    # Returns `true` if this type can be used in a generic type argument.
    def allowed_in_generics?
      true
    end

    # Returns direct subclasses of this type.
    def subclasses : Array(Type)
      [] of Type
    end

    # Returns all subclasses of this type, including subclasses of
    # subclasses recursively.
    def all_subclasses
      subclasses = [] of Type
      append_subclasses(self, subclasses)
      subclasses
    end

    private def append_subclasses(type, subclasses)
      type.subclasses.each do |subclass|
        subclasses << subclass
        append_subclasses subclass, subclasses
      end
    end

    # Returns `true` if this type has no subclasses.
    def leaf?
      subclasses.size == 0
    end

    def class?
      false
    end

    def module?
      false
    end

    def metaclass?
      case self
      when MetaclassType,
           GenericClassInstanceMetaclassType, GenericModuleInstanceMetaclassType,
           VirtualMetaclassType
        true
      else
        false
      end
    end

    def pointer?
      self.is_a?(PointerInstanceType)
    end

    def nil_type?
      self.is_a?(NilType)
    end

    def nilable?
      self.is_a?(NilType) || (self.is_a?(UnionType) && self.union_types.any?(&.nil_type?))
    end

    def bool_type?
      self.is_a?(BoolType)
    end

    def no_return?
      self.is_a?(NoReturnType)
    end

    def virtual?
      self.is_a?(VirtualType)
    end

    def virtual_metaclass?
      self.is_a?(VirtualMetaclassType)
    end

    def proc?
      self.is_a?(ProcInstanceType)
    end

    def void?
      self.is_a?(VoidType)
    end

    def virtual_type
      self
    end

    def virtual_type!
      self
    end

    def instance_type
      self
    end

    def generic_type
      raise "BUG: #{self} doesn't implement generic_type"
    end

    def includes_type?(type)
      self == type
    end

    def remove_typedef
      self
    end

    # Returns the type that owns class vars for a type.
    #
    # This method returns self, but subclasses might override.
    # For example, a metaclass's class_var_owner is the instance type.
    def class_var_owner
      self
    end

    def has_in_type_vars?(type)
      false
    end

    # Should `new` be looked up in ancestors?
    #
    # This is `true` if this type doesn't define any
    # `initialize` methods.
    def lookup_new_in_ancestors?
      false
    end

    # Returns the non-virtual type of a given type
    # (returns self if self is already non-virtual)
    def devirtualize
      case self
      when VirtualType
        self.base_type
      when VirtualMetaclassType
        self.base_type.metaclass
      else
        self
      end
    end

    def implements?(other_type : Type)
      return true if self == other_type

      other_type = other_type.remove_alias
      case other_type
      when UnionType
        other_type.union_types.any? do |union_type|
          implements?(union_type)
        end
      when VirtualType
        implements?(other_type.base_type)
      when VirtualMetaclassType
        implements?(other_type.base_type.metaclass)
      else
        parents.try &.any? &.implements?(other_type)
      end
    end

    def covariant?(other_type : Type)
      return true if self == other_type

      case other_type
      when UnionType
        other_type.union_types.any? do |union_type|
          covariant?(union_type)
        end
      else
        false
      end
    end

    def filter_by(other_type)
      restrict other_type, MatchContext.new(self, self, strict: true)
    end

    def filter_by_responds_to(name)
      nil
    end

    def add_instance_var_initializer(name, value, meta_vars)
      raise "BUG: #{self} doesn't implement add_instance_var_initializer"
    end

    def declare_instance_var(name, type : Type, annotations = nil)
      var = MetaTypeVar.new(name)
      var.owner = self
      var.type = type
      var.annotations = annotations
      var.bind_to var
      var.freeze_type = type
      instance_vars[name] = var
    end

    # Determines if `self` can access *type* assuming it's a `protected` access.
    # If `allow_same_namespace` is true (the default), `protected` also means
    # the types are in the same namespace. Otherwise, it means they are just
    # in the same type hierarchy.
    def has_protected_acces_to?(type, allow_same_namespace = true)
      owner = self

      # Allow two different generic instantiations
      # of the same type to have protected access
      type = type.generic_type.as(Type) if type.is_a?(GenericInstanceType)
      owner = owner.generic_type.as(Type) if owner.is_a?(GenericInstanceType)

      self.implements?(type) ||
        type.implements?(self) ||
        (allow_same_namespace && same_namespace?(type))
    end

    # Returns true if `self` and *other* are in the same namespace.
    def same_namespace?(other)
      top_namespace(self) == top_namespace(other) ||
        parents.try &.any? { |parent| parent.same_namespace?(other) }
    end

    private def top_namespace(type)
      type = type.generic_type if type.is_a?(GenericInstanceType)

      namespace = case type
                  when NamedType
                    type.namespace
                  when GenericClassInstanceType
                    type.namespace
                  else
                    nil
                  end
      case namespace
      when Program
        type
      when GenericInstanceType
        top_namespace(namespace.generic_type)
      when NamedType
        top_namespace(namespace)
      else
        type
      end
    end

    def types
      raise "BUG: #{self} has no types"
    end

    def types?
      nil
    end

    def parents
      nil
    end

    def ancestors
      ancestors = [] of Type
      collect_ancestors(ancestors)
      ancestors
    end

    protected def collect_ancestors(ancestors)
      parents.try &.each do |parent|
        ancestors << parent
        parent.collect_ancestors(ancestors)
      end
    end

    # Returns this type's superclass, or `nil` if it doesn't have one
    def superclass : Type?
      nil
    end

    def lookup_defs(name : String, lookup_ancestors_for_new : Bool = false)
      all_defs = [] of Def
      lookup_defs(name, all_defs, lookup_ancestors_for_new)
      all_defs
    end

    def lookup_defs(name : String, all_defs : Array(Def), lookup_ancestors_for_new : Bool? = false)
      self.defs.try &.[name]?.try &.each do |item|
        all_defs << item.def unless all_defs.find(&.same?(item.def))
      end

      if lookup_ancestors_for_new || self.lookup_new_in_ancestors? ||
         !(name == "new" || name == "initialize")
        parents.try &.each do |parent|
          parent.lookup_defs(name, all_defs, lookup_ancestors_for_new)
        end
      end
    end

    def lookup_defs_without_parents(name : String)
      all_defs = [] of Def
      lookup_defs_without_parents(name, all_defs)
      all_defs
    end

    def lookup_defs_without_parents(name : String, all_defs : Array(Def))
      self.defs.try &.[name]?.try &.each do |item|
        all_defs << item.def unless all_defs.find(&.same?(item.def))
      end
    end

    def lookup_defs_with_modules(name)
      if (list = self.defs.try &.[name]?) && !list.empty?
        return list.map(&.def)
      end

      parents.try &.each do |parent|
        next unless parent.module?

        parent_defs = parent.lookup_defs_with_modules(name)
        return parent_defs unless parent_defs.empty?
      end

      [] of Def
    end

    def lookup_first_def(name, block)
      block = !!block
      defs.try &.[name]?.try &.find(&.yields.==(block)).try &.def
    end

    def has_def?(name)
      has_def_without_parents?(name) || parents.try(&.any?(&.has_def?(name)))
    end

    def has_def_without_parents?(name)
      defs.try(&.has_key?(name))
    end

    record DefInMacroLookup

    # Looks up a macro with the given name and matching the given args
    # and named_args. Returns:
    # - a `Macro`, if found
    # - `nil`, if not found
    # - `DefInMacroLookup` if not found and a Def was found instead
    #
    # In the case of `DefInMacroLookup`, it means that macros shouldn't
    # be looked up in implicit enclosing scopes such as Object
    # or the Program.
    def lookup_macro(name, args : Array, named_args)
      # Macros are always stored in a type's metaclass
      macros_scope = self.metaclass? ? self : self.metaclass

      if macros = macros_scope.macros.try &.[name]?
        match = macros.find &.matches?(args, named_args)
        return match if match
      end

      # First check if there are defs at this scope with that name.
      # If so, make that a priority in the lookup and don't consider
      # macro matches.
      if has_def_without_parents?(name)
        return DefInMacroLookup.new
      end

      # We need to go through the instance type because of module
      # inclusion and inheritance.
      instance_type.parents.try &.each do |parent|
        # Make sure to start the search in the metaclass if we are a metaclass
        parent = parent.metaclass if self.metaclass?
        parent_macro = parent.lookup_macro(name, args, named_args)
        return parent_macro if parent_macro
      end

      nil
    end

    # Looks up macros with the given name. Returns:
    # - an Array of Macro if found
    # - `nil` if not found
    # - `DefInMacroLookup` if not found and some Defs were found instead
    def lookup_macros(name)
      # Macros are always stored in a type's metaclass
      macros_scope = self.metaclass? ? self : self.metaclass

      if macros = macros_scope.macros.try &.[name]?
        return macros
      end

      if has_def_without_parents?(name)
        return DefInMacroLookup.new
      end

      # We need to go through the instance type because of module
      # inclusion and inheritance.
      instance_type.parents.try &.each do |parent|
        # Make sure to start the search in the metaclass if we are a metaclass
        parent = parent.metaclass if self.metaclass?
        parent_macros = parent.lookup_macros(name)
        return parent_macros if parent_macros
      end

      nil
    end

    def add_including_type(mod)
      raise "BUG: #{self} doesn't implement add_including_type"
    end

    def including_types
      raise "BUG: #{self} doesn't implement including_types"
    end

    # Returns `true` if this type can have instance vars.
    # Primitive types, and types like Reference and Object,
    # can't have instance vars.
    def allows_instance_vars?
      case self
      when program.object, program.value, program.struct,
           program.number, program.int, program.float,
           PrimitiveType, program.reference
        false
      else
        true
      end
    end

    def instance_vars
      raise "BUG: #{self} doesn't implement instance_vars"
    end

    def all_instance_vars
      if superclass = self.superclass
        superclass.all_instance_vars.merge(instance_vars)
      else
        instance_vars
      end
    end

    def index_of_instance_var(name)
      if superclass = self.superclass
        index = superclass.index_of_instance_var(name)
        if index
          index
        else
          index = instance_vars.key_index(name)
          if index
            superclass.all_instance_vars_count + index
          else
            nil
          end
        end
      else
        instance_vars.key_index(name)
      end
    end

    def lookup_instance_var(name)
      lookup_instance_var?(name).not_nil!
    end

    def lookup_instance_var?(name)
      superclass.try(&.lookup_instance_var?(name)) ||
        instance_vars[name]?
    end

    def lookup_class_var?(name)
      nil
    end

    def lookup_class_var(name)
      raise "BUG: #{self} doesn't implement lookup_class_var"
    end

    def has_instance_var_initializer?(name)
      false
    end

    def all_instance_vars_count
      (superclass.try(&.all_instance_vars_count) || 0) + instance_vars.size
    end

    def add_subclass(subclass)
      raise "BUG: #{self} doesn't implement add_subclass"
    end

<<<<<<< HEAD
    # Replace type parameters in this type with the type parameters
=======
    # Replaces type parameetrs in this type with the type parameters
>>>>>>> a80bd43a
    # of the given *instance* type.
    def replace_type_parameters(instance) : Type
      self
    end

    def depth
      0
    end

    def type_desc
      to_s
    end

    def remove_alias
      self
    end

    def remove_alias_if_simple
      self
    end

    def remove_indirection
      self
    end

    def remove_literal
      self
    end

    def generic_nest
      0
    end

    def double_variadic?
      false
    end

    def splat_index
      nil
    end

    def type_vars
      raise "BUG: #{self} doesn't implement type_vars"
    end

    def unbound?
      false
    end

    def private?
      false
    end

    def private=(set_private)
    end

    # Returns true if *name* if an unbound type variable in this (generic) type.
    def type_var?(name)
      false
    end

    # Returns the type that has to be used in sizeof and instance_sizeof computations
    def sizeof_type
      if struct?
        # In the case of an abstract struct we want to consider the union type
        # of all subtypes (if it's not abstract it's concrete and this will return self)
        virtual_type.remove_indirection
      else
        devirtualize
      end
    end

    # Adds an annotation with the given type and value
    def add_annotation(annotation_type : AnnotationType, value : Annotation)
      annotations = @annotations ||= {} of AnnotationType => Annotation
      annotations[annotation_type] = value
    end

    # Returns the annotation with the given type, if any, or nil otherwise
    def annotation(annotation_type) : Annotation?
      @annotations.try &.[annotation_type]?
    end

    def get_instance_var_initializer(name)
      nil
    end

    # Checks whether an exception needs to be raised because of a restriction
    # failure. Only overwriten by literal types (NumberLiteralType and
    # SymbolLiteralType) when they produce an ambiguous call.
    def check_restriction_exception
      nil
    end

    def inspect(io)
      to_s(io)
    end

    def to_s(io)
      to_s_with_options(io)
    end

    abstract def to_s_with_options(io : IO, skip_union_parens : Bool = false, generic_args : Bool = true, codegen = false)

    def pretty_print(pp)
      pp.text to_s
    end
  end

  # A type that has a name and can be inside a namespace.
  # For example, given `class Foo::Bar`, `Foo` is the namespace and `Bar` is the name.
  #
  # There are other types that have a name but it can be deduced from other(s) type(s),
  # so they don't inherit NamedType: a union type, a metaclass, etc.
  abstract class NamedType < Type
    getter namespace : ModuleType
    getter name : String
    getter locations : Array(Location)?
    property doc : String?
    property? private : Bool = false

    def initialize(program, @namespace, @name)
      super(program)
    end

    # Adds a location to this type.
    def add_location(location : Location)
      locations = @locations ||= [] of Location
      locations << location
    end

    getter(types) { {} of String => NamedType }

    def types?
      @types
    end

    def append_full_name(io, codegen = false)
      case namespace
      when Program
        # Skip
      when FileModule
        # For codegen we need the filename to distinguish it from other
        # types, but in macros we can't use that because it won't parse
        if codegen
          namespace.to_s_with_options(io, generic_args: false, codegen: codegen)
          io << "::"
        end
      else
        namespace.to_s_with_options(io, generic_args: false, codegen: codegen)
        io << "::"
      end
      io << @name
    end

    def full_name
      String.build { |io| append_full_name(io) }
    end

    def to_s_with_options(io : IO, skip_union_parens : Bool = false, generic_args : Bool = true, codegen = false)
      append_full_name(io, codegen: codegen)
    end
  end

  # A Def with some metadata to speed up matching it against
  # a call signature, or against other defs:
  # - max_size: the maxinum number of arguments that can be passed to the method
  # - min_size: the minimum number of arguments that can be passed to the method
  # - yields: whether the method has a block
  record DefWithMetadata,
    min_size : Int32,
    max_size : Int32,
    yields : Bool,
    def : Def do
    def self.new(a_def : Def)
      min_size, max_size = a_def.min_max_args_sizes
      new min_size, max_size, !!a_def.yields, a_def
    end
  end

  # A macro hook (:inherited, :included, :extended)
  record Hook, kind : Symbol, macro : Macro

  # The key by which instantiated methods are cached.
  #
  # For example, given:
  #
  # ```
  # def foo(x, y) # def object id: 1234
  #   x + y
  # end
  #
  # foo(1, 2.5)
  # ```
  #
  # When `foo(1)` is analyzed the argument types are [Int32, Float64],
  # and so we instantiate the method with those types (in this case there's
  # no block type nor named argument types). We remember this instantiation
  # with a key that includes the def's object id, argument types, etc., so
  # when a call with the same target Def, argument types, etc., is found
  # we don't need to re-analyze it.
  record DefInstanceKey,
    def_object_id : UInt64,
    arg_types : Array(Type),
    block_type : Type?,
    named_args : Array(NamedArgumentType)?

  # A type that holds Def instantiations (defs where the argument types
  # are fixed). Some types don't support having def instances, for example
  # union types.
  module DefInstanceContainer
    getter(def_instances) { {} of DefInstanceKey => Def }

    def add_def_instance(key, typed_def)
      def_instances[key] = typed_def
    end

    def lookup_def_instance(key)
      def_instances[key]?
    end
  end

  # Base type for all module-like types (modules, classes, structs, enums).
  abstract class ModuleType < NamedType
    getter defs : Hash(String, Array(DefWithMetadata))?
    getter macros : Hash(String, Array(Macro))?
    getter hooks : Array(Hook)?
    getter(parents) { [] of Type }

    def add_def(a_def)
      a_def.owner = self

      if a_def.visibility.public? && a_def.name == "initialize"
        a_def.visibility = Visibility::Protected
      end

      item = DefWithMetadata.new(a_def)

      defs = (@defs ||= {} of String => Array(DefWithMetadata))
      list = defs[a_def.name] ||= [] of DefWithMetadata
      list.each_with_index do |ex_item, i|
        if item.restriction_of?(ex_item, self)
          if ex_item.restriction_of?(item, self)
            # The two defs have the same signature so item overrides ex_item.
            list[i] = item
            a_def.previous = ex_item
            a_def.doc ||= ex_item.def.doc
            ex_item.def.next = a_def
            return ex_item.def
          else
            # item has a new signature, stricter than ex_item.
            list.insert(i, item)
            return nil
          end
        end
      end

      # item has a new signature, less strict than the existing defs with same name.
      list << item

      nil
    end

    def add_macro(a_macro)
      case a_macro.name
      when "inherited"
        return add_hook :inherited, a_macro
      when "included"
        return add_hook :included, a_macro
      when "extended"
        return add_hook :extended, a_macro
      when "method_added"
        return add_hook :method_added, a_macro, args_size: 1
      when "method_missing"
        if a_macro.args.size != 1
          raise TypeException.new "macro 'method_missing' expects 1 argument (call)"
        end
      end

      macros = (@macros ||= {} of String => Array(Macro))
      array = (macros[a_macro.name] ||= [] of Macro)
      index = array.index { |existing_macro| a_macro.overrides?(existing_macro) }
      if index
        # a_macro has the same signature of an existing macro, we override it.
        a_macro.doc ||= array[index].doc
        array[index] = a_macro
      else
        # a_macro has a new signature, add it with the others.
        array << a_macro
      end
    end

    def add_hook(kind, a_macro, args_size = 0)
      if a_macro.args.size != args_size
        case args_size
        when 0
          raise TypeException.new "macro '#{kind}' must not have arguments"
        when 1
          raise TypeException.new "macro '#{kind}' must have a argument"
        else
          raise TypeException.new "macro '#{kind}' must have #{args_size} arguments"
        end
      end

      hooks = @hooks ||= [] of Hook
      hooks << Hook.new(kind, a_macro)
    end

    def filter_by_responds_to(name)
      has_def?(name) ? self : nil
    end

    def include(mod)
      if mod == self
        raise TypeException.new "cyclic include detected"
      elsif mod.ancestors.includes?(self)
        raise TypeException.new "cyclic include detected"
      else
        unless parents.includes?(mod)
          parents.insert 0, mod
          mod.add_including_type(self)
        end
      end
    end

    def covariant?(other_type)
      super || parents.any? &.covariant?(other_type)
    end

    def type_desc
      "module"
    end
  end

  # A type that can have class variables.
  module ClassVarContainer
    getter(class_vars) { {} of String => MetaTypeVar }

    def class_vars?
      @class_vars
    end

    def lookup_class_var(name)
      lookup_class_var?(name).not_nil!
    end

    def lookup_class_var?(name)
      class_var = @class_vars.try &.[name]?
      return class_var if class_var

      ancestors.each do |ancestor|
        next unless ancestor.is_a?(ClassVarContainer)

        class_var = ancestor.lookup_class_var?(name)
        if class_var
          var = MetaTypeVar.new(name, class_var.type)
          var.owner = self
          var.thread_local = class_var.thread_local?
          var.initializer = class_var.initializer
          var.bind_to(class_var)
          self.class_vars[name] = var
          return var
        end
      end

      nil
    end
  end

  # Temporary type to recompute calls when a subclass is added to a type
  # hierarchy. This shouldn't be needed, because the type hierarchy is
  # now computed in a first pass, but for generic types, instantiations
  # are considered as kind of subclasses, and calls must be recomputed
  # to take them into account (but this should change in the future).
  module SubclassObservable
    def add_subclass_observer(observer)
      observers = (@subclass_observers ||= [] of Call)
      observers << observer
    end

    def remove_subclass_observer(observer)
      @subclass_observers.try &.delete(observer)
    end

    def notify_subclass_added
      @subclass_observers.try &.dup.each &.on_new_subclass
    end
  end

  # A type that can have instance var initializers, like
  #
  # ```
  # @x = 1
  # ```
  module InstanceVarInitializerContainer
    class InstanceVarInitializer
      getter name : String
      property value : ASTNode
      getter meta_vars : MetaVars

      def initialize(@name, @value, @meta_vars)
      end
    end

    getter instance_vars_initializers : Array(InstanceVarInitializer)?

    def add_instance_var_initializer(name, value, meta_vars)
      initializers = @instance_vars_initializers ||= [] of InstanceVarInitializer

      # No meta vars means this initializer came from a generic type,
      # so we must type it now that we are defining it in a concrete type
      if !meta_vars && !self.is_a?(GenericType)
        meta_vars = MetaVars.new
        visitor = MainVisitor.new(program, vars: meta_vars, meta_vars: meta_vars)
        visitor.scope = self.metaclass
        value = value.clone
        value.accept visitor
      end

      meta_vars ||= MetaVars.new

      unless self.is_a?(GenericType)
        instance_var = lookup_instance_var(name)
        instance_var.bind_to(value)
      end

      initializer = InstanceVarInitializer.new(name, value, meta_vars)
      initializers << initializer

      program.after_inference_types << self

      initializer
    end

    def has_instance_var_initializer?(name)
      @instance_vars_initializers.try(&.any? { |init| init.name == name }) ||
        ancestors.any?(&.has_instance_var_initializer?(name))
    end

    def get_instance_var_initializer(name)
      match = @instance_vars_initializers.try &.find do |init|
        init.name == name
      end
      return match if match

      ancestors.each do |ancestor|
        match = ancestor.get_instance_var_initializer(name)
        return match if match
      end

      nil
    end
  end

  # A type that can have instance variables.
  module InstanceVarContainer
    getter(instance_vars) { {} of String => MetaTypeVar }
  end

  # A non generic module type.
  class NonGenericModuleType < ModuleType
    include InstanceVarContainer
    include ClassVarContainer
    include SubclassObservable

    def add_including_type(type)
      return if type.unbound?

      including_types = @including_types ||= [] of Type
      including_types.push type

      notify_subclass_added
    end

    def including_types
      if including_types = @including_types
        all_types = Array(Type).new(including_types.size)
        add_to_including_types(all_types)
        program.type_merge_union_of(all_types)
      else
        nil
      end
    end

    def add_to_including_types(all_types)
      if including_types = @including_types
        including_types.each do |including_type|
          add_to_including_types(including_type, all_types)
        end
      end
    end

    def raw_including_types
      @including_types
    end

    def remove_indirection
      if including_types = self.including_types
        including_types.remove_indirection
      else
        self
      end
    end

    def filter_by_responds_to(name)
      including_types.try &.filter_by_responds_to(name)
    end

    def module?
      true
    end

    def add_instance_var_initializer(name, value, meta_vars)
      add_instance_var_initializer @including_types, name, value, meta_vars
    end
  end

  # A module that is related to a file and contains its private defs.
  class FileModule < NonGenericModuleType
    include DefInstanceContainer

    getter(vars) { MetaVars.new }

    def vars?
      @vars
    end

    def metaclass?
      true
    end

    def metaclass
      self
    end
  end

  # Abstract base type for classes and structs
  # (types that can be allocated via the `allocate` method).
  abstract class ClassType < ModuleType
    include DefInstanceContainer
    include SubclassObservable
    include InstanceVarInitializerContainer

    setter metaclass : Type?
    getter superclass : Type?
    getter subclasses = [] of Type
    getter depth : Int32
    property? :abstract; @abstract = false
    property? :struct; @struct = false
    property? allowed_in_generics = true
    property? lookup_new_in_ancestors = false

    property? extern = false
    property? extern_union = false
    property? packed = false

    def initialize(program, namespace, name, @superclass, add_subclass = true)
      super(program, namespace, name)
      @depth = superclass ? (superclass.depth + 1) : 0
      parents.push superclass if superclass
      force_add_subclass if add_subclass
    end

    def superclass=(@superclass)
      @depth = superclass ? (superclass.depth + 1) : 0
      parents.push superclass if superclass
    end

    def add_subclass(subclass)
      return if subclass.unbound?

      subclasses << subclass
      notify_subclass_added

      superclass = superclass()
      while superclass.is_a?(SubclassObservable)
        superclass.notify_subclass_added
        superclass = superclass.superclass
      end
    end

    def force_add_subclass
      superclass.try &.add_subclass(self)
    end

    def struct?
      @struct
    end

    def has_attribute?(name)
      return true if packed? && name == "Packed"
      false
    end

    def type_desc
      case
      when extern? && extern_union?
        "union"
      when struct?
        "struct"
      else
        "class"
      end
    end
  end

  # A non-generic class type, like String.
  class NonGenericClassType < ClassType
    include InstanceVarContainer
    include ClassVarContainer

    protected def initialize_metaclass(metaclass)
      metaclass.add_def Def.new("allocate", body: Primitive.new("allocate"))
    end

    def virtual_type
      if leaf? && !abstract?
        self
      elsif struct? && abstract? && !leaf?
        virtual_type!
      elsif struct?
        self
      else
        virtual_type!
      end
    end

    def virtual_type!
      @virtual_type ||= VirtualType.new(program, self)
    end

    def class?
      true
    end

    def covariant?(other_type)
      other_type = other_type.base_type if other_type.is_a?(VirtualType)
      implements?(other_type) || super
    end
  end

  # Base type for primitive types like Bool and Char.
  abstract class PrimitiveType < ClassType
    include ClassVarContainer

    # Returns the number of bytes this type occupies in memory.
    getter bytes : Int32

    def initialize(program, namespace, name, superclass, @bytes : Int32)
      super(program, namespace, name, superclass)
      self.struct = true
    end

    def abstract?
      false
    end
  end

  class BoolType < PrimitiveType
  end

  class CharType < PrimitiveType
  end

  class IntegerType < PrimitiveType
    getter rank : Int32
    getter kind : Symbol

    def initialize(program, namespace, name, superclass, bytes, @rank, @kind)
      super(program, namespace, name, superclass, bytes)
    end

    def signed?
      @rank % 2 == 1
    end

    def unsigned?
      @rank % 2 == 0
    end

    def bits
      8 * (2 ** normal_rank)
    end

    def normal_rank
      (@rank - 1) / 2
    end

    def range
      case kind
      when :i8
        {Int8::MIN, Int8::MAX}
      when :i16
        {Int16::MIN, Int16::MAX}
      when :i32
        {Int32::MIN, Int32::MAX}
      when :i64
        {Int64::MIN, Int64::MAX}
      when :u8
        {UInt8::MIN, UInt8::MAX}
      when :u16
        {UInt16::MIN, UInt16::MAX}
      when :u32
        {UInt32::MIN, UInt32::MAX}
      when :u64
        {UInt64::MIN, UInt64::MAX}
      else
        raise "Bug: called 'range' for non-integer literal"
      end
    end
  end

  class FloatType < PrimitiveType
    getter rank : Int32

    def initialize(program, namespace, name, superclass, bytes, @rank)
      super(program, namespace, name, superclass, bytes)
    end

    def kind
      @bytes == 4 ? :f32 : :f64
    end

    def range
      case kind
      when :f32
        {Float32::MIN, Float32::MAX}
      when :f64
        {Float64::MIN, Float64::MAX}
      else
        raise "Bug: called 'range' for non-float literal"
      end
    end
  end

  class SymbolType < PrimitiveType
  end

  class NilType < PrimitiveType
  end

  class NoReturnType < NamedType
    # NoReturn can be assigned to any other type (because it never will)
    def implements?(other_type)
      true
    end
  end

  class VoidType < NamedType
  end

  abstract class LiteralType < Type
    # The most exact match type, or the first match otherwise
    @match : Type?

    # All matches. It's nil if `@match` is an exact match.
    @all_matches : Set(Type)?

    def set_exact_match(type)
      @match = type
      @all_matches = nil
    end

    def add_match(type)
      if match = @match
        all_matches = @all_matches
        if all_matches.nil?
          all_matches = @all_matches = Set(Type).new
          all_matches << match
        end
        all_matches << type
      else
        @match = type
      end
    end

    def exact_match?
      literal.type == @match
    end

    def remove_literal
      literal.type
    end

    def check_restriction_exception
      if all_matches = @all_matches
        literal.raise "ambiguous call, implicit cast of #{literal} matches all of #{all_matches.join(", ")}"
      end
    end
  end

  # Type for a number literal: it has the specific type of the number literal
  # but can also match other types (like ints and floats) if the literal
  # fits in those types.
  class NumberLiteralType < LiteralType
    # The literal associated with this type
    getter literal : NumberLiteral

    def initialize(program, @literal)
      super(program)
    end

    def to_s_with_options(io : IO, skip_union_parens : Bool = false, generic_args : Bool = true, codegen = false)
      io << @literal.type
    end
  end

  # Type for a symbol literal: it has the specific type of the symbol literal (SymbolType)
  # but can also match enums if their members match the symbol's name.
  class SymbolLiteralType < LiteralType
    # The literal associated with this type
    getter literal : SymbolLiteral

    def initialize(program, @literal)
      super(program)
    end

    def to_s_with_options(io : IO, skip_union_parens : Bool = false, generic_args : Bool = true, codegen = false)
      io << @literal.type
    end
  end

  # Any thing that can be passed as a generic type variable.
  #
  # For example, in:
  #
  # ```
  # StaticArray(UInt8, 256)
  # ```
  #
  # there are two type vars: UInt8 (the type) and 256 (a number literal).
  #
  # These are the only things that are currently accepted as type variables,
  # but this is kept as `Type | ASTNode` to make it easier to add new nodes
  # in the future.
  alias TypeVar = Type | ASTNode

  # A non-instantiated generic type, like Array(T), Hash(K, V)
  # or Enumerable(T).
  module GenericType
    include InstanceVarContainer

    # The type variable names (K and V in Hash).
    getter type_vars : Array(String)

    # The index of the `*` in the type variables.
    property splat_index : Int32?

    # Is it `**`? Currently only NamedTuple is.
    property? double_variadic = false

    # All generic type instantiations of this generic type, indexed
    # by the type variables.
    getter(generic_types) { {} of Array(TypeVar) => Type }

    # Returns a TypeParameter relative to this type
    def type_parameter(name) : TypeParameter
      type_parameters = @type_parameters ||= {} of String => TypeParameter
      type_parameters[name] ||= TypeParameter.new(program, self, name)
    end

    def instantiate(type_vars)
      if (instance = generic_types[type_vars]?)
        return instance
      end

      instance_type_vars = {} of String => ASTNode
      type_var_index = 0
      self.type_vars.each_with_index do |name, index|
        if splat_index == index
          types = [] of TypeVar
          (type_vars.size - (self.type_vars.size - 1)).times do
            types << type_vars[type_var_index]
            type_var_index += 1
          end
          var = Var.new(name, program.tuple_of(types))
          var.bind_to(var)
          instance_type_vars[name] = var
        else
          type_var = type_vars[type_var_index]
          case type_var
          when Type
            var = Var.new(name, type_var)
            var.bind_to var
            instance_type_vars[name] = var
          when ASTNode
            instance_type_vars[name] = type_var
          end
          type_var_index += 1
        end
      end

      instance = self.new_generic_instance(program, self, instance_type_vars)
      generic_types[type_vars] = instance

      if instance.is_a?(GenericClassInstanceType) && !instance.superclass
        instance.superclass = instantiated_generic_superclass(instance)
      end

      self.instance_vars.each do |name, ivar|
        ivar_type = ivar.type
        if ivar_type.is_a?(TypeSplat)
          # Consider the case of @x : *T
          instance_var_type = ivar_type.splatted_type.replace_type_parameters(instance)
          unless instance_var_type.is_a?(TupleInstanceType)
            raise TypeException.new "expected splatted type to be a tuple type, not #{instance_var_type}"
          end
        else
          instance_var_type = ivar_type.replace_type_parameters(instance)
        end
        instance.declare_instance_var(name, instance_var_type, ivar.annotations)
      end

      run_instance_vars_initializers self, self, instance

      instance.after_initialize

      # Notify modules that an instance was added
      notify_parent_modules_subclass_added(self)

      instance
    end

    def notify_parent_modules_subclass_added(type)
      type.parents.try &.each do |parent|
        parent.notify_subclass_added if parent.is_a?(NonGenericModuleType)
        notify_parent_modules_subclass_added parent
      end
    end

    getter inherited : Array(Type)?

    def add_inherited(type)
      inherited = @inherited ||= [] of Type
      inherited << type
    end

    def add_instance_var_initializer(name, value, meta_vars)
      initializer = super

      # Make sure to type the initializer for existing instantiations
      generic_types.each_value do |instance|
        run_instance_var_initializer(initializer, instance)
      end

      @inherited.try &.each do |inherited|
        run_instance_var_initializer(initializer, inherited)
        if inherited.is_a?(GenericClassType)
          inherited.add_instance_var_initializer(name, value, meta_vars)
        end
      end

      initializer
    end

    def run_instance_vars_initializers(real_type, type : GenericClassType | ClassType, instance)
      if superclass = type.superclass
        run_instance_vars_initializers(real_type, superclass, instance)
      end

      type.instance_vars_initializers.try &.each do |initializer|
        run_instance_var_initializer initializer, instance
      end
    end

    def run_instance_vars_initializers(real_type, type, instance)
      # Nothing
    end

    def run_instance_var_initializer(initializer, instance : GenericClassInstanceType | NonGenericClassType)
      meta_vars = MetaVars.new
      visitor = MainVisitor.new(program, vars: meta_vars, meta_vars: meta_vars)
      visitor.scope = instance.metaclass
      value = initializer.value.clone
      value.accept visitor
      instance_var = instance.lookup_instance_var(initializer.name)

      # Check if automatic cast can be done
      if instance_var.type != value.type &&
         (value.is_a?(NumberLiteral) || value.is_a?(SymbolLiteral))
        if casted_value = MainVisitor.check_automatic_cast(value, instance_var.type)
          value = casted_value
        end
      end

      instance_var.bind_to(value)
      instance.add_instance_var_initializer(initializer.name, value, meta_vars)
    end

    def run_instance_var_initializer(initializer, instance)
      # Nothing
    end

    def instantiated_generic_superclass(instance)
      superclass = self.superclass.not_nil!
      if superclass.is_a?(GenericClassInstanceType)
        superclass = superclass.replace_type_parameters(instance)
      end
      superclass
    end

    def type_var?(name)
      type_vars.includes? name
    end
  end

  # An un-bound type parameter of a generic type.
  #
  # For example, given:
  #
  # ```
  # class Bar(T) < Foo(T, Int32)
  # end
  # ```
  #
  # when we solve `Foo(T, Int32)` we'll find Foo, and
  # then instantiate it with `T` being the type parameter
  # `T` of `Bar`, and `Int32` a regular type variable.
  #
  # Similarly, when including a generic module inside a generic
  # type, type parameters will be used.
  #
  # ```
  # class Baz(T)
  #   include Enumerable(T) # <- this is TypeParameter T of Foo
  # end
  # ```
  #
  # When instantiating Bar(T) in the first example, for example
  # doing `Bar(Char)`, superclasses and including modules will
  # have type parameters replaced with types given in the instantiation,
  # so `Foo(T, Int32)` will become `Foo(Char, Int32)`.
  class TypeParameter < Type
    # Returns the type that owns this type parameter
    getter owner

    # Returns the name of this type parameter
    getter name

    def initialize(program, @owner : GenericType, @name : String)
      super(program)
    end

    def replace_type_parameters(instance)
      node = solve(instance)
      if node.is_a?(Var)
        node.type
      else
        node.raise "can't declare variable with #{node.class_desc}"
      end
    end

    def solve(instance)
      if instance.is_a?(GenericInstanceType) && instance.generic_type == @owner
        ancestor = instance
      else
        ancestor = instance.ancestors.find { |ancestor| ancestor.is_a?(GenericInstanceType) && ancestor.generic_type == owner }.as(GenericInstanceType)
      end

      ancestor.type_vars[name]
    end

    def unbound?
      true
    end

    def to_s_with_options(io : IO, skip_union_parens : Bool = false, generic_args : Bool = true, codegen = false)
      io << @name
    end
  end

  # A splatted type inside an inherited generic class or included generic module.
  #
  # For example, given:
  #
  # ```
  # class Foo(T)
  #   include Bar(Union(*T))
  # end
  # ```
  #
  # the `T` in the included type will be a TypeParameter, but we can't
  # splat it yet (expands the types behind T) until we know T. We mark
  # this as a TypeSplat of the type parameter T.
  #
  # When instantiating Foo, T will be replaced with the instantiated type
  # and this TypeSplat will check that it's a tuple type and append its
  # types to the final type variables.
  class TypeSplat < Type
    getter splatted_type

    def initialize(program, @splatted_type : TypeParameter)
      super(program)
    end

    def to_s_with_options(io : IO, skip_union_parens : Bool = false, generic_args : Bool = true, codegen = false)
      io << '*' << @splatted_type
    end
  end

  # A generic module type, like Enumerable(T).
  class GenericModuleType < ModuleType
    include GenericType
    include ClassVarContainer

    def initialize(program, namespace, name, @type_vars)
      super(program, namespace, name)
    end

    def module?
      true
    end

    def allowed_in_generics?
      false
    end

    def type_desc
      "generic module"
    end

    def add_including_type(type)
      including_types = @including_types ||= [] of Type
      including_types.push type
    end

    def raw_including_types
      @including_types
    end

    def new_generic_instance(program, generic_type, type_vars)
      GenericModuleInstanceType.new program, generic_type, type_vars
    end

    def add_instance_var_initializer(name, value, meta_vars)
      add_instance_var_initializer @including_types, name, value, meta_vars
    end

    def to_s_with_options(io : IO, skip_union_parens : Bool = false, generic_args : Bool = true, codegen = false)
      super
      if generic_args
        io << '('
        type_vars.join(", ", io, &.to_s(io))
        io << ')'
      end
    end
  end

  # A generic class type, like Array(T).
  class GenericClassType < ClassType
    include GenericType
    include ClassVarContainer

    def initialize(program, namespace, name, superclass, @type_vars : Array(String), add_subclass = true)
      super(program, namespace, name, superclass, add_subclass)
    end

    def class?
      true
    end

    def allowed_in_generics?
      false
    end

    def new_generic_instance(program, generic_type, type_vars)
      GenericClassInstanceType.new program, generic_type, nil, type_vars
    end

    protected def initialize_metaclass(metaclass)
      metaclass.add_def Def.new("allocate", body: Primitive.new("allocate"))
    end

    def type_desc
      struct? ? "generic struct" : "generic class"
    end

    def including_types
      instances = generic_types.values
      subclasses.each do |subclass|
        if subclass.is_a?(GenericClassType)
          subtypes = subclass.including_types
          instances << subtypes if subtypes
        else
          instances << subclass
        end
      end
      program.union_of instances
    end

    def remove_indirection
      if including_types = self.including_types
        including_types.remove_indirection
      else
        self
      end
    end

    def to_s_with_options(io : IO, skip_union_parens : Bool = false, generic_args : Bool = true, codegen = false)
      super
      if generic_args
        io << '('
        type_vars.join(", ", io, &.to_s(io))
        io << ')'
      end
    end
  end

  # An instantiated generic type (like Array(String) or Enumerable(Int32)).
  #
  # To represent generic superclasses and generic included modules,
  # GenericInstanceType is also used. For example, in:
  #
  # ```
  # class Foo(T); end
  #
  # class Bar(T) < Foo(T); end
  # ```
  #
  # The GenericClassType `Bar(T)` will have a GenericClassInstanceType
  # `Foo(T)` as a superclass, with `T` being a `TypeParameter`. We can't
  # simply have the generic type `Foo(T)` be the superclass (maybe in this
  # particular example yes) but we could also have:
  #
  # ```
  # class Foo(X, Y); end
  #
  # class Bar(T) < Foo(Int32, T); end
  # ```
  #
  # In that case `Foo(X, Y)` is not quite the superclass, because
  # the superclass has a fixed type `Int32` as the first parameter.
  abstract class GenericInstanceType < Type
    getter generic_type : GenericType
    getter type_vars : Hash(String, ASTNode)

    def initialize(program, @generic_type, @type_vars)
      super(program)
    end

    def class_var_owner
      generic_type.class_var_owner
    end

    def parents
      generic_type.parents.try &.map do |parent|
        parent.replace_type_parameters(self)
      end
    end

    def replace_type_parameters(instance)
      new_type_vars = [] of TypeVar

      type_vars.each_with_index do |(name, node), index|
        if node.is_a?(Var)
          type = node.type

          case type
          when TypeParameter
            replacement = type.solve(instance)
            if replacement.is_a?(Var)
              type_var = replacement.type
            else
              type_var = replacement
            end
          when TypeSplat
            type_var = type.splatted_type.replace_type_parameters(instance)
          else
            type_var = type.replace_type_parameters(instance)
          end

          if splat_index == index
            if type_var.is_a?(TupleInstanceType)
              new_type_vars.concat(type_var.tuple_types)
            else
              node.raise "expected type to be a tuple type, not #{type_var}"
            end
          elsif type.is_a?(TypeSplat)
            if type_var.is_a?(TupleInstanceType)
              new_type_vars.concat(type_var.tuple_types)
            else
              node.raise "expected type to be a tuple type, not #{type_var}"
            end
          else
            new_type_vars << type_var
          end
        else
          new_type_vars << node
        end
      end

      generic_type.instantiate(new_type_vars)
    end

    def implements?(other_type)
      other_type = other_type.remove_alias
      super || generic_type.implements?(other_type)
    end

    def covariant?(other_type)
      if other_type.is_a?(GenericInstanceType)
        super
      else
        implements?(other_type)
      end
    end

    def has_in_type_vars?(type)
      type_vars.each_value do |type_var|
        if type_var.is_a?(Var)
          return true if type_var.type.includes_type?(type) || type_var.type.has_in_type_vars?(type)
        end
      end
      false
    end

    def unbound?
      type_vars.each_value do |type_var|
        if type_var.is_a?(Var)
          return true if type_var.type.unbound?
        end
      end
      false
    end

    def to_s_with_options(io : IO, skip_union_parens : Bool = false, generic_args : Bool = true, codegen = false)
      generic_type.append_full_name(io)
      io << '('
      type_vars.each_value.with_index do |type_var, i|
        io << ", " if i > 0
        if type_var.is_a?(Var)
          if i == splat_index
            tuple = type_var.type.as(TupleInstanceType)
            tuple.tuple_types.join(", ", io) do |tuple_type|
              tuple_type = tuple_type.devirtualize unless codegen
              tuple_type.to_s_with_options(io, codegen: codegen)
            end
          else
            type_var_type = type_var.type
            type_var_type = type_var_type.devirtualize unless codegen
            type_var_type.to_s_with_options(io, skip_union_parens: true, codegen: codegen)
          end
        else
          type_var.to_s(io)
        end
      end
      io << ')'
    end
  end

  # An instantiated generic type, like Array(String).
  class GenericClassInstanceType < GenericInstanceType
    include InstanceVarContainer
    include InstanceVarInitializerContainer
    include DefInstanceContainer
    include SubclassObservable

    property superclass : Type?
    getter subclasses = [] of Type
    getter generic_nest : Int32

    def initialize(program, generic_type, @superclass, type_vars, generic_nest = nil)
      super(program, generic_type, type_vars)
      @generic_nest = generic_nest || (1 + @type_vars.values.max_of { |node| node.type?.try(&.generic_nest) || 0 })
    end

    def after_initialize
      superclass.not_nil!.add_subclass(self)
      ancestors.each do |ancestor|
        ancestor.add_including_type(self) if ancestor.is_a?(GenericModuleInstanceType)
      end
    end

    def add_subclass(subclass)
      return if subclass.unbound?

      subclasses << subclass
      notify_subclass_added

      superclass = superclass()
      while superclass.is_a?(SubclassObservable)
        superclass.notify_subclass_added
        superclass = superclass.superclass
      end
    end

    def virtual_type
      if generic_type.leaf? && !abstract?
        self
      elsif struct? && abstract? && !generic_type.leaf?
        virtual_type!
      elsif struct?
        self
      else
        virtual_type!
      end
    end

    def virtual_type!
      @virtual_type ||= VirtualType.new(program, self)
    end

    delegate depth, defs, superclass, macros, abstract?, struct?,
      type_desc, namespace, lookup_new_in_ancestors?,
      splat_index, double_variadic?, to: @generic_type

    def filter_by_responds_to(name)
      @generic_type.filter_by_responds_to(name) ? self : nil
    end

    def class?
      true
    end

    getter(metaclass) { GenericClassInstanceMetaclassType.new(self.program, self) }
  end

  # An instantiated genric module, like Enumerable(Int32).
  class GenericModuleInstanceType < GenericInstanceType
    include InstanceVarContainer
    include InstanceVarInitializerContainer
    include DefInstanceContainer
    include SubclassObservable

    getter generic_nest : Int32

    def initialize(program, generic_type, type_vars, generic_nest = nil)
      super(program, generic_type, type_vars)
      @generic_nest = generic_nest || (1 + @type_vars.values.max_of { |node| node.type?.try(&.generic_nest) || 0 })
    end

    def after_initialize
      ancestors.each do |ancestor|
        ancestor.add_including_type(self) if ancestor.is_a?(GenericModuleInstanceType)
      end
    end

    def virtual_type
      self
    end

    delegate leaf?, depth, defs, macros,
      type_desc, namespace, lookup_new_in_ancestors?,
      splat_index, double_variadic?, to: @generic_type

    def add_including_type(type)
      return if type.unbound?

      @generic_type.add_including_type(type)

      including_types = @including_types ||= [] of Type
      including_types.push type

      notify_subclass_added
    end

    def including_types
      if including_types = @including_types
        all_types = Array(Type).new(including_types.size)
        add_to_including_types(all_types)
        program.type_merge_union_of(all_types)
      else
        nil
      end
    end

    def add_to_including_types(all_types)
      if including_types = @including_types
        including_types.each do |including_type|
          add_to_including_types(including_type, all_types)
        end
      end
    end

    def raw_including_types
      @including_types
    end

    def remove_indirection
      if including_types = self.including_types
        including_types.remove_indirection
      else
        self
      end
    end

    def filter_by_responds_to(name)
      including_types.try &.filter_by_responds_to(name)
    end

    def filter_by_responds_to(name)
      @generic_type.filter_by_responds_to(name) ? self : nil
    end

    def module?
      true
    end

    getter(metaclass) { GenericModuleInstanceMetaclassType.new(self.program, self) }
  end

  # The non-instantiated Pointer(T) type.
  class PointerType < GenericClassType
    def new_generic_instance(program, generic_type, type_vars)
      PointerInstanceType.new program, generic_type, program.struct, type_vars
    end

    def type_desc
      "generic struct"
    end
  end

  # An instantiated pointer type, like Pointer(Int32).
  class PointerInstanceType < GenericClassInstanceType
    def var
      type_vars["T"]
    end

    def element_type
      var.type
    end

    def type_desc
      "struct"
    end
  end

  # The non-instantiated StaticArray(T, N) type.
  class StaticArrayType < GenericClassType
    def new_generic_instance(program, generic_type, type_vars)
      n = type_vars["N"]

      unless n.is_a?(Var) && n.type.is_a?(TypeParameter)
        unless n.is_a?(NumberLiteral)
          raise TypeException.new "can't instantiate StaticArray(T, N) with N = #{n.type} (N must be an integer)"
        end

        value = n.value.to_i
        if value < 0
          raise TypeException.new "can't instantiate StaticArray(T, N) with N = #{value} (N must be positive)"
        end
      end

      StaticArrayInstanceType.new program, generic_type, program.struct, type_vars
    end
  end

  # An instantiated static array type, like StaticArray(UInt8, 256)
  class StaticArrayInstanceType < GenericClassInstanceType
    def var
      type_vars["T"]
    end

    def size
      type_vars["N"]
    end

    def element_type
      var.type
    end
  end

  # The non-instantiated Proc(*T, R) type.
  class ProcType < GenericClassType
    @splat_index = 0
    @struct = true

    def instantiate(type_vars)
      if (instance = generic_types[type_vars]?)
        return instance
      end

      types = type_vars.map do |type_var|
        unless type_var.is_a?(Type)
          type_var.raise "argument to Proc must be a type, not #{type_var}"
        end
        type_var
      end
      return_type = types.pop
      instance = ProcInstanceType.new(program, types, return_type)
      generic_types[type_vars] = instance
      instance.after_initialize
      instance
    end

    def allowed_in_generics?
      false
    end

    def new_generic_instance(program, generic_type, type_vars)
      raise "BUG: ProcType#new_generic_instance shouldn't be invoked"
    end

    def type_desc
      "function"
    end
  end

  # An instantiated proc type like Proc(Int32, Char)
  class ProcInstanceType < GenericClassInstanceType
    getter arg_types : Array(Type)
    getter return_type : Type

    def initialize(program, @arg_types, @return_type)
      t_var = Var.new("T", program.tuple_of(@arg_types))
      t_var.bind_to t_var

      r_var = Var.new("R", @return_type)
      r_var.bind_to r_var

      super(program, program.proc, program.struct, {"T" => t_var, "R" => r_var} of String => ASTNode)
    end

    def struct?
      true
    end

    def implements?(other : Type)
      if other.is_a?(ProcInstanceType)
        if (self.return_type.no_return? || other.return_type.void?) &&
           arg_types == other.arg_types
          return true
        end
      end
      super
    end

    def to_s_with_options(io : IO, skip_union_parens : Bool = false, generic_args : Bool = true, codegen = false)
      io << "Proc("
      arg_types.each do |type|
        type = type.devirtualize unless codegen
        type.to_s_with_options(io, codegen: codegen)
        io << ", "
      end
      return_type = self.return_type
      return_type = return_type.devirtualize unless codegen
      return_type.to_s_with_options(io, codegen: codegen)
      io << ')'
    end
  end

  # The non-instantiated type Tuple(*T).
  class TupleType < GenericClassType
    @splat_index = 0
    @struct = true

    def instantiate(type_vars)
      if (instance = generic_types[type_vars]?)
        return instance
      end

      types = type_vars.map do |type_var|
        unless type_var.is_a?(Type)
          type_var.raise "argument to Tuple must be a type, not #{type_var}"
        end
        type_var
      end
      instance = TupleInstanceType.new(program, types)
      generic_types[type_vars] = instance
      instance.after_initialize
      instance
    end

    def new_generic_instance(program, generic_type, type_vars)
      raise "BUG: TupleType#new_generic_instance shouldn't be invoked"
    end

    def type_desc
      "tuple"
    end
  end

  # An instantiated tuple type, like Tuple(Char, Int32).
  class TupleInstanceType < GenericClassInstanceType
    getter tuple_types : Array(Type)

    def initialize(program, @tuple_types)
      generic_nest = 1 + (@tuple_types.empty? ? 0 : @tuple_types.max_of(&.generic_nest))
      var = Var.new("T", self)
      var.bind_to var
      super(program, program.tuple, program.struct,
        {"T" => var} of String => ASTNode, generic_nest)
    end

    def tuple_indexer(index)
      indexers = @tuple_indexers ||= {} of Int32 => Def
      tuple_indexer(indexers, index)
    end

    def tuple_metaclass_indexer(index)
      indexers = @tuple_metaclass_indexers ||= {} of Int32 => Def
      tuple_indexer(indexers, index)
    end

    def size
      tuple_types.size
    end

    private def tuple_indexer(indexers, index)
      indexers[index] ||= begin
        body = index == -1 ? NilLiteral.new : TupleIndexer.new(index)
        indexer = Def.new("[]", [Arg.new("index")], body)
        indexer.owner = self
        indexer
      end
    end

    def implements?(other : Type)
      return true if self == other

      if other.is_a?(TupleInstanceType)
        return false unless self.size == other.size

        tuple_types.zip(other.tuple_types) do |self_tuple_type, other_tuple_type|
          return false unless self_tuple_type.implements?(other_tuple_type)
        end

        return true
      end

      super
    end

    def var
      type_vars["T"]
    end

    def has_in_type_vars?(type)
      tuple_types.any? { |tuple_type| tuple_type.includes_type?(type) || tuple_type.has_in_type_vars?(type) }
    end

    def replace_type_parameters(instance)
      new_tuple_types = tuple_types.map &.replace_type_parameters(instance)
      program.tuple_of(new_tuple_types)
    end

    def unbound?
      tuple_types.any? &.unbound?
    end

    def to_s_with_options(io : IO, skip_union_parens : Bool = false, generic_args : Bool = true, codegen = false)
      io << "Tuple("
      @tuple_types.join(", ", io) do |tuple_type|
        tuple_type = tuple_type.devirtualize unless codegen
        tuple_type.to_s_with_options(io, skip_union_parens: true, codegen: codegen)
      end
      io << ')'
    end

    def type_desc
      "tuple"
    end
  end

  # The non-instantiated NamedTuple(**T) type.
  class NamedTupleType < GenericClassType
    @struct = true
    @double_variadic = true
    @instantiations = {} of Array(NamedArgumentType) => Type

    def instantiate(type_vars)
      raise "can't instantiate NamedTuple type yet"
    end

    def instantiate_named_args(entries : Array(NamedArgumentType))
      @instantiations[entries] ||= NamedTupleInstanceType.new(program, entries)
    end

    def new_generic_instance(program, generic_type, type_vars)
      raise "BUG: NamedTupleType#new_generic_instance shouldn't be invoked"
    end

    def type_desc
      "named tuple"
    end
  end

  # An instantiated named tuple type, like NamedTuple(x: Int32, y: Char).
  class NamedTupleInstanceType < GenericClassInstanceType
    getter entries

    def initialize(program, @entries : Array(NamedArgumentType))
      generic_nest = 1 + (@entries.empty? ? 0 : @entries.max_of(&.type.generic_nest))
      var = Var.new("T", self)
      var.bind_to var
      super(program, program.named_tuple, program.struct,
        {"T" => var} of String => ASTNode, generic_nest)
    end

    def name_index(name)
      @entries.index &.name.==(name)
    end

    def name_type(name)
      @entries.find(&.name.==(name)).not_nil!.type
    end

    def tuple_indexer(index)
      indexers = @tuple_indexers ||= {} of Int32 => Def
      tuple_indexer(indexers, index)
    end

    def tuple_metaclass_indexer(index)
      indexers = @tuple_metaclass_indexers ||= {} of Int32 => Def
      tuple_indexer(indexers, index)
    end

    private def tuple_indexer(indexers, index)
      indexers[index] ||= begin
        body = index == -1 ? NilLiteral.new : TupleIndexer.new(index)
        indexer = Def.new("[]", [Arg.new("index")], body)
        indexer.owner = self
        indexer
      end
    end

    def implements?(other)
      if other.is_a?(NamedTupleInstanceType)
        return nil unless self.size == other.size

        self_entries = self.entries.sort_by &.name
        other_entries = other.entries.sort_by &.name

        self_entries.zip(other_entries) do |self_entry, other_entry|
          return nil unless self_entry.name == other_entry.name
          return nil unless self_entry.type.implements?(other_entry.type)
        end

        self
      else
        super
      end
    end

    def size
      entries.size
    end

    def var
      type_vars["T"]
    end

    def replace_type_parameters(instance)
      new_entries = entries.map do |entry|
        NamedArgumentType.new(entry.name, entry.type.replace_type_parameters(instance))
      end
      program.named_tuple_of(new_entries)
    end

    def unbound?
      entries.any? &.type.unbound?
    end

    def has_in_type_vars?(type)
      entries.any? { |entry| entry.type.includes_type?(type) || entry.type.has_in_type_vars?(type) }
    end

    def to_s_with_options(io : IO, skip_union_parens : Bool = false, generic_args : Bool = true, codegen = false)
      io << "NamedTuple("
      @entries.join(", ", io) do |entry|
        if Symbol.needs_quotes?(entry.name)
          entry.name.inspect(io)
        else
          io << entry.name
        end
        io << ": "
        entry_type = entry.type
        entry_type = entry_type.devirtualize unless codegen
        entry_type.to_s_with_options(io, skip_union_parens: true, codegen: codegen)
      end
      io << ')'
    end

    def type_desc
      "tuple"
    end
  end

  # A lib type, like `lib LibC`.
  class LibType < ModuleType
    getter link_annotations : Array(LinkAnnotation)?
    property? used = false
    property call_convention : LLVM::CallConvention?

    def add_link_annotation(link_annotation : LinkAnnotation)
      link_annotations = @link_annotations ||= [] of LinkAnnotation
      link_annotations << link_annotation unless link_annotations.includes?(link_annotation)
    end

    def metaclass
      self
    end

    def add_var(name, type, real_name, thread_local)
      setter = External.new("#{name}=", [Arg.new("value", type: type)], Primitive.new("external_var_set", type), real_name)
      setter.set_type(type)
      setter.thread_local = thread_local

      getter = External.new("#{name}", [] of Arg, Primitive.new("external_var_get", type), real_name)
      getter.set_type(type)
      getter.thread_local = thread_local

      add_def setter
      add_def getter
    end

    def lookup_var(name)
      a_def = lookup_first_def(name, false)
      return nil unless a_def

      body = a_def.body
      return nil unless body.is_a?(Primitive) && body.name == "external_var_get"

      a_def
    end

    def type_desc
      "lib"
    end
  end

  # A `type` (typedef) type inside a `lib` declaration.
  class TypeDefType < NamedType
    include DefInstanceContainer

    getter typedef : Type

    def initialize(program, namespace, name, @typedef)
      super(program, namespace, name)
    end

    delegate remove_typedef, remove_indirection, pointer?, defs,
      macros, reference_link?, parents, to: typedef

    def type_def_type?
      true
    end

    def type_desc
      "type def"
    end
  end

  # An alias type.
  class AliasType < NamedType
    getter? value_processed = false
    property! aliased_type : Type
    getter? simple

    def initialize(program, namespace, name, @value : ASTNode)
      super(program, namespace, name)
      @simple = true
    end

    delegate lookup_defs, lookup_defs_with_modules, lookup_first_def,
      lookup_macro, lookup_macros, to: aliased_type

    def types?
      process_value
      if aliased_type = @aliased_type
        aliased_type.types?
      else
        nil
      end
    end

    def types
      types?.not_nil!
    end

    def remove_alias
      process_value
      if aliased_type = @aliased_type
        aliased_type.remove_alias
      else
        @simple = false
        self
      end
    end

    def remove_alias_if_simple
      process_value
      @simple ? remove_alias : self
    end

    def remove_indirection
      process_value
      if aliased_type = @aliased_type
        aliased_type.remove_indirection
      else
        @simple = false
        self
      end
    end

    def allowed_in_generics?
      process_value
      if aliased_type = @aliased_type
        aliased_type.remove_alias.allowed_in_generics?
      else
        true
      end
    end

    def process_value
      return if @value_processed
      @value_processed = true
      @aliased_type = namespace.lookup_type(@value,
        allow_typeof: false,
        find_root_generic_type_parameters: false)
    end

    def includes_type?(other)
      remove_indirection.includes_type?(other)
    end

    def type_desc
      "alias"
    end
  end

  # An instantiated enum type.
  #
  # TODO: right now this is not properly modelled. Ideally there
  # should be EnumType and EnumInstanceType, where EnumType would
  # be `Enum(T)` and given:
  #
  # ```
  # enum Foo : Int32
  #   # ...
  # end
  # ```
  #
  # we'd have:
  #
  # ```
  # enum Foo < Enum(Int32)
  # end
  # ```
  #
  # but right now that's not the case.
  class EnumType < ModuleType
    include DefInstanceContainer
    include ClassVarContainer

    getter base_type : IntegerType
    property? flags = false

    def initialize(program, namespace, name, @base_type)
      super(program, namespace, name)

      add_def Def.new("value", [] of Arg, Primitive.new("enum_value", @base_type))
      metaclass.as(ModuleType).add_def Def.new("new", [Arg.new("value", type: @base_type)], Primitive.new("enum_new", self))
    end

    def parents
      @parents ||= [program.enum] of Type
    end

    def add_constant(constant)
      types[constant.name] = const = Const.new(program, self, constant.name, constant.default_value.not_nil!)
      program.class_var_and_const_initializers << const
      const
    end

    def has_attribute?(name)
      return true if flags? && name == "Flags"
      false
    end

    def lookup_new_in_ancestors?
      true
    end

    def find_member(name)
      name = name.underscore
      types.each do |member_name, member|
        if name == member_name.underscore
          return member.as(Const)
        end
      end
      nil
    end

    def type_desc
      "enum"
    end
  end

  class AnnotationType < NamedType
    def type_desc
      "annotation"
    end
  end

  # A metaclass type, that results from invoking `.class` on a type.
  #
  # For example `String.class` is the metaclass of `String`, and it's
  # the type of `String` (the type of `"foo"` is `String`, the type of
  # `String` is `String.class`).
  #
  # This metaclass represents only the metaclass of non-generic types.
  class MetaclassType < ClassType
    include ClassVarContainer

    getter instance_type : Type

    def initialize(program, @instance_type : Type, super_class = nil, name = nil)
      super_class ||= if instance_type.is_a?(ClassType) && instance_type.superclass
                        instance_type.superclass.not_nil!.metaclass
                      elsif instance_type.is_a?(EnumType)
                        program.enum.metaclass
                      else
                        program.class_type
                      end
      unless name
        if instance_type.module?
          name = "#{@instance_type}:Module"
        else
          name = "#{@instance_type}.class"
        end
      end
      super(program, program, name, super_class)
    end

    def metaclass
      program.class_type
    end

    delegate abstract?, generic_nest, lookup_new_in_ancestors?,
      type_var?, to: instance_type

    def class_var_owner
      instance_type.class_var_owner
    end

    def virtual_type
      instance_type.virtual_type.metaclass
    end

    def virtual_type!
      instance_type.virtual_type!.metaclass
    end

    def remove_typedef
      if instance_type.is_a?(TypeDefType)
        return instance_type.remove_typedef.metaclass
      end
      self
    end

    def replace_type_parameters(instance)
      instance_type.replace_type_parameters(instance).metaclass
    end

    def to_s_with_options(io : IO, skip_union_parens : Bool = false, generic_args : Bool = true, codegen = false)
      io << @name
    end
  end

  # The metaclass of a generic class instance type, like `Array(String).class`
  class GenericClassInstanceMetaclassType < Type
    include DefInstanceContainer

    getter instance_type : Type

    def initialize(program, @instance_type)
      super(program)
    end

    def add_subclass(subclass)
      # Nothing
    end

    @parents : Array(Type)?

    def parents
      @parents ||= begin
        parents = [] of Type
        parents << (instance_type.superclass.try(&.metaclass) || program.class_type)
        parents
      end
    end

    def virtual_type
      instance_type.virtual_type.metaclass
    end

    def virtual_type!
      instance_type.virtual_type!.metaclass
    end

    delegate defs, macros, to: instance_type.generic_type.metaclass
    delegate type_vars, abstract?, generic_nest, lookup_new_in_ancestors?, to: instance_type

    def class_var_owner
      instance_type.class_var_owner
    end

    def filter_by_responds_to(name)
      if instance_type.generic_type.metaclass.filter_by_responds_to(name)
        self
      else
        nil
      end
    end

    def to_s_with_options(io : IO, skip_union_parens : Bool = false, generic_args : Bool = true, codegen = false)
      instance_type.to_s(io)
      io << ".class"
    end
  end

  # The metaclass of a generic module instance type, like `Enumerable(Int32).class`
  class GenericModuleInstanceMetaclassType < Type
    include DefInstanceContainer

    getter instance_type : Type

    def initialize(program, @instance_type)
      super(program)
    end

    def add_subclass(subclass)
      # Nothing
    end

    def parents
      @parents ||= [program.class_type] of Type
    end

    delegate defs, macros, to: instance_type.generic_type.metaclass
    delegate type_vars, generic_nest, lookup_new_in_ancestors?, to: instance_type

    def class_var_owner
      instance_type.class_var_owner
    end

    def to_s_with_options(io : IO, skip_union_parens : Bool = false, generic_args : Bool = true, codegen = false)
      instance_type.to_s(io)
      io << ".class"
    end
  end

  # A type that consists of other types, like unions and virtual types.
  module MultiType
    def concrete_types
      types = [] of Type
      each_concrete_type { |type| types << type }
      types
    end

    def union_types
      union_types = program.type_merge_union_of(concrete_types)
      union_types || base_type
    end
  end

  # The non-instantiated Union(*T) type.
  class GenericUnionType < GenericClassType
    @splat_index = 0
    @struct = true

    def instantiate(type_vars)
      types = type_vars.map do |type_var|
        unless type_var.is_a?(Type)
          type_var.raise "argument to Proc must be a type, not #{type_var}"
        end
        type_var
      end
      program.type_merge(types) || program.no_return
    end

    def new_generic_instance(program, generic_type, type_vars)
      raise "BUG: GenericUnionType#new_generic_instance shouldn't be invoked"
    end

    def type_desc
      "union"
    end
  end

  # Base class for instantiated union types.
  abstract class UnionType < Type
    include MultiType

    getter union_types : Array(Type)

    def initialize(program, @union_types)
      super(program)
    end

    def parents
      @parents ||= [program.value] of Type
    end

    def superclass
      program.value
    end

    def generic_type
      program.union
    end

    def metaclass
      @metaclass ||= GenericClassInstanceMetaclassType.new(program, self)
    end

    def generic_nest
      union_types.max_of &.generic_nest
    end

    def includes_type?(other_type)
      union_types.any? &.includes_type?(other_type)
    end

    def covariant?(other_type)
      union_types.all? &.covariant? other_type
    end

    def filter_by_responds_to(name)
      filtered_types = union_types.compact_map &.filter_by_responds_to(name)
      program.type_merge_union_of filtered_types
    end

    def each_concrete_type
      union_types.each do |type|
        if type.is_a?(VirtualType)
          type.subtypes.each do |subtype|
            yield subtype
          end
        else
          yield type
        end
      end
    end

    def virtual_type
      if union_types.any? { |t| t.virtual_type != t }
        program.type_merge(union_types.map(&.virtual_type)).not_nil!
      else
        self
      end
    end

    def implements?(other_type : Type)
      other_type = other_type.remove_alias
      self == other_type || union_types.all?(&.implements?(other_type))
    end

    def replace_type_parameters(instance)
      new_union_types = Array(Type).new(union_types.size)
      union_types.each do |type|
        case type
        when TypeParameter
          replacement = type.solve(instance)
          if replacement.is_a?(Var)
            new_union_types << replacement.type
          else
            raise TypeException.new "expected type, not #{replacement.class_desc}"
          end
        when TypeSplat
          type_var = type.splatted_type.replace_type_parameters(instance)
          if type_var.is_a?(TupleInstanceType)
            new_union_types.concat(type_var.tuple_types)
          else
            raise TypeException.new "expected tuple type, not #{type_var}"
          end
        else
          new_union_types << type.replace_type_parameters(instance)
        end
      end
      program.type_merge(new_union_types) || program.no_return
    end

    def to_s_with_options(io : IO, skip_union_parens : Bool = false, generic_args : Bool = true, codegen = false)
      io << '(' unless skip_union_parens
      union_types = @union_types
      # Make sure to put Nil at the end
      if nil_type_index = @union_types.index(&.nil_type?)
        union_types = @union_types.dup
        union_types << union_types.delete_at(nil_type_index)
      end
      union_types.join(" | ", io) do |type|
        type = type.devirtualize unless codegen
        type.to_s_with_options(io, codegen: codegen)
      end
      io << ')' unless skip_union_parens
    end

    def type_desc
      "union"
    end
  end

  # A union type that has two types: Nil and another Reference type.
  # Can be represented as a maybe-null pointer where the type id
  # of the type that is not nil is known at compile time.
  class NilableType < UnionType
    def initialize(program, not_nil_type)
      super(program, [program.nil, not_nil_type] of Type)
    end

    def not_nil_type
      @union_types.last
    end
  end

  # A union type that has Nil and other reference-like types.
  # Can be represented as a maybe-null pointer but the type id is
  # not known at compile time.
  class NilableReferenceUnionType < UnionType
  end

  # A union type that doesn't have nil, and all types are reference-like.
  # Can be represented as a never-null pointer.
  class ReferenceUnionType < UnionType
  end

  # A union type of nil and a single function type.
  class NilableProcType < UnionType
    def initialize(program, proc_type)
      super(program, [program.nil, proc_type] of Type)
    end

    def proc_type
      @union_types.last.remove_typedef.as(ProcInstanceType)
    end
  end

  # A union type of nil and a single pointer type.
  class NilablePointerType < UnionType
    def initialize(program, pointer_type)
      super(program, [program.nil, pointer_type] of Type)
    end

    def pointer_type
      @union_types.last.remove_typedef.as(PointerInstanceType)
    end
  end

  # A union type that doesn't match any of the previous definitions,
  # so it can contain Nil with primitive types, or Reference types with
  # primitives types.
  # Must be represented as a union.
  class MixedUnionType < UnionType
  end

  # A constant inside a type. For example, given:
  #
  # ```
  # class Foo
  #   A = 1
  # end
  # ```
  #
  # `A` will be a Const type with a value of 1.
  #
  # A constant is a type because when we do `Foo::A` we do a regular
  # type lookup, which might result in a constant, so constants are
  # saved under a type types like any other type.
  class Const < NamedType
    property value : ASTNode
    property vars : MetaVars?
    property? used = false
    property? visited = false
    property visitor : MainVisitor?

    def initialize(program, namespace, name, @value)
      super(program, namespace, name)
    end

    def type_desc
      "constant"
    end
  end

  module VirtualTypeLookup
    def filter_by_responds_to(name)
      filtered = virtual_lookup(base_type).filter_by_responds_to(name)
      return filtered.virtual_type if filtered

      result = [] of Type
      collect_filtered_by_responds_to(name, base_type, result)
      program.type_merge_union_of(result)
    end

    def collect_filtered_by_responds_to(name, type, result)
      type.subclasses.each do |subclass|
        unless subclass.is_a?(GenericType) || subclass.unbound?
          filtered = virtual_lookup(subclass).filter_by_responds_to(name)
          if filtered
            result << virtual_lookup(subclass).virtual_type
            next
          end
        end

        collect_filtered_by_responds_to(name, subclass, result)
      end
    end
  end

  # A virtual type represents a type or any of its subclasses. It's created
  # automatically by the compiler when a type is used in a generic argument
  # and it either has subtypes, or it's abstract. A virtual type never exists
  # for a non-abstract type that doesn't have subtypes.
  #
  # A virtual type is denoted, internally, with a '+' sign following the type.
  #
  # ```
  # class Foo
  # end
  #
  # class Bar < Foo
  # end
  #
  # # Here the compiler actually makes this be [] of Foo+, so the array
  # # can actually hold a Foo or a Bar, transparently.
  # ary = [] of Foo
  #
  # # Here the compiler leaves it as [] of Bar, because Bar has no subclasses.
  # another = [] of Bar
  # ```
  class VirtualType < Type
    include MultiType
    include DefInstanceContainer
    include VirtualTypeLookup
    include InstanceVarContainer
    include ClassVarContainer

    # Given `Foo+`, this returns `Foo`.
    getter base_type : Type

    def initialize(program, @base_type)
      super(program)
    end

    delegate leaf?, superclass, lookup_first_def, lookup_defs,
      lookup_defs_with_modules, lookup_instance_var, lookup_instance_var?,
      index_of_instance_var, lookup_macro, lookup_macros, all_instance_vars,
      abstract?, implements?, covariant?, ancestors, struct?,
      type_var?, to: base_type

    def remove_indirection
      if struct?
        union_types
      else
        self
      end
    end

    def metaclass
      @metaclass ||= VirtualMetaclassType.new(program, self)
    end

    def each_concrete_type
      subtypes.each do |subtype|
        yield subtype unless subtype.abstract?
      end
    end

    def subtypes
      subtypes = [] of Type
      collect_subtypes(base_type, subtypes)
      subtypes
    end

    def subtypes(type)
      subtypes = [] of Type
      type.subclasses.each do |subclass|
        collect_subtypes subclass, subtypes
      end
      subtypes
    end

    def collect_subtypes(type, subtypes)
      subtypes << type unless type.is_a?(GenericType) || type.unbound?
      type.subclasses.each do |subclass|
        collect_subtypes subclass, subtypes
      end
    end

    def lookup_class_var?(name)
      class_var = @class_vars.try &.[name]?
      return class_var if class_var

      class_var = base_type.lookup_class_var?(name)
      if class_var
        var = MetaTypeVar.new(name, class_var.type)
        var.owner = self
        var.thread_local = class_var.thread_local?
        var.initializer = class_var.initializer
        var.bind_to(class_var)
        self.class_vars[name] = var
        return var
      end

      nil
    end

    def replace_type_parameters(instance)
      base_type.replace_type_parameters(instance).virtual_type
    end

    def to_s_with_options(io : IO, skip_union_parens : Bool = false, generic_args : Bool = true, codegen = false)
      base_type.to_s(io)
      io << '+'
    end

    def name
      to_s
    end
  end

  class VirtualMetaclassType < Type
    include DefInstanceContainer
    include VirtualTypeLookup
    include ClassVarContainer

    getter instance_type : VirtualType

    def initialize(program, @instance_type)
      super(program)
    end

    def metaclass
      program.class_type
    end

    def parents
      @parents ||= [instance_type.superclass.try(&.metaclass) || program.class_type] of Type
    end

    def leaf?
      instance_type.leaf?
    end

    # Given `Foo+.class` returns `Foo` (not `Foo.class`)
    delegate base_type, to: instance_type

    delegate lookup_first_def, to: instance_type.metaclass

    def each_concrete_type
      instance_type.subtypes.each do |type|
        yield type.metaclass
      end
    end

    def lookup_class_var?(name)
      class_var = @class_vars.try &.[name]?
      return class_var if class_var

      class_var = base_type.instance_type.lookup_class_var?(name)
      if class_var
        var = MetaTypeVar.new(name, class_var.type)
        var.owner = self
        var.thread_local = class_var.thread_local?
        var.initializer = class_var.initializer
        var.bind_to(class_var)
        self.class_vars[name] = var
        return var
      end

      nil
    end

    def implements?(other : VirtualMetaclassType)
      base_type.implements?(other.base_type)
    end

    def to_s_with_options(io : IO, skip_union_parens : Bool = false, generic_args : Bool = true, codegen = false)
      instance_type.to_s_with_options(io, codegen: codegen)
      io << ".class"
    end
  end
end

private def add_to_including_types(type : Crystal::GenericType, all_types)
  type.generic_types.each_value do |generic_type|
    all_types << generic_type unless all_types.includes?(generic_type)
  end
  type.subclasses.each do |subclass|
    add_to_including_types subclass, all_types
  end
end

private def add_to_including_types(type : Crystal::NonGenericModuleType | Crystal::GenericModuleInstanceType, all_types)
  type.add_to_including_types(all_types)
end

private def add_to_including_types(type, all_types)
  virtual_type = type.virtual_type
  all_types << virtual_type unless all_types.includes?(virtual_type)
end

private def add_instance_var_initializer(including_types, name, value, meta_vars)
  including_types.try &.each do |type|
    case type
    when Crystal::Program, Crystal::FileModule
      # skip
    when Crystal::NonGenericModuleType
      type.add_instance_var_initializer(name, value, meta_vars)
    when Crystal::NonGenericClassType
      type.add_instance_var_initializer(name, value, meta_vars)
    when Crystal::GenericClassType
      type.add_instance_var_initializer(name, value, meta_vars)
    when Crystal::GenericModuleType
      type.add_instance_var_initializer(name, value, meta_vars)
    end
  end
end<|MERGE_RESOLUTION|>--- conflicted
+++ resolved
@@ -583,11 +583,7 @@
       raise "BUG: #{self} doesn't implement add_subclass"
     end
 
-<<<<<<< HEAD
     # Replace type parameters in this type with the type parameters
-=======
-    # Replaces type parameetrs in this type with the type parameters
->>>>>>> a80bd43a
     # of the given *instance* type.
     def replace_type_parameters(instance) : Type
       self
