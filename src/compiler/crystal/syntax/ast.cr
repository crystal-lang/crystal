--- conflicted
+++ resolved
@@ -556,12 +556,8 @@
     property visibility = Visibility::Public
     property? global : Bool
     property? expansion = false
-<<<<<<< HEAD
-    property? has_parentheses : Bool
+    property? has_parentheses = false
     property? setter = false
-=======
-    property? has_parentheses = false
->>>>>>> 33670931
 
     def initialize(@obj, @name, @args = [] of ASTNode, @block = nil, @block_arg = nil, @named_args = nil, @global : Bool = false)
       if block = @block
