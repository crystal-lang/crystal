module Crystal
  # Base class for nodes in the grammar.
  abstract class ASTNode
    # The location where this node starts, or `nil`
    # if the location is not known.
    property location : Location?

    # The location where this node ends, or `nil`
    # if the location is not known.
    property end_location : Location?

    # Updates this node's location and returns `self`
    def at(@location : Location?)
      self
    end

    # Sets this node's location and end location to those
    # of `node`, and returns `self`
    def at(node : ASTNode)
      @location = node.location
      @end_location = node.end_location
      self
    end

    # Updates this node's end location and returns `self`
    def at_end(@end_location : Location?)
      self
    end

    # Sets this node's end location to those of `node` and
    # returns self
    def at_end(node : ASTNode)
      @end_location = node.end_location
      self
    end

    # Returns a deep copy of this node. Copied nodes retain
    # the location and end location of the original nodes.
    def clone
      clone = clone_without_location
      clone.location = location
      clone.end_location = end_location
      clone.doc = doc
      clone
    end

    # Returns the doc comment attached to this node. Not every node
    # supports having doc comments, so by default this returns `nil`.
    def doc
    end

    # Attaches a doc comment to this node. Not every node supports
    # having doc comments, so by default this does nothing and some
    # subclasses implement this.
    def doc=(doc)
    end

    def name_location
      nil
    end

    def name_size
      0
    end

    def visibility=(visibility : Visibility)
    end

    def visibility
      Visibility::Public
    end

    def nop?
      self.is_a?(Nop)
    end

    def true_literal?
      self.is_a?(BoolLiteral) && self.value
    end

    def false_literal?
      self.is_a?(BoolLiteral) && !self.value
    end

    def self.class_desc : String
      {{@type.name.split("::").last.id.stringify}}
    end

    def class_desc
      self.class.class_desc
    end

    def class_desc_is_a?(name)
      # e.g. for `Splat < UnaryExpression < ASTNode` this produces:
      #
      # ```
      # name.in?({class_desc, UnaryExpression.class_desc, ASTNode.class_desc})
      # ```
      #
      # this assumes the macro AST node hierarchy matches exactly that of the
      # compiler internal node types
      {% begin %}
        name.in?({
          class_desc,
          {% for t in @type.ancestors %}
            {% if t <= Crystal::ASTNode %}
              {{ t }}.class_desc,
            {% end %}
          {% end %}
        })
      {% end %}
    end

    def pretty_print(pp)
      pp.text to_s
    end

    # It yields itself for any node, but `Expressions` yields first node
    # if it holds only a node.
    def single_expression
      single_expression? || self
    end

    # It yields `nil` always.
    # (It is overridden by `Expressions` to implement `#single_expression`.)
    def single_expression?
      nil
    end
  end

  class Nop < ASTNode
    def clone_without_location
      Nop.new
    end

    def_equals_and_hash
  end

  # A container for one or many expressions.
  class Expressions < ASTNode
    enum Keyword
      None
      Paren
      Begin
    end

    property expressions : Array(ASTNode)
    property keyword : Keyword = Keyword::None

    def self.from(obj : Nil)
      Nop.new
    end

    def self.from(obj : Array)
      case obj.size
      when 0
        Nop.new
      when 1
        obj.first
      else
        new obj
      end
    end

    def self.from(obj : ASTNode)
      obj
    end

    def initialize(@expressions = [] of ASTNode)
    end

    def empty?
      @expressions.empty?
    end

    def [](i)
      @expressions[i]
    end

    def last
      @expressions.last
    end

    def location
      @location || @expressions.first?.try &.location
    end

    def end_location
      @end_location || @expressions.last?.try &.end_location
    end

    # It yields first node if this holds only one node, or yields `nil`.
    def single_expression?
      return @expressions.first.single_expression if @expressions.size == 1

      nil
    end

    def accept_children(visitor)
      @expressions.each &.accept visitor
    end

    def clone_without_location
      Expressions.new(@expressions.clone).tap &.keyword = keyword
    end

    def_equals_and_hash expressions
  end

  # The nil literal.
  #
  #     'nil'
  #
  class NilLiteral < ASTNode
    def clone_without_location
      NilLiteral.new
    end

    def_equals_and_hash
  end

  # A bool literal.
  #
  #     'true' | 'false'
  #
  class BoolLiteral < ASTNode
    property value : Bool

    def initialize(@value)
    end

    def clone_without_location
      BoolLiteral.new(@value)
    end

    def_equals_and_hash value
  end

  # The kind of primitive numbers.
  enum NumberKind
    I8
    I16
    I32
    I64
    I128
    U8
    U16
    U32
    U64
    U128
    F32
    F64

    def to_s : String
      super.downcase
    end

    def bytesize
      case self
      in .i8?   then 8
      in .i16?  then 16
      in .i32?  then 32
      in .i64?  then 64
      in .i128? then 128
      in .u8?   then 8
      in .u16?  then 16
      in .u32?  then 32
      in .u64?  then 64
      in .u128? then 128
      in .f32?  then 32
      in .f64?  then 64
      end
    end

    def signed_int?
      i8? || i16? || i32? || i64? || i128?
    end

    def unsigned_int?
      u8? || u16? || u32? || u64? || u128?
    end

    def float?
      f32? || f64?
    end

    def self.from_number(number : Number)
      case number
      when Int8    then I8
      when Int16   then I16
      when Int32   then I32
      when Int64   then I64
      when Int128  then I128
      when UInt8   then U8
      when UInt16  then U16
      when UInt32  then U32
      when UInt64  then U64
      when UInt128 then U128
      when Float32 then F32
      when Float64 then F64
      else              raise "Unsupported Number type for NumberLiteral: #{number.class}"
      end
    end
  end

  # Any number literal.
  class NumberLiteral < ASTNode
    property value : String
    property kind : NumberKind

    def initialize(@value : String, @kind : NumberKind = :i32)
    end

    def self.new(value : Number)
      new(value.to_s, NumberKind.from_number(value))
    end

    def has_sign?
      @value[0] == '+' || @value[0] == '-'
    end

    def integer_value
      case kind
<<<<<<< HEAD
      when .i8?  then value.to_i8
      when .i16? then value.to_i16
      when .i32? then value.to_i32
      when .i64? then value.to_i64
      when .u8?  then value.to_u8
      when .u16? then value.to_u16
      when .u32? then value.to_u32
      when .u64? then value.to_u64
=======
      when :i8   then value.to_i8
      when :i16  then value.to_i16
      when :i32  then value.to_i32
      when :i64  then value.to_i64
      when :i128 then value.to_i128
      when :u8   then value.to_u8
      when :u16  then value.to_u16
      when :u32  then value.to_u32
      when :u64  then value.to_u64
      when :u128 then value.to_u128
>>>>>>> 0e99a559
      else
        raise "Bug: called 'integer_value' for non-integer literal"
      end
    end

    def clone_without_location
      NumberLiteral.new(@value, @kind)
    end

    def_equals value.to_f64, kind
    def_hash value, kind
  end

  # A char literal.
  #
  #     "'" \w "'"
  #
  class CharLiteral < ASTNode
    property value : Char

    def initialize(@value : Char)
    end

    def clone_without_location
      CharLiteral.new(@value)
    end

    def_equals_and_hash value
  end

  class StringLiteral < ASTNode
    property value : String

    def initialize(@value : String)
    end

    def clone_without_location
      StringLiteral.new(@value)
    end

    def_equals_and_hash value
  end

  class StringInterpolation < ASTNode
    property expressions : Array(ASTNode)

    # Removed indentation size.
    # This property is only available when this is created from heredoc.
    property heredoc_indent : Int32

    def initialize(@expressions : Array(ASTNode), @heredoc_indent = 0)
    end

    def accept_children(visitor)
      @expressions.each &.accept visitor
    end

    def clone_without_location
      StringInterpolation.new(@expressions.clone)
    end

    def_equals_and_hash expressions
  end

  class SymbolLiteral < ASTNode
    property value : String

    def initialize(@value : String)
    end

    def clone_without_location
      SymbolLiteral.new(@value)
    end

    def_equals_and_hash value
  end

  # An array literal.
  #
  #  '[' [ expression [ ',' expression ]* ] ']'
  #
  class ArrayLiteral < ASTNode
    property elements : Array(ASTNode)
    property of : ASTNode?
    property name : ASTNode?

    def initialize(@elements = [] of ASTNode, @of = nil, @name = nil)
    end

    def self.map(values, of = nil)
      new(values.map { |value| (yield value).as(ASTNode) }, of: of)
    end

    def self.map_with_index(values)
      new(values.map_with_index { |value, idx| (yield value, idx).as(ASTNode) }, of: nil)
    end

    def accept_children(visitor)
      @name.try &.accept visitor
      elements.each &.accept visitor
      @of.try &.accept visitor
    end

    def clone_without_location
      ArrayLiteral.new(@elements.clone, @of.clone, @name.clone)
    end

    def_equals_and_hash @elements, @of, @name
  end

  class HashLiteral < ASTNode
    property entries : Array(Entry)
    property of : Entry?
    property name : ASTNode?

    def initialize(@entries = [] of Entry, @of = nil, @name = nil)
    end

    def accept_children(visitor)
      @name.try &.accept visitor
      @entries.each do |entry|
        entry.key.accept visitor
        entry.value.accept visitor
      end
      if of = @of
        of.key.accept visitor
        of.value.accept visitor
      end
    end

    def clone_without_location
      HashLiteral.new(@entries.clone, @of.clone, @name.clone)
    end

    def_equals_and_hash @entries, @of, @name

    record Entry, key : ASTNode, value : ASTNode
  end

  class NamedTupleLiteral < ASTNode
    property entries : Array(Entry)

    def initialize(@entries = [] of Entry)
    end

    def accept_children(visitor)
      @entries.each do |entry|
        entry.value.accept visitor
      end
    end

    def clone_without_location
      NamedTupleLiteral.new(@entries.clone)
    end

    def_equals_and_hash @entries

    record Entry, key : String, value : ASTNode
  end

  class RangeLiteral < ASTNode
    property from : ASTNode
    property to : ASTNode
    property? exclusive : Bool

    def initialize(@from, @to, @exclusive)
    end

    def accept_children(visitor)
      @from.accept visitor
      @to.accept visitor
    end

    def clone_without_location
      RangeLiteral.new(@from.clone, @to.clone, @exclusive.clone)
    end

    def_equals_and_hash @from, @to, @exclusive
  end

  class RegexLiteral < ASTNode
    property value : ASTNode
    property options : Regex::Options

    def initialize(@value, @options = Regex::Options::None)
    end

    def accept_children(visitor)
      @value.accept visitor
    end

    def clone_without_location
      RegexLiteral.new(@value.clone, @options)
    end

    def_equals_and_hash @value, @options
  end

  class TupleLiteral < ASTNode
    property elements : Array(ASTNode)

    def initialize(@elements)
    end

    def self.map(values)
      new(values.map { |value| (yield value).as(ASTNode) })
    end

    def self.map_with_index(values)
      new(values.map_with_index { |value, idx| (yield value, idx).as(ASTNode) })
    end

    def accept_children(visitor)
      elements.each &.accept visitor
    end

    def clone_without_location
      TupleLiteral.new(elements.clone)
    end

    def_equals_and_hash elements
  end

  module SpecialVar
    def special_var?
      @name.starts_with? '$'
    end
  end

  # A local variable or block argument.
  class Var < ASTNode
    include SpecialVar

    property name : String

    def initialize(@name : String)
    end

    def name_size
      name.size
    end

    def clone_without_location
      Var.new(@name)
    end

    def_equals name
    def_hash name
  end

  # A code block.
  #
  #     'do' [ '|' arg [ ',' arg ]* '|' ]
  #       body
  #     'end'
  #   |
  #     '{' [ '|' arg [ ',' arg ]* '|' ] body '}'
  #
  class Block < ASTNode
    property args : Array(Var)
    property body : ASTNode
    property call : Call?
    property splat_index : Int32?

    def initialize(@args = [] of Var, body = nil, @splat_index = nil)
      @body = Expressions.from body
    end

    def accept_children(visitor)
      @args.each &.accept visitor
      @body.accept visitor
    end

    def clone_without_location
      Block.new(@args.clone, @body.clone, @splat_index)
    end

    def_equals_and_hash args, body, splat_index
  end

  # A method call.
  #
  #     [ obj '.' ] name '(' ')' [ block ]
  #   |
  #     [ obj '.' ] name '(' arg [ ',' arg ]* ')' [ block ]
  #   |
  #     [ obj '.' ] name arg [ ',' arg ]* [ block ]
  #   |
  #     arg name arg
  #
  # The last syntax is for infix operators, and name will be
  # the symbol of that operator instead of a string.
  #
  class Call < ASTNode
    property obj : ASTNode?
    property name : String
    property args : Array(ASTNode)
    property block : Block?
    property block_arg : ASTNode?
    property named_args : Array(NamedArgument)?
    property name_location : Location?
    @name_size = -1
    property doc : String?
    property visibility = Visibility::Public
    property? global : Bool
    property? expansion = false
    property? has_parentheses = false

    def initialize(@obj, @name, @args = [] of ASTNode, @block = nil, @block_arg = nil, @named_args = nil, @global : Bool = false)
      if block = @block
        block.call = self
      end
    end

    def self.new(obj, name, arg : ASTNode)
      new obj, name, [arg] of ASTNode
    end

    def self.new(obj, name, arg1 : ASTNode, arg2 : ASTNode)
      new obj, name, [arg1, arg2] of ASTNode
    end

    def self.global(name, arg : ASTNode)
      new nil, name, [arg] of ASTNode, global: true
    end

    def self.global(name, arg1 : ASTNode, arg2 : ASTNode)
      new nil, name, [arg1, arg2] of ASTNode, global: true
    end

    def name_size
      if @name_size == -1
        @name_size = name.to_s.ends_with?('=') || name.to_s.ends_with?('@') ? name.size - 1 : name.size
      end
      @name_size
    end

    setter name_size

    def accept_children(visitor)
      @obj.try &.accept visitor
      @args.each &.accept visitor
      @named_args.try &.each &.accept visitor
      @block_arg.try &.accept visitor
      @block.try &.accept visitor
    end

    def clone_without_location
      clone = Call.new(@obj.clone, @name, @args.clone, @block.clone, @block_arg.clone, @named_args.clone, @global)
      clone.name_location = name_location
      clone.has_parentheses = has_parentheses?
      clone.name_size = name_size
      clone.expansion = expansion?
      clone
    end

    def name_end_location
      loc = @name_location
      return unless loc

      Location.new(loc.filename, loc.line_number, loc.column_number + name_size)
    end

    def_equals_and_hash obj, name, args, block, block_arg, named_args, global?
  end

  class NamedArgument < ASTNode
    property name : String
    property value : ASTNode

    def initialize(@name : String, @value : ASTNode)
    end

    def accept_children(visitor)
      @value.accept visitor
    end

    def clone_without_location
      NamedArgument.new(name, value.clone)
    end

    def_equals_and_hash name, value
  end

  # An if expression.
  #
  #     'if' cond
  #       then
  #     [
  #     'else'
  #       else
  #     ]
  #     'end'
  #
  # An if elsif end is parsed as an If whose
  # else is another If.
  class If < ASTNode
    property cond : ASTNode
    property then : ASTNode
    property else : ASTNode
    property? ternary : Bool

    def initialize(@cond, a_then = nil, a_else = nil, @ternary = false)
      @then = Expressions.from a_then
      @else = Expressions.from a_else
    end

    def accept_children(visitor)
      @cond.accept visitor
      @then.accept visitor
      @else.accept visitor
    end

    def clone_without_location
      If.new(@cond.clone, @then.clone, @else.clone, @ternary)
    end

    def_equals_and_hash @cond, @then, @else
  end

  class Unless < ASTNode
    property cond : ASTNode
    property then : ASTNode
    property else : ASTNode

    def initialize(@cond, a_then = nil, a_else = nil)
      @then = Expressions.from a_then
      @else = Expressions.from a_else
    end

    def accept_children(visitor)
      @cond.accept visitor
      @then.accept visitor
      @else.accept visitor
    end

    def clone_without_location
      Unless.new(@cond.clone, @then.clone, @else.clone)
    end

    def_equals_and_hash @cond, @then, @else
  end

  # Assign expression.
  #
  #     target '=' value
  #
  class Assign < ASTNode
    property target : ASTNode
    property value : ASTNode
    property doc : String?

    def initialize(@target, @value)
    end

    def visibility=(visibility)
      target.visibility = visibility
    end

    def accept_children(visitor)
      @target.accept visitor
      @value.accept visitor
    end

    def end_location
      @end_location || value.end_location
    end

    def clone_without_location
      Assign.new(@target.clone, @value.clone)
    end

    def_equals_and_hash @target, @value
  end

  # Operator assign expression.
  #
  #     target op'=' value
  #
  # For example if `op` is `+` then the above is:
  #
  #     target '+=' value
  class OpAssign < ASTNode
    property target : ASTNode
    property op : String
    property value : ASTNode
    property name_location : Location?

    def initialize(@target, @op, @value)
    end

    def accept_children(visitor)
      @target.accept visitor
      @value.accept visitor
    end

    def end_location
      @end_location || value.end_location
    end

    def clone_without_location
      OpAssign.new(@target.clone, @op, @value.clone)
    end

    def_equals_and_hash @target, @op, @value
  end

  # Assign expression.
  #
  #     target [',' target]+ '=' value [',' value]*
  #
  class MultiAssign < ASTNode
    property targets : Array(ASTNode)
    property values : Array(ASTNode)

    def initialize(@targets, @values)
    end

    def accept_children(visitor)
      @targets.each &.accept visitor
      @values.each &.accept visitor
    end

    def end_location
      @end_location || @values.last.end_location
    end

    def ==(other : self)
      other.targets == targets && other.values == values
    end

    def clone_without_location
      MultiAssign.new(@targets.clone, @values.clone)
    end

    def_hash @targets, @values
  end

  # An instance variable.
  class InstanceVar < ASTNode
    property name : String

    def initialize(@name)
    end

    def name_size
      name.size
    end

    def clone_without_location
      InstanceVar.new(@name)
    end

    def_equals_and_hash name
  end

  class ReadInstanceVar < ASTNode
    property obj : ASTNode
    property name : String

    def initialize(@obj, @name)
    end

    def accept_children(visitor)
      @obj.accept visitor
    end

    def clone_without_location
      ReadInstanceVar.new(@obj.clone, @name)
    end

    def_equals_and_hash @obj, @name
  end

  class ClassVar < ASTNode
    property name : String

    def initialize(@name)
    end

    def clone_without_location
      ClassVar.new(@name)
    end

    def_equals_and_hash name
  end

  # A global variable.
  class Global < ASTNode
    property name : String

    def initialize(@name)
    end

    def name_size
      name.size
    end

    def clone_without_location
      Global.new(@name)
    end

    def_equals_and_hash name
  end

  abstract class BinaryOp < ASTNode
    property left : ASTNode
    property right : ASTNode

    def initialize(@left, @right)
    end

    def accept_children(visitor)
      @left.accept visitor
      @right.accept visitor
    end

    def end_location
      @end_location || @right.end_location
    end

    def_equals_and_hash left, right
  end

  # Expressions and.
  #
  #     expression '&&' expression
  #
  class And < BinaryOp
    def clone_without_location
      And.new(@left.clone, @right.clone)
    end
  end

  # Expressions or.
  #
  #     expression '||' expression
  #
  class Or < BinaryOp
    def clone_without_location
      Or.new(@left.clone, @right.clone)
    end
  end

  # A def argument.
  class Arg < ASTNode
    include SpecialVar

    # The internal name
    property name : String
    property external_name : String
    property default_value : ASTNode?
    property restriction : ASTNode?
    property doc : String?

    def initialize(@name : String, @default_value : ASTNode? = nil, @restriction : ASTNode? = nil, external_name : String? = nil)
      @external_name = external_name || @name
    end

    def accept_children(visitor)
      @default_value.try &.accept visitor
      @restriction.try &.accept visitor
    end

    def name_size
      name.size
    end

    def clone_without_location
      Arg.new @name, @default_value.clone, @restriction.clone, @external_name.clone
    end

    def_equals_and_hash name, default_value, restriction, external_name
  end

  # The Proc notation in the type grammar:
  #
  #    input1, input2, ..., inputN -> output
  class ProcNotation < ASTNode
    property inputs : Array(ASTNode)?
    property output : ASTNode?

    def initialize(@inputs = nil, @output = nil)
    end

    def accept_children(visitor)
      @inputs.try &.each &.accept visitor
      @output.try &.accept visitor
    end

    def clone_without_location
      ProcNotation.new(@inputs.clone, @output.clone)
    end

    def_equals_and_hash inputs, output
  end

  # A method definition.
  #
  #     'def' [ receiver '.' ] name
  #       body
  #     'end'
  #   |
  #     'def' [ receiver '.' ] name '(' [ arg [ ',' arg ]* ] ')'
  #       body
  #     'end'
  #
  class Def < ASTNode
    property free_vars : Array(String)?
    property receiver : ASTNode?
    property name : String
    property args : Array(Arg)
    property double_splat : Arg?
    property body : ASTNode
    property block_arg : Arg?
    property return_type : ASTNode?
    property yields : Int32?
    property name_location : Location?
    property splat_index : Int32?
    property doc : String?
    property visibility = Visibility::Public

    property? macro_def : Bool
    property? calls_super = false
    property? calls_initialize = false
    property? calls_previous_def = false
    property? uses_block_arg = false
    property? assigns_special_var = false
    property? abstract : Bool

    def initialize(@name, @args = [] of Arg, body = nil, @receiver = nil, @block_arg = nil, @return_type = nil, @macro_def = false, @yields = nil, @abstract = false, @splat_index = nil, @double_splat = nil, @free_vars = nil)
      @body = Expressions.from body
    end

    def accept_children(visitor)
      @receiver.try &.accept visitor
      @args.each &.accept visitor
      @double_splat.try &.accept visitor
      @block_arg.try &.accept visitor
      @return_type.try &.accept visitor
      @body.accept visitor
    end

    def name_size
      name.size
    end

    def clone_without_location
      a_def = Def.new(@name, @args.clone, @body.clone, @receiver.clone, @block_arg.clone, @return_type.clone, @macro_def, @yields, @abstract, @splat_index, @double_splat.clone, @free_vars)
      a_def.calls_super = calls_super?
      a_def.calls_initialize = calls_initialize?
      a_def.calls_previous_def = calls_previous_def?
      a_def.uses_block_arg = uses_block_arg?
      a_def.assigns_special_var = assigns_special_var?
      a_def.name_location = name_location
      a_def.visibility = visibility
      a_def
    end

    def_equals_and_hash @name, @args, @body, @receiver, @block_arg, @return_type, @macro_def, @yields, @abstract, @splat_index, @double_splat
  end

  class Macro < ASTNode
    property name : String
    property args : Array(Arg)
    property body : ASTNode
    property double_splat : Arg?
    property block_arg : Arg?
    property name_location : Location?
    property splat_index : Int32?
    property doc : String?
    property visibility = Visibility::Public

    def initialize(@name, @args = [] of Arg, @body = Nop.new, @block_arg = nil, @splat_index = nil, @double_splat = nil)
    end

    def accept_children(visitor)
      @args.each &.accept visitor
      @body.accept visitor
      @double_splat.try &.accept visitor
      @block_arg.try &.accept visitor
    end

    def name_size
      name.size
    end

    def clone_without_location
      m = Macro.new(@name, @args.clone, @body.clone, @block_arg.clone, @splat_index, @double_splat.clone)
      m.name_location = name_location
      m
    end

    def_equals_and_hash @name, @args, @body, @block_arg, @splat_index, @double_splat
  end

  abstract class UnaryExpression < ASTNode
    property exp : ASTNode

    def initialize(@exp)
    end

    def accept_children(visitor)
      @exp.accept visitor
    end

    def_equals_and_hash exp
  end

  # Used only for flags
  class Not < UnaryExpression
    def clone_without_location
      Not.new(@exp.clone)
    end
  end

  class PointerOf < UnaryExpression
    def clone_without_location
      PointerOf.new(@exp.clone)
    end
  end

  class SizeOf < UnaryExpression
    def clone_without_location
      SizeOf.new(@exp.clone)
    end
  end

  class InstanceSizeOf < UnaryExpression
    def clone_without_location
      InstanceSizeOf.new(@exp.clone)
    end
  end

  class Out < UnaryExpression
    def clone_without_location
      Out.new(@exp.clone)
    end
  end

  class OffsetOf < ASTNode
    property offsetof_type : ASTNode
    property offset : ASTNode

    def initialize(@offsetof_type, @offset)
    end

    def accept_children(visitor)
      @offsetof_type.accept visitor
      @offset.accept visitor
    end

    def clone_without_location
      OffsetOf.new(@offsetof_type.clone, @offset.clone)
    end

    def_equals_and_hash @offsetof_type, @offset
  end

  class VisibilityModifier < ASTNode
    property modifier : Visibility
    property exp : ASTNode
    property doc : String?

    def initialize(@modifier : Visibility, @exp)
    end

    def accept_children(visitor)
      @exp.accept visitor
    end

    def clone_without_location
      VisibilityModifier.new(@modifier, @exp.clone)
    end

    def_equals_and_hash modifier, exp
  end

  class IsA < ASTNode
    property obj : ASTNode
    property const : ASTNode
    property? nil_check : Bool

    def initialize(@obj, @const, @nil_check = false)
    end

    def accept_children(visitor)
      @obj.accept visitor
      @const.accept visitor
    end

    def clone_without_location
      IsA.new(@obj.clone, @const.clone, @nil_check)
    end

    def_equals_and_hash @obj, @const, @nil_check
  end

  class RespondsTo < ASTNode
    property obj : ASTNode
    property name : String

    def initialize(@obj, @name)
    end

    def accept_children(visitor)
      obj.accept visitor
    end

    def clone_without_location
      RespondsTo.new(@obj.clone, @name)
    end

    def_equals_and_hash @obj, @name
  end

  class Require < ASTNode
    property string : String

    def initialize(@string)
    end

    def clone_without_location
      Require.new(@string)
    end

    def_equals_and_hash string
  end

  class When < ASTNode
    property conds : Array(ASTNode)
    property body : ASTNode
    property? exhaustive : Bool

    def initialize(@conds : Array(ASTNode), body : ASTNode? = nil, @exhaustive = false)
      @body = Expressions.from body
    end

    def accept_children(visitor)
      @conds.each &.accept visitor
      @body.accept visitor
    end

    def clone_without_location
      When.new(@conds.clone, @body.clone, @exhaustive)
    end

    def_equals_and_hash @conds, @body, @exhaustive
  end

  class Case < ASTNode
    property cond : ASTNode?
    property whens : Array(When)
    property else : ASTNode?
    property? exhaustive : Bool

    def initialize(@cond : ASTNode?, @whens : Array(When), @else : ASTNode?, @exhaustive : Bool)
      @whens.each do |wh|
        wh.exhaustive = self.exhaustive?
      end
    end

    def accept_children(visitor)
      @cond.try &.accept visitor
      @whens.each &.accept visitor
      @else.try &.accept visitor
    end

    def clone_without_location
      Case.new(@cond.clone, @whens.clone, @else.clone, @exhaustive)
    end

    def_equals_and_hash @exhaustive, @cond, @whens, @else
  end

  class Select < ASTNode
    record When, condition : ASTNode, body : ASTNode

    property whens : Array(When)
    property else : ASTNode?

    def initialize(@whens, @else = nil)
    end

    def accept_children(visitor)
      @whens.each do |select_when|
        select_when.condition.accept visitor
        select_when.body.accept visitor
      end
      @else.try &.accept visitor
    end

    def clone_without_location
      Select.new(@whens.clone, @else.clone)
    end

    def_equals_and_hash @whens, @else
  end

  # Node that represents an implicit obj in:
  #
  #     case foo
  #     when .bar? # this is a call with an implicit obj
  #     end
  class ImplicitObj < ASTNode
    def ==(other : self)
      true
    end

    def clone_without_location
      self
    end

    def_hash
  end

  # A qualified identifier.
  #
  #     const [ '::' const ]*
  #
  class Path < ASTNode
    property names : Array(String)
    property? global : Bool
    property visibility = Visibility::Public

    def initialize(@names : Array, @global = false)
    end

    def self.new(name : String, global = false)
      new [name], global
    end

    def self.global(names)
      new names, true
    end

    def name_size
      names.sum(&.size) + (names.size + (global? ? 0 : -1)) * 2
    end

    # Returns true if this path has a single component
    # with the given name
    def single?(name)
      names.size == 1 && names.first == name
    end

    def clone_without_location
      ident = Path.new(@names.clone, @global)
      ident
    end

    def_equals_and_hash @names, @global
  end

  # Class definition:
  #
  #     'class' name [ '<' superclass ]
  #       body
  #     'end'
  #
  class ClassDef < ASTNode
    property name : Path
    property body : ASTNode
    property superclass : ASTNode?
    property type_vars : Array(String)?
    property name_location : Location?
    property doc : String?
    property splat_index : Int32?
    property? abstract : Bool
    property? struct : Bool
    property visibility = Visibility::Public

    def initialize(@name, body = nil, @superclass = nil, @type_vars = nil, @abstract = false, @struct = false, @splat_index = nil)
      @body = Expressions.from body
    end

    def accept_children(visitor)
      @superclass.try &.accept visitor
      @body.accept visitor
    end

    def clone_without_location
      clone = ClassDef.new(@name, @body.clone, @superclass.clone, @type_vars.clone, @abstract, @struct, @splat_index)
      clone.name_location = name_location
      clone
    end

    def_equals_and_hash @name, @body, @superclass, @type_vars, @abstract, @struct, @splat_index
  end

  # Module definition:
  #
  #     'module' name
  #       body
  #     'end'
  #
  class ModuleDef < ASTNode
    property name : Path
    property body : ASTNode
    property type_vars : Array(String)?
    property splat_index : Int32?
    property name_location : Location?
    property doc : String?
    property visibility = Visibility::Public

    def initialize(@name, body = nil, @type_vars = nil, @splat_index = nil)
      @body = Expressions.from body
    end

    def accept_children(visitor)
      @body.accept visitor
    end

    def clone_without_location
      clone = ModuleDef.new(@name, @body.clone, @type_vars.clone, @splat_index)
      clone.name_location = name_location
      clone
    end

    def_equals_and_hash @name, @body, @type_vars, @splat_index
  end

  # Annotation definition:
  #
  #     'annotation' name
  #     'end'
  #
  class AnnotationDef < ASTNode
    property name : Path
    property doc : String?
    property name_location : Location?

    def initialize(@name)
    end

    def accept_children(visitor)
    end

    def clone_without_location
      clone = AnnotationDef.new(@name)
      clone.name_location = name_location
      clone
    end

    def_equals_and_hash @name
  end

  # While expression.
  #
  #     'while' cond
  #       body
  #     'end'
  #
  class While < ASTNode
    property cond : ASTNode
    property body : ASTNode

    def initialize(@cond, body = nil)
      @body = Expressions.from body
    end

    def accept_children(visitor)
      @cond.accept visitor
      @body.accept visitor
    end

    def clone_without_location
      While.new(@cond.clone, @body.clone)
    end

    def_equals_and_hash @cond, @body
  end

  # Until expression.
  #
  #     'until' cond
  #       body
  #     'end'
  #
  class Until < ASTNode
    property cond : ASTNode
    property body : ASTNode

    def initialize(@cond, body = nil)
      @body = Expressions.from body
    end

    def accept_children(visitor)
      @cond.accept visitor
      @body.accept visitor
    end

    def clone_without_location
      Until.new(@cond.clone, @body.clone)
    end

    def_equals_and_hash @cond, @body
  end

  class Generic < ASTNode
    # Usually a Path, but can also be a TypeNode in the case of a
    # custom array/hash-like literal.
    property name : ASTNode
    property type_vars : Array(ASTNode)
    property named_args : Array(NamedArgument)?

    property suffix : Suffix

    enum Suffix
      None
      Question # T?
      Asterisk # T*
      Bracket  # T[N]
    end

    def initialize(@name, @type_vars : Array, @named_args = nil, @suffix = Suffix::None)
    end

    def self.new(name, type_var : ASTNode)
      new name, [type_var] of ASTNode
    end

    def accept_children(visitor)
      @name.accept visitor
      @type_vars.each &.accept visitor
      @named_args.try &.each &.accept visitor
    end

    def clone_without_location
      generic = Generic.new(@name.clone, @type_vars.clone, @named_args.clone, @suffix)
      generic
    end

    def_equals_and_hash @name, @type_vars, @named_args
  end

  class TypeDeclaration < ASTNode
    property var : ASTNode
    property declared_type : ASTNode
    property value : ASTNode?

    def initialize(@var, @declared_type, @value = nil)
    end

    def accept_children(visitor)
      var.accept visitor
      declared_type.accept visitor
      value.try &.accept visitor
    end

    def name_size
      var = @var
      case var
      when Var
        var.name.size
      when InstanceVar
        var.name.size
      when ClassVar
        var.name.size
      when Global
        var.name.size
      else
        raise "can't happen"
      end
    end

    def clone_without_location
      TypeDeclaration.new(@var.clone, @declared_type.clone, @value.clone)
    end

    def_equals_and_hash @var, @declared_type, @value
  end

  class UninitializedVar < ASTNode
    property var : ASTNode
    property declared_type : ASTNode

    def initialize(@var, @declared_type)
    end

    def accept_children(visitor)
      var.accept visitor
      declared_type.accept visitor
    end

    def name_size
      var = @var
      case var
      when Var
        var.name.size
      when InstanceVar
        var.name.size
      when ClassVar
        var.name.size
      else
        raise "can't happen"
      end
    end

    def clone_without_location
      UninitializedVar.new(@var.clone, @declared_type.clone)
    end

    def_equals_and_hash @var, @declared_type
  end

  class Rescue < ASTNode
    property body : ASTNode
    property types : Array(ASTNode)?
    property name : String?

    def initialize(body = nil, @types = nil, @name = nil)
      @body = Expressions.from body
    end

    def accept_children(visitor)
      @body.accept visitor
      @types.try &.each &.accept visitor
    end

    def clone_without_location
      Rescue.new(@body.clone, @types.clone, @name)
    end

    def_equals_and_hash @body, @types, @name
  end

  class ExceptionHandler < ASTNode
    property body : ASTNode
    property rescues : Array(Rescue)?
    property else : ASTNode?
    property ensure : ASTNode?
    property implicit = false
    property suffix = false

    def initialize(body = nil, @rescues = nil, @else = nil, @ensure = nil)
      @body = Expressions.from body
    end

    def accept_children(visitor)
      @body.accept visitor
      @rescues.try &.each &.accept visitor
      @else.try &.accept visitor
      @ensure.try &.accept visitor
    end

    def clone_without_location
      ex = ExceptionHandler.new(@body.clone, @rescues.clone, @else.clone, @ensure.clone)
      ex.implicit = implicit
      ex.suffix = suffix
      ex
    end

    def_equals_and_hash @body, @rescues, @else, @ensure
  end

  class ProcLiteral < ASTNode
    property def : Def

    def initialize(@def = Def.new("->"))
    end

    def accept_children(visitor)
      @def.accept visitor
    end

    def clone_without_location
      ProcLiteral.new(@def.clone)
    end

    def_equals_and_hash @def
  end

  class ProcPointer < ASTNode
    property obj : ASTNode?
    property name : String
    property args : Array(ASTNode)

    def initialize(@obj, @name, @args = [] of ASTNode)
    end

    def accept_children(visitor)
      @obj.try &.accept visitor
      @args.each &.accept visitor
    end

    def clone_without_location
      ProcPointer.new(@obj.clone, @name, @args.clone)
    end

    def_equals_and_hash @obj, @name, @args
  end

  class Union < ASTNode
    property types : Array(ASTNode)

    def initialize(@types)
    end

    def accept_children(visitor)
      @types.each &.accept visitor
    end

    def clone_without_location
      Union.new(@types.clone)
    end

    def_equals_and_hash types
  end

  class Self < ASTNode
    def ==(other : self)
      true
    end

    def clone_without_location
      Self.new
    end

    def_hash
  end

  abstract class ControlExpression < ASTNode
    property exp : ASTNode?

    def initialize(@exp : ASTNode? = nil)
    end

    def accept_children(visitor)
      @exp.try &.accept visitor
    end

    def end_location
      @end_location || @exp.try(&.end_location)
    end

    def_equals_and_hash exp
  end

  class Return < ControlExpression
    def clone_without_location
      Return.new(@exp.clone)
    end
  end

  class Break < ControlExpression
    def clone_without_location
      Break.new(@exp.clone)
    end
  end

  class Next < ControlExpression
    def clone_without_location
      Next.new(@exp.clone)
    end
  end

  class Yield < ASTNode
    property exps : Array(ASTNode)
    property scope : ASTNode?
    property? has_parentheses = false

    def initialize(@exps = [] of ASTNode, @scope = nil, @has_parentheses = false)
    end

    def accept_children(visitor)
      @scope.try &.accept visitor
      @exps.each &.accept visitor
    end

    def clone_without_location
      Yield.new(@exps.clone, @scope.clone, @has_parentheses)
    end

    def end_location
      @end_location || @exps.last?.try(&.end_location)
    end

    def_equals_and_hash @exps, @scope, @has_parentheses
  end

  class Include < ASTNode
    property name : ASTNode

    def initialize(@name)
    end

    def accept_children(visitor)
      @name.accept visitor
    end

    def clone_without_location
      Include.new(@name)
    end

    def end_location
      @end_location || @name.end_location
    end

    def_equals_and_hash name
  end

  class Extend < ASTNode
    property name : ASTNode

    def initialize(@name)
    end

    def accept_children(visitor)
      @name.accept visitor
    end

    def clone_without_location
      Extend.new(@name)
    end

    def end_location
      @end_location || @name.end_location
    end

    def_equals_and_hash name
  end

  class LibDef < ASTNode
    property name : String
    property body : ASTNode
    property name_location : Location?
    property visibility = Visibility::Public

    def initialize(@name, body = nil)
      @body = Expressions.from body
    end

    def accept_children(visitor)
      @body.accept visitor
    end

    def clone_without_location
      clone = LibDef.new(@name, @body.clone)
      clone.name_location = name_location
      clone
    end

    def_equals_and_hash @name, @body
  end

  class FunDef < ASTNode
    property name : String
    property args : Array(Arg)
    property return_type : ASTNode?
    property body : ASTNode?
    property real_name : String
    property doc : String?
    property? varargs : Bool

    def initialize(@name, @args = [] of Arg, @return_type = nil, @varargs = false, @body = nil, @real_name = name)
    end

    def accept_children(visitor)
      @args.each &.accept visitor
      @return_type.try &.accept visitor
      @body.try &.accept visitor
    end

    def clone_without_location
      FunDef.new(@name, @args.clone, @return_type.clone, @varargs, @body.clone, @real_name)
    end

    def_equals_and_hash @name, @args, @return_type, @varargs, @body, @real_name
  end

  class TypeDef < ASTNode
    property name : String
    property type_spec : ASTNode
    property name_location : Location?

    def initialize(@name, @type_spec)
    end

    def accept_children(visitor)
      @type_spec.accept visitor
    end

    def clone_without_location
      clone = TypeDef.new(@name, @type_spec.clone)
      clone.name_location = name_location
      clone
    end

    def_equals_and_hash @name, @type_spec
  end

  # A c struct/union definition inside a lib declaration
  class CStructOrUnionDef < ASTNode
    property name : String
    property body : ASTNode
    property? union : Bool

    def initialize(@name, body = nil, @union = false)
      @body = Expressions.from(body)
    end

    def accept_children(visitor)
      @body.accept visitor
    end

    def clone_without_location
      CStructOrUnionDef.new(@name, @body.clone, @union)
    end

    def_equals_and_hash @name, @union, @body
  end

  class EnumDef < ASTNode
    property name : Path
    property members : Array(ASTNode)
    property base_type : ASTNode?
    property doc : String?
    property visibility = Visibility::Public

    def initialize(@name, @members = [] of ASTNode, @base_type = nil)
    end

    def accept_children(visitor)
      @members.each &.accept visitor
      @base_type.try &.accept visitor
    end

    def clone_without_location
      EnumDef.new(@name, @members.clone, @base_type.clone)
    end

    def_equals_and_hash @name, @members, @base_type
  end

  class ExternalVar < ASTNode
    property name : String
    property type_spec : ASTNode
    property real_name : String?

    def initialize(@name, @type_spec, @real_name = nil)
    end

    def accept_children(visitor)
      @type_spec.accept visitor
    end

    def clone_without_location
      ExternalVar.new(@name, @type_spec.clone, @real_name)
    end

    def_equals_and_hash @name, @type_spec, @real_name
  end

  class Alias < ASTNode
    property name : Path
    property value : ASTNode
    property doc : String?
    property visibility = Visibility::Public

    def initialize(@name : Path, @value : ASTNode)
    end

    def accept_children(visitor)
      @value.accept visitor
    end

    def clone_without_location
      Alias.new(@name.clone, @value.clone)
    end

    def_equals_and_hash @name, @value
  end

  class Metaclass < ASTNode
    property name : ASTNode

    def initialize(@name)
    end

    def accept_children(visitor)
      @name.accept visitor
    end

    def clone_without_location
      Metaclass.new(@name.clone)
    end

    def_equals_and_hash name
  end

  # obj as to
  class Cast < ASTNode
    property obj : ASTNode
    property to : ASTNode

    def initialize(@obj : ASTNode, @to : ASTNode)
    end

    def accept_children(visitor)
      @obj.accept visitor
      @to.accept visitor
    end

    def clone_without_location
      Cast.new(@obj.clone, @to.clone)
    end

    def end_location
      @end_location || @to.end_location
    end

    def_equals_and_hash @obj, @to
  end

  # obj.as?(to)
  class NilableCast < ASTNode
    property obj
    property to

    def initialize(@obj : ASTNode, @to : ASTNode)
    end

    def accept_children(visitor)
      @obj.accept visitor
      @to.accept visitor
    end

    def clone_without_location
      NilableCast.new(@obj.clone, @to.clone)
    end

    def end_location
      @end_location || @to.end_location
    end

    def_equals_and_hash @obj, @to
  end

  # typeof(exp, exp, ...)
  class TypeOf < ASTNode
    property expressions : Array(ASTNode)

    def initialize(@expressions)
    end

    def accept_children(visitor)
      @expressions.each &.accept visitor
    end

    def clone_without_location
      TypeOf.new(@expressions.clone)
    end

    def_equals_and_hash expressions
  end

  class Annotation < ASTNode
    property path : Path
    property args : Array(ASTNode)
    property named_args : Array(NamedArgument)?
    property doc : String?

    def initialize(@path, @args = [] of ASTNode, @named_args = nil)
    end

    def accept_children(visitor)
      @path.accept visitor
      @args.each &.accept visitor
      @named_args.try &.each &.accept visitor
    end

    def clone_without_location
      Annotation.new(@path.clone, @args.clone, @named_args.clone)
    end

    def_equals_and_hash path, args, named_args
  end

  # A macro expression,
  # surrounded by {{ ... }} (output = true)
  # or by {% ... %} (output = false)
  class MacroExpression < ASTNode
    property exp : ASTNode
    property? output : Bool

    def initialize(@exp : ASTNode, @output = true)
    end

    def accept_children(visitor)
      @exp.accept visitor
    end

    def clone_without_location
      MacroExpression.new(@exp.clone, @output)
    end

    def_equals_and_hash exp, output?
  end

  # Free text that is part of a macro
  class MacroLiteral < ASTNode
    property value : String

    def initialize(@value : String)
    end

    def clone_without_location
      self
    end

    def_equals_and_hash value
  end

  class MacroVerbatim < UnaryExpression
    def clone_without_location
      MacroVerbatim.new(@exp.clone)
    end
  end

  # if inside a macro
  #
  #     {% 'if' cond %}
  #       then
  #     {% 'else' %}
  #       else
  #     {% 'end' %}
  class MacroIf < ASTNode
    property cond : ASTNode
    property then : ASTNode
    property else : ASTNode

    def initialize(@cond, a_then = nil, a_else = nil)
      @then = Expressions.from a_then
      @else = Expressions.from a_else
    end

    def accept_children(visitor)
      @cond.accept visitor
      @then.accept visitor
      @else.accept visitor
    end

    def clone_without_location
      MacroIf.new(@cond.clone, @then.clone, @else.clone)
    end

    def_equals_and_hash @cond, @then, @else
  end

  # for inside a macro:
  #
  #    {% for x1, x2, ..., xn in exp %}
  #      body
  #    {% end %}
  class MacroFor < ASTNode
    property vars : Array(Var)
    property exp : ASTNode
    property body : ASTNode

    def initialize(@vars, @exp, @body)
    end

    def accept_children(visitor)
      @vars.each &.accept visitor
      @exp.accept visitor
      @body.accept visitor
    end

    def clone_without_location
      MacroFor.new(@vars.clone, @exp.clone, @body.clone)
    end

    def_equals_and_hash @vars, @exp, @body
  end

  # A uniquely named variable inside a macro (like %var)
  class MacroVar < ASTNode
    property name : String
    property exps : Array(ASTNode)?

    def initialize(@name : String, @exps = nil)
    end

    def accept_children(visitor)
      @exps.try &.each &.accept visitor
    end

    def clone_without_location
      MacroVar.new(@name, @exps.clone)
    end

    def_equals_and_hash @name, @exps
  end

  # An underscore matches against any type
  class Underscore < ASTNode
    def ==(other : self)
      true
    end

    def clone_without_location
      Underscore.new
    end

    def_hash
  end

  class Splat < UnaryExpression
    def clone_without_location
      Splat.new(@exp.clone)
    end
  end

  class DoubleSplat < UnaryExpression
    def clone_without_location
      DoubleSplat.new(@exp.clone)
    end
  end

  class MagicConstant < ASTNode
    property name : Symbol

    def initialize(@name : Symbol)
    end

    def clone_without_location
      MagicConstant.new(@name)
    end

    def expand_node(location, end_location)
      case name
      when :__LINE__
        MagicConstant.expand_line_node(location)
      when :__END_LINE__
        MagicConstant.expand_line_node(end_location)
      when :__FILE__
        MagicConstant.expand_file_node(location)
      when :__DIR__
        MagicConstant.expand_dir_node(location)
      else
        raise "BUG: unknown magic constant: #{name}"
      end
    end

    def self.expand_line_node(location)
      NumberLiteral.new(expand_line(location))
    end

    def self.expand_line(location)
      (location.try(&.expanded_location) || location).try(&.line_number) || 0
    end

    def self.expand_file_node(location)
      StringLiteral.new(expand_file(location))
    end

    def self.expand_file(location)
      location.try(&.original_filename.to_s) || "?"
    end

    def self.expand_dir_node(location)
      StringLiteral.new(expand_dir(location))
    end

    def self.expand_dir(location)
      location.try(&.dirname) || "?"
    end

    def_equals_and_hash name
  end

  class Asm < ASTNode
    property text : String
    property outputs : Array(AsmOperand)?
    property inputs : Array(AsmOperand)?
    property clobbers : Array(String)?
    property? volatile : Bool
    property? alignstack : Bool
    property? intel : Bool
    property? can_throw : Bool

    def initialize(@text, @outputs = nil, @inputs = nil, @clobbers = nil, @volatile = false, @alignstack = false, @intel = false, @can_throw = false)
    end

    def accept_children(visitor)
      @outputs.try &.each &.accept visitor
      @inputs.try &.each &.accept visitor
    end

    def clone_without_location
      Asm.new(@text, @outputs.clone, @inputs.clone, @clobbers, @volatile, @alignstack, @intel, @can_throw)
    end

    def_equals_and_hash text, outputs, inputs, clobbers, volatile?, alignstack?, intel?, can_throw?
  end

  class AsmOperand < ASTNode
    property constraint : String
    property exp : ASTNode

    def initialize(@constraint : String, @exp : ASTNode)
    end

    def accept_children(visitor)
      @exp.accept visitor
    end

    def clone_without_location
      AsmOperand.new(@constraint, @exp)
    end

    def_equals_and_hash constraint, exp
  end

  enum Visibility : Int8
    Public
    Protected
    Private
  end
end

require "./to_s"<|MERGE_RESOLUTION|>--- conflicted
+++ resolved
@@ -321,27 +321,16 @@
 
     def integer_value
       case kind
-<<<<<<< HEAD
-      when .i8?  then value.to_i8
-      when .i16? then value.to_i16
-      when .i32? then value.to_i32
-      when .i64? then value.to_i64
-      when .u8?  then value.to_u8
-      when .u16? then value.to_u16
-      when .u32? then value.to_u32
-      when .u64? then value.to_u64
-=======
-      when :i8   then value.to_i8
-      when :i16  then value.to_i16
-      when :i32  then value.to_i32
-      when :i64  then value.to_i64
-      when :i128 then value.to_i128
-      when :u8   then value.to_u8
-      when :u16  then value.to_u16
-      when :u32  then value.to_u32
-      when :u64  then value.to_u64
-      when :u128 then value.to_u128
->>>>>>> 0e99a559
+      when .i8?   then value.to_i8
+      when .i16?  then value.to_i16
+      when .i32?  then value.to_i32
+      when .i64?  then value.to_i64
+      when .i128? then value.to_i128
+      when .u8?   then value.to_u8
+      when .u16?  then value.to_u16
+      when .u32?  then value.to_u32
+      when .u64?  then value.to_u64
+      when .u128? then value.to_u128
       else
         raise "Bug: called 'integer_value' for non-integer literal"
       end
