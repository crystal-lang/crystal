--- conflicted
+++ resolved
@@ -324,6 +324,12 @@
       false
     end
 
+    private def emit_loc_pragma(for location : Location?) : Nil
+      if @emit_location_pragmas && (loc = location) && (filename = loc.filename).is_a?(String)
+        @str << %(#<loc:"#{filename}",#{loc.line_number},#{loc.column_number}>)
+      end
+    end
+
     def visit(node : If)
       if node.ternary?
         node.cond.accept self
@@ -334,10 +340,15 @@
         return false
       end
 
+      self.emit_loc_pragma node.location
+
       while true
         @str << "if "
         node.cond.accept self
         newline
+
+        self.emit_loc_pragma node.then.location
+
         accept_with_indent(node.then)
         append_indent
 
@@ -353,32 +364,27 @@
       unless else_node.nop?
         @str << "else"
         newline
+
+        self.emit_loc_pragma node.else.location
+
         accept_with_indent(node.else)
         append_indent
       end
 
+      self.emit_loc_pragma node.end_location
+
       @str << "end"
       false
     end
 
-<<<<<<< HEAD
-    def visit_if_or_unless(prefix, node)
-      if @emit_location_pragmas && (loc = node.location) && (filename = loc.filename).is_a?(String)
-        @str << %(#<loc:"#{filename}",#{loc.line_number},#{loc.column_number}>)
-      end
-
-      @str << prefix
-      @str << ' '
-=======
     def visit(node : Unless)
+      self.emit_loc_pragma node.location
+
       @str << "unless "
->>>>>>> 33f016fe
       node.cond.accept self
       newline
 
-      if @emit_location_pragmas && (loc = node.then.location) && (filename = loc.filename).is_a?(String)
-        @str << %(#<loc:"#{filename}",#{loc.line_number},#{loc.column_number}>)
-      end
+      self.emit_loc_pragma node.then.location
 
       accept_with_indent(node.then)
       unless node.else.nop?
@@ -386,17 +392,13 @@
         @str << "else"
         newline
 
-        if @emit_location_pragmas && (loc = node.else.location) && (filename = loc.filename).is_a?(String)
-          @str << %(#<loc:"#{filename}",#{loc.line_number},#{loc.column_number}>)
-        end
+        self.emit_loc_pragma node.else.location
 
         accept_with_indent(node.else)
       end
       append_indent
 
-      if @emit_location_pragmas && (loc = node.end_location) && (filename = loc.filename).is_a?(String)
-        @str << %(#<loc:"#{filename}",#{loc.line_number},#{loc.column_number}>)
-      end
+      self.emit_loc_pragma node.end_location
 
       @str << "end"
 
