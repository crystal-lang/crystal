require "./ast"
require "./visitor"

module Crystal
  class ASTNode
    def inspect(io : IO) : Nil
      to_s(io)
    end

    def to_s(io : IO, macro_expansion_pragmas = nil, emit_doc = false) : Nil
      visitor = ToSVisitor.new(io, macro_expansion_pragmas: macro_expansion_pragmas, emit_doc: emit_doc)
      self.accept visitor
    end
  end

  class ToSVisitor < Visitor
    @str : IO
    @macro_expansion_pragmas : Hash(Int32, Array(Lexer::LocPragma))?
    @current_arg_type : DefArgType = :none

    # Inside a comma-separated list of parameters or args, this becomes true and
    # the outermost pair of parentheses are removed from type restrictions that
    # are `ProcNotation` nodes, so `foo(x : (T, U -> V), W)` becomes
    # `foo(x : T, U -> V, W)`. This is used by defs, lib funs, and calls to deal
    # with the parsing rules for `->`. See #11966 and #14216 for more details.
    getter? drop_parens_for_proc_notation = false

    private enum DefArgType
      NONE
      SPLAT
      DOUBLE_SPLAT
      BLOCK_ARG
    end

    def initialize(@str = IO::Memory.new, @macro_expansion_pragmas = nil, @emit_doc = false)
      @indent = 0
      @inside_macro = 0
    end

    def visit_any(node)
      if @emit_doc && (doc = node.doc) && !doc.empty?
        doc.each_line(chomp: true) do |line|
          @str << "# "
          @str << line
          newline
          append_indent
        end
      end

      if (macro_expansion_pragmas = @macro_expansion_pragmas) && (loc = node.location) && (filename = loc.filename).is_a?(String)
        pragmas = macro_expansion_pragmas[@str.pos.to_i32] ||= [] of Lexer::LocPragma
        pragmas << Lexer::LocSetPragma.new(filename, loc.line_number, loc.column_number)
      end

      true
    end

    def visit(node : Nop)
      false
    end

    def visit(node : BoolLiteral)
      @str << (node.value ? "true" : "false")
      false
    end

    def visit(node : NumberLiteral)
      @str << node.value

      if needs_suffix?(node)
        @str << '_'
        @str << node.kind.to_s
      end

      false
    end

    def needs_suffix?(node : NumberLiteral)
      case node.kind
      when .i32?
        false
      when .f64?
        # If there's no '.' nor 'e', for example in `1_f64`,
        # we need to include it (#3315)
        node.value.each_char do |char|
          return false if char.in?('.', 'e')
        end

        true
      else
        true
      end
    end

    def visit(node : CharLiteral)
      node.value.inspect(@str)
      false
    end

    def visit(node : SymbolLiteral)
      visit_symbol_literal_value node.value
      false
    end

    def visit_symbol_literal_value(value : String)
      @str << ':'
      if Symbol.needs_quotes?(value)
        value.inspect(@str)
      else
        value.to_s(@str)
      end
    end

    def visit(node : StringLiteral)
      node.value.inspect(@str)
      false
    end

    def visit(node : StringInterpolation)
      @str << '"'
      visit_interpolation node, &.inspect_unquoted
      @str << '"'
      false
    end

    def visit_interpolation(node, &)
      node.expressions.each do |exp|
        if exp.is_a?(StringLiteral)
          @str << yield exp.value
        else
          @str << "\#{"
          exp.accept(self)
          @str << '}'
        end
      end
    end

    def visit(node : ArrayLiteral)
      name = node.name
      if name
        name.accept self
        @str << " {"
      else
        @str << '['
      end

      node.elements.join(@str, ", ", &.accept self)

      if name
        @str << '}'
      else
        @str << ']'
      end

      if of = node.of
        @str << " of "
        of.accept self
      end
      false
    end

    def visit(node : HashLiteral)
      if name = node.name
        name.accept self
        @str << ' '
      end

      space = false
      @str << '{'

      node.entries.each_with_index do |entry, i|
        @str << ", " if i > 0

        space = i == 0 && entry.key.is_a?(TupleLiteral) || entry.key.is_a?(NamedTupleLiteral) || entry.key.is_a?(HashLiteral)
        @str << ' ' if space

        entry.key.accept self
        @str << " => "
        entry.value.accept self
      end

      @str << ' ' if space
      @str << '}'
      if of = node.of
        @str << " of "
        of.key.accept self
        @str << " => "
        of.value.accept self
      end
      false
    end

    def visit(node : NamedTupleLiteral)
      @str << '{'
      node.entries.join(@str, ", ") do |entry|
        visit_named_arg_name(entry.key)
        @str << ": "
        entry.value.accept self
      end
      @str << '}'
      false
    end

    def visit(node : NilLiteral)
      @str << "nil"
      false
    end

    def visit(node : Expressions)
      case node.keyword
      in .paren?
        @str << '('
      in .begin?
        @str << "begin"
        @indent += 1
        newline
      in .none?
        # Not a special condition
      end

      if @inside_macro > 0
        node.expressions.each &.accept self
      else
        node.expressions.each_with_index do |exp, i|
          unless exp.nop?
            append_indent
            exp.accept self
            newline unless node.keyword.paren? && i == node.expressions.size - 1
          end
        end
      end

      case node.keyword
      in .paren?
        @str << ')'
      in .begin?
        @indent -= 1
        append_indent
        @str << "end"
      in .none?
        # Not a special condition
      end

      false
    end

    def visit(node : If)
      if node.ternary?
        node.cond.accept self
        @str << " ? "
        node.then.accept self
        @str << " : "
        node.else.accept self
        return false
      end

      visit_if_or_unless "if", node
    end

    def visit(node : Unless)
      visit_if_or_unless "unless", node
    end

    def visit_if_or_unless(prefix, node)
      @str << prefix
      @str << ' '
      node.cond.accept self
      newline
      accept_with_indent(node.then)
      unless node.else.nop?
        append_indent
        @str << "else"
        newline
        accept_with_indent(node.else)
      end
      append_indent
      @str << "end"
      false
    end

    def visit(node : ClassDef)
      if node.abstract?
        @str << "abstract "
      end
      @str << (node.struct? ? "struct" : "class")
      @str << ' '
      node.name.accept self
      if type_vars = node.type_vars
        @str << '('
        type_vars.each_with_index do |type_var, i|
          @str << ", " if i > 0
          @str << '*' if node.splat_index == i
          @str << type_var.to_s
        end
        @str << ')'
      end
      if superclass = node.superclass
        @str << " < "
        superclass.accept self
      end
      newline
      accept_with_indent(node.body)

      append_indent
      @str << "end"
      false
    end

    def visit(node : ModuleDef)
      @str << "module "
      node.name.accept self
      if type_vars = node.type_vars
        @str << '('
        type_vars.each_with_index do |type_var, i|
          @str << ", " if i > 0
          @str << '*' if node.splat_index == i
          @str << type_var
        end
        @str << ')'
      end
      newline
      accept_with_indent(node.body)

      append_indent
      @str << "end"
      false
    end

    def visit(node : AnnotationDef)
      @str << "annotation "
      node.name.accept self
      newline
      append_indent
      @str << "end"
      false
    end

    def visit(node : Call)
      visit_call node
    end

    # Related: `Token::Kind#unary_operator?`
    UNARY_OPERATORS = {"+", "-", "~", "&+", "&-"}

    def visit_call(node, ignore_obj = false)
      if node.name == "`"
        visit_backtick(node.args[0])
        return false
      end

      node_obj = ignore_obj ? nil : node.obj
      block = node.block

      need_parens = need_parens(node_obj)
      call_args_need_parens = false

      @str << "::" if node.global?
      if node_obj.is_a?(ImplicitObj)
        @str << '.'
        node_obj = nil
      end

      if node_obj && node.name.in?("[]", "[]?") && !block
        in_parenthesis(need_parens, node_obj)

        @str << "["
        visit_args(node)
        if node.name == "[]"
          @str << "]"
        else
          @str << "]?"
        end
      elsif node_obj && node.name == "[]=" && !node.args.empty? && !block
        in_parenthesis(need_parens, node_obj)

        @str << "["
        visit_args(node, exclude_last: true)
        @str << "] = "
        node.args.last.accept self
      elsif node_obj && node.name.in?(UNARY_OPERATORS) && node.args.empty? && !node.named_args && !node.block_arg && !block
        @str << node.name
        in_parenthesis(need_parens, node_obj)
      elsif node_obj && !Lexer.ident?(node.name) && node.name != "~" && node.args.size == 1 && !node.named_args && !node.block_arg && !block
        in_parenthesis(need_parens, node_obj)

        arg = node.args[0]
        @str << ' '
        @str << node.name
        @str << ' '
        in_parenthesis(need_parens(arg), arg)
      else
        if node_obj
          in_parenthesis(need_parens, node_obj)
          @str << '.'
        end
        if Lexer.setter?(node.name)
          @str << node.name.rchop
          @str << " = "
          node.args.join(@str, ", ", &.accept self)
        else
          @str << node.name

          call_args_need_parens = node.has_parentheses? || !node.args.empty? || node.block_arg || node.named_args

          @str << '(' if call_args_need_parens
          visit_args(node)
        end
      end

      if block
        # Check if this is foo &.bar
        first_block_arg = block.args.first?
        if first_block_arg && block.args.size == 1 && block.args.first.name.starts_with?("__arg")
          block_body = block.body
          if block_body.is_a?(Call)
            block_obj = block_body.obj
            if block_obj.is_a?(Var) && block_obj.name == first_block_arg.name
              if node.args.empty? && !node.named_args
                unless call_args_need_parens
                  @str << '('
                  call_args_need_parens = true
                end
              else
                @str << ", "
              end
              @str << "&."
              visit_call block_body, ignore_obj: true
              block = nil
            end
          end
        end
      end

      @str << ')' if call_args_need_parens

      if block
        @str << ' '
        block.accept self
      end

      false
    end

    private def visit_args(node, exclude_last = false)
      printed_arg = false
      node.args.each_with_index do |arg, i|
        break if exclude_last && i == node.args.size - 1

        @str << ", " if printed_arg
        drop_parens_for_proc_notation(arg, &.accept(self))
        printed_arg = true
      end
      if named_args = node.named_args
        named_args.each do |named_arg|
          @str << ", " if printed_arg
          drop_parens_for_proc_notation(named_arg, &.accept(self))
          printed_arg = true
        end
      end
      if block_arg = node.block_arg
        @str << ", " if printed_arg
        @str << '&'
        drop_parens_for_proc_notation(block_arg, &.accept(self))
      end
    end

    private def need_parens(obj)
      case obj
      when Call
        case obj.args.size
        when 0
          !Lexer.ident?(obj.name)
        else
          case obj.name
          when "[]", "[]?", "<", "<=", ">", ">="
            false
          else
            true
          end
        end
      when Var, NilLiteral, BoolLiteral, CharLiteral, NumberLiteral, StringLiteral,
           StringInterpolation, Path, Generic, InstanceVar, ClassVar, Global,
           ImplicitObj, TupleLiteral, NamedTupleLiteral, IsA
        false
      when ArrayLiteral
        !!obj.of
      when HashLiteral
        !!obj.of
      else
        true
      end
    end

    def in_parenthesis(need_parens, &)
      if need_parens
        @str << '('
        yield
        @str << ')'
      else
        yield
      end
    end

    def in_parenthesis(need_parens, node)
      in_parenthesis(need_parens) do
        if node.is_a?(Expressions) && node.expressions.size == 1
          node.expressions.first.accept self
        else
          node.accept self
        end
      end
    end

    def visit(node : NamedArgument)
      visit_named_arg_name(node.name)
      @str << ": "
      node.value.accept self
      false
    end

    def visit_backtick(exp)
      @str << '`'
      case exp
      when StringLiteral
        @str << exp.value.inspect_unquoted.gsub('`', "\\`")
      when StringInterpolation
        visit_interpolation exp, &.inspect_unquoted.gsub('`', "\\`")
      else
        # This branch can be reached after the literal expander has expanded
        # `StringLiteral` nodes to a call to `::String.interpolation` which means
        # `exp` is a `Call`.

        @str << "\#{"
        exp.accept(self)
        @str << "}"
      end
      @str << '`'
      false
    end

    def visit(node : Assign)
      node.target.accept self
      @str << " = "

      need_parens = node.value.is_a?(Expressions)
      in_parenthesis(need_parens, node.value)

      false
    end

    def visit(node : OpAssign)
      node.target.accept self
      @str << ' ' << node.op << '=' << ' '
      node.value.accept self
      false
    end

    def visit(node : MultiAssign)
      node.targets.join(@str, ", ", &.accept self)
      @str << " = "
      node.values.join(@str, ", ", &.accept self)
      false
    end

    def visit(node : While)
      visit_while_or_until node, "while"
    end

    def visit(node : Until)
      visit_while_or_until node, "until"
    end

    def visit_while_or_until(node, name)
      @str << name
      @str << ' '
      node.cond.accept self
      newline
      accept_with_indent(node.body)
      append_indent
      @str << "end"
      false
    end

    def visit(node : Out)
      @str << "out "
      node.exp.accept self
      false
    end

    def visit(node : Var)
      @str << node.name
      false
    end

    def visit(node : ProcLiteral)
      @str << "->"
      if node.def.args.size > 0
        @str << '('
        node.def.args.join(@str, ", ", &.accept self)
        @str << ')'
      end
      if return_type = node.def.return_type
        @str << " : "
        return_type.accept self
      end
      @str << " do"
      newline
      accept_with_indent(node.def.body)
      append_indent
      @str << "end"
      false
    end

    def visit(node : ProcPointer)
      @str << "->"
      @str << "::" if node.global?
      if obj = node.obj
        obj.accept self
        @str << '.'
      end
      @str << node.name

      if node.args.size > 0
        @str << '('
        node.args.join(@str, ", ", &.accept self)
        @str << ')'
      end
      false
    end

    def visit(node : Def)
      @str << "abstract " if node.abstract?
      @str << "def "
      if node_receiver = node.receiver
        node_receiver.accept self
        @str << '.'
      end
      @str << node.name
      if node.args.size > 0 || node.block_arity || node.double_splat
        @str << '('
        printed_arg = false
        node.args.each_with_index do |arg, i|
          @str << ", " if printed_arg
          @current_arg_type = :splat if node.splat_index == i
          drop_parens_for_proc_notation(arg, &.accept(self))
          printed_arg = true
        end
        if double_splat = node.double_splat
          @current_arg_type = :double_splat
          @str << ", " if printed_arg
          drop_parens_for_proc_notation(double_splat, &.accept(self))
          printed_arg = true
        end
        if block_arg = node.block_arg
          @current_arg_type = :block_arg
          @str << ", " if printed_arg
          drop_parens_for_proc_notation(block_arg, &.accept(self))
        elsif node.block_arity
          @str << ", " if printed_arg
          @str << '&'
        end
        @str << ')'
      end
      if return_type = node.return_type
        @str << " : "
        return_type.accept self
      end

      if free_vars = node.free_vars
        @str << " forall "
        free_vars.join(@str, ", ")
      end

      newline

      unless node.abstract?
        accept_with_indent(node.body)
        append_indent
        @str << "end"
      end
      false
    end

    def visit(node : Macro)
      @str << "macro "
      @str << node.name.to_s
      if node.args.size > 0 || node.block_arg || node.double_splat
        @str << '('
        printed_arg = false
        # NOTE: `drop_parens_for_proc_notation` needed here if macros support
        # restrictions
        node.args.each_with_index do |arg, i|
          @str << ", " if printed_arg
          @current_arg_type = :splat if i == node.splat_index
          arg.accept self
          printed_arg = true
        end
        if double_splat = node.double_splat
          @str << ", " if printed_arg
          @current_arg_type = :double_splat
          double_splat.accept self
          printed_arg = true
        end
        if block_arg = node.block_arg
          @str << ", " if printed_arg
          @current_arg_type = :block_arg
          block_arg.accept self
        end
        @str << ')'
      end
      newline

      inside_macro do
        accept node.body
      end

      # newline
      append_indent
      @str << "end"
      false
    end

    def visit(node : MacroExpression)
      @str << (node.output? ? "{{" : "{% ")
      @str << ' ' if node.output?
      outside_macro do
        node.exp.accept self
      end
      @str << ' ' if node.output?
      @str << (node.output? ? "}}" : " %}")
      false
    end

    def visit(node : MacroIf)
      @str << "{% if "
      node.cond.accept self
      @str << " %}"
      inside_macro do
        node.then.accept self
      end
      unless node.else.nop?
        @str << "{% else %}"
        inside_macro do
          node.else.accept self
        end
      end
      @str << "{% end %}"
      false
    end

    def visit(node : MacroFor)
      @str << "{% for "
      node.vars.join(@str, ", ", &.accept self)
      @str << " in "
      node.exp.accept self
      @str << " %}"
      inside_macro do
        node.body.accept self
      end
      @str << "{% end %}"
      false
    end

    def visit(node : MacroVar)
      @str << '%'
      @str << node.name
      if exps = node.exps
        @str << '{'
        exps.join(@str, ", ", &.accept self)
        @str << '}'
      end
      false
    end

    def visit(node : MacroLiteral)
      # These two can only come from an escaped sequence like \{ or \{%
      if node.value == "{" || node.value.starts_with?("{%")
        @str << "\\"
      end
      @str << node.value
      false
    end

    def visit(node : MacroVerbatim)
      @str << "{% verbatim do %}"
      inside_macro do
        node.exp.accept self
      end
      @str << "{% end %}"
      false
    end

    def visit(node : ExternalVar)
      @str << '$'
      @str << node.name
      if real_name = node.real_name
        @str << " = "
        @str << real_name
      end
      @str << " : "
      node.type_spec.accept self
      false
    end

    def visit(node : Arg)
      if parsed_annotations = node.parsed_annotations
        parsed_annotations.each do |ann|
          ann.accept self
          @str << ' '
        end
      end

      case @current_arg_type
      when .splat?        then @str << '*'
      when .double_splat? then @str << "**"
      when .block_arg?    then @str << '&'
      end

      if node.external_name != node.name
        visit_named_arg_name(node.external_name)
        @str << ' '
      end
      if node.name
        @str << node.name
      else
        @str << '?'
      end
      if restriction = node.restriction
        @str << " : "
        restriction.accept self
      end
      if default_value = node.default_value
        @str << " = "
        default_value.accept self
      end
      false
    ensure
      @current_arg_type = :none
    end

    def visit(node : ProcNotation)
      @str << '(' unless drop_parens_for_proc_notation?

      # only drop the outermost pair of parentheses; this produces
      # `foo(x : (T -> U) -> V, W)`, not
      # `foo(x : ((T -> U) -> V), W)` nor `foo(x : T -> U -> V, W)`
      drop_parens_for_proc_notation(false) do
        if inputs = node.inputs
          inputs.join(@str, ", ", &.accept self)
          @str << ' '
        end
        @str << "->"
        if output = node.output
          @str << ' '
          output.accept self
        end
      end

      @str << ')' unless drop_parens_for_proc_notation?
      false
    end

    def visit(node : Self)
      @str << "self"
      false
    end

    def visit(node : Path)
      @str << "::" if node.global?
      node.names.join(@str, "::")
      false
    end

    def visit(node : Generic)
      name = node.name

      node.name.accept self

      printed_arg = false

      @str << '('
      node.type_vars.join(@str, ", ") do |var|
        var.accept self
        printed_arg = true
      end

      if named_args = node.named_args
        named_args.each do |named_arg|
          @str << ", " if printed_arg
          visit_named_arg_name(named_arg.name)
          @str << ": "
          named_arg.value.accept self
          printed_arg = true
        end
      end

      @str << ')'
      false
    end

    def visit_named_arg_name(name)
      Symbol.quote_for_named_argument(@str, name)
    end

    def visit(node : Underscore)
      @str << '_'
      false
    end

    def visit(node : Splat)
      @str << '*'
      node.exp.accept self
      false
    end

    def visit(node : DoubleSplat)
      @str << "**"
      node.exp.accept self
      false
    end

    def visit(node : Union)
      node.types.join(@str, " | ", &.accept self)
      false
    end

    def visit(node : Metaclass)
      needs_parens = node.name.is_a?(Union)
      @str << '(' if needs_parens
      node.name.accept self
      @str << ')' if needs_parens
      @str << ".class"
      false
    end

    def visit(node : InstanceVar)
      @str << node.name
      false
    end

    def visit(node : ReadInstanceVar)
      node.obj.accept self
      @str << '.'
      @str << node.name
      false
    end

    def visit(node : ClassVar)
      @str << node.name
      false
    end

    def visit(node : Yield)
      if scope = node.scope
        @str << "with "
        scope.accept self
        @str << ' '
      end
      @str << "yield"
      in_parenthesis(node.has_parentheses?) do
        if node.exps.size > 0
          @str << ' ' unless node.has_parentheses?
          node.exps.join(@str, ", ", &.accept self)
        end
      end
      false
    end

    def visit(node : Return)
      visit_control node, "return"
    end

    def visit(node : Break)
      visit_control node, "break"
    end

    def visit(node : Next)
      visit_control node, "next"
    end

    def visit_control(node, keyword)
      @str << keyword
      if exp = node.exp
        @str << ' '
        exp.accept self
      end
      false
    end

    def visit(node : RegexLiteral)
      if (exp = node.value).is_a?(StringLiteral) && exp.value.empty?
        # // is not always an empty regex, sometimes is an operator
        # so it's safer to emit empty regex as %r()
        @str << "%r()"
      else
        @str << '/'
        case exp = node.value
        when StringLiteral
          @str << '\\' if exp.value[0]?.try &.ascii_whitespace?
          Regex.append_source exp.value, @str
        when StringInterpolation
          @str << '\\' if exp.expressions.first?.as?(StringLiteral).try &.value[0]?.try &.ascii_whitespace?
          visit_interpolation(exp) { |s| Regex.append_source s, @str }
        else
          raise "Bug: shouldn't happen"
        end
        @str << '/'
      end
      @str << 'i' if node.options.ignore_case?
      @str << 'm' if node.options.multiline?
      @str << 'x' if node.options.extended?
      false
    end

    def visit(node : TupleLiteral)
      @str << '{'

      first = node.elements.first?
      space = first.is_a?(TupleLiteral) || first.is_a?(NamedTupleLiteral) || first.is_a?(HashLiteral)
      @str << ' ' if space
      node.elements.join(@str, ", ", &.accept self)
      @str << ' ' if space
      @str << '}'
      false
    end

    def visit(node : TypeDeclaration)
      node.var.accept self
      @str << " : "
      node.declared_type.accept self
      if value = node.value
        @str << " = "
        value.accept self
      end
      false
    end

    def visit(node : UninitializedVar)
      node.var.accept self
      @str << " = uninitialized "
      node.declared_type.accept self
      false
    end

    def visit(node : Block)
      @str << "do"

      unless node.args.empty?
        @str << " |"
        node.args.each_with_index do |arg, i|
          @str << ", " if i > 0
          @str << '*' if i == node.splat_index

          if arg.name == ""
            # This is an unpack
            unpack = node.unpacks.not_nil![i]

            visit_unpack(unpack)
          else
            arg.accept self
          end
        end
        @str << '|'
      end

      newline
      accept_with_indent(node.body)

      append_indent
      @str << "end"

      false
    end

    def visit_unpack(node)
      case node
      when Expressions
        @str << "("
        node.expressions.join(@str, ", ") do |exp|
          visit_unpack exp
        end
        @str << ")"
      else
        node.accept self
      end
    end

    def visit(node : Include)
      @str << "include "
      node.name.accept self
      false
    end

    def visit(node : Extend)
      @str << "extend "
      node.name.accept self
      false
    end

    def visit(node : And)
      to_s_binary node, "&&"
    end

    def visit(node : Or)
      to_s_binary node, "||"
    end

    def visit(node : Not)
      @str << '.' if node.exp.is_a?(ImplicitObj)
      @str << '!'
      need_parens = need_parens(node.exp)
      in_parenthesis(need_parens, node.exp)
      false
    end

    def visit(node : VisibilityModifier)
      @str << node.modifier.to_s.downcase
      @str << ' '
      node.exp.accept self
      false
    end

    def to_s_binary(node, op)
      left_needs_parens = need_parens(node.left)
      in_parenthesis(left_needs_parens, node.left)

      @str << ' '
      @str << op
      @str << ' '

      right_needs_parens = need_parens(node.right)
      in_parenthesis(right_needs_parens, node.right)
      false
    end

    def visit(node : Global)
      @str << node.name
      false
    end

    def visit(node : LibDef)
      @str << "lib "
      node.name.accept self
      newline
      accept_with_indent(node.body)
      append_indent
      @str << "end"
      false
    end

    def visit(node : FunDef)
      @str << "fun "
      if node.name == node.real_name
        @str << node.name
      else
        @str << node.name
        @str << " = "
        Symbol.quote_for_named_argument(@str, node.real_name)
      end
      if node.args.size > 0
        @str << '('
        node.args.join(@str, ", ") do |arg|
          if arg_name = arg.name.presence
            @str << arg_name << " : "
          end
          drop_parens_for_proc_notation(arg) do
            arg.restriction.not_nil!.accept self
          end
        end
        if node.varargs?
          @str << ", ..."
        end
        @str << ')'
      elsif node.varargs?
        @str << "(...)"
      end
      if node_return_type = node.return_type
        @str << " : "
        node_return_type.accept self
      end
      if body = node.body
        newline
        accept_with_indent body
        append_indent
        @str << "end"
      end
      false
    end

    def visit(node : TypeDef)
      @str << "type "
      @str << node.name.to_s
      @str << " = "
      node.type_spec.accept self
      false
    end

    def visit(node : CStructOrUnionDef)
      @str << (node.union? ? "union" : "struct")
      @str << ' '
      @str << node.name.to_s
      newline
      accept_with_indent node.body
      append_indent
      @str << "end"
      false
    end

    def visit(node : EnumDef)
      @str << "enum "
      @str << node.name.to_s
      if base_type = node.base_type
        @str << " : "
        base_type.accept self
      end
      newline
      with_indent do
        node.members.each do |member|
          append_indent
          member.accept self
          newline
        end
      end
      append_indent
      @str << "end"
      false
    end

    def visit(node : RangeLiteral)
      unless node.from.nop?
        need_parens = need_parens(node.from)
        in_parenthesis(need_parens, node.from)
      end

      if node.exclusive?
        @str << "..."
      else
        @str << ".."
      end

      unless node.to.nop?
        need_parens = need_parens(node.to)
        in_parenthesis(need_parens, node.to)
      end

      false
    end

    def visit(node : PointerOf)
      @str << "pointerof("
      node.exp.accept(self)
      @str << ')'
      false
    end

    def visit(node : SizeOf)
      @str << "sizeof("
      node.exp.accept(self)
      @str << ')'
      false
    end

    def visit(node : InstanceSizeOf)
      @str << "instance_sizeof("
      node.exp.accept(self)
      @str << ')'
      false
    end

    def visit(node : AlignOf)
      @str << "alignof("
      node.exp.accept(self)
      @str << ')'
      false
    end

    def visit(node : InstanceAlignOf)
      @str << "instance_alignof("
      node.exp.accept(self)
      @str << ')'
      false
    end

    def visit(node : OffsetOf)
      @str << "offsetof("
      node.offsetof_type.accept(self)
      @str << ", "
      node.offset.accept(self)
      @str << ')'
      false
    end

    def visit(node : IsA)
      node.obj.accept self
      if node.nil_check?
        @str << ".nil?"
      else
        @str << ".is_a?("
        node.const.accept self
        @str << ')'
      end
      false
    end

    def visit(node : Cast)
      visit_cast node, "as"
    end

    def visit(node : NilableCast)
      visit_cast node, "as?"
    end

    def visit_cast(node, keyword)
      need_parens = need_parens(node.obj)
      in_parenthesis(need_parens, node.obj)
      @str << '.'
      @str << keyword
      @str << '('
      node.to.accept self
      @str << ')'
      false
    end

    def visit(node : RespondsTo)
      node.obj.accept self
      @str << ".responds_to?("
      visit_symbol_literal_value node.name
      @str << ')'
      false
    end

    def visit(node : Require)
      @str << "require \""
      @str << node.string
      @str << '"'
      false
    end

    def visit(node : Case)
      @str << "case"
      if cond = node.cond
        @str << ' '
        cond.accept self
      end
      newline

      node.whens.each do |wh|
        wh.accept self
      end

      if node_else = node.else
        append_indent
        @str << "else"
        newline
        accept_with_indent node_else
      end
      append_indent
      @str << "end"
      false
    end

    def visit(node : When)
      append_indent
      @str << (node.exhaustive? ? "in" : "when")
      @str << ' '
      node.conds.join(@str, ", ", &.accept self)
      newline
      accept_with_indent node.body
      false
    end

    def visit(node : Select)
      @str << "select"
      newline
<<<<<<< HEAD
      node.whens.each &.accept self
=======
      node.whens.each do |a_when|
        append_indent
        @str << "when "
        a_when.condition.accept self
        newline
        accept_with_indent a_when.body
      end
>>>>>>> 556f2cd9
      if a_else = node.else
        append_indent
        @str << "else"
        newline
        accept_with_indent a_else
      end
      append_indent
      @str << "end"
      false
    end

    def visit(node : Select::When)
      @str << "when "
      node.condition.accept self
      newline
      accept_with_indent node.body
      false
    end

    def visit(node : ImplicitObj)
      false
    end

    def visit(node : ExceptionHandler)
      @str << "begin"
      newline

      accept_with_indent node.body

      node.rescues.try &.each do |a_rescue|
        append_indent
        a_rescue.accept self
      end

      if node_else = node.else
        append_indent
        @str << "else"
        newline
        accept_with_indent node_else
      end

      if node_ensure = node.ensure
        append_indent
        @str << "ensure"
        newline
        accept_with_indent node_ensure
      end

      append_indent
      @str << "end"
      false
    end

    def visit(node : Rescue)
      @str << "rescue"
      if name = node.name
        @str << ' '
        @str << name
      end
      if (types = node.types) && types.size > 0
        if node.name
          @str << " :"
        end
        @str << ' '
        types.join(@str, " | ", &.accept self)
      end
      newline
      accept_with_indent node.body
      false
    end

    def visit(node : Alias)
      @str << "alias "
      node.name.accept self
      @str << " = "
      node.value.accept self
      false
    end

    def visit(node : TypeOf)
      @str << "typeof("
      node.expressions.join(@str, ", ", &.accept self)
      @str << ')'
      false
    end

    def visit(node : Annotation)
      @str << "@["
      @str << node.path
      if !node.args.empty? || node.named_args
        @str << '('
        printed_arg = false
        node.args.join(@str, ", ") do |arg|
          arg.accept self
          printed_arg = true
        end
        if named_args = node.named_args
          named_args.each do |named_arg|
            @str << ", " if printed_arg
            visit_named_arg_name(named_arg.name)
            @str << ": "
            named_arg.value.accept self
            printed_arg = true
          end
        end
        @str << ')'
      end
      @str << ']'
      false
    end

    def visit(node : MagicConstant)
      @str << node.name
      false
    end

    def visit(node : Asm)
      @str << "asm("
      node.text.inspect(@str)
      @str << " :"
      if outputs = node.outputs
        @str << ' '
        outputs.join(@str, ", ", &.accept self)
        @str << ' '
      end
      @str << ':'
      if inputs = node.inputs
        @str << ' '
        inputs.join(@str, ", ", &.accept self)
        @str << ' '
      end
      @str << ":"
      if clobbers = node.clobbers
        @str << ' '
        clobbers.join(@str, ", ", &.inspect @str)
        @str << ' '
      end
      @str << ":"
      if node.volatile? || node.alignstack? || node.intel? || node.can_throw?
        @str << ' '
        comma = false
        if node.volatile?
          @str << %("volatile")
          comma = true
        end
        if node.alignstack?
          @str << ", " if comma
          @str << %("alignstack")
          comma = true
        end
        if node.intel?
          @str << ", " if comma
          @str << %("intel")
          comma = true
        end
        if node.can_throw?
          @str << ", " if comma
          @str << %("unwind")
        end
      end
      @str << ')'
      false
    end

    def visit(node : AsmOperand)
      node.constraint.inspect(@str)
      @str << '('
      node.exp.accept self
      @str << ')'
      false
    end

    def newline
      @str << '\n'
    end

    def indent_string
      "  "
    end

    def append_indent
      @indent.times do
        @str << indent_string
      end
    end

    def with_indent(&)
      @indent += 1
      yield
      @indent -= 1
    end

    def accept_with_indent(node : Expressions)
      with_indent do
        append_indent if node.keyword.begin?
        node.accept self
      end
      newline unless node.keyword.none?
    end

    def accept_with_indent(node : Nop)
    end

    def accept_with_indent(node : ASTNode)
      with_indent do
        append_indent
        node.accept self
      end
      newline
    end

    def inside_macro(&)
      @inside_macro += 1
      yield
      @inside_macro -= 1
    end

    def outside_macro(&)
      old_inside_macro = @inside_macro
      @inside_macro = 0
      yield
      @inside_macro = old_inside_macro
    end

    def drop_parens_for_proc_notation(drop : Bool = true, &)
      old_drop_parens_for_proc_notation = @drop_parens_for_proc_notation
      @drop_parens_for_proc_notation = drop
      begin
        yield
      ensure
        @drop_parens_for_proc_notation = old_drop_parens_for_proc_notation
      end
    end

    def drop_parens_for_proc_notation(node : ASTNode, &)
      outermost_type_is_proc_notation =
        case node
        when Arg
          # def / fun parameters
          node.restriction.is_a?(ProcNotation)
        when TypeDeclaration
          # call arguments
          node.declared_type.is_a?(ProcNotation)
        else
          false
        end

      drop_parens_for_proc_notation(outermost_type_is_proc_notation) { yield node }
    end

    def to_s : String
      @str.to_s
    end

    def to_s(io : IO) : Nil
      @str.to_s(io)
    end
  end
end<|MERGE_RESOLUTION|>--- conflicted
+++ resolved
@@ -1372,17 +1372,7 @@
     def visit(node : Select)
       @str << "select"
       newline
-<<<<<<< HEAD
       node.whens.each &.accept self
-=======
-      node.whens.each do |a_when|
-        append_indent
-        @str << "when "
-        a_when.condition.accept self
-        newline
-        accept_with_indent a_when.body
-      end
->>>>>>> 556f2cd9
       if a_else = node.else
         append_indent
         @str << "else"
@@ -1395,6 +1385,7 @@
     end
 
     def visit(node : Select::When)
+      append_indent
       @str << "when "
       node.condition.accept self
       newline
