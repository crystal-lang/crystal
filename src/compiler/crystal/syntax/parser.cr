--- conflicted
+++ resolved
@@ -3173,25 +3173,18 @@
             macro_var_exps = nil
           end
           pieces << MacroVar.new(macro_var_name, macro_var_exps)
-<<<<<<< HEAD
-        when :MACRO_END
+        when .macro_end?
           if expect_eof
             pieces << MacroLiteral.new("end")
           else
             break
           end
-        when :EOF
+        when .end?
           if expect_eof
             break
           else
             raise "unterminated macro", start_location
           end
-=======
-        when .macro_end?
-          break
-        when .eof?
-          raise "unterminated macro", start_location
->>>>>>> bcf193a7
         else
           unexpected_token
         end
