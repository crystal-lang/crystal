require "set"
require "./ast"
require "./lexer"

module Crystal
  class Parser < Lexer
    enum ParseMode
      Normal
      Lib
      LibStructOrUnion
      Enum
    end

    record Unclosed, name : String, location : Location

    property visibility : Visibility?
    property def_nest : Int32
    property fun_nest : Int32
    property type_nest : Int32
    getter? wants_doc : Bool
    @block_arg_name : String?

    def self.parse(str, string_pool : StringPool? = nil, var_scopes = [Set(String).new]) : ASTNode
      new(str, string_pool, var_scopes).parse
    end

    def initialize(str, string_pool : StringPool? = nil, @var_scopes = [Set(String).new], warnings : WarningCollection? = nil)
      super(str, string_pool, warnings)
      @unclosed_stack = [] of Unclosed
      @calls_super = false
      @calls_initialize = false
      @calls_previous_def = false
      @uses_block_arg = false
      @is_macro_def = false
      @assigns_special_var = false
      @def_nest = 0
      @fun_nest = 0
      @type_nest = 0
      @is_constant_assignment = false

      # Keeps track of current call args starting locations,
      # so if we parse a type declaration exactly at those points we
      # know we don't need to declare those as local variables in those scopes.
      @call_args_start_locations = [] of Location
      @temp_arg_count = 0
      @in_macro_expression = false
      @stop_on_yield = 0
      @inside_c_struct = false
      @wants_doc = false
      @doc_enabled = false
      @no_type_declaration = 0
      @consuming_heredocs = false
      @inside_interpolation = false

      # This flags tells the parser where it has to consider a "do"
      # as belonging to the current parsed call. For example when writing
      #
      # ```
      # foo bar do
      # end
      # ```
      #
      # this flag will be set to false for `foo`, and when parsing
      # `foo`'s arguments it will be set to true. When `bar` is parsed
      # the `do` won't be considered as part of `bar`, and eventually
      # be considered as part of `foo`.
      #
      # If `foo` is written with parentheses, for example:
      #
      # ```
      # foo(bar do
      # end)
      # ```
      #
      # then this flag is set to `true` when parsing `foo`'s arguments.
      @stop_on_do = false
      @assigned_vars = [] of String
    end

    def wants_doc=(@wants_doc : Bool)
      @doc_enabled = wants_doc
    end

    def parse
      next_token_skip_statement_end

      parse_expressions.tap { check :EOF }
    end

    def parse(mode : ParseMode)
      case mode
      when .normal?
        parse
      when .lib?
        parse_lib_body
      when .lib_struct_or_union?
        parse_c_struct_or_union_body
      else
        parse_enum_body
      end
    end

    def parse_expressions
      preserve_stop_on_do { parse_expressions_internal }
    end

    def parse_expressions_internal
      if end_token?
        return Nop.new
      end

      exp = parse_multi_assign

      slash_is_regex!
      skip_statement_end

      if end_token?
        return exp
      end

      exps = [] of ASTNode
      exps.push exp

      loop do
        exps << parse_multi_assign
        skip_statement_end
        break if end_token?
      end

      Expressions.from(exps)
    end

    def parse_multi_assign
      location = @token.location

      if @token.type.op_star?
        lhs_splat = {index: 0, location: @token.location}
        next_token_skip_space
      end

      last = parse_expression
      skip_space

      last_is_target = multi_assign_target?(last) || multi_assign_middle?(last)

      case @token.type
      when .op_comma?
        unless last_is_target
          unexpected_token if lhs_splat
          raise "Multiple assignment is not allowed for constants" if last.is_a?(Path)
          unexpected_token
        end
      when .newline?, .op_semicolon?
        unexpected_token if lhs_splat && !multi_assign_middle?(last)
        return last unless lhs_splat
      else
        if end_token?
          unexpected_token if lhs_splat && !multi_assign_middle?(last)
          return last unless lhs_splat
        else
          unexpected_token
        end
      end

      exps = [] of ASTNode
      exps << last

      i = 0
      assign_index = -1

      while @token.type.op_comma?
        if assign_index == -1 && multi_assign_middle?(last)
          assign_index = i
        end

        i += 1

        next_token_skip_space_or_newline
        if @token.type.op_star?
          raise "splat assignment already specified" if lhs_splat
          lhs_splat = {index: i, location: @token.location}
          next_token_skip_space
        end

        last = parse_op_assign(allow_ops: false)
        if assign_index == -1 && !multi_assign_target?(last) && !multi_assign_middle?(last)
          unexpected_token
        end

        exps << last
        skip_space
      end

      if assign_index == -1 && multi_assign_middle?(last)
        assign_index = i
      end

      if assign_index == -1
        unexpected_token
      end

      targets = exps[0...assign_index].map { |exp| multi_assign_left_hand(exp) }

      assign = exps[assign_index]
      values = [] of ASTNode

      case assign
      when Assign
        targets << multi_assign_left_hand(assign.target)
        values << assign.value
      when Call
        assign.name = assign.name.byte_slice(0, assign.name.bytesize - 1)
        targets << assign
        values << assign.args.pop
      else
        raise "BUG: multi_assign index expression can only be Assign or Call"
      end

      if lhs_splat
        lhs_splat_location = lhs_splat[:location]
        lhs_splat_index = lhs_splat[:index]
        targets[lhs_splat_index] = Splat.new(targets[lhs_splat_index]).at(lhs_splat_location)
      end

      values.concat exps[assign_index + 1..-1]
      if values.size != 1
        if lhs_splat
          raise "Multiple assignment count mismatch", location if targets.size - 1 > values.size
        else
          raise "Multiple assignment count mismatch", location if targets.size != values.size
        end
      end

      multi = MultiAssign.new(targets, values).at(location)
      parse_expression_suffix multi, location
    end

    def multi_assign_target?(exp)
      case exp
      when Underscore, Var, InstanceVar, ClassVar, Global
        true
      when Call
        !exp.has_parentheses? && !exp.block && ((exp.args.empty? && !exp.named_args) || exp.name == "[]")
      else
        false
      end
    end

    def multi_assign_middle?(exp)
      case exp
      when Assign
        true
      when Call
        Lexer.setter?(exp.name) || exp.name == "[]="
      else
        false
      end
    end

    def multi_assign_left_hand(exp)
      if exp.is_a?(Path)
        raise "can't assign to constant in multiple assignment", exp.location.not_nil!
      end

      if exp.is_a?(Call)
        case obj = exp.obj
        when Nil
          if exp.args.empty?
            exp = Var.new(exp.name).at(exp)
          end
        when Global
          if obj.name == "$~" && exp.name == "[]"
            raise "global match data cannot be assigned to", obj.location.not_nil!
          end
        end
      end

      if exp.is_a?(Var)
        if exp.name == "self"
          raise "can't change the value of self", exp.location.not_nil!
        end
        push_var exp
      end
      exp
    end

    def parse_expression
      location = @token.location
      atomic = parse_op_assign
      parse_expression_suffix atomic, location
    end

    def parse_expression_suffix(atomic, location)
      while true
        case @token.type
        when .space?
          next_token
        when .ident?
          case @token.value
          when Keyword::IF
            atomic = parse_expression_suffix(location) { |exp| If.new(exp, atomic) }
          when Keyword::UNLESS
            atomic = parse_expression_suffix(location) { |exp| Unless.new(exp, atomic) }
          when Keyword::WHILE
            raise "trailing `while` is not supported", @token
          when Keyword::UNTIL
            raise "trailing `until` is not supported", @token
          when Keyword::RESCUE
            rescue_location = @token.location
            next_token_skip_space
            rescue_body = parse_op_assign
            rescues = [Rescue.new(rescue_body).at(rescue_location).at_end(rescue_body)] of Rescue
            if atomic.is_a?(Assign)
              atomic.value = ex = ExceptionHandler.new(atomic.value, rescues)
            else
              atomic = ex = ExceptionHandler.new(atomic, rescues)
            end
            ex.at(location).at_end(rescue_body)
            ex.suffix = true
          when Keyword::ENSURE
            ensure_location = @token.location
            next_token_skip_space
            ensure_body = parse_op_assign
            if atomic.is_a?(Assign)
              atomic.value = ex = ExceptionHandler.new(atomic.value, ensure: ensure_body)
            else
              atomic = ex = ExceptionHandler.new(atomic, ensure: ensure_body)
            end
            ex.at(location).at_end(ensure_body)
            ex.ensure_location = ensure_location
            ex.suffix = true
          else
            break
          end
        when .op_rparen?, .op_comma?, .op_semicolon?, .op_percent_rcurly?, .newline?, .eof?
          break
        else
          if end_token?
            break
          else
            unexpected_token
          end
        end
      end
      atomic
    end

    def parse_expression_suffix(location, &)
      slash_is_regex!
      next_token_skip_statement_end
      exp = parse_op_assign_no_control
      (yield exp).at(location).at_end(exp)
    end

    def parse_op_assign_no_control(allow_ops = true, allow_suffix = true)
      check_void_expression_keyword
      parse_op_assign(allow_ops, allow_suffix)
    end

    def parse_op_assign(allow_ops = true, allow_suffix = true)
      doc = @token.doc
      location = @token.location
      start_token = @token

      atomic = parse_question_colon

      while true
        name_location = @token.location

        case @token.type
        when .space?
          next_token
          next
        when .ident?
          unexpected_token unless allow_suffix
          break
        when .op_eq?
          slash_is_regex!
          break unless can_be_assigned?(atomic)

          if atomic.is_a?(Call) && atomic.name == "[]"
            next_token_skip_space_or_newline

            atomic.name = "[]="
            atomic.name_size = 0
            arg = parse_op_assign_no_control
            atomic.args << arg
            atomic.end_location = arg.end_location
          else
            if atomic.is_a?(Path) && (inside_def? || inside_fun? || @is_constant_assignment)
              raise "dynamic constant assignment. Constants can only be declared at the top level or inside other types."
            end

            @is_constant_assignment = true if atomic.is_a?(Path)

            if atomic.is_a?(Var) && atomic.name == "self"
              raise "can't change the value of self", location
            end

            if atomic.is_a?(Call) && (atomic.name.ends_with?('?') || atomic.name.ends_with?('!'))
              unexpected_token token: start_token
            end

            atomic = Var.new(atomic.name).at(atomic) if atomic.is_a?(Call)

            next_token_skip_space_or_newline

            # Constants need a new scope for their value
            case atomic
            when Path
              needs_new_scope = true
            when InstanceVar
              needs_new_scope = @def_nest == 0
            when ClassVar
              needs_new_scope = @def_nest == 0
            when Var
              @assigns_special_var = true if atomic.special_var?
            else
              needs_new_scope = false
            end

            atomic_value = with_isolated_var_scope(needs_new_scope) do
              if @token.keyword?(:uninitialized) && (
                   atomic.is_a?(Var) || atomic.is_a?(InstanceVar) ||
                   atomic.is_a?(ClassVar) || atomic.is_a?(Global)
                 )
                push_var atomic
                next_token_skip_space
                type = parse_bare_proc_type
                atomic = UninitializedVar.new(atomic, type).at(location).at_end(type)
                return atomic
              else
                if atomic.is_a?(Var) && !var?(atomic.name)
                  @assigned_vars.push atomic.name
                  value = parse_op_assign_no_control
                  @assigned_vars.pop
                  value
                else
                  parse_op_assign_no_control
                end
              end
            end

            @is_constant_assignment = false if atomic.is_a?(Path)

            push_var atomic

            atomic = Assign.new(atomic, atomic_value).at(location)
            atomic.doc = doc
            atomic
          end
        when .assignment_operator?
          unexpected_token unless allow_ops

          break unless can_be_assigned?(atomic)

          if atomic.is_a?(Path)
            raise "can't reassign to constant"
          end

          if atomic.is_a?(Var) && atomic.name == "self"
            raise "can't change the value of self", location
          end

          if atomic.is_a?(Call) && atomic.name != "[]" && !var_in_scope?(atomic.name)
            raise "'#{@token.type}' before definition of '#{atomic.name}'"
          end

          push_var atomic
          method = @token.type.to_s.byte_slice(0, @token.to_s.bytesize - 1)
          next_token_skip_space_or_newline
          value = parse_op_assign_no_control
          atomic = OpAssign.new(atomic, method, value).at(location)
          atomic.name_location = name_location
        else
          break
        end
        allow_ops = true
      end

      atomic
    end

    def parse_question_colon
      cond = parse_range

      while @token.type.op_question?
        location = @token.location

        check_void_value cond, location

        next_token_skip_space_or_newline

        @no_type_declaration += 1
        true_val = parse_question_colon

        skip_space_or_newline
        check :OP_COLON
        next_token_skip_space_or_newline

        false_val = parse_question_colon
        @no_type_declaration -= 1

        cond = If.new(cond, true_val, false_val, ternary: true).at(cond).at_end(false_val)
      end

      cond
    end

    def parse_range
      location = @token.location

      if @token.type.op_period_period? || @token.type.op_period_period_period?
        exp = Nop.new
      else
        exp = parse_or
      end

      while true
        case @token.type
        when .op_period_period?
          exp = new_range(exp, location, false)
        when .op_period_period_period?
          exp = new_range(exp, location, true)
        else
          return exp
        end
      end
    end

    def new_range(exp, location, exclusive)
      end_location = token_end_location
      check_void_value exp, location
      next_token_skip_space
      check_void_expression_keyword
      if end_token? ||
         @token.type.op_rparen? ||
         @token.type.op_comma? ||
         @token.type.op_semicolon? ||
         @token.type.op_eq_gt? ||
         @token.type.newline?
        right = Nop.new
      else
        right = parse_or
        end_location = right.end_location
      end
      RangeLiteral.new(exp, right, exclusive).at(location).at_end(end_location)
    end

    macro parse_operator(name, next_operator, node, *operators, right_associative = false)
      def parse_{{name.id}}
        location = @token.location

        left = parse_{{next_operator.id}}
        while true
          case @token.type
          when .space?
            next_token
          when {{operators.map { |op| ".#{op.id}".id }.splat}}
            check_void_value left, location

            method = @token.type.to_s
            name_location = @token.location

            slash_is_regex!
            next_token_skip_space_or_newline
            right = parse_{{(right_associative ? name : next_operator).id}}
            left = ({{node.id}}).at(location).at_end(right)
            left.name_location = name_location if left.is_a?(Call)
          else
            return left
          end
        end
      end
    end

    parse_operator :or, :and, "Or.new left, right", :op_bar_bar?
    parse_operator :and, :equality, "And.new left, right", :op_amp_amp?
    parse_operator :equality, :cmp, "Call.new left, method, right", :op_lt?, :op_lt_eq?, :op_gt?, :op_gt_eq?, :op_lt_eq_gt?
    parse_operator :cmp, :logical_or, "Call.new left, method, right", :op_eq_eq?, :op_bang_eq?, :op_eq_tilde?, :op_bang_tilde?, :op_eq_eq_eq?
    parse_operator :logical_or, :logical_and, "Call.new left, method, right", :op_bar?, :op_caret?
    parse_operator :logical_and, :shift, "Call.new left, method, right", :op_amp?
    parse_operator :shift, :add_or_sub, "Call.new left, method, right", :op_lt_lt?, :op_gt_gt?

    def parse_add_or_sub
      location = @token.location

      left = parse_mul_or_div
      while true
        case @token.type
        when .space?
          next_token
        when .op_plus?, .op_minus?, .op_amp_plus?, .op_amp_minus?
          check_void_value left, location

          method = @token.type.to_s
          name_location = @token.location
          next_token_skip_space_or_newline
          right = parse_mul_or_div
          left = Call.new(left, method, right).at(location).at_end(right)
          left.name_location = name_location
        when .number?
          case char = @token.value.to_s[0]
          when '+', '-'
            method = char.to_s
            name_location = @token.location

            # Go back to the +/-, advance one char and continue from there
            self.current_pos = @token.start + 1
            next_token

            right = parse_mul_or_div
            left = Call.new(left, method, right).at(location).at_end(right)
            left.name_location = name_location
          else
            return left
          end
        else
          return left
        end
      end
    end

    parse_operator :mul_or_div, :pow, "Call.new left, method, right", :op_star?, :op_slash?, :op_slash_slash?, :op_percent?, :op_amp_star?
    parse_operator :pow, :prefix, "Call.new left, method, right", :op_star_star?, :op_amp_star_star?, right_associative: true

    def parse_prefix
      name_location = @token.location
      case token_type = @token.type
      when .unary_operator?
        location = @token.location
        next_token_skip_space_or_newline
        check_void_expression_keyword
        arg = parse_prefix
        if token_type.op_bang?
          Not.new(arg).at(location).at_end(arg)
        else
          call = Call.new(arg, token_type.to_s).at(location).at_end(arg)
          call.name_location = name_location
          call
        end
      else
        parse_atomic_with_method
      end
    end

    # IDENT CONST + - * / // % | & ^ ~ ! ** << < <= == != =~ !~ >> > >= <=> === [] []= []? [ &+ &- &* &**
    AtomicWithMethodCheck = [
      :IDENT, :CONST, :OP_PLUS, :OP_MINUS, :OP_STAR, :OP_SLASH, :OP_SLASH_SLASH, :OP_PERCENT,
      :OP_BAR, :OP_AMP, :OP_CARET, :OP_TILDE, :OP_BANG, :OP_STAR_STAR, :OP_LT_LT, :OP_LT, :OP_LT_EQ,
      :OP_EQ_EQ, :OP_BANG_EQ, :OP_EQ_TILDE, :OP_BANG_TILDE, :OP_GT_GT, :OP_GT, :OP_GT_EQ,
      :OP_LT_EQ_GT, :OP_EQ_EQ_EQ, :OP_LSQUARE_RSQUARE, :OP_LSQUARE_RSQUARE_EQ, :OP_LSQUARE_RSQUARE_QUESTION,
      :OP_LSQUARE, :OP_AMP_PLUS, :OP_AMP_MINUS, :OP_AMP_STAR, :OP_AMP_STAR_STAR,
    ] of Token::Kind

    def parse_atomic_with_method
      location = @token.location
      atomic = parse_atomic
      parse_atomic_method_suffix atomic, location
    end

    def parse_atomic_method_suffix(atomic, location)
      while true
        case @token.type
        when .space?
          next_token
        when .newline?
          # In these cases we don't want to chain a call
          case atomic
          when ClassDef, ModuleDef, EnumDef, FunDef, Def
            break
          else
            # continue chaining
          end

          # Allow '.' after newline for chaining calls
          unless lookahead(preserve_token_on_fail: true) { next_token_skip_space_or_newline; @token.type.op_period? }
            break
          end
        when .op_period?
          check_void_value atomic, location

          @wants_regex = false

          wants_def_or_macro_name do
            next_token_skip_space_or_newline
          end

          if @token.type.instance_var?
            ivar_name = @token.value.to_s
            end_location = token_end_location
            next_token_skip_space

            atomic = ReadInstanceVar.new(atomic, ivar_name).at(location)
            atomic.end_location = end_location
            next
          end

          check AtomicWithMethodCheck

          if @token.value == Keyword::IS_A_QUESTION
            atomic = parse_is_a(atomic).at(location)
          elsif @token.value == Keyword::AS
            atomic = parse_as(atomic).at(location)
          elsif @token.value == Keyword::AS_QUESTION
            atomic = parse_as?(atomic).at(location)
          elsif @token.value == Keyword::RESPONDS_TO_QUESTION
            atomic = parse_responds_to(atomic).at(location)
          elsif !@in_macro_expression && @token.value == Keyword::NIL_QUESTION
            atomic = parse_nil?(atomic).at(location)
          elsif @token.type.op_bang?
            atomic = parse_negation_suffix(atomic).at(location)
            atomic = parse_atomic_method_suffix_special(atomic, location)
          elsif @token.type.op_lsquare?
            return parse_atomic_method_suffix(atomic, location)
          else
            name = case @token.type
                   when .ident?, .const?
                     @token.value.to_s
                   else
                     @token.type.to_s
                   end
            name_location = @token.location
            end_location = token_end_location

            @wants_regex = false
            next_token

            space_consumed = false
            if @token.type.space?
              @wants_regex = true
              next_token
              space_consumed = true
            end

            case @token.type
            when .op_eq?
              # Rewrite 'f.x = arg' as f.x=(arg)
              next_token

              if @token.type.op_lparen?
                # If we have `f.x=(exp1).a.b.c`, consider it the same as `f.x = (exp1).a.b.c`
                # and not as `(f.x = exp1).a.b.c` because a difference in space
                # should not make a difference in semantic (#4399)
                # The only exception is doing a splat, in which case this can only
                # be expanded arguments for the call.
                if current_char == '*'
                  next_token_skip_space
                  arg = parse_single_arg
                  check :OP_RPAREN
                  end_location = token_end_location
                  next_token
                else
                  arg = parse_op_assign_no_control
                  end_location = arg.end_location
                end
              else
                skip_space_or_newline
                arg = parse_single_arg
                end_location = arg.end_location
              end

              atomic = Call.new(atomic, "#{name}=", arg).at(location).at_end(end_location)
              atomic.name_location = name_location
              next
            when .assignment_operator?
              op_name_location = @token.location
              method = @token.type.to_s.byte_slice(0, @token.type.to_s.size - 1)
              next_token_skip_space_or_newline
              value = parse_op_assign
              call = Call.new(atomic, name).at(location)
              call.name_location = name_location
              atomic = OpAssign.new(call, method, value).at(location)
              atomic.name_location = op_name_location
              next
            else
              call_args = preserve_stop_on_do { space_consumed ? parse_call_args_space_consumed : parse_call_args }
              if call_args
                args = call_args.args
                block = call_args.block
                block_arg = call_args.block_arg
                named_args = call_args.named_args
                has_parentheses = call_args.has_parentheses
              else
                args = block = block_arg = named_args = nil
                has_parentheses = false
              end
            end

            block = parse_block(block, stop_on_do: @stop_on_do)
            atomic = Call.new atomic, name, (args || [] of ASTNode), block, block_arg, named_args
            atomic.has_parentheses = has_parentheses
            atomic.name_location = name_location
            atomic.end_location = block.try(&.end_location) || call_args.try(&.end_location) || end_location
            atomic.at(location)
            atomic
          end
        when .op_lsquare_rsquare?
          check_void_value atomic, location

          name_location = @token.location
          end_location = token_end_location
          @wants_regex = false
          next_token_skip_space
          atomic = Call.new(atomic, "[]").at(location)
          atomic.name_location = name_location
          atomic.end_location = end_location
          atomic.name_size = 0 if atomic.is_a?(Call)
          atomic
        when .op_lsquare?
          check_void_value atomic, location

          name_location = @token.location
          next_token_skip_space_or_newline

          call_args = preserve_stop_on_do do
            parse_call_args_space_consumed(
              check_plus_and_minus: false,
              allow_curly: true,
              end_token: :OP_RSQUARE,
              allow_beginless_range: true,
              control: true,
            )
          end

          skip_space_or_newline
          check :OP_RSQUARE
          end_location = token_end_location
          @wants_regex = false
          next_token

          if call_args
            args = call_args.args
            block = call_args.block
            block_arg = call_args.block_arg
            named_args = call_args.named_args
          end

          if @token.type.op_question?
            method_name = "[]?"
            end_location = token_end_location
            next_token_skip_space
          else
            method_name = "[]"
            skip_space
          end

          atomic = Call.new(atomic, method_name, (args || [] of ASTNode), block, block_arg, named_args).at(location)
          atomic.name_location = name_location
          atomic.end_location = end_location
          atomic.name_size = 0 if atomic.is_a?(Call)
          atomic
        else
          break
        end
      end

      atomic
    end

    def parse_atomic_method_suffix_special(call, location)
      case @token.type
      when .op_period?, .op_lsquare?, .op_lsquare_rsquare?
        parse_atomic_method_suffix(call, location)
      else
        call
      end
    end

    def parse_single_arg
      if @token.type.op_star?
        location = @token.location
        next_token_skip_space
        arg = parse_op_assign_no_control
        Splat.new(arg).at(location).at_end(arg)
      else
        parse_op_assign_no_control
      end
    end

    def parse_is_a(atomic)
      next_token_skip_space

      if @token.type.op_lparen?
        next_token_skip_space_or_newline
        type = parse_bare_proc_type
        skip_space_or_newline
        check :OP_RPAREN
        end_location = token_end_location
        next_token_skip_space
      else
        type = parse_union_type
        end_location = type.end_location
      end

      IsA.new(atomic, type).at_end(end_location)
    end

    def parse_as(atomic, klass = Cast)
      next_token_skip_space

      if @token.type.op_lparen?
        next_token_skip_space_or_newline
        type = parse_bare_proc_type
        skip_space_or_newline
        check :OP_RPAREN
        end_location = token_end_location
        next_token_skip_space
      else
        type = parse_union_type
        end_location = token_end_location
      end

      klass.new(atomic, type).at_end(end_location)
    end

    def parse_as?(atomic)
      parse_as atomic, klass: NilableCast
    end

    def parse_responds_to(atomic)
      next_token

      if @token.type.op_lparen?
        next_token_skip_space_or_newline
        name = parse_responds_to_name
        next_token_skip_space_or_newline
        check :OP_RPAREN
        end_location = token_end_location
        next_token_skip_space
      elsif @token.type.space?
        next_token
        name = parse_responds_to_name
        end_location = token_end_location
        next_token_skip_space
      else
        unexpected_token "expected space or '('"
      end

      RespondsTo.new(atomic, name).at_end(end_location)
    end

    def parse_responds_to_name
      unless @token.type.symbol?
        unexpected_token "expected symbol"
      end

      @token.value.to_s
    end

    def parse_nil?(atomic)
      end_location = token_end_location
      next_token

      if @token.type.op_lparen?
        next_token_skip_space_or_newline
        check :OP_RPAREN
        end_location = token_end_location
        next_token_skip_space
      end

      IsA.new(atomic, Path.global("Nil"), nil_check: true).at_end(end_location)
    end

    def parse_negation_suffix(atomic)
      end_location = token_end_location
      next_token

      if @token.type.op_lparen?
        next_token_skip_space_or_newline
        check :OP_RPAREN
        end_location = token_end_location
        next_token_skip_space
      end

      Not.new(atomic).at_end(end_location)
    end

    def parse_atomic
      location = @token.location
      atomic = parse_atomic_without_location
      atomic.location ||= location
      atomic
    end

    def parse_atomic_without_location
      case @token.type
      when .op_lparen?
        parse_parenthesized_expression
      when .op_lsquare_rsquare?
        parse_empty_array_literal
      when .op_lsquare?
        parse_array_literal
      when .op_lcurly?
        parse_hash_or_tuple_literal
      when .op_lcurly_lcurly?
        parse_percent_macro_expression
      when .op_lcurly_percent?
        parse_percent_macro_control
      when .op_colon_colon?
        parse_generic_or_global_call
      when .op_minus_gt?
        parse_fun_literal
      when .op_at_lsquare?
        parse_annotation
      when .number?
        @wants_regex = false
        node_and_next_token NumberLiteral.new(@token.value.to_s, @token.number_kind)
      when .char?
        node_and_next_token CharLiteral.new(@token.value.as(Char))
      when .string?, .delimiter_start?
        parse_delimiter
      when .string_array_start?
        parse_string_array
      when .symbol_array_start?
        parse_symbol_array
      when .symbol?
        node_and_next_token SymbolLiteral.new(@token.value.to_s)
      when .global?
        raise "$global_variables are not supported, use @@class_variables instead"
      when .op_dollar_tilde?, .op_dollar_question?
        location = @token.location
        var = Var.new(@token.to_s).at(location)

        if peek_ahead { next_token_skip_space; @token.type.op_eq? }
          push_var var
          node_and_next_token var
        else
          node_and_next_token Global.new(var.name).at(location)
        end
      when .global_match_data_index?
        if peek_ahead { next_token_skip_space; @token.type.op_eq? }
          raise "global match data cannot be assigned to"
        end

        value = @token.value.to_s
        if value_prefix = value.rchop? '?'
          method = "[]?"
          value = value_prefix
        else
          method = "[]"
        end
        location = @token.location
        index = value.to_i?
        raise "Index $#{value} doesn't fit in an Int32" unless index
        node_and_next_token Call.new(Global.new("$~").at(location), method, NumberLiteral.new(index))
      when .magic_line?
        node_and_next_token MagicConstant.expand_line_node(@token.location)
      when .magic_end_line?
        raise "__END_LINE__ can only be used in default parameter value", @token
      when .magic_file?
        node_and_next_token MagicConstant.expand_file_node(@token.location)
      when .magic_dir?
        node_and_next_token MagicConstant.expand_dir_node(@token.location)
      when .ident?
        # NOTE: Update `Parser#invalid_internal_name?` keyword list
        # when adding or removing keyword to handle here.
        if keyword = @token.value.as?(Keyword)
          case keyword
          when .begin?
            check_type_declaration { parse_begin }
          when Keyword::NIL
            check_type_declaration { node_and_next_token NilLiteral.new }
          when .true?
            check_type_declaration { node_and_next_token BoolLiteral.new(true) }
          when .false?
            check_type_declaration { node_and_next_token BoolLiteral.new(false) }
          when .yield?
            check_type_declaration { parse_yield }
          when .with?
            check_type_declaration { parse_yield_with_scope }
          when .abstract?
            check_type_declaration do
              check_not_inside_def("can't use abstract") do
                doc = @token.doc

                next_token_skip_space_or_newline
                case @token.value
                when Keyword::DEF
                  parse_def is_abstract: true, doc: doc
                when Keyword::CLASS
                  parse_class_def is_abstract: true, doc: doc
                when Keyword::STRUCT
                  parse_class_def is_abstract: true, is_struct: true, doc: doc
                else
                  unexpected_token
                end
              end
            end
          when .def?
            check_type_declaration do
              check_not_inside_def("can't define def") do
                parse_def
              end
            end
          when .macro?
            check_type_declaration do
              check_not_inside_def("can't define macro") do
                parse_macro
              end
            end
          when .require?
            check_type_declaration do
              check_not_inside_def("can't require") do
                parse_require
              end
            end
          when .case?
            check_type_declaration { parse_case }
          when .select?
            check_type_declaration { parse_select }
          when .if?
            check_type_declaration { parse_if }
          when .unless?
            check_type_declaration { parse_unless }
          when .include?
            check_type_declaration do
              check_not_inside_def("can't include") do
                parse_include
              end
            end
          when .extend?
            check_type_declaration do
              check_not_inside_def("can't extend") do
                parse_extend
              end
            end
          when .class?
            check_type_declaration do
              check_not_inside_def("can't define class") do
                parse_class_def
              end
            end
          when .struct?
            check_type_declaration do
              check_not_inside_def("can't define struct") do
                parse_class_def is_struct: true
              end
            end
          when .module?
            check_type_declaration do
              check_not_inside_def("can't define module") do
                parse_module_def
              end
            end
          when .enum?
            check_type_declaration do
              check_not_inside_def("can't define enum") do
                parse_enum_def
              end
            end
          when .while?
            check_type_declaration { parse_while }
          when .until?
            check_type_declaration { parse_until }
          when .return?
            check_type_declaration { parse_return }
          when .next?
            check_type_declaration { parse_next }
          when .break?
            check_type_declaration { parse_break }
          when .lib?
            check_type_declaration do
              check_not_inside_def("can't define lib") do
                parse_lib
              end
            end
          when .fun?
            check_type_declaration do
              check_not_inside_def("can't define fun") do
                parse_fun_def top_level: true, require_body: true
              end
            end
          when .alias?
            check_type_declaration do
              check_not_inside_def("can't define alias") do
                parse_alias
              end
            end
          when .pointerof?
            check_type_declaration { parse_pointerof }
          when .sizeof?
            check_type_declaration { parse_sizeof }
          when .instance_sizeof?
            check_type_declaration { parse_instance_sizeof }
          when .alignof?
            check_type_declaration { parse_alignof }
          when .instance_alignof?
            check_type_declaration { parse_instance_alignof }
          when .offsetof?
            check_type_declaration { parse_offsetof }
          when .typeof?
            check_type_declaration { parse_typeof }
          when .private?
            check_type_declaration { parse_visibility_modifier Visibility::Private }
          when .protected?
            check_type_declaration { parse_visibility_modifier Visibility::Protected }
          when .asm?
            check_type_declaration { parse_asm }
          when .annotation?
            check_type_declaration do
              check_not_inside_def("can't define annotation") do
                parse_annotation_def
              end
            end
          else
            set_visibility parse_var_or_call
          end
        else
          set_visibility parse_var_or_call
        end
      when .const?
        parse_generic_or_custom_literal
      when .instance_var?
        if @in_macro_expression && @token.value == "@type"
          @is_macro_def = true
        end
        new_node_check_type_declaration InstanceVar
      when .class_var?
        new_node_check_type_declaration ClassVar
      when .underscore?
        node_and_next_token Underscore.new
      else
        unexpected_token_in_atomic
      end
    end

    def check_type_declaration(&)
      if next_comes_colon_space?
        name = @token.value.to_s
        var = Var.new(name).at(@token.location).at_end(token_end_location)
        next_token
        unless @token.type.space?
          warnings.add_warning_at(@token.location, "space required before colon in type declaration (run `crystal tool format` to fix this)")
        end
        skip_space
        check :OP_COLON
        type_declaration = parse_type_declaration(var)
        set_visibility type_declaration
      else
        yield
      end
    end

    def parse_type_declaration(var)
      next_token_skip_space_or_newline
      var_type = parse_bare_proc_type
      skip_space
      if @token.type.op_eq?
        next_token_skip_space_or_newline
        value = parse_op_assign_no_control
      end
      TypeDeclaration.new(var, var_type, value).at(var).at_end(value || var_type)
    end

    def next_comes_colon_space?
      return false unless @no_type_declaration == 0

      pos = current_pos
      while current_char.ascii_whitespace?
        next_char_no_column_increment
      end
      comes_colon_space = current_char == ':'
      if comes_colon_space
        next_char_no_column_increment
        comes_colon_space = current_char.ascii_whitespace?
      end
      self.current_pos = pos
      comes_colon_space
    end

    def new_node_check_type_declaration(klass)
      name = @token.value.to_s
      var = klass.new(name).at(@token.location)
      var.end_location = token_end_location
      @wants_regex = false
      next_token
      space_after_name = @token.type.space?
      skip_space

      if @no_type_declaration == 0 && @token.type.op_colon?
        unless space_after_name
          warnings.add_warning_at(@token.location, "space required before colon in type declaration (run `crystal tool format` to fix this)")
        end
        parse_type_declaration(var)
      else
        var
      end
    end

    def parse_generic_or_custom_literal
      type = parse_generic(expression: true)
      skip_space
      parse_custom_literal type
    end

    def parse_custom_literal(type)
      if @token.type.op_lcurly?
        tuple_or_hash = parse_hash_or_tuple_literal allow_of: false

        skip_space

        if @token.keyword?(:of)
          unexpected_token
        end

        case tuple_or_hash
        when TupleLiteral
          ary = ArrayLiteral.new(tuple_or_hash.elements, name: type).at(tuple_or_hash)
          return ary
        when HashLiteral
          tuple_or_hash.name = type
          return tuple_or_hash
        else
          raise "BUG: tuple_or_hash should be tuple or hash, not #{tuple_or_hash}"
        end
      end

      type
    end

    def check_not_inside_def(message, &)
      if @def_nest == 0 && @fun_nest == 0
        yield
      else
        suffix = @def_nest > 0 ? " inside def" : " inside fun"
        raise message + suffix, @token.line_number, @token.column_number
      end
    end

    def inside_def?
      @def_nest > 0
    end

    def inside_fun?
      @fun_nest > 0
    end

    def parse_annotation
      doc = @token.doc
      location = @token.location

      next_token_skip_space
      name = parse_path
      skip_space

      args = [] of ASTNode
      named_args = nil

      if @token.type.op_lparen?
        open("annotation") do
          next_token_skip_space_or_newline
          while !@token.type.op_rparen?
            if @token.type.ident? && current_char == ':'
              named_args = parse_named_args(@token.location, first_name: nil, allow_newline: true)
              check :OP_RPAREN
              break
            else
              args << parse_call_arg
            end

            skip_space_or_newline
            if @token.type.op_comma?
              next_token_skip_space_or_newline
            end
          end
          next_token_skip_space
        end
      end
      check :OP_RSQUARE
      end_location = token_end_location
      @wants_regex = false
      next_token_skip_space

      ann = Annotation.new(name, args, named_args).at(location).at_end(end_location)
      ann.doc = doc
      ann
    end

    def parse_begin
      begin_location = @token.location
      slash_is_regex!
      next_token_skip_statement_end
      exps = parse_expressions
      node, end_location = parse_exception_handler exps, begin_location: begin_location
      if !node.is_a?(ExceptionHandler) && (!node.is_a?(Expressions) || !node.keyword.none?)
        node = Expressions.new([node])
      end
      node.at(begin_location).at_end(end_location)
      node.keyword = :begin if node.is_a?(Expressions)
      node
    end

    def parse_exception_handler(exp, implicit = false, begin_location = nil)
      rescues = nil
      a_else = nil
      a_ensure = nil
      begin_location ||= exp.location

      if @token.keyword?(:rescue)
        rescues = [] of Rescue
        found_catch_all = false
        while true
          begin_location ||= @token.location
          location = @token.location
          a_rescue = parse_rescue
          if a_rescue.types
            if found_catch_all
              raise "specific rescue must come before catch-all rescue", location
            end
          else
            if found_catch_all
              raise "catch-all rescue can only be specified once", location
            end
            found_catch_all = true
          end
          rescues << a_rescue
          break unless @token.keyword?(:rescue)
        end
      end

      if @token.keyword?(:else)
        unless rescues
          raise "'else' is useless without 'rescue'", @token, 4
        end

        else_location = @token.location
        begin_location ||= @token.location
        next_token_skip_statement_end
        a_else = parse_expressions
        skip_statement_end
      end

      if @token.keyword?(:ensure)
        ensure_location = @token.location
        begin_location ||= @token.location
        next_token_skip_statement_end
        a_ensure = parse_expressions
        skip_statement_end
      end

      end_location = token_end_location

      check_ident :end
      slash_is_not_regex!
      next_token_skip_space

      if rescues || a_ensure
        ex = ExceptionHandler.new(exp, rescues, a_else, a_ensure)
        ex.at(begin_location).at_end(end_location)
        ex.implicit = true if implicit
        ex.else_location = else_location
        ex.ensure_location = ensure_location
        {ex, end_location}
      else
        {exp, end_location}
      end
    end

    SemicolonOrNewLine = [:OP_SEMICOLON, :NEWLINE] of Token::Kind
    ConstOrDoubleColon = [:CONST, :OP_COLON_COLON] of Token::Kind

    def parse_rescue
      location = @token.location
      end_location = token_end_location
      next_token_skip_space

      case @token.type
      when .ident?
        name = @token.value.to_s
        push_var_name name
        end_location = token_end_location
        next_token_skip_space

        if @token.type.op_colon?
          next_token_skip_space_or_newline
          check ConstOrDoubleColon
          types = parse_rescue_types
          end_location = types.last.end_location
        end
      when .const?, .op_colon_colon?
        types = parse_rescue_types
        end_location = types.last.end_location
      else
        # keep going
      end

      check SemicolonOrNewLine

      next_token_skip_space_or_newline

      if @token.keyword?(:end)
        body = nil
      else
        body = parse_expressions
        end_location = body.end_location
        skip_statement_end
      end

      Rescue.new(body, types, name).at(location).at_end(end_location)
    end

    def parse_rescue_types
      types = [] of ASTNode
      while true
        types << parse_generic
        skip_space
        if @token.type.op_bar?
          next_token_skip_space
        else
          skip_space
          break
        end
      end
      types
    end

    def parse_while
      parse_while_or_until While
    end

    def parse_until
      parse_while_or_until Until
    end

    def parse_while_or_until(klass)
      slash_is_regex!
      next_token_skip_space_or_newline

      cond = parse_op_assign_no_control allow_suffix: false

      slash_is_regex!
      skip_statement_end

      body = parse_expressions
      skip_statement_end

      end_location = token_end_location
      check_ident :end
      next_token_skip_space

      klass.new(cond, body).at_end(end_location)
    end

    def call_block_arg_follows?
      @token.type.op_amp? && !current_char.ascii_whitespace?
    end

    def parse_call_block_arg(args, check_paren, named_args = nil)
      location = @token.location

      next_token_skip_space

      if @token.type.op_period?
        block_arg_name = temp_arg_name
        obj = Var.new(block_arg_name)

        @wants_regex = false
        if current_char == '%'
          next_char
          @token.type = :OP_PERCENT
          @token.column_number += 1
          skip_space
        else
          next_token_skip_space

          if @token.type.instance_var?
            ivar_name = @token.value.to_s
            end_location = token_end_location
            next_token

            call = ReadInstanceVar.new(obj, ivar_name).at(location)
            call.end_location = end_location
          end
        end

        call ||= parse_call_block_arg_after_dot(obj)

        block = Block.new([Var.new(block_arg_name)], call).at(location)
      else
        block_arg = parse_op_assign
      end

      end_location = token_end_location

      if check_paren
        skip_space_or_newline
        check :OP_RPAREN
        end_location = token_end_location
        next_token_skip_space
      else
        skip_space
      end

      CallArgs.new args, block, block_arg, named_args, false, end_location, has_parentheses: check_paren
    end

    def parse_call_block_arg_after_dot(obj)
      location = @token.location

      check AtomicWithMethodCheck

      if @token.value == Keyword::IS_A_QUESTION
        call = parse_is_a(obj).at(location)
        call = parse_atomic_method_suffix_special(call, location)
      elsif @token.value == Keyword::AS
        call = parse_as(obj).at(location)
        call = parse_atomic_method_suffix_special(call, location)
      elsif @token.value == Keyword::AS_QUESTION
        call = parse_as?(obj).at(location)
        call = parse_atomic_method_suffix_special(call, location)
      elsif @token.value == Keyword::RESPONDS_TO_QUESTION
        call = parse_responds_to(obj).at(location)
        call = parse_atomic_method_suffix_special(call, location)
      elsif !@in_macro_expression && @token.value == Keyword::NIL_QUESTION
        call = parse_nil?(obj).at(location)
        call = parse_atomic_method_suffix_special(call, location)
      elsif @token.type.op_bang?
        call = parse_negation_suffix(obj).at(location)
        call = parse_atomic_method_suffix_special(call, location)
      elsif @token.type.op_lsquare?
        call = parse_atomic_method_suffix obj, location

        if @token.type.op_eq? && call.is_a?(Call)
          next_token_skip_space
          exp = parse_op_assign
          call.name = "#{call.name}="
          call.args << exp
        end
      else
        # At this point we want to attach the "do" to the next call
        old_stop_on_do = @stop_on_do
        @stop_on_do = false
        call = parse_var_or_call(force_call: true).at(location)

        if call.is_a?(Call)
          call.obj = obj
        else
          raise "BUG: #{call} should be a call"
        end

        call = call.as(Call)

        if @token.type.op_eq?
          next_token_skip_space
          if @token.type.op_lparen?
            next_token_skip_space
            exp = parse_op_assign
            check :OP_RPAREN
            next_token_skip_space
            call.name = "#{call.name}="
            call.args = [exp] of ASTNode
            call = parse_atomic_method_suffix call, location
          else
            exp = parse_op_assign
            call.name = "#{call.name}="
            call.args = [exp] of ASTNode
          end
        else
          call = parse_atomic_method_suffix call, location

          if @token.type.op_eq? && call.is_a?(Call) && call.name == "[]"
            next_token_skip_space
            exp = parse_op_assign
            call.name = "#{call.name}="
            call.args << exp
          end
        end

        @stop_on_do = old_stop_on_do
      end

      call
    end

    StatementEnd = [:OP_SEMICOLON, :NEWLINE, :SPACE] of Token::Kind

    def parse_class_def(is_abstract = false, is_struct = false, doc = nil)
      @type_nest += 1

      doc ||= @token.doc

      next_token_skip_space_or_newline
      name_location = @token.location

      name = parse_path
      found_space = @token.type.space?
      skip_space

      type_vars, splat_index = parse_type_vars

      if type_vars
        found_space = @token.type.space?
        skip_space
      end

      superclass = nil

      if @token.type.op_lt?
        next_token_skip_space_or_newline
        if @token.keyword?(:self)
          superclass = Self.new.at(@token.location)
          next_token
        else
          superclass = parse_generic
        end
      end

      check(StatementEnd) if superclass || !found_space
      skip_statement_end

      body = push_visibility { parse_expressions }

      end_location = token_end_location
      check_ident :end
      next_token_skip_space

      @type_nest -= 1

      class_def = ClassDef.new name, body, superclass, type_vars, is_abstract, is_struct, splat_index
      class_def.doc = doc
      class_def.name_location = name_location
      class_def.end_location = end_location
      set_visibility class_def
      class_def
    end

    def parse_type_vars
      type_vars = nil
      splat_index = nil
      if @token.type.op_lparen?
        type_vars = [] of String

        next_token_skip_space_or_newline

        index = 0
        while !@token.type.op_rparen?
          if @token.type.op_star?
            raise "splat type parameter already specified", @token if splat_index
            splat_index = index
            next_token
          end
          type_var_name = check_const

          if type_vars.includes? type_var_name
            raise "duplicated type parameter name: #{type_var_name}", @token
          end

          type_vars.push type_var_name

          next_token_skip_space
          if @token.type.op_comma?
            next_token_skip_space_or_newline
          else
            skip_space_or_newline
            check :OP_RPAREN
          end

          index += 1
        end

        if type_vars.empty?
          raise "must specify at least one type var"
        end

        next_token
      end
      {type_vars, splat_index}
    end

    def parse_module_def
      @type_nest += 1

      location = @token.location
      doc = @token.doc

      next_token_skip_space_or_newline

      name_location = @token.location
      name = parse_path
      found_space = @token.type.space?
      skip_space

      type_vars, splat_index = parse_type_vars

      check(StatementEnd) if type_vars || !found_space
      skip_statement_end

      body = push_visibility { parse_expressions }

      end_location = token_end_location
      check_ident :end
      next_token_skip_space

      @type_nest -= 1

      module_def = ModuleDef.new name, body, type_vars, splat_index
      module_def.doc = doc
      module_def.name_location = name_location
      module_def.end_location = end_location
      set_visibility module_def
      module_def
    end

    def parse_annotation_def
      location = @token.location
      doc = @token.doc

      next_token_skip_space_or_newline

      name_location = @token.location
      name = parse_path
      check StatementEnd
      skip_statement_end

      end_location = token_end_location
      check_ident :end
      next_token_skip_space

      annotation_def = AnnotationDef.new name
      annotation_def.doc = doc
      annotation_def.name_location = name_location
      annotation_def.end_location = end_location
      annotation_def
    end

    def parse_parenthesized_expression
      location = @token.location
      slash_is_regex!
      next_token_skip_space_or_newline

      if @token.type.op_rparen?
        end_location = token_end_location
        node = Expressions.new([Nop.new] of ASTNode).at(location).at_end(end_location)
        node.keyword = :paren
        return node_and_next_token node
      end

      exps = [] of ASTNode

      # do...end in parenthesis should not stop because there's no call further
      # left to bind to:
      #
      # ```
      # (foo do
      # end)
      # ```
      @stop_on_do = false

      while true
        exps << parse_expression
        case @token.type
        when .op_rparen?
          @wants_regex = false
          end_location = token_end_location
          next_token_skip_space
          break
        when .newline?, .op_semicolon?
          next_token_skip_statement_end
          if @token.type.op_rparen?
            @wants_regex = false
            end_location = token_end_location
            next_token_skip_space
            break
          end
        else
          raise "unterminated parenthesized expression", location
        end
      end

      unexpected_token if @token.type.op_lparen?

      node = Expressions.new(exps).at(location).at_end(end_location)
      node.keyword = :paren
      node
    end

    def parse_fun_literal
      location = @token.location

      next_token_skip_space_or_newline

      case @token.type
      when .symbol?
        # -> :T { }
        raise "a space is mandatory between ':' and return type", @token
      when .op_lparen?, .op_lcurly?, .op_colon?
        # do nothing
      else
        return parse_fun_pointer unless @token.keyword?(:do)
      end

      params = [] of Arg
      if @token.type.op_lparen?
        next_token_skip_space_or_newline
        while !@token.type.op_rparen?
          param = parse_fun_literal_param
          if params.any? &.name.==(param.name)
            raise "duplicated proc literal parameter name: #{param.name}", param.location.not_nil!
          end

          params << param
        end
        next_token_skip_space_or_newline
      end

      case @token.type
      when .symbol?
        # ->() :T { }
        raise "a space is mandatory between ':' and return type", @token
      when .op_colon?
        next_token_skip_space_or_newline
        return_type = parse_bare_proc_type
        skip_space_or_newline
      end

      with_lexical_var_scope do
        push_vars params

        end_location = nil

        if @token.keyword?(:do)
          next_token_skip_statement_end
          check_not_pipe_before_proc_literal_body
          body = parse_expressions
          body, end_location = parse_exception_handler body, implicit: true
        elsif @token.type.op_lcurly?
          next_token_skip_statement_end
          check_not_pipe_before_proc_literal_body
          body = preserve_stop_on_do { parse_expressions }
          end_location = token_end_location
          check :OP_RCURLY
          next_token_skip_space
        else
          unexpected_token
        end

        a_def = Def.new("->", params, body, return_type: return_type).at(location).at_end(end_location)
        ProcLiteral.new(a_def).at(location).at_end(end_location)
      end
    end

    def check_not_pipe_before_proc_literal_body
      if @token.type.op_bar?
        location = @token.location
        next_token_skip_space

        msg = String.build do |msg|
          msg << %[unexpected token: "|", proc literals specify their parameters like this: ->(]
          if @token.type.ident?
            msg << @token.value.to_s << " : Type"
            next_token_skip_space_or_newline
            msg << ", ..." if @token.type.op_comma?
          else
            msg << "param : Type"
          end
          msg << ") { ... }"
        end

        raise msg, location
      end
    end

    def parse_fun_literal_param
      name = check_ident
      location = @token.location
      end_location = token_end_location
      next_token_skip_space_or_newline

      if @token.type.op_colon?
        next_token_skip_space_or_newline

        type = parse_bare_proc_type
        end_location = type.end_location
      end

      if @token.type.op_comma?
        next_token_skip_space_or_newline
      else
        skip_space_or_newline
        check :OP_RPAREN
      end

      Arg.new(name, restriction: type).at(location).at_end(end_location)
    end

    def parse_fun_pointer
      location = @token.location

      global = false
      if @token.type.op_colon_colon?
        next_token_skip_space_or_newline
        global = true
      end

      case @token.type
      when .ident?
        name = @token.value.to_s
        var_location = @token.location
        var_end_location = token_end_location
        global_call = global
        equals_sign, end_location = consume_def_equals_sign_skip_space
        if equals_sign
          name = "#{name}="
        elsif @token.type.op_period?
          raise "ProcPointer of local variable cannot be global", location if global
          if name != "self" && !var_in_scope?(name)
            raise "undefined variable '#{name}'", location
          end
          obj = Var.new(name).at(var_location).at_end(var_end_location)

          name = consume_def_or_macro_name
          equals_sign, end_location = consume_def_equals_sign_skip_space
          name = "#{name}=" if equals_sign
        end
      when .const?
        obj = parse_generic global: global, location: location, expression: false
        skip_space
        check :OP_PERIOD
        name = consume_def_or_macro_name
        equals_sign, end_location = consume_def_equals_sign_skip_space
        name = "#{name}=" if equals_sign
      when .instance_var?
        raise "ProcPointer of instance variable cannot be global", location if global
        obj = InstanceVar.new(@token.value.to_s).at(location).at_end(token_end_location)
        next_token_skip_space
        check :OP_PERIOD
        name = consume_def_or_macro_name
        equals_sign, end_location = consume_def_equals_sign_skip_space
        name = "#{name}=" if equals_sign
      when .class_var?
        raise "ProcPointer of class variable cannot be global", location if global
        obj = ClassVar.new(@token.value.to_s).at(location).at_end(token_end_location)
        next_token_skip_space
        check :OP_PERIOD
        name = consume_def_or_macro_name
        equals_sign, end_location = consume_def_equals_sign_skip_space
        name = "#{name}=" if equals_sign
      else
        unexpected_token
      end

      if @token.type.op_period?
        unexpected_token
      end

      if @token.type.op_lparen?
        next_token_skip_space
        types = parse_union_types(:OP_RPAREN)
        check :OP_RPAREN
        end_location = token_end_location
        next_token_skip_space
      else
        types = [] of ASTNode
      end

      ProcPointer.new(obj, name, types, !!global_call).at_end(end_location)
    end

    record Piece,
      value : String | ASTNode,
      line_number : Int32

    def parse_delimiter(want_skip_space = true)
      if @token.type.string?
        return node_and_next_token StringLiteral.new(@token.value.to_s).at(@token.location)
      end

      location = @token.location
      delimiter_state = @token.delimiter_state

      check :DELIMITER_START

      if delimiter_state.kind.heredoc?
        if @inside_interpolation
          raise "heredoc cannot be used inside interpolation", location
        end
        node = StringInterpolation.new([] of ASTNode).at(location)
        @heredocs << {delimiter_state, node}
        next_token
        return node
      end

      next_string_token(delimiter_state)
      delimiter_state = @token.delimiter_state

      pieces = [] of Piece
      has_interpolation = false

      delimiter_state, has_interpolation, options, token_end_location = consume_delimiter pieces, delimiter_state, has_interpolation

      if want_skip_space && delimiter_state.kind.string?
        while true
          passed_backslash_newline = @token.passed_backslash_newline
          skip_space

          if passed_backslash_newline && @token.type.delimiter_start? && @token.delimiter_state.kind.string?
            next_string_token(delimiter_state)
            delimiter_state = @token.delimiter_state
            delimiter_state, has_interpolation, options, token_end_location = consume_delimiter pieces, delimiter_state, has_interpolation
          else
            break
          end
        end
      end

      if has_interpolation
        pieces = combine_interpolation_pieces(pieces, delimiter_state)
        result = StringInterpolation.new(pieces).at(location)
      else
        string = combine_pieces(pieces, delimiter_state)
        result = StringLiteral.new string
      end

      case delimiter_state.kind
      when .command?
        result = Call.new(nil, "`", result).at(location)
      when .regex?
        if result.is_a?(StringLiteral) && (regex_error = Regex.error?(result.value))
          raise "invalid regex: #{regex_error}", location
        end

        result = RegexLiteral.new(result, options)
      else
        # no special treatment
      end

      result.end_location = token_end_location

      result
    end

    private def combine_interpolation_pieces(pieces, delimiter_state)
      if needs_heredoc_indent_removed?(delimiter_state)
        remove_heredoc_indent(pieces, delimiter_state.heredoc_indent)
      else
        pieces.map do |piece|
          value = piece.value
          value.is_a?(String) ? StringLiteral.new(value) : value
        end
      end
    end

    private def combine_pieces(pieces, delimiter_state)
      if needs_heredoc_indent_removed?(delimiter_state)
        pieces = remove_heredoc_indent(pieces, delimiter_state.heredoc_indent)
        pieces.join { |piece| piece.as(StringLiteral).value }
      else
        pieces.map(&.value).join
      end
    end

    def consume_delimiter(pieces, delimiter_state, has_interpolation)
      options = Regex::CompileOptions::None
      token_end_location = nil
      while true
        case @token.type
        when .string?
          pieces << Piece.new(@token.value.to_s, @token.line_number)

          next_string_token(delimiter_state)
          delimiter_state = @token.delimiter_state
        when .delimiter_end?
          if delimiter_state.kind.regex?
            options = consume_regex_options
          end
          token_end_location = token_end_location()
          next_token
          break
        when .eof?
          case delimiter_state.kind
          when .command?
            raise "Unterminated command"
          when .regex?
            raise "Unterminated regular expression"
          when .heredoc?
            raise "Unterminated heredoc"
          else
            raise "Unterminated string literal"
          end
        else
          line_number = @token.line_number
          delimiter_state = @token.delimiter_state
          next_token_skip_space_or_newline
          old_inside_interpolation = @inside_interpolation
          @inside_interpolation = true
          exp = preserve_stop_on_do { parse_expression }

          # We cannot reduce `StringLiteral` of interpolation inside heredoc into `String`
          # because heredoc try to remove its indentation.
          if exp.is_a?(StringLiteral) && !delimiter_state.kind.heredoc?
            pieces << Piece.new(exp.value, line_number)
          else
            pieces << Piece.new(exp, line_number)
            has_interpolation = true
          end

          skip_space_or_newline
          if !@token.type.op_rcurly?
            raise "Unterminated string interpolation"
          end

          @token.delimiter_state = delimiter_state
          next_string_token(delimiter_state)
          @inside_interpolation = old_inside_interpolation
          delimiter_state = @token.delimiter_state
        end
      end

      {delimiter_state, has_interpolation, options, token_end_location}
    end

    def consume_regex_options
      options = Regex::CompileOptions::None
      while true
        case current_char
        when 'i'
          options |= Regex::CompileOptions::IGNORE_CASE
          next_char
        when 'm'
          options |= Regex::CompileOptions::MULTILINE
          next_char
        when 'x'
          options |= Regex::CompileOptions::EXTENDED
          next_char
        else
          if 'a' <= current_char.downcase <= 'z'
            raise "unknown regex option: #{current_char}"
          end
          break
        end
      end
      options
    end

    def consume_heredocs
      @consuming_heredocs = true
      @heredocs.reverse!
      while heredoc = @heredocs.pop?
        consume_heredoc(heredoc[0], heredoc[1].as(StringInterpolation))
      end
      @consuming_heredocs = false
    end

    def consume_heredoc(delimiter_state, node)
      next_string_token(delimiter_state)
      delimiter_state = @token.delimiter_state

      pieces = [] of Piece
      has_interpolation = false

      delimiter_state, has_interpolation, options, token_end_location = consume_delimiter pieces, delimiter_state, has_interpolation

      if has_interpolation
        pieces = combine_interpolation_pieces(pieces, delimiter_state)
        node.expressions.concat(pieces)
      else
        string = combine_pieces(pieces, delimiter_state)
        node.expressions.push(StringLiteral.new(string).at(node).at_end(token_end_location))
      end

      node.heredoc_indent = delimiter_state.heredoc_indent

      node.end_location = token_end_location
    end

    def needs_heredoc_indent_removed?(delimiter_state)
      delimiter_state.kind.heredoc? && delimiter_state.heredoc_indent >= 0
    end

    def remove_heredoc_indent(pieces : Array, indent)
      current_line = IO::Memory.new
      remove_indent = true
      new_pieces = [] of ASTNode | String
      previous_line_number = 0
      pieces.each_with_index do |piece, i|
        value = piece.value
        line_number = piece.line_number

        this_piece_is_in_new_line = line_number != previous_line_number
        next_piece_is_in_new_line = i == pieces.size - 1 || pieces[i + 1].line_number != line_number
        if value.is_a?(String)
          if value.in?("\n", "\r\n")
            current_line << value
            if this_piece_is_in_new_line || next_piece_is_in_new_line
              line = current_line.to_s
              line = remove_heredoc_from_line(line, indent, line_number - 1) if remove_indent
              add_heredoc_piece new_pieces, line
              current_line.clear
              remove_indent = true
            end
          elsif (slash_n = value.starts_with?('\n')) || value.starts_with?("\r\n")
            current_line << (slash_n ? '\n' : "\r\n")
            line = current_line.to_s
            line = remove_heredoc_from_line(line, indent, line_number - 1) if remove_indent
            add_heredoc_piece new_pieces, line
            current_line.clear
            remove_indent = true
            current_line << value.byte_slice(slash_n ? 1 : 2)
          else
            current_line << value
          end
        else
          if remove_indent
            line = current_line.to_s
            if (line.size < indent) || !line.each_char.first(indent).all?(&.ascii_whitespace?)
              raise "heredoc line must have an indent greater than or equal to #{indent}", line_number, 1
            else
              line = line[indent..-1]
            end
            add_heredoc_piece new_pieces, line unless line.empty?
            add_heredoc_piece new_pieces, value
            remove_indent = false
            current_line.clear
          else
            unless current_line.empty?
              line = current_line.to_s
              add_heredoc_piece new_pieces, line
              current_line.clear
            end

            add_heredoc_piece new_pieces, value
          end
        end
        previous_line_number = line_number
      end
      unless current_line.empty?
        line = current_line.to_s
        line = remove_heredoc_from_line(line, indent, pieces.last.line_number) if remove_indent
        add_heredoc_piece new_pieces, line
      end
      new_pieces.map do |piece|
        if piece.is_a?(String)
          StringLiteral.new(piece)
        else
          piece
        end
      end
    end

    private def add_heredoc_piece(pieces, piece : String)
      last = pieces.last?
      if last.is_a?(String)
        last += piece
        pieces[-1] = last
      else
        pieces << piece
      end
    end

    private def add_heredoc_piece(pieces, piece : ASTNode)
      pieces << piece
    end

    def remove_heredoc_from_line(line, indent, line_number)
      if line.each_char.first(indent).all? &.ascii_whitespace?
        if line.size - 1 < indent
          "\n"
        else
          line[indent..-1]
        end
      else
        raise "heredoc line must have an indent greater than or equal to #{indent}", line_number, 1
      end
    end

    def parse_string_without_interpolation(context, want_skip_space = true)
      parse_string_literal_without_interpolation(context, want_skip_space).value
    end

    def parse_string_literal_without_interpolation(context, want_skip_space = true)
      location = @token.location

      unless string_literal_start?
        raise "expected string literal for #{context}, not #{@token}"
      end

      string = parse_delimiter(want_skip_space)
      if string.is_a?(StringLiteral)
        string
      else
        raise "interpolation not allowed in #{context}", location
      end
    end

    def parse_string_array
      parse_string_or_symbol_array StringLiteral, "String"
    end

    def parse_symbol_array
      parse_string_or_symbol_array SymbolLiteral, "Symbol"
    end

    def parse_string_or_symbol_array(klass, elements_type)
      strings = [] of ASTNode
      end_location = nil

      while true
        next_string_array_token
        case @token.type
        when .string?
          strings << klass.new(@token.value.to_s).at(@token.location).at_end(token_end_location)
        when .string_array_end?
          end_location = token_end_location
          next_token
          break
        else
          raise "Unterminated #{elements_type.downcase} array literal"
        end
      end

      ArrayLiteral.new(strings, Path.global(elements_type)).at_end(end_location)
    end

    def parse_empty_array_literal
      line = @line_number
      column = @token.column_number

      next_token_skip_space
      if @token.keyword?(:of)
        next_token_skip_space_or_newline
        of = parse_bare_proc_type
        ArrayLiteral.new(of: of).at_end(of)
      else
        raise "for empty arrays use '[] of ElementType'", line, column
      end
    end

    def parse_array_literal
      line = @line_number
      column = @token.column_number

      slash_is_regex!

      exps = [] of ASTNode
      end_location = nil

      open("array literal") do
        next_token_skip_space_or_newline
        while !@token.type.op_rsquare?
          exp_location = @token.location

          if @token.type.op_star?
            next_token_skip_space_or_newline
            exp = Splat.new(parse_op_assign_no_control).at(exp_location)
          else
            exp = parse_op_assign_no_control
          end

          exps << exp
          skip_space

          if @token.type.op_comma?
            slash_is_regex!
            next_token_skip_space_or_newline
          else
            skip_space_or_newline
            check :OP_RSQUARE
            break
          end
        end
        @wants_regex = false
        end_location = token_end_location
        next_token_skip_space
      end

      of = nil
      if @token.keyword?(:of)
        next_token_skip_space_or_newline
        of = parse_bare_proc_type
        end_location = of.end_location
      elsif exps.size == 0
        raise "for empty arrays use '[] of ElementType'", line, column
      end

      ArrayLiteral.new(exps, of).at_end(end_location)
    end

    def parse_hash_or_tuple_literal(allow_of = true)
      location = @token.location
      line = @line_number
      column = @token.column_number

      slash_is_regex!
      next_token_skip_space_or_newline

      if @token.type.op_rcurly?
        end_location = token_end_location
        next_token_skip_space
        new_hash_literal([] of HashLiteral::Entry, line, column, end_location)
      else
        if named_tuple_start?
          unless allow_of
            raise "can't use named tuple syntax for Hash-like literal, use '=>'", @token
          end
          return parse_named_tuple(location)
        else
          if @token.type.op_star?
            first_is_splat = true
            next_token_skip_space_or_newline
          end

          key_location = @token.location
          first_key = parse_op_assign_no_control
          first_key = Splat.new(first_key).at(location) if first_is_splat
          case @token.type
          when .op_colon?
            unexpected_token if first_is_splat

            # Check that there's no space before the ':'
            if @token.column_number != first_key.end_location.not_nil!.column_number + 1
              raise "space not allowed between named argument name and ':'"
            end

            if first_key.is_a?(StringLiteral)
              # It's a named tuple
              unless allow_of
                raise "can't use named tuple syntax for Hash-like literal, use '=>'", @token
              end
              if first_key.value.empty?
                raise "named tuple name cannot be empty", key_location
              end
              return parse_named_tuple(location, first_key.value)
            else
              check :OP_EQ_GT
            end
          when .op_comma?
            slash_is_regex!
            next_token_skip_space_or_newline
            return parse_tuple first_key, location
          when .op_rcurly?
            return parse_tuple first_key, location
          when .newline?
            next_token_skip_space
            check :OP_RCURLY
            return parse_tuple first_key, location
          else
            unexpected_token if first_is_splat
            check :OP_EQ_GT
          end
        end
        slash_is_regex!
        next_token_skip_space_or_newline
        parse_hash_literal first_key, location, allow_of
      end
    end

    def parse_hash_literal(first_key, location, allow_of)
      line = @line_number
      column = @token.column_number
      end_location = nil

      entries = [] of HashLiteral::Entry
      entries << HashLiteral::Entry.new(first_key, parse_op_assign)

      if @token.type.newline?
        next_token_skip_space_or_newline
        check :OP_RCURLY
        next_token_skip_space
      else
        open("hash literal", location) do
          skip_space_or_newline
          if @token.type.op_comma?
            slash_is_regex!
            next_token_skip_space_or_newline
          else
            skip_space_or_newline
            check :OP_RCURLY
          end

          while !@token.type.op_rcurly?
            key_loc = @token.location
            key = parse_op_assign_no_control
            skip_space_or_newline
            if @token.type.op_colon? && key.is_a?(StringLiteral)
              raise "can't use 'key: value' syntax in a hash literal", key_loc
            else
              check :OP_EQ_GT
            end
            slash_is_regex!
            next_token_skip_space_or_newline
            entries << HashLiteral::Entry.new(key, parse_op_assign)
            skip_space
            if @token.type.op_comma?
              slash_is_regex!
              next_token_skip_space_or_newline
            else
              skip_space_or_newline
              check :OP_RCURLY
              break
            end
          end
          end_location = token_end_location
          next_token_skip_space
        end
      end

      new_hash_literal entries, line, column, end_location, allow_of: allow_of
    end

    def named_tuple_start?
      (@token.type.ident? || @token.type.const?) && current_char == ':' && peek_next_char != ':'
    end

    def string_literal_start?
      @token.type.delimiter_start? && @token.delimiter_state.kind.string?
    end

    def parse_tuple(first_exp, location)
      exps = [] of ASTNode
      end_location = nil

      open("tuple literal", location) do
        exps << first_exp
        while !@token.type.op_rcurly?
          exp_location = @token.location

          if @token.type.op_star?
            next_token_skip_space_or_newline
            exp = Splat.new(parse_op_assign_no_control).at(exp_location)
          else
            exp = parse_op_assign_no_control
          end

          exps << exp
          skip_space

          if @token.type.op_comma?
            next_token_skip_space_or_newline
          else
            skip_space_or_newline
            check :OP_RCURLY
            break
          end
        end
        end_location = token_end_location
        next_token_skip_space
      end

      TupleLiteral.new(exps).at_end(end_location)
    end

    def new_hash_literal(entries, line, column, end_location, allow_of = true)
      of = nil

      if allow_of
        if @token.keyword?(:of)
          next_token_skip_space_or_newline
          of_key = parse_bare_proc_type
          check :OP_EQ_GT
          next_token_skip_space_or_newline
          of_value = parse_bare_proc_type
          of = HashLiteral::Entry.new(of_key, of_value)
          end_location = of_value.end_location
        end

        if entries.empty? && !of
          raise "for empty hashes use '{} of KeyType => ValueType'", line, column
        end
      end

      HashLiteral.new(entries, of).at_end(end_location)
    end

    def parse_named_tuple(location)
      parse_named_tuple(location, @token.value.to_s)
    end

    def parse_named_tuple(location, first_key)
      next_token_never_a_symbol

      slash_is_regex!
      next_token_skip_space

      first_value = parse_op_assign
      skip_space_or_newline

      entries = [] of NamedTupleLiteral::Entry
      entries << NamedTupleLiteral::Entry.new(first_key, first_value)

      if @token.type.op_comma?
        next_token_skip_space_or_newline

        while !@token.type.op_rcurly?
          key_location = @token.location
          key = @token.value.to_s
          if named_tuple_start?
            next_token_never_a_symbol
          elsif string_literal_start?
            key = parse_string_without_interpolation("named tuple name", want_skip_space: false)
          else
            raise "expected '}' or named tuple name, not #{@token}", @token
          end

          if key.empty?
            raise "named tuple name cannot be empty", key_location
          end

          if @token.type.space?
            raise "space not allowed between named argument name and ':'"
          end

          check :OP_COLON

          if entries.any? { |entry| entry.key == key }
            raise "duplicated key: #{key}", @token
          end

          slash_is_regex!
          next_token_skip_space

          value = parse_op_assign_no_control
          skip_space

          entries << NamedTupleLiteral::Entry.new(key, value)
          if @token.type.op_comma?
            next_token_skip_space_or_newline
          else
            break
          end
        end
      end

      skip_space_or_newline
      check :OP_RCURLY

      end_location = token_end_location
      next_token_skip_space

      NamedTupleLiteral.new(entries).at(location).at_end(end_location)
    end

    def parse_require
      raise "can't require inside type declarations", @token if @type_nest > 0

      next_token_skip_space
      string_literal = parse_string_literal_without_interpolation("require")

      skip_space

      Require.new(string_literal.value).at_end(string_literal)
    end

    def parse_case
      slash_is_regex!
      next_token_skip_space_or_newline
      while @token.type.op_semicolon?
        next_token_skip_space
      end

      unless @token.value.in?(Keyword::WHEN, Keyword::ELSE, Keyword::END)
        cond = parse_op_assign_no_control
        skip_statement_end
      end

      whens = [] of When
      a_else = nil
      exhaustive = nil

      # All when expressions, so we can detect duplicates
      when_exps = Set(ASTNode).new

      while true
        case @token.value
        when Keyword::WHEN, Keyword::IN
          if exhaustive.nil?
            exhaustive = @token.value == Keyword::IN
            if exhaustive && !cond
              raise "exhaustive case (case ... in) requires a case expression (case exp; in ..)"
            end
          elsif exhaustive && @token.value == Keyword::WHEN
            raise "expected 'in', not 'when'"
          elsif !exhaustive && @token.value == Keyword::IN
            raise "expected 'when', not 'in'"
          end

          location = @token.location
          slash_is_regex!
          next_token_skip_space_or_newline
          when_conds = [] of ASTNode

          if cond.is_a?(TupleLiteral)
            raise "splat is not allowed inside case expression" if cond.elements.any?(Splat)

            while true
              if @token.type.op_lcurly?
                curly_location = @token.location

                next_token_skip_space_or_newline

                tuple_elements = [] of ASTNode

                while true
                  exp = parse_when_expression(cond, single: false, exhaustive: exhaustive)
                  check_valid_exhaustive_expression(exp) if exhaustive

                  tuple_elements << exp

                  skip_space
                  if @token.type.op_comma?
                    next_token_skip_space_or_newline
                  else
                    break
                  end
                end

                if tuple_elements.size != cond.elements.size
                  raise "wrong number of tuple elements (given #{tuple_elements.size}, expected #{cond.elements.size})", curly_location
                end

                tuple = TupleLiteral.new(tuple_elements).at(curly_location)
                when_conds << tuple
                add_when_exp(when_exps, tuple)

                check :OP_RCURLY
                next_token_skip_space
              else
                exp = parse_when_expression(cond, single: true, exhaustive: exhaustive)
                when_conds << exp
                add_when_exp(when_exps, exp)
                skip_space
              end

              break if when_expression_end
            end
          else
            while true
              exp = parse_when_expression(cond, single: true, exhaustive: exhaustive)
              check_valid_exhaustive_expression(exp) if exhaustive

              when_conds << exp
              add_when_exp(when_exps, exp)
              skip_space
              break if when_expression_end
            end
          end

          when_body = parse_expressions
          skip_space_or_newline
          whens << When.new(when_conds, when_body).at(location)
        when Keyword::ELSE
          if exhaustive
            raise "exhaustive case (case ... in) doesn't allow an 'else'"
          end

          next_token_skip_statement_end
          a_else = parse_expressions
          skip_statement_end
          check_ident :end
          next_token
          break
        when Keyword::END
          next_token
          break
        else
          unexpected_token "expecting when, else or end"
        end
      end

      Case.new(cond, whens, a_else, exhaustive.nil? ? false : exhaustive)
    end

    def check_valid_exhaustive_expression(exp)
      case exp
      when NilLiteral, BoolLiteral, Path, Generic, Underscore
        return
      when Call
        if exp.obj.is_a?(ImplicitObj) && exp.name.ends_with?('?') &&
           exp.args.empty? && !exp.named_args &&
           !exp.block
          return
        end

        if (exp.obj.is_a?(Path) || exp.obj.is_a?(Generic)) && exp.name == "class" &&
           exp.args.empty? && !exp.named_args &&
           !exp.block
          return
        end
      end

      raise "expression of exhaustive case (case ... in) must be a constant (like `IO::Memory`), a generic (like `Array(Int32)`), a bool literal (true or false), a nil literal (nil) or a question method (like `.red?`)", exp.location.not_nil!
    end

    # Adds an expression to all when expressions and error on duplicates
    def add_when_exp(when_exps, exp)
      return unless when_exp_constant?(exp)

      if when_exps.includes?(exp)
        raise "duplicate when #{exp} in case", exp.location.not_nil!
      end

      when_exps << exp
    end

    # Only error on constant values, because calls might have side-effects:
    # a first call might return one value and not match the case
    # value, but the second same call returns something different
    # and matches it.
    def when_exp_constant?(exp)
      case exp
      when NilLiteral, BoolLiteral, CharLiteral, NumberLiteral,
           StringLiteral, SymbolLiteral, Path
        true
      when ArrayLiteral
        exp.elements.all? { |e| when_exp_constant?(e) }
      when TupleLiteral
        exp.elements.all? { |e| when_exp_constant?(e) }
      when RegexLiteral
        when_exp_constant?(exp.value)
      when RangeLiteral
        when_exp_constant?(exp.from) &&
          when_exp_constant?(exp.to)
      else
        false
      end
    end

    def when_expression_end
      slash_is_regex!
      if @token.keyword?(:then)
        next_token_skip_space_or_newline
        return true
      else
        case @token.type
        when .op_comma?
          next_token_skip_space_or_newline
        when .newline?
          skip_space_or_newline
          return true
        when .op_semicolon?
          skip_statement_end
          return true
        else
          unexpected_token "expecting ',', ';' or '\\n'"
        end
      end
      false
    end

    def parse_when_expression(cond, single, exhaustive)
      if cond && @token.type.op_period?
        location = @token.location
        next_token
        call = parse_var_or_call(force_call: true).at(location)
        case call
        when Call        then call.obj = ImplicitObj.new
        when RespondsTo  then call.obj = ImplicitObj.new
        when IsA         then call.obj = ImplicitObj.new
        when Cast        then call.obj = ImplicitObj.new
        when NilableCast then call.obj = ImplicitObj.new
        when Not         then call.exp = ImplicitObj.new
        else
          raise "BUG: expected Call, RespondsTo, IsA, Cast or NilableCast"
        end
        call
      elsif single && @token.type.underscore?
        if exhaustive
          raise "'when _' is not supported"
        else
          raise "'when _' is not supported, use 'else' block instead"
        end
      else
        parse_op_assign_no_control
      end
    end

    def parse_select
      slash_is_regex!
      next_token_skip_space
      skip_statement_end

      whens = [] of When

      while true
        case @token.value
        when Keyword::WHEN
          slash_is_regex!
          next_token_skip_space_or_newline

          location = @token.location
          condition = parse_op_assign_no_control
          unless valid_select_when?(condition)
            raise "invalid select when expression: must be an assignment or call", location
          end

          skip_space
          unless when_expression_end
            unexpected_token "expecting then, ';' or newline"
          end
          skip_statement_end

          body = parse_expressions
          skip_space_or_newline

          whens << When.new(condition, body)
        when Keyword::ELSE
          if whens.size == 0
            unexpected_token "expecting when"
          end
          slash_is_regex!
          next_token_skip_statement_end
          a_else = parse_expressions
          skip_statement_end
          check_ident :end
          next_token
          break
        when Keyword::END
          if whens.empty?
            unexpected_token "expecting when, else or end"
          end
          next_token
          break
        else
          unexpected_token "expecting when, else or end"
        end
      end

      Select.new(whens, a_else)
    end

    def valid_select_when?(node)
      case node
      when Assign
        node.value.is_a?(Call)
      when Call
        true
      else
        false
      end
    end

    def parse_include
      parse_include_or_extend Include
    end

    def parse_extend
      parse_include_or_extend Extend
    end

    def parse_include_or_extend(klass)
      location = @token.location

      next_token_skip_space_or_newline

      if @token.keyword?(:self)
        name = Self.new.at(@token.location)
        name.end_location = token_end_location
        next_token_skip_space
      else
        name = parse_generic
        skip_space
      end

      klass.new name
    end

    def parse_to_def(a_def)
      prepare_parse_def
      @def_nest += 1

      result = parse

      a_def.calls_super = @calls_super
      a_def.calls_initialize = @calls_initialize
      a_def.calls_previous_def = @calls_previous_def
      a_def.uses_block_arg = @uses_block_arg
      a_def.assigns_special_var = @assigns_special_var

      result
    end

    def parse_def(is_abstract = false, is_macro_def = false, doc = nil)
      doc ||= @token.doc

      prepare_parse_def
      a_def = with_isolated_var_scope do
        parse_def_helper is_abstract: is_abstract
      end

      a_def.calls_super = @calls_super
      a_def.calls_initialize = @calls_initialize
      a_def.calls_previous_def = @calls_previous_def
      a_def.uses_block_arg = @uses_block_arg
      a_def.assigns_special_var = @assigns_special_var
      a_def.doc = doc
      @calls_super = false
      @calls_initialize = false
      @calls_previous_def = false
      @uses_block_arg = false
      @assigns_special_var = false
      @block_arg_name = nil
      @is_macro_def = false
      a_def
    end

    def prepare_parse_def
      @calls_super = false
      @calls_initialize = false
      @calls_previous_def = false
      @uses_block_arg = false
      @block_arg_name = nil
      @assigns_special_var = false
      @is_macro_def = false
    end

    def parse_macro
      doc = @token.doc

      # Force lexer return if possible a def or macro name
      # cases like: def `, def /, def //
      # that in regular statements states for delimiters
      # here must be treated as method names.
      name = consume_def_or_macro_name

      with_isolated_var_scope do
        name_location = @token.location

        case @token.type
        when .const?
          raise "macro can't have a receiver"
        when .ident?
          check_valid_def_name
          equals_sign, _ = consume_def_equals_sign_skip_space
          name = "#{name}=" if equals_sign
        else
          check_valid_def_op_name
          next_token_skip_space
        end

        params = [] of Arg

        found_default_value = false
        found_splat = false
        found_double_splat = nil

        splat_index = nil
        double_splat = nil
        index = 0

        case @token.type
        when .op_lparen?
          next_token_skip_space_or_newline
          while !@token.type.op_rparen?
            extras = parse_param(params,
              extra_assigns: nil,
              parentheses: true,
              found_default_value: found_default_value,
              found_splat: found_splat,
              found_double_splat: found_double_splat,
              allow_restrictions: false)
            if !found_default_value && extras.default_value
              found_default_value = true
            end
            if !splat_index && extras.splat
              splat_index = index
              found_splat = true
            end
            if extras.double_splat
              double_splat = params.pop
              found_double_splat = double_splat
            end
            if block_param = extras.block_arg
              check :OP_RPAREN
              break
            elsif @token.type.op_comma?
              next_token_skip_space_or_newline
            else
              skip_space_or_newline
              check :OP_RPAREN
            end
            index += 1
          end

          if splat_index == params.size - 1 && params.last.name.empty?
            raise "named parameters must follow bare *", params.last.location.not_nil!
          end

          next_token
        when .ident?, .op_star?
          if @token.keyword?(:end)
            unexpected_token "expected ';' or newline"
          else
            unexpected_token "parentheses are mandatory for macro parameters"
          end
        when .op_semicolon?, .newline?
          # Skip
        when .op_period?
          raise "macro can't have a receiver"
        else
          unexpected_token
        end

        end_location = nil

        if @token.keyword?(:end)
          end_location = token_end_location
          body = Expressions.new
          next_token_skip_space
        else
          body, end_location = parse_macro_body(name_location)
        end

        node = Macro.new name, params, body, block_param, splat_index, double_splat: double_splat
        node.name_location = name_location
        node.doc = doc
        node.end_location = end_location
        set_visibility node
        node
      end
    end

    def parse_macro_body(start_location, macro_state = Token::MacroState.default)
      skip_whitespace = check_macro_skip_whitespace
      slash_is_regex!

      pieces = [] of ASTNode

      while true
        next_macro_token macro_state, skip_whitespace
        macro_state = @token.macro_state
        if macro_state.yields
          @block_arity ||= 0
        end

        skip_whitespace = false

        case @token.type
        when .macro_literal?
          pieces << MacroLiteral.new(@token.value.to_s)
        when .macro_expression_start?
          pieces << MacroExpression.new(parse_macro_expression)
          check_macro_expression_end
          skip_whitespace = check_macro_skip_whitespace
        when .macro_control_start?
          macro_control = parse_macro_control(start_location, macro_state)
          if macro_control
            skip_space_or_newline
            check :OP_PERCENT_RCURLY
            pieces << macro_control
            skip_whitespace = check_macro_skip_whitespace
          else
            return new_macro_expressions(pieces), nil
          end
        when .macro_var?
          macro_var_name = @token.value.to_s
          if current_char == '{'
            macro_var_exps = parse_macro_var_exps
          else
            macro_var_exps = nil
          end
          pieces << MacroVar.new(macro_var_name, macro_var_exps)
        when .macro_end?
          break
        when .eof?
          raise "unterminated macro", start_location
        else
          unexpected_token
        end
      end

      end_location = token_end_location

      next_token

      {new_macro_expressions(pieces), end_location}
    end

    private def new_macro_expressions(pieces)
      if pieces.empty?
        Expressions.new
      else
        Expressions.from(pieces)
      end
    end

    def parse_macro_var_exps
      next_token # '{'
      next_token

      exps = [] of ASTNode
      while true
        exps << parse_expression_inside_macro
        skip_space
        case @token.type
        when .op_comma?
          next_token_skip_space
          if @token.type.op_rcurly?
            break
          end
        when .op_rcurly?
          break
        else
          unexpected_token %(expecting "," or "}")
        end
      end
      exps
    end

    def check_macro_skip_whitespace
      if current_char == '\\' && peek_next_char.ascii_whitespace?
        next_char
        true
      else
        false
      end
    end

    def parse_percent_macro_expression
      raise "can't nest macro expressions", @token if @in_macro_expression

      slash_is_regex!
      location = @token.location
      macro_exp = parse_macro_expression
      check_macro_expression_end
      end_location = token_end_location
      next_token
      MacroExpression.new(macro_exp).at(location).at_end(end_location)
    end

    def parse_macro_expression
      next_token_skip_space_or_newline
      parse_expression_inside_macro
    end

    def check_macro_expression_end
      if @token.type.op_comma?
        raise <<-MSG
          expecting token ',', not '}'

          If you are nesting tuples or hashes you must write them like this:

              { {x, y}, {z, w} } # Note the space after the first curly brace

          because {{...}} is parsed as a macro expression.
          MSG
      end

      check :OP_RCURLY

      next_token
      check :OP_RCURLY
    end

    def parse_percent_macro_control
      raise "can't nest macro expressions", @token if @in_macro_expression

      macro_control = parse_macro_control(@token.location)
      if macro_control
        skip_space_or_newline
        check :OP_PERCENT_RCURLY
        next_token_skip_space
        macro_control
      else
        unexpected_token_in_atomic
      end
    end

    def parse_macro_control(start_location, macro_state = Token::MacroState.default)
      next_token_skip_space_or_newline

      case @token.value
      when Keyword::FOR
        next_token_skip_space

        vars = [] of Var

        while true
          var = case @token.type
                when .underscore?
                  "_"
                when .ident?
                  @token.value.to_s
                else
                  unexpected_token "expecting ident or underscore"
                end
          vars << Var.new(var).at(@token.location).at_end(token_end_location)

          next_token_skip_space
          if @token.type.op_comma?
            next_token_skip_space
          else
            break
          end
        end

        check_ident :in
        next_token_skip_space

        exp = parse_expression_inside_macro

        check :OP_PERCENT_RCURLY

        macro_state.control_nest += 1
        body, end_location = parse_macro_body(start_location, macro_state)
        macro_state.control_nest -= 1

        check_ident :end
        next_token_skip_space
        check :OP_PERCENT_RCURLY

        return MacroFor.new(vars, exp, body).at_end(token_end_location)
      when Keyword::IF
        return parse_macro_if(start_location, macro_state)
      when Keyword::UNLESS
        return parse_macro_if(start_location, macro_state, is_unless: true)
      when Keyword::BEGIN
        next_token_skip_space
        check :OP_PERCENT_RCURLY

        macro_state.control_nest += 1
        body, end_location = parse_macro_body(start_location, macro_state)
        macro_state.control_nest -= 1

        check_ident :end
        next_token_skip_space
        check :OP_PERCENT_RCURLY

        return MacroIf.new(BoolLiteral.new(true), body).at_end(token_end_location)
      when Keyword::ELSE, Keyword::ELSIF, Keyword::END
        return nil
      when Keyword::VERBATIM
        next_token_skip_space
        unless @token.keyword?(:do)
          unexpected_token(msg: "expecting 'do'")
        end
        next_token_skip_space
        check :OP_PERCENT_RCURLY

        macro_state.control_nest += 1
        body, end_location = parse_macro_body(start_location, macro_state)
        macro_state.control_nest -= 1

        check_ident :end
        next_token_skip_space
        check :OP_PERCENT_RCURLY

        return MacroVerbatim.new(body).at_end(token_end_location)
      else
        # will be parsed as a normal expression
      end

      @in_macro_expression = true
      exps = parse_expressions
      @in_macro_expression = false

      MacroExpression.new(exps, output: false).at_end(token_end_location)
    end

    def parse_macro_if(start_location, macro_state, check_end = true, is_unless = false)
      location = @token.location

      next_token_skip_space

      @in_macro_expression = true
      cond = parse_op_assign
      @in_macro_expression = false

      if !@token.type.op_percent_rcurly? && check_end
        @in_macro_expression = true
        if is_unless
          node = parse_unless_after_condition cond, location
        else
          node = parse_if_after_condition cond, location, true
        end
        @in_macro_expression = false
        skip_space_or_newline
        check :OP_PERCENT_RCURLY
        return MacroExpression.new(node, output: false).at_end(token_end_location)
      end

      check :OP_PERCENT_RCURLY

      macro_state.control_nest += 1
      a_then, end_location = parse_macro_body(start_location, macro_state)
      macro_state.control_nest -= 1

      case @token.value
      when Keyword::ELSE
        next_token_skip_space
        check :OP_PERCENT_RCURLY

        macro_state.control_nest += 1
        a_else, end_location = parse_macro_body(start_location, macro_state)
        macro_state.control_nest -= 1

        if check_end
          check_ident :end
          next_token_skip_space
          check :OP_PERCENT_RCURLY
        end
      when Keyword::ELSIF
        unexpected_token if is_unless
        a_else = parse_macro_if(start_location, macro_state, false)

        if check_end
          check_ident :end
          next_token_skip_space
          check :OP_PERCENT_RCURLY
        end
      when Keyword::END
        if check_end
          next_token_skip_space
          check :OP_PERCENT_RCURLY
        end
      else
        unexpected_token
      end

      a_then, a_else = a_else, a_then if is_unless
      MacroIf.new(cond, a_then, a_else).at_end(token_end_location)
    end

    def parse_expression_inside_macro
      @in_macro_expression = true

      case @token.type
      when .op_star?
        next_token_skip_space
        exp = parse_expression
        exp = Splat.new(exp).at(exp)
      when .op_star_star?
        next_token_skip_space
        exp = parse_expression
        exp = DoubleSplat.new(exp).at(exp)
      else
        exp = parse_expression
      end

      skip_space_or_newline

      @in_macro_expression = false
      exp
    end

    # << < <= == === != =~ !~ >> > >= + - * / // ! ~ % & | ^ ** [] []? []= <=> &+ &- &* &**
    DefOrMacroCheck2 = [
      :OP_LT_LT, :OP_LT, :OP_LT_EQ, :OP_EQ_EQ, :OP_EQ_EQ_EQ, :OP_BANG_EQ, :OP_EQ_TILDE,
      :OP_BANG_TILDE, :OP_GT_GT, :OP_GT, :OP_GT_EQ, :OP_PLUS, :OP_MINUS, :OP_STAR, :OP_SLASH,
      :OP_SLASH_SLASH, :OP_BANG, :OP_TILDE, :OP_PERCENT, :OP_AMP, :OP_BAR, :OP_CARET, :OP_STAR_STAR,
      :OP_LSQUARE_RSQUARE, :OP_LSQUARE_RSQUARE_EQ, :OP_LSQUARE_RSQUARE_QUESTION, :OP_LT_EQ_GT,
      :OP_AMP_PLUS, :OP_AMP_MINUS, :OP_AMP_STAR, :OP_AMP_STAR_STAR,
    ] of Token::Kind

    def parse_def_helper(is_abstract = false)
      @doc_enabled = false
      @def_nest += 1

      # At this point we want to attach the "do" to calls inside the def,
      # not to calls that might have this def as a macro argument.
      @stop_on_do = false

      next_token

      consume_def_or_macro_name

      receiver = nil
      @block_arity = nil
      name_location = @token.location
      receiver_location = @token.location
      end_location = token_end_location

      if @token.type.const?
        receiver = parse_path
        skip_space
        last_was_space = false
      elsif @token.type.ident?
        check_valid_def_name
        name = @token.value.to_s

        equals_sign, _ = consume_def_equals_sign
        name = "#{name}=" if equals_sign
        last_was_space = @token.type.space?
        skip_space
      else
        check_valid_def_op_name
        name = @token.type.to_s

        next_token
        last_was_space = @token.type.space?
        skip_space
      end

      params = [] of Arg
      extra_assigns = [] of ASTNode

      if @token.type.op_period?
        unless receiver
          if name
            receiver = Var.new(name).at(receiver_location).at_end(end_location)
          else
            raise "shouldn't reach this line"
          end
        end

        consume_def_or_macro_name

        if @token.type.ident?
          check_valid_def_name
          name = @token.value.to_s

          name_location = @token.location
          equals_sign, _ = consume_def_equals_sign
          name = "#{name}=" if equals_sign
          last_was_space = @token.type.space?
          skip_space
        else
          check DefOrMacroCheck2
          check_valid_def_op_name
          name = @token.type.to_s

          name_location = @token.location
          next_token
          last_was_space = @token.type.space?
          skip_space
        end
      else
        if receiver
          unexpected_token
        else
          raise "shouldn't reach this line" unless name
        end
        name = name.not_nil!
      end

      found_default_value = false
      found_splat = false
      found_double_splat = nil
      found_block = false

      index = 0
      splat_index = nil
      double_splat = nil

      case @token.type
      when .op_lparen?
        next_token_skip_space_or_newline
        while !@token.type.op_rparen?
          extras = parse_param(params,
            extra_assigns: extra_assigns,
            parentheses: true,
            found_default_value: found_default_value,
            found_splat: found_splat,
            found_double_splat: found_double_splat,
            allow_restrictions: true,
          )
          if !found_default_value && extras.default_value
            found_default_value = true
          end
          if !splat_index && extras.splat
            splat_index = index
            found_splat = true
          end
          if extras.double_splat
            double_splat = params.pop
            found_double_splat = double_splat
          end
          if block_param = extras.block_arg
            compute_block_arg_yields block_param
            check :OP_RPAREN
            found_block = true
            break
          elsif @token.type.op_comma?
            next_token_skip_space_or_newline
          else
            skip_space_or_newline
            check :OP_RPAREN
          end
          index += 1
        end

        end_location = token_end_location

        if Lexer.setter?(name)
          if params.size > 1 || found_splat || found_double_splat
            raise "setter method '#{name}' cannot have more than one parameter"
          elsif found_block
            raise "setter method '#{name}' cannot have a block"
          end
        end

        if splat_index == params.size - 1 && params.last.name.empty?
          raise "named parameters must follow bare *", params.last.location.not_nil!
        end

        next_token
        last_was_space = @token.type.space?
        skip_space
        if @token.type.symbol?
          raise "a space is mandatory between ':' and return type", @token
        end
      when .ident?, .instance_var?, .class_var?, .op_star?, .op_star_star?
        if @token.keyword?(:end)
          unexpected_token %(expected ";" or newline)
        else
          unexpected_token "parentheses are mandatory for def parameters"
        end
      when .op_semicolon?, .newline?
        # Skip
      when .op_colon?
        # Skip
      when .op_amp?
        unexpected_token "parentheses are mandatory for def parameters"
      when .symbol?
        raise "a space is mandatory between ':' and return type", @token
      else
        if is_abstract && @token.type.eof?
          # OK
        else
          unexpected_token
        end
      end

      if @token.type.op_colon?
        unless last_was_space
          warnings.add_warning_at @token.location, "space required before colon in return type restriction (run `crystal tool format` to fix this)"
        end
        next_token_skip_space
        return_type = parse_bare_proc_type
        end_location = return_type.end_location
      end

      skip_space
      if @token.type.ident? && @token.value == "forall"
        next_token_skip_space
        free_vars = parse_def_free_vars
      end

      if is_abstract
        body = Nop.new
      else
        slash_is_regex!
        skip_statement_end

        end_location = token_end_location

        if @token.keyword?(:end)
          body = Expressions.from(extra_assigns).at(@token.location)
          next_token_skip_space
        else
          body = parse_expressions
          if extra_assigns.size > 0
            exps = [] of ASTNode
            exps.concat extra_assigns
            if body.is_a?(Expressions)
              exps.concat body.expressions
            else
              exps.push body
            end
            body = Expressions.from(exps).at(body)
          end
          body, end_location = parse_exception_handler body, implicit: true
        end
      end

      @def_nest -= 1
      @doc_enabled = @wants_doc

      node = Def.new name, params, body, receiver, block_param, return_type, @is_macro_def, @block_arity, is_abstract, splat_index, double_splat: double_splat, free_vars: free_vars
      node.name_location = name_location
      set_visibility node
      node.end_location = end_location
      node
    end

    def check_valid_def_name
      if @token.value.in?(Keyword::IS_A_QUESTION, Keyword::AS, Keyword::AS_QUESTION, Keyword::RESPONDS_TO_QUESTION, Keyword::NIL_QUESTION)
        raise "'#{@token.value}' is a pseudo-method and can't be redefined", @token
      end
    end

    def check_valid_def_op_name
      if @token.type.op_bang?
        raise "'!' is a pseudo-method and can't be redefined", @token
      end
    end

    def parse_def_free_vars
      free_vars = [] of String
      while true
        check :CONST
        free_var = @token.value.to_s
        raise "duplicated free variable name: #{free_var}", @token if free_vars.includes?(free_var)
        free_vars << free_var

        next_token_skip_space
        if @token.type.op_comma?
          next_token_skip_space
          check :CONST
        else
          break
        end
      end
      free_vars
    end

    def compute_block_arg_yields(block_arg)
      block_arg_restriction = block_arg.restriction
      if block_arg_restriction.is_a?(ProcNotation)
        @block_arity = block_arg_restriction.inputs.try(&.size) || 0
      else
        @block_arity = 0
      end
    end

    record ArgExtras,
      block_arg : Arg?,
      default_value : Bool,
      splat : Bool,
      double_splat : Bool

    def parse_param(params, extra_assigns, parentheses, found_default_value, found_splat, found_double_splat, allow_restrictions)
      annotations = nil

      # Parse annotations first since they would be before any actual param tokens.
      # Do this in a loop to account for multiple annotations.
      while @token.type.op_at_lsquare?
        (annotations ||= Array(Annotation).new) << parse_annotation
        skip_space_or_newline
      end

      if @token.type.op_amp?
        next_token
        space_after_amp = @token.type.space?
        skip_space_or_newline

        if @token.type.op_colon? && !space_after_amp # anonymous block arg without space
          warnings.add_warning_at @token.location, "space required before colon in type restriction (run `crystal tool format` to fix this)"
        end

        block_param = parse_def_block_param(extra_assigns, annotations)
        skip_space_or_newline
        # When block_param.name is empty, this is an anonymous parameter.
        # An anonymous parameter should not conflict other parameters names.
        # (In fact `params` may contain anonymous splat parameter. See #9108).
        # So check is skipped.
        unless block_param.name.empty?
          conflict_param = params.any?(&.name.==(block_param.name))
          conflict_double_splat = found_double_splat && found_double_splat.name == block_param.name
          if conflict_param || conflict_double_splat
            raise "duplicated def parameter name: #{block_param.name}", block_param.location.not_nil!
          end
        end
        return ArgExtras.new(block_param, false, false, false)
      end

      if found_double_splat
        raise "only block parameter is allowed after double splat"
      end

      splat = false
      double_splat = false
      param_location = @token.location
      allow_external_name = true

      case @token.type
      when .op_star?
        if found_splat
          unexpected_token
        end

        splat = true
        allow_external_name = false
        next_token_skip_space
      when .op_star_star?
        double_splat = true
        allow_external_name = false
        next_token_skip_space
      else
        # not a splat
      end

      found_space = false

      if splat && (@token.type.op_comma? || @token.type.op_rparen?)
        param_name = ""
        allow_restrictions = false
      else
        param_location = @token.location
        param_name, external_name, found_space, uses_param = parse_param_name(param_location, extra_assigns, allow_external_name: allow_external_name)

        params.each do |param|
          if param.name == param_name
            raise "duplicated def parameter name: #{param_name}", param_location
          end

          if param.external_name == external_name
            raise "duplicated def parameter external name: #{external_name}", param_location
          end
        end

        if @token.type.symbol?
          raise "space required after colon in type restriction", @token
        end
      end

      default_value = nil
      restriction = nil

      found_colon = false

      if allow_restrictions && @token.type.op_colon?
        if !default_value && !found_space
          raise "space required before colon in type restriction", @token
        end

        next_token_skip_space_or_newline

        location = @token.location
        splat_restriction = false
        if (splat && @token.type.op_star?) || (double_splat && @token.type.op_star_star?)
          splat_restriction = true
          next_token
        end

        restriction = parse_bare_proc_type

        if splat_restriction
          restriction = splat ? Splat.new(restriction) : DoubleSplat.new(restriction)
          restriction.at(location)
        end
        found_colon = true
      end

      if @token.type.op_eq?
        raise "splat parameter can't have default value", @token if splat
        raise "double splat parameter can't have default value", @token if double_splat

        slash_is_regex!
        next_token_skip_space_or_newline

        case @token.type
        when .magic?
          default_value = MagicConstant.new(@token.type).at(@token.location)
          next_token
        else
          @no_type_declaration += 1
          default_value = parse_op_assign
          @no_type_declaration -= 1
        end

        skip_space
      else
        if found_default_value && !found_splat && !splat && !double_splat
          raise "parameter must have a default value", param_location
        end
      end

      unless found_colon
        if @token.type.symbol?
          raise "the syntax for a parameter with a default value V and type T is `param : T = V`", @token
        end

        if allow_restrictions && @token.type.op_colon?
          raise "the syntax for a parameter with a default value V and type T is `param : T = V`", @token
        end
      end

      raise "BUG: param_name is nil" unless param_name

      param = Arg.new(param_name, default_value, restriction, external_name: external_name, parsed_annotations: annotations).at(param_location)
      params << param
      push_var param

      ArgExtras.new(nil, !!default_value, splat, !!double_splat)
    end

    def parse_def_block_param(extra_assigns, annotations : Array(Annotation)?)
      name_location = @token.location

      if @token.type.op_rparen? || @token.type.newline? || @token.type.op_colon?
        param_name = ""
      else
        param_name, external_name, found_space, uses_param = parse_param_name(name_location, extra_assigns, allow_external_name: false)
        @uses_block_arg = true if uses_param
      end

      if @token.type.op_colon?
        unless param_name.empty? || found_space
          warnings.add_warning_at @token.location, "space required before colon in type restriction (run `crystal tool format` to fix this)"
        end
        next_token_skip_space_or_newline

        location = @token.location

        type_spec = parse_bare_proc_type
      end

      block_param = Arg.new(param_name, restriction: type_spec, parsed_annotations: annotations).at(name_location)

      push_var block_param

      @block_arg_name = block_param.name

      block_param
    end

    def parse_param_name(location, extra_assigns, allow_external_name)
      do_next_token = true
      found_string_literal = false
      invalid_internal_name = nil

      if allow_external_name && (@token.type.ident? || string_literal_start?)
        name_location = @token.location
        if @token.type.ident?
          if @token.keyword? && invalid_internal_name?(@token.value)
            invalid_internal_name = @token.dup
          end
          external_name = @token.value.to_s
          next_token
        else
          external_name = parse_string_without_interpolation("external name")
          found_string_literal = true
        end

        if external_name.empty?
          raise "external parameter name cannot be empty", name_location
        end

        found_space = @token.type.space? || @token.type.newline?
        skip_space
        do_next_token = false
      end

      case @token.type
      when .ident?
        if @token.keyword? && invalid_internal_name?(@token.value)
          raise "cannot use '#{@token}' as a parameter name", @token
        end

        param_name = @token.value.to_s
        if param_name == external_name
          raise "when specified, external name must be different than internal name", @token
        end

        uses_param = false
        do_next_token = true
      when .instance_var?
        # Transform `def foo(@x); end` to `def foo(x); @x = x; end`
        param_name = @token.value.to_s[1..-1]
        if param_name == external_name
          raise "when specified, external name must be different than internal name", @token
        end

        # If it's something like @select, we can't transform it to:
        #
        #     @select = select
        #
        # because if someone uses `to_s` later it will produce invalid code.
        # So we do something like:
        #
        # def method(select __arg0)
        #   @select = __arg0
        # end
        #
        # The external name defaults to the internal one unless otherwise
        # specified (i.e. `def method(foo @select)`).
        if invalid_internal_name?(param_name)
          external_name ||= param_name
          param_name = temp_arg_name
        end

        ivar = InstanceVar.new(@token.value.to_s).at(location)
        var = Var.new(param_name).at(location)
        assign = Assign.new(ivar, var).at(location)
        if extra_assigns
          extra_assigns.push assign
        else
          raise "can't use @instance_variable here"
        end
        uses_param = true
        do_next_token = true
      when .class_var?
        param_name = @token.value.to_s[2..-1]
        if param_name == external_name
          raise "when specified, external name must be different than internal name", @token
        end

        # Same case as :INSTANCE_VAR for things like @select
        if invalid_internal_name?(param_name)
          external_name ||= param_name
          param_name = temp_arg_name
        end

        cvar = ClassVar.new(@token.value.to_s).at(location)
        var = Var.new(param_name).at(location)
        assign = Assign.new(cvar, var).at(location)
        if extra_assigns
          extra_assigns.push assign
        else
          raise "can't use @@class_var here"
        end
        uses_param = true
        do_next_token = true
      else
        if external_name
          if found_string_literal
            unexpected_token "expected parameter internal name"
          end
          if invalid_internal_name
            raise "cannot use '#{invalid_internal_name}' as a parameter name", invalid_internal_name
          end
          param_name = external_name
        else
          unexpected_token
        end
      end

      if do_next_token
        next_token
        found_space = @token.type.space? || @token.type.newline?
      end

      skip_space

      {param_name, external_name, found_space, uses_param}
    end

    def invalid_internal_name?(keyword)
      case keyword
      when Keyword
        case keyword
        # These names are handled as keyword by `Parser#parse_atomic_without_location`.
        # We cannot assign value into them and never reference them,
        # so they are invalid internal name.
        when .begin?, Keyword::NIL, .true?, .false?, .yield?, .with?, .abstract?,
             .def?, .macro?, .require?, .case?, .select?, .if?, .unless?, .include?,
             .extend?, .class?, .struct?, .module?, .enum?, .while?, .until?, .return?,
             .next?, .break?, .lib?, .fun?, .alias?, .pointerof?, .sizeof?, .offsetof?,
             .instance_sizeof?, .typeof?, .private?, .protected?, .asm?, .out?,
             .self?, Keyword::IN, .end?, .alignof?, .instance_alignof?
          true
        else
          false
        end
      when String
        case keyword
        when "begin", "nil", "true", "false", "yield", "with", "abstract",
             "def", "macro", "require", "case", "select", "if", "unless", "include",
             "extend", "class", "struct", "module", "enum", "while", "until", "return",
             "next", "break", "lib", "fun", "alias", "pointerof", "sizeof", "offsetof",
             "instance_sizeof", "typeof", "private", "protected", "asm", "out",
             "self", "in", "end", "alignof", "instance_alignof"
          true
        else
          false
        end
      else
        false
      end
    end

    def parse_if(check_end = true)
      location = @token.location

      slash_is_regex!
      next_token_skip_space_or_newline

      cond = parse_op_assign_no_control allow_suffix: false
      parse_if_after_condition cond, location, check_end
    end

    def parse_if_after_condition(cond, location, check_end)
      slash_is_regex!
      skip_statement_end

      a_then = parse_expressions
      skip_statement_end

      else_location = nil
      a_else = nil
      if @token.type.ident?
        case @token.value
        when Keyword::ELSE
          else_location = @token.location
          next_token_skip_statement_end
          a_else = parse_expressions
        when Keyword::ELSIF
          else_location = @token.location
          a_else = parse_if check_end: false
        end
      end

      end_location = token_end_location
      if check_end
        check_ident :end
        next_token_skip_space
      end

      node = If.new(cond, a_then, a_else).at(location).at_end(end_location)
      node.else_location = else_location
      node
    end

    def parse_unless
      location = @token.location

      slash_is_regex!
      next_token_skip_space_or_newline

      cond = parse_op_assign_no_control allow_suffix: false
      parse_unless_after_condition(cond, location)
    end

    def parse_unless_after_condition(cond, location)
      slash_is_regex!
      skip_statement_end

      a_then = parse_expressions
      skip_statement_end

      a_else = nil
      if @token.keyword?(:else)
        else_location = @token.location
        next_token_skip_statement_end
        a_else = parse_expressions
      end

      check_ident :end
      end_location = token_end_location
      next_token_skip_space

      node = Unless.new(cond, a_then, a_else).at(location).at_end(end_location)
      node.else_location = else_location
      node
    end

    def set_visibility(node)
      if visibility = @visibility
        node.visibility = visibility
      end
      node
    end

    def parse_var_or_call(global = false, force_call = false, location = @token.location)
      end_location = token_end_location
      doc = @token.doc

      if @token.type.op_bang?
        # only trigger from `parse_when_expression`
        obj = Var.new("self").at(location)
        return parse_negation_suffix(obj)
      end

      case @token.value
      when Keyword::IS_A_QUESTION
        obj = Var.new("self").at(location)
        return parse_is_a(obj)
      when Keyword::AS
        obj = Var.new("self").at(location)
        return parse_as(obj)
      when Keyword::AS_QUESTION
        obj = Var.new("self").at(location)
        return parse_as?(obj)
      when Keyword::RESPONDS_TO_QUESTION
        obj = Var.new("self").at(location)
        return parse_responds_to(obj)
      when Keyword::NIL_QUESTION
        unless @in_macro_expression
          obj = Var.new("self").at(location)
          return parse_nil?(obj)
        end
      else
        # Not a special call, go on
      end

      name = @token.value.to_s
      name_location = @token.location

      if force_call && !@token.value
        name = @token.type.to_s
      end

      is_var = var?(name)

      # If the name is a var and '+' or '-' follow, never treat the name as a call
      if is_var && next_comes_plus_or_minus?
        var = Var.new(name)
        var.doc = doc
        var.location = name_location
        var.end_location = end_location
        next_token
        return var
      end

      @wants_regex = false
      next_token

      name_followed_by_space = @token.type.space?
      if name_followed_by_space
        # We don't want the next token to be a regex literal if the call's name is
        # a variable in the current scope (it's unlikely that there will be a method
        # with that name that accepts a regex as a first argument).
        # This allows us to write: a = 1; b = 2; a /b
        @wants_regex = !is_var
      end

      case name
      when "super"
        @calls_super = true
      when "initialize"
        @calls_initialize = true
      when "previous_def"
        @calls_previous_def = true
      else
        # Not a special call
      end

      call_args = preserve_stop_on_do(@stop_on_do) { parse_call_args stop_on_do_after_space: @stop_on_do }

      if call_args
        args = call_args.args
        block = call_args.block
        block_arg = call_args.block_arg
        named_args = call_args.named_args
        has_parentheses = call_args.has_parentheses
        force_call ||= has_parentheses || (args.try(&.empty?) == false) || (named_args.try(&.empty?) == false)
      else
        has_parentheses = false
      end

      if call_args && call_args.stopped_on_do_after_space
        # This is the case when we have:
        #
        #     x = 1
        #     foo x do
        #         ^~~~
        #     end
        #
        # In this case, since x is a variable and the previous call (foo)
        # doesn't have parentheses, we don't parse "x do end" as an invocation
        # to a method x with a block. Instead, we just stop on x and we don't
        # consume the block, leaving the block for 'foo' to consume.
        block = parse_curly_block(block)
      elsif @stop_on_do && call_args && call_args.has_parentheses
        # This is the case when we have:
        #
        #    foo x(y) do
        #        ^~~~~~~
        #    end
        #
        # We don't want to attach the block to `x`, but to `foo`.
        block = parse_curly_block(block)
      else
        block = parse_block(block)
      end

      if block && block_arg
        raise "can't use captured and non-captured blocks together", location
      end

      node =
        if block || block_arg || global
          call = Call.new(nil, name, (args || [] of ASTNode), block, block_arg, named_args, global)
          call.name_location = name_location
          call.has_parentheses = has_parentheses
          call
        else
          if args
            maybe_var = !force_call && is_var
            if maybe_var
              Var.new(name)
            else
              call = Call.new(nil, name, args, nil, nil, named_args, global)
              call.name_location = name_location
              call.has_parentheses = has_parentheses
              call
            end
          else
            if @no_type_declaration == 0 && @token.type.op_colon?
              unless name_followed_by_space
                warnings.add_warning_at(@token.location, "space required before colon in type declaration (run `crystal tool format` to fix this)")
              end
              declare_var = parse_type_declaration(Var.new(name).at(location).at_end(end_location))
              end_location = declare_var.end_location

              # Don't declare a local variable if it happens directly as an argument
              # of a call, like `property foo : Int32` (we don't want `foo` to be a
              # local variable afterwards.)
              push_var declare_var unless @call_args_start_locations.includes?(location)
              declare_var
            elsif (!force_call && is_var)
              if @block_arg_name && !@uses_block_arg && name == @block_arg_name
                @uses_block_arg = true
              end
              Var.new(name)
            else
              if !force_call && !named_args && !global && @assigned_vars.includes?(name)
                raise "can't use variable name '#{name}' inside assignment to variable '#{name}'", location
              end

              call = Call.new(nil, name, [] of ASTNode, nil, nil, named_args, global)
              call.name_location = name_location
              call.has_parentheses = has_parentheses
              call
            end
          end
        end
      node.doc = doc
      node.location = location
      node.end_location = block.try(&.end_location) || call_args.try(&.end_location) || end_location
      node
    end

    def next_comes_plus_or_minus?
      pos = current_pos
      while current_char.ascii_whitespace?
        next_char_no_column_increment
      end
      comes_plus_or_minus = current_char.in?('+', '-')
      self.current_pos = pos
      comes_plus_or_minus
    end

    def preserve_stop_on_do(new_value = false, &)
      old_stop_on_do = @stop_on_do
      @stop_on_do = new_value
      value = yield
      @stop_on_do = old_stop_on_do
      value
    end

    def parse_block(block, stop_on_do = false)
      if @token.keyword?(:do)
        return block if stop_on_do

        raise "block already specified with &" if block
        parse_block2 do |body|
          parse_exception_handler body, implicit: true
        end
      else
        parse_curly_block(block)
      end
    end

    def parse_curly_block(block)
      if @token.type.op_lcurly?
        raise "block already specified with &" if block
        parse_block2 do |body|
          check :OP_RCURLY
          end_location = token_end_location
          slash_is_not_regex!
          next_token_skip_space
          {body, end_location}
        end
      else
        block
      end
    end

    def parse_block2(&)
      location = @token.location
      block_params, splat_index, unpacks = parse_block_params(location)

      with_lexical_var_scope do
        push_vars block_params

        unpacks.try &.each do |index, expressions|
          push_block_vars(expressions)
        end

        block_body = parse_expressions
        block_body, end_location = yield block_body

        Block.new(block_params, block_body, splat_index, unpacks).at(location).at_end(end_location)
      end
    end

    def parse_block_params(location)
      block_params = [] of Var
      all_names = [] of String
      block_body = nil
      param_index = 0
      splat_index = nil
      unpacks = nil

      slash_is_regex!
      next_token_skip_space
      if @token.type.op_bar?
        next_token_skip_space_or_newline
        while true
          var, found_splat, unpack_expressions = parse_block_param(
            found_splat: !!splat_index,
            all_names: all_names,
          )
          splat_index ||= param_index if found_splat
          block_params << var

          if unpack_expressions
            unpacks ||= {} of Int32 => Expressions
            unpacks[param_index] = Expressions.new(unpack_expressions)
          end

          next_token_skip_space_or_newline

          case @token.type
          when .op_comma?
            next_token_skip_space_or_newline
            break if @token.type.op_bar?
          when .op_bar?
            break
          else
            raise "expecting ',' or '|', not #{@token}", @token
          end

          param_index += 1
        end
        next_token_skip_statement_end
      else
        skip_statement_end
      end

      {block_params, splat_index, unpacks}
    end

    def parse_block_param(found_splat, all_names : Array(String))
      if @token.type.op_star?
        if found_splat
          raise "splat block parameter already specified", @token
        end
        found_splat = true
        next_token
      end

      location = @token.location

      case @token.type
      when .ident?
        if @token.keyword? && invalid_internal_name?(@token.value)
          raise "cannot use '#{@token}' as a block parameter name", @token
        end

        param_name = @token.value.to_s

        if all_names.includes?(param_name)
          raise "duplicated block parameter name: #{param_name}", @token
        end
        all_names << param_name
      when .underscore?
        param_name = "_"
      when .op_lparen?
        next_token_skip_space_or_newline

        unpack_expressions = [] of ASTNode
        found_splat_in_nested_expression = false

        while true
          sub_location = @token.location
          sub_var, new_found_splat_in_nested_expression, sub_unpack_expressions = parse_block_param(
            found_splat: found_splat_in_nested_expression,
            all_names: all_names,
          )

          unpack_expression =
            if sub_unpack_expressions
              Expressions.new(sub_unpack_expressions).at(sub_location)
            elsif sub_var.name == "_"
              Underscore.new.at(sub_location)
            else
              sub_var
            end

          if new_found_splat_in_nested_expression && !found_splat_in_nested_expression
            unpack_expression = Splat.new(unpack_expression).at(sub_location)
          end
          found_splat_in_nested_expression = new_found_splat_in_nested_expression

          unpack_expressions << unpack_expression

          next_token_skip_space_or_newline
          case @token.type
          when .op_comma?
            next_token_skip_space_or_newline
            break if @token.type.op_rparen?
          when .op_rparen?
            break
          else
            raise "expecting ',' or ')', not #{@token}", @token
          end
        end

        param_name = ""
      else
        raise "expecting block parameter name, not #{@token.type}", @token
      end

      var = Var.new(param_name).at(location)
      {var, found_splat, unpack_expressions}
    end

    def push_block_vars(node)
      case node
      when Expressions
        node.expressions.each do |expression|
          push_block_vars(expression)
        end
      when Var
        push_var node
      when Underscore
        # Nothing to do
      when Splat
        push_block_vars(node.exp)
      else
        raise "BUG: unexpected block var: #{node} (#{node.class})"
      end
    end

    record CallArgs,
      args : Array(ASTNode)?,
      block : Block?,
      block_arg : ASTNode?,
      named_args : Array(NamedArgument)?,
      stopped_on_do_after_space : Bool,
      end_location : Location?,
      has_parentheses : Bool

    def parse_call_args(stop_on_do_after_space = false, allow_curly = false, control = false)
      case @token.type
      when .op_lcurly?
        nil
      when .op_lparen?
        slash_is_regex!

        args = [] of ASTNode
        end_location = nil

        open("call") do
          # We found a parentheses, so calls inside it will get the `do`
          # attached to them
          @stop_on_do = false
          found_double_splat = false

          next_token_skip_space_or_newline
          while !@token.type.op_rparen?
            if call_block_arg_follows?
              return parse_call_block_arg(args, true)
            end

            if named_tuple_start?
              return parse_call_args_named_args(@token.location, args, first_name: nil, allow_newline: true)
            else
              arg = parse_call_arg(found_double_splat)
              if @token.type.op_colon? && arg.is_a?(StringLiteral)
                return parse_call_args_named_args(arg.location.not_nil!, args, first_name: arg.value, allow_newline: true)
              else
                args << arg
                found_double_splat = arg.is_a?(DoubleSplat)
              end
            end

            skip_space
            if @token.type.op_comma?
              slash_is_regex!
              next_token_skip_space_or_newline
            else
              skip_space_or_newline
              check :OP_RPAREN
              break
            end
          end
          end_location = token_end_location
          @wants_regex = false
          next_token_skip_space
        end

        CallArgs.new args, nil, nil, nil, false, end_location, has_parentheses: true
      when .space?
        slash_is_not_regex!
        end_location = token_end_location
        next_token

        if stop_on_do_after_space && @token.keyword?(:do)
          return CallArgs.new nil, nil, nil, nil, true, end_location, has_parentheses: false
        end

        if control && @token.keyword?(:do)
          unexpected_token
        end

        parse_call_args_space_consumed check_plus_and_minus: true, allow_curly: allow_curly, control: control
      else
        nil
      end
    end

    def parse_call_args_space_consumed(check_plus_and_minus = true, allow_curly = false, control = false, end_token : Token::Kind = :OP_RPAREN,
                                       allow_beginless_range = false)
      if @token.keyword?(:end) && !next_comes_colon_space?
        return nil
      end

      case @token.type
      when .op_amp?
        return nil if current_char.ascii_whitespace?
      when .op_plus?, .op_minus?
        if check_plus_and_minus
          return nil if current_char.ascii_whitespace?
        end
      when .op_lcurly?
        return nil unless allow_curly
      when .char?, .string?, .delimiter_start?, .string_array_start?, .symbol_array_start?,
           .number?, .ident?, .symbol?, .instance_var?, .class_var?, .const?, .global?,
           .op_dollar_tilde?, .op_dollar_question?, .global_match_data_index?, .op_lparen?,
           .op_bang?, .op_lsquare?, .op_lsquare_rsquare?, .op_tilde?, .op_minus_gt?,
           .op_lcurly_lcurly?, .magic?, .underscore?
        # Nothing
      when .op_star?, .op_star_star?
        if current_char.ascii_whitespace?
          return nil
        end
      when .op_colon_colon?
        if current_char.ascii_whitespace?
          return nil
        end
      when .op_period_period?, .op_period_period_period?
        return nil unless allow_beginless_range
      else
        return nil
      end

      case @token.value
      when Keyword::IF, Keyword::UNLESS, Keyword::WHILE, Keyword::UNTIL, Keyword::RESCUE, Keyword::ENSURE
        return nil unless next_comes_colon_space?
      when Keyword::YIELD
        return nil if @stop_on_yield > 0 && !next_comes_colon_space?
      else
        # keep going
      end

      args = [] of ASTNode
      end_location = nil

      # On calls without parentheses we want to stop on `do`.
      # The exception is when parsing `return`, `break`, `yield`
      # and `next` arguments (marked with the `control` flag),
      # because this:
      #
      # ```
      # return foo do
      # end
      # ```
      #
      # must always be parsed as the block belonging to `foo`,
      # never to `return`.
      @stop_on_do = true unless control

      found_double_splat = false

      while !@token.type.newline? && !@token.type.op_semicolon? && !@token.type.eof? && @token.type != end_token && !@token.type.op_colon? && !end_token?
        if call_block_arg_follows?
          return parse_call_block_arg(args, false)
        end

        if @token.type.ident? && current_char == ':'
          return parse_call_args_named_args(@token.location, args, first_name: nil, allow_newline: false)
        else
          arg = parse_call_arg(found_double_splat)
          if @token.type.op_colon? && arg.is_a?(StringLiteral)
            return parse_call_args_named_args(arg.location.not_nil!, args, first_name: arg.value, allow_newline: false)
          else
            args << arg
            found_double_splat = arg.is_a?(DoubleSplat)
          end
          end_location = arg.end_location
        end

        skip_space

        if @token.type.op_comma?
          location = @token.location
          slash_is_regex!
          next_token_skip_space_or_newline
          raise "invalid trailing comma in call", location if (@token.keyword?(:end) && !next_comes_colon_space?) || @token.type.eof?
        else
          break
        end
      end

      CallArgs.new args, nil, nil, nil, false, end_location, has_parentheses: false
    end

    def parse_call_args_named_args(location, args, first_name, allow_newline)
      named_args = parse_named_args(location, first_name: first_name, allow_newline: allow_newline)

      if call_block_arg_follows?
        return parse_call_block_arg(args, check_paren: allow_newline, named_args: named_args)
      end

      check :OP_RPAREN if allow_newline
      end_location = token_end_location

      if allow_newline
        next_token_skip_space
      else
        skip_space
      end
      CallArgs.new args, nil, nil, named_args, false, end_location, has_parentheses: allow_newline
    end

    def parse_named_args(location, first_name = nil, allow_newline = false)
      named_args = [] of NamedArgument
      while true
        if first_name
          name = first_name
          first_name = nil
        else
          if named_tuple_start?
            name = @token.value.to_s
            next_token_never_a_symbol
          elsif string_literal_start?
            name = parse_string_without_interpolation("named argument")
          else
            raise "expected named argument, not #{@token}", location
          end
        end

        if name.empty?
          raise "named argument cannot have an empty name", location
        end

        if named_args.any? { |arg| arg.name == name }
          raise "duplicated named argument: #{name}", location
        end

        check :OP_COLON
        slash_is_regex!
        next_token_skip_space_or_newline

        if @token.keyword?(:out)
          value = parse_out
        else
          @call_args_start_locations << @token.location
          value =
            begin
              parse_op_assign
            ensure
              @call_args_start_locations.pop
            end
        end

        named_args << NamedArgument.new(name, value).at(location)
        skip_space
        if @token.type.op_comma?
          next_token_skip_space_or_newline
          if @token.type.op_rparen? || @token.type.op_amp? || @token.type.op_rsquare?
            break
          end
        elsif @token.type.newline? && allow_newline
          skip_space_or_newline
          break
        else
          break
        end

        location = @token.location
      end
      named_args
    end

    def parse_call_arg(found_double_splat = false)
      @call_args_start_locations.push @token.location

      if @token.keyword?(:out)
        if found_double_splat
          raise "out argument not allowed after double splat"
        end

        parse_out
      else
        location = @token.location
        splat = nil
        case @token.type
        when .op_star?
          unless current_char.ascii_whitespace?
            if found_double_splat
              raise "splat not allowed after double splat"
            end

            splat = :single
            next_token
          end
        when .op_star_star?
          unless current_char.ascii_whitespace?
            splat = :double
            next_token
          end
        else
          # not a splat
        end

        arg = parse_op_assign_no_control

        if found_double_splat && splat != :double
          raise "argument not allowed after double splat", arg.location.not_nil!
        end

        case splat
        when :single
          arg = Splat.new(arg).at(location).at_end(arg)
        when :double
          arg = DoubleSplat.new(arg).at(location).at_end(arg)
        else
          # no splat
        end

        arg
      end
    ensure
      @call_args_start_locations.pop
    end

    def parse_out
      location = @token.location
      next_token_skip_space_or_newline
      name = @token.value.to_s

      case @token.type
      when .ident?
        var = Var.new(name)
        push_var var
      when .instance_var?
        var = InstanceVar.new(name)
      when .underscore?
        var = Underscore.new
      else
        raise "expecting variable or instance variable after out"
      end
      var.at(@token.location).at_end(token_end_location)
      next_token
      Out.new(var).at(location).at_end(var)
    end

    def parse_generic_or_global_call
      location = @token.location
      next_token_skip_space_or_newline

      case @token.type
      when .ident?
        set_visibility parse_var_or_call global: true, location: location
      when .const?
        ident = parse_generic global: true, location: location, expression: true
        skip_space
        parse_custom_literal ident
      else
        unexpected_token
      end
    end

    # Parse a **bare** proc type like `A, B, C -> D`.
    # Generally it is entry point of type parsing and
    # it is used on the context expected type (e.g. type restrictions, rhs of `alias` and more)
    def parse_bare_proc_type
      type = parse_type_splat { parse_union_type }

      # To determine to consume comma, looking-ahead is needed.
      # Consider `[ [] of Int32, Foo.new ]`, we want to parse it as `[ ([] of Int32), Foo.new ]` of course.
      # If the parser consumes comma after Int32 quickly, it may cause parsing error.
      unless @token.type.op_minus_gt? || (@token.type.op_comma? && type_start?(consume_newlines: true))
        if type.is_a?(Splat)
          raise "invalid type splat", type.location.not_nil!
        end
        return type
      end

      input_types = [type]
      if !@token.type.op_minus_gt?
        loop do
          next_token_skip_space_or_newline
          input_types << parse_type_splat { parse_union_type }
          break unless @token.type.op_comma? && type_start?(consume_newlines: true)
        end
      end

      parse_proc_type_output(input_types, input_types.first.location)
    end

    def parse_union_type
      type = parse_atomic_type_with_suffix
      return type unless @token.type.op_bar?

      types = [type]
      while @token.type.op_bar?
        next_token_skip_space_or_newline
        types << parse_atomic_type_with_suffix
      end

      Union.new(types).at(types.first).at_end(types.last)
    end

    def parse_atomic_type_with_suffix
      type = parse_atomic_type
      parse_type_suffix type
    end

    def parse_atomic_type
      location = @token.location

      case @token.type
      when .ident?
        case @token.value
        when Keyword::SELF
          next_token_skip_space
          Self.new.at(location)
        when "self?"
          next_token_skip_space
          make_nilable_type Self.new.at(location)
        when Keyword::TYPEOF
          parse_typeof
        else
          unexpected_token
        end
      when .underscore?
        next_token_skip_space
        Underscore.new.at(location)
      when .const?, .op_colon_colon?
        type = parse_generic
        skip_space
        type
      when .op_lcurly?
        next_token_skip_space_or_newline
        if named_tuple_start? || @token.type.delimiter_start?
          type = make_named_tuple_type parse_named_type_args(:OP_RCURLY)
        else
          type = make_tuple_type parse_union_types(:OP_RCURLY, allow_splats: true)
        end
        check :OP_RCURLY
        end_location = token_end_location
        next_token_skip_space
        type.at(location).at_end(end_location)
      when .op_minus_gt?
        parse_proc_type_output(nil, location)
      when .op_lparen?
        next_token_skip_space_or_newline
        type = parse_type_splat { parse_union_type }
        if @token.type.op_rparen?
          next_token_skip_space
          if @token.type.op_minus_gt? # `(A) -> B` case
            type = parse_proc_type_output([type], location)
          elsif type.is_a?(Splat)
            raise "invalid type splat", type.location.not_nil!
          end
        else
          input_types = [type]
          while @token.type.op_comma?
            next_token_skip_space_or_newline
            break if @token.type.op_rparen? # allow trailing comma
            input_types << parse_type_splat { parse_union_type }
          end
          if @token.type.op_minus_gt? # `(A, B, C -> D)` case
            type = parse_proc_type_output(input_types, input_types.first.location)
            check :OP_RPAREN
            next_token_skip_space
          else # `(A, B, C) -> D` case
            check :OP_RPAREN
            next_token_skip_space
            type = parse_proc_type_output(input_types, location)
          end
        end
        type
      else
        unexpected_token
      end
    end

    def parse_union_types(end_token : Token::Kind, *, allow_splats = false)
      type = allow_splats ? parse_type_splat { parse_union_type } : parse_union_type
      types = [type]

      while @token.type.op_comma?
        next_token_skip_space_or_newline
        break if @token.type == end_token # allow trailing comma
        type = allow_splats ? parse_type_splat { parse_union_type } : parse_union_type
        types << type
      end

      types
    end

    # Parse generic type path like `A::B(C, D)?`.
    # This method is used to parse not only a type, but also an expression represents type.
    # And it also consumes prefix `::` to specify global path.
    def parse_generic(expression = false)
      location = @token.location

      global = false
      if @token.type.op_colon_colon?
        next_token_skip_space_or_newline
        global = true
      end

      parse_generic global, location, expression
    end

    def parse_generic(global, location, expression)
      path = parse_path(global, location)
      type = parse_type_args(path)

      # Nilable suffixes without any spaces are consumed here
      # for expression represents nilable type. Typically such an expression
      # is appeared in macro expression. (e.g. `{% if T <= Int32? %} ... {% end %}`)
      # Note that the parser cannot consume any spaces because it conflicts ternary operator.
      while expression && @token.type.op_question?
        end_location = token_end_location
        next_token
        type = make_nilable_expression(type).at_end(end_location)
      end

      type
    end

    # Parse type path.
    # It also consumes prefix `::` to specify global path.
    def parse_path
      location = @token.location

      global = false
      if @token.type.op_colon_colon?
        next_token_skip_space_or_newline
        global = true
      end

<<<<<<< HEAD
      parse_path(global, location)
=======
      path = parse_path(global, location)
      skip_space
      path
>>>>>>> 0cef61e5
    end

    def parse_path(global, location)
      names = [check_const]
      end_location = token_end_location

      @wants_regex = false
      next_token
      while @token.type.op_colon_colon?
        next_token_skip_space_or_newline
        names << check_const
        end_location = token_end_location

        @wants_regex = false
        next_token
      end

      Path.new(names, global).at(location).at_end(end_location)
    end

    def parse_type_args(name)
      return name unless @token.type.op_lparen?

      next_token_skip_space_or_newline
      args = [] of ASTNode
      if named_tuple_start? || string_literal_start?
        named_args = parse_named_type_args(:OP_RPAREN)
      elsif !@token.type.op_rparen?
        args << parse_type_splat { parse_type_arg }
        while @token.type.op_comma?
          next_token_skip_space_or_newline
          break if @token.type.op_rparen? # allow trailing comma
          args << parse_type_splat { parse_type_arg }
        end

        has_int = args.any? do |arg|
          arg.is_a?(NumberLiteral) || arg.is_a?(SizeOf) || arg.is_a?(InstanceSizeOf) ||
            arg.is_a?(AlignOf) || arg.is_a?(InstanceAlignOf) || arg.is_a?(OffsetOf)
        end

        if @token.type.op_minus_gt? && !has_int
          args = [parse_proc_type_output(args, args.first.location)] of ASTNode
        end
      end

      skip_space_or_newline
      check :OP_RPAREN
      end_location = token_end_location
      next_token

      Generic.new(name, args, named_args).at(name).at_end(end_location)
    end

    def parse_named_type_args(end_token : Token::Kind)
      named_args = [] of NamedArgument

      while @token.type != end_token
        name_location = @token.location
        if named_tuple_start?
          name = @token.value.to_s
          next_token
        elsif string_literal_start?
          name = parse_string_without_interpolation("named argument")
        else
          raise "expected '#{end_token}' or named argument, not #{@token}", @token
        end

        if name.empty?
          raise "named argument cannot have an empty name", name_location
        end

        if named_args.any? { |arg| arg.name == name }
          raise "duplicated key: #{name}", @token
        end

        check :OP_COLON
        next_token_skip_space_or_newline

        type = parse_bare_proc_type
        skip_space

        named_args << NamedArgument.new(name, type).at(name_location)

        if @token.type.op_comma?
          next_token_skip_space_or_newline
        else
          skip_space_or_newline
          check end_token
          break
        end
      end

      named_args
    end

    def parse_type_splat(&)
      location = @token.location

      splat = false
      if @token.type.op_star?
        next_token_skip_space_or_newline
        splat = true
      end

      type = yield
      type = Splat.new(type).at(location) if splat
      type
    end

    def parse_type_arg
      if @token.type.number?
        num = NumberLiteral.new(@token.value.to_s, @token.number_kind).at(@token.location)
        next_token_skip_space
        return num
      end

      case @token
      when .keyword?(:sizeof)
        parse_sizeof
      when .keyword?(:instance_sizeof)
        parse_instance_sizeof
      when .keyword?(:alignof)
        parse_alignof
      when .keyword?(:instance_alignof)
        parse_instance_alignof
      when .keyword?(:offsetof)
        parse_offsetof
      else
        parse_union_type
      end
    end

    def parse_type_suffix(type)
      loop do
        end_location = token_end_location
        case @token.type
        when .op_period?
          next_token_skip_space_or_newline
          check_ident :class
          end_location = token_end_location
          next_token_skip_space
          type = Metaclass.new(type).at(type).at_end(end_location)
        when .op_question?
          next_token_skip_space
          type = make_nilable_type(type).at_end(end_location)
        when .op_star?
          next_token_skip_space
          type = make_pointer_type(type).at_end(end_location)
        when .op_star_star?
          next_token_skip_space
          type = make_pointer_type(make_pointer_type(type)).at_end(end_location)
        when .op_lsquare?
          next_token_skip_space_or_newline
          size = parse_type_arg
          skip_space_or_newline
          check :OP_RSQUARE
          end_location = token_end_location
          next_token_skip_space
          type = make_static_array_type(type, size).at_end(end_location)
        else
          return type
        end
      end
    end

    def parse_proc_type_output(input_types, location)
      has_output_type = type_start?(consume_newlines: false)

      check :OP_MINUS_GT
      end_location = token_end_location
      next_token_skip_space

      if has_output_type
        skip_space_or_newline
        output_type = parse_union_type
        end_location = output_type.end_location
      end

      ProcNotation.new(input_types, output_type).at(location).at_end(end_location)
    end

    def make_nilable_type(type)
      Union.new([type, Path.global("Nil").at(type)]).at(type)
    end

    def make_nilable_expression(type)
      type = Generic.new(Path.global("Union").at(type), [type, Path.global("Nil").at(type)]).at(type)
      type.suffix = :question
      type
    end

    def make_pointer_type(type)
      type = Generic.new(Path.global("Pointer").at(type), [type] of ASTNode).at(type)
      type.suffix = :asterisk
      type
    end

    def make_static_array_type(type, size)
      type = Generic.new(Path.global("StaticArray").at(type), [type, size] of ASTNode).at(type)
      type.suffix = :bracket
      type
    end

    def make_tuple_type(types)
      Generic.new(Path.global("Tuple"), types)
    end

    def make_named_tuple_type(named_args)
      Generic.new(Path.global("NamedTuple"), [] of ASTNode, named_args: named_args)
    end

    # Looks ahead next tokens to check whether they indicate type.
    def type_start?(*, consume_newlines)
      peek_ahead do
        begin
          if consume_newlines
            next_token_skip_space_or_newline
          else
            next_token_skip_space
          end

          type_start?
        rescue
          false
        end
      end
    end

    def type_start?
      while @token.type.op_lparen? || @token.type.op_lcurly?
        next_token_skip_space_or_newline
      end

      # TODO: the below conditions are not complete, and there are many false-positive or true-negative examples.

      case @token.type
      when .ident?
        return false if named_tuple_start?
        case @token.value
        when Keyword::TYPEOF
          true
        when Keyword::SELF, "self?"
          next_token_skip_space
          delimiter_or_type_suffix?
        else
          false
        end
      when .const?
        return false if named_tuple_start?
        type_path_start?
      when .op_colon_colon?
        next_token
        type_path_start?
      when .underscore?, .op_minus_gt?
        true
      when .op_star?
        next_token_skip_space_or_newline
        type_start?
      else
        false
      end
    end

    def type_path_start?
      while @token.type.const?
        next_token
        break unless @token.type.op_colon_colon?
        next_token_skip_space_or_newline
      end

      skip_space
      delimiter_or_type_suffix?
    end

    def delimiter_or_type_suffix?
      case @token.type
      when .op_period?
        next_token_skip_space_or_newline
        @token.keyword?(:class)
      when .op_question?, .op_star?, .op_star_star?
        # They are conflicted with operators, so more look-ahead is needed.
        next_token_skip_space
        delimiter_or_type_suffix?
      when .op_minus_gt?, .op_bar?, .op_comma?, .op_eq_gt?, .newline?, .eof?,
           .op_eq?, .op_semicolon?, .op_lparen?, .op_rparen?, .op_lsquare?, .op_rsquare?
        # -> | , => \n EOF = ; ( ) [ ]
        true
      else
        false
      end
    end

    def parse_typeof
      location = @token.location

      next_token_skip_space
      check :OP_LPAREN
      next_token_skip_space_or_newline
      if @token.type.op_rparen?
        raise "missing typeof argument"
      end

      with_lexical_var_scope do
        exps = [] of ASTNode
        while !@token.type.op_rparen?
          exps << parse_op_assign
          if @token.type.op_comma?
            next_token_skip_space_or_newline
          else
            skip_space_or_newline
            check :OP_RPAREN
          end
        end

        end_location = token_end_location
        next_token_skip_space

        TypeOf.new(exps).at(location).at_end(end_location)
      end
    end

    def parse_visibility_modifier(modifier)
      doc = @token.doc
      location = @token.location

      next_token_skip_space
      exp = parse_op_assign

      modifier = VisibilityModifier.new(modifier, exp).at(location)
      modifier.doc = doc
      exp.doc = doc
      modifier
    end

    def parse_asm
      next_token_skip_space
      check :OP_LPAREN
      next_token_skip_space_or_newline
      text = parse_string_without_interpolation("asm")
      skip_space_or_newline

      volatile = false
      alignstack = false
      intel = false
      can_throw = false

      part_index = 0
      until @token.type.op_rparen?
        if @token.type.op_colon_colon?
          next_token_skip_space_or_newline
          part_index += 2
        elsif @token.type.op_colon?
          next_token_skip_space_or_newline
          part_index += 1
        else
          unexpected_token
        end

        case part_index
        when 1
          if @token.type.delimiter_start?
            outputs = parse_asm_operands
          end
        when 2
          if @token.type.delimiter_start?
            inputs = parse_asm_operands
          end
        when 3
          if @token.type.delimiter_start?
            clobbers = parse_asm_clobbers
          end
        when 4
          if @token.type.delimiter_start?
            volatile, alignstack, intel, can_throw = parse_asm_options
          end
        else break
        end
      end

      check :OP_RPAREN

      next_token_skip_space

      Asm.new(text, outputs, inputs, clobbers, volatile, alignstack, intel, can_throw)
    end

    def parse_asm_operands
      operands = [] of AsmOperand
      while true
        operands << parse_asm_operand
        if @token.type.op_comma?
          next_token_skip_space_or_newline
        end
        break unless @token.type.delimiter_start?
      end
      operands
    end

    def parse_asm_operand
      text = parse_string_without_interpolation("constraint")
      check :OP_LPAREN
      next_token_skip_space_or_newline
      exp = parse_expression
      check :OP_RPAREN
      next_token_skip_space_or_newline
      AsmOperand.new(text, exp)
    end

    def parse_asm_clobbers
      clobbers = [] of String
      while true
        clobbers << parse_string_without_interpolation("asm clobber")
        skip_space_or_newline
        if @token.type.op_comma?
          next_token_skip_space_or_newline
        end
        break unless @token.type.delimiter_start?
      end
      clobbers
    end

    def parse_asm_options
      volatile = false
      alignstack = false
      intel = false
      can_throw = false
      while true
        location = @token.location
        option = parse_string_without_interpolation("asm option")
        skip_space_or_newline
        case option
        when "volatile"
          volatile = true
        when "alignstack"
          alignstack = true
        when "intel"
          intel = true
        when "unwind"
          can_throw = true
        else
          raise "unknown asm option: #{option}", location
        end

        if @token.type.op_comma?
          next_token_skip_space_or_newline
        end
        break unless @token.type.delimiter_start?
      end
      {volatile, alignstack, intel, can_throw}
    end

    def parse_yield_with_scope
      location = @token.location
      next_token_skip_space
      @stop_on_yield += 1
      @block_arity ||= 1
      scope = parse_op_assign
      @stop_on_yield -= 1
      skip_space
      check_ident :yield
      parse_yield scope, location
    end

    def parse_yield(scope = nil, location = @token.location)
      end_location = token_end_location
      next_token

      call_args = preserve_stop_on_do { parse_call_args control: true }

      if call_args
        args = call_args.args
        end_location = nil
      end

      block_arity = (@block_arity ||= 0)
      if args && args.size > block_arity
        @block_arity = args.size
      end

      Yield.new(args || [] of ASTNode, scope, !!call_args.try(&.has_parentheses)).at(location).at_end(end_location)
    end

    def parse_break
      parse_control_expression Break
    end

    def parse_return
      parse_control_expression Return
    end

    def parse_next
      parse_control_expression Next
    end

    def parse_control_expression(klass)
      end_location = token_end_location
      next_token

      call_args = preserve_stop_on_do { parse_call_args allow_curly: true, control: true }
      args = call_args.args if call_args

      if args && !args.empty?
        if args.size == 1 && !args.first.is_a?(Splat)
          node = klass.new(args.first)
        else
          tuple = TupleLiteral.new(args).at(args.first).at_end(args.last)
          node = klass.new(tuple)
        end
      else
        node = klass.new.at_end(end_location)
      end

      node
    end

    def parse_lib
      location = @token.location
      next_token_skip_space_or_newline

      name_location = @token.location
      name = parse_path
      check StatementEnd
      skip_statement_end

      body = push_visibility { parse_lib_body_expressions }

      check_ident :end
      end_location = token_end_location
      next_token_skip_space

      lib_def = LibDef.new(name, body).at(location).at_end(end_location)
      lib_def.name_location = name_location
      lib_def
    end

    def parse_lib_body
      next_token_skip_statement_end
      Expressions.from(parse_lib_body_expressions)
    end

    private def parse_lib_body_expressions
      expressions = [] of ASTNode
      while true
        skip_statement_end
        break if end_token?
        expressions << parse_lib_body_exp
      end
      expressions
    end

    def parse_lib_body_exp
      location = @token.location
      parse_lib_body_exp_without_location.at(location)
    end

    def parse_lib_body_exp_without_location
      case @token.type
      when .op_at_lsquare?
        parse_annotation
      when .ident?
        case @token.value
        when Keyword::ALIAS
          parse_alias
        when Keyword::FUN
          parse_fun_def(top_level: false)
        when Keyword::TYPE
          parse_type_def
        when Keyword::STRUCT
          @inside_c_struct = true
          node = parse_c_struct_or_union union: false
          @inside_c_struct = false
          node
        when Keyword::UNION
          parse_c_struct_or_union union: true
        when Keyword::ENUM
          parse_enum_def
        else
          unexpected_token
        end
      when .const?
        ident = parse_path(global: false, location: @token.location)
        skip_space
        check :OP_EQ
        next_token_skip_space_or_newline
        value = parse_expression
        skip_statement_end
        Assign.new(ident, value)
      when .global?
        location = @token.location
        name = @token.value.to_s[1..-1]
        next_token_skip_space_or_newline
        if @token.type.op_eq?
          next_token_skip_space
          check IdentOrConst
          real_name = @token.value.to_s
          next_token_skip_space
        end
        check :OP_COLON
        next_token_skip_space_or_newline
        type = parse_bare_proc_type

        if name[0].ascii_uppercase?
          raise "external variables must start with lowercase, use for example `$#{name.underscore} = #{name} : #{type}`", location
        end

        skip_statement_end
        ExternalVar.new(name, type, real_name)
      when .op_lcurly_lcurly?
        parse_percent_macro_expression
      when .op_lcurly_percent?
        parse_percent_macro_control
      else
        unexpected_token
      end
    end

    IdentOrConst = [:IDENT, :CONST] of Token::Kind

    def parse_fun_def(top_level, require_body = false)
      location = @token.location
      doc = @token.doc

      with_isolated_var_scope(require_body) do
        next_token_skip_space_or_newline

        name_location = @token.location
        name = if top_level
                 check_ident
               else
                 check IdentOrConst
                 @token.value.to_s
               end

        next_token_skip_space_or_newline

        if @token.type.op_eq?
          next_token_skip_space_or_newline
          case @token.type
          when .ident?, .const?
            real_name = @token.value.to_s
            next_token_skip_space_or_newline
          when .delimiter_start?
            real_name = parse_string_without_interpolation("fun name")
            skip_space
          else
            unexpected_token
          end
        else
          real_name = name
        end

        params = [] of Arg
        varargs = false

        if @token.type.op_lparen?
          next_token_skip_space_or_newline
          while !@token.type.op_rparen?
            if @token.type.op_period_period_period?
              varargs = true
              next_token_skip_space_or_newline
              check :OP_RPAREN
              break
            end

            if @token.type.ident?
              param_name = @token.value.to_s
              param_location = @token.location

              next_token_skip_space_or_newline
              check :OP_COLON
              next_token_skip_space_or_newline
              param_type = parse_bare_proc_type
              skip_space_or_newline

              params.each do |param|
                if param.name == param_name
                  raise "duplicated fun parameter name: #{param_name}", param_location
                end
              end

              params << Arg.new(param_name, nil, param_type).at(param_location)

              push_var_name param_name if require_body
            else
              if top_level
                raise "top-level fun parameter must have a name", @token
              end
              param_type = parse_union_type
              params << Arg.new("", nil, param_type).at(param_type)
            end

            if @token.type.op_comma?
              next_token_skip_space_or_newline
            else
              skip_space_or_newline
              check :OP_RPAREN
              break
            end
          end
          end_location = token_end_location
          next_token_skip_statement_end
        end

        if @token.type.op_colon?
          next_token_skip_space_or_newline
          end_location = token_end_location
          return_type = parse_bare_proc_type
        end

        skip_statement_end

        if require_body
          @fun_nest += 1

          if @token.keyword?(:end)
            body = Nop.new
            end_location = token_end_location
            next_token
          else
            body = parse_expressions
            body, end_location = parse_exception_handler body, implicit: true
          end

          @fun_nest -= 1
        else
          body = nil
        end

        fun_def = FunDef.new name, params, return_type, varargs, body, real_name
        fun_def.name_location = name_location
        fun_def.doc = doc
        fun_def.at(location).at_end(end_location)
      end
    end

    def parse_alias
      doc = @token.doc

      next_token_skip_space_or_newline

      name = parse_path

      skip_space
      check :OP_EQ
      next_token_skip_space_or_newline

      value = parse_bare_proc_type
      end_location = value.end_location
      skip_space

      alias_node = Alias.new(name, value).at_end(end_location)
      alias_node.doc = doc
      alias_node
    end

    def parse_pointerof
      next_token_skip_space

      check :OP_LPAREN
      next_token_skip_space_or_newline

      if @token.keyword?(:self)
        raise "can't take address of self", @token.line_number, @token.column_number
      end

      exp = parse_op_assign
      skip_space_or_newline

      end_location = token_end_location
      check :OP_RPAREN
      next_token_skip_space

      PointerOf.new(exp).at_end(end_location)
    end

    def parse_sizeof
      parse_sizeof SizeOf
    end

    def parse_instance_sizeof
      parse_sizeof InstanceSizeOf
    end

    def parse_alignof
      parse_sizeof AlignOf
    end

    def parse_instance_alignof
      parse_sizeof InstanceAlignOf
    end

    def parse_sizeof(klass)
      sizeof_location = @token.location
      next_token_skip_space

      check :OP_LPAREN
      next_token_skip_space_or_newline

      location = @token.location
      exp = parse_bare_proc_type.at(location)

      skip_space_or_newline

      end_location = token_end_location
      check :OP_RPAREN
      next_token_skip_space

      klass.new(exp).at(sizeof_location).at_end(end_location)
    end

    def parse_offsetof
      offsetof_location = @token.location
      next_token_skip_space
      check :OP_LPAREN

      next_token_skip_space_or_newline
      type_location = @token.location
      type = parse_bare_proc_type.at(type_location)

      skip_space
      check :OP_COMMA

      next_token_skip_space_or_newline
      offset = case @token.type
               when .instance_var?
                 InstanceVar.new(@token.value.to_s)
               when .number?
                 raise "expecting an integer offset, not '#{@token}'", @token if !@token.number_kind.i32?
                 NumberLiteral.new(@token.value.to_s, @token.number_kind)
               else
                 raise "expecting an instance variable or a integer offset, not '#{@token}'", @token
               end
      offset.at(@token.location)

      next_token_skip_space_or_newline

      end_location = token_end_location
      check :OP_RPAREN
      next_token_skip_space

      OffsetOf.new(type, offset).at(offsetof_location).at_end(end_location)
    end

    def parse_type_def
      next_token_skip_space_or_newline
      name = check_const
      name_location = @token.location
      next_token_skip_space_or_newline
      check :OP_EQ
      next_token_skip_space_or_newline

      type = parse_bare_proc_type
      skip_space

      typedef = TypeDef.new name, type
      typedef.name_location = name_location
      typedef
    end

    def parse_c_struct_or_union(union : Bool)
      location = @token.location
      next_token_skip_space_or_newline
      name = check_const
      next_token
      check StatementEnd
      skip_statement_end
      body = parse_c_struct_or_union_body_expressions
      check_ident :end
      end_location = token_end_location
      next_token_skip_space

      CStructOrUnionDef.new(name, Expressions.from(body), union: union).at(location).at_end(end_location)
    end

    def parse_c_struct_or_union_body
      next_token_skip_statement_end
      Expressions.from(parse_c_struct_or_union_body_expressions)
    end

    private def parse_c_struct_or_union_body_expressions
      exps = [] of ASTNode

      while true
        case @token.type
        when .ident?
          case @token.value
          when Keyword::INCLUDE
            if @inside_c_struct
              location = @token.location
              exps << parse_include.at(location)
            else
              parse_c_struct_or_union_fields exps
            end
          when Keyword::END
            break
          else
            parse_c_struct_or_union_fields exps
          end
        when .op_lcurly_lcurly?
          exps << parse_percent_macro_expression
        when .op_lcurly_percent?
          exps << parse_percent_macro_control
        when .newline?, .op_semicolon?
          skip_statement_end
        else
          break
        end
      end

      exps
    end

    def parse_c_struct_or_union_fields(exps)
      vars = [Var.new(@token.value.to_s).at(@token.location).at_end(token_end_location)]

      next_token_skip_space_or_newline

      while @token.type.op_comma?
        next_token_skip_space_or_newline
        vars << Var.new(check_ident).at(@token.location).at_end(token_end_location)
        next_token_skip_space_or_newline
      end

      check :OP_COLON
      next_token_skip_space_or_newline

      type = parse_bare_proc_type

      skip_statement_end

      vars.each do |var|
        exps << TypeDeclaration.new(var, type).at(var).at_end(type)
      end
    end

    def parse_enum_def
      location = @token.location
      doc = @token.doc

      next_token_skip_space_or_newline

      name = parse_path
      skip_space

      if @token.type.op_colon?
        next_token_skip_space_or_newline
        base_type = parse_path
      end

      check SemicolonOrNewLine
      skip_statement_end

      members = parse_enum_body_expressions

      check_ident :end
      end_location = token_end_location
      next_token_skip_space

      enum_def = EnumDef.new name, members, base_type
      enum_def.doc = doc
      enum_def.at(location).at_end(end_location)
    end

    def parse_enum_body
      next_token_skip_statement_end
      Expressions.from(parse_enum_body_expressions)
    end

    private def parse_enum_body_expressions
      members = [] of ASTNode
      until end_token?
        location = @token.location
        case @token.type
        when .const?
          constant_name = @token.value.to_s
          member_doc = @token.doc

          next_token_skip_space
          if @token.type.op_eq?
            next_token_skip_space_or_newline
            constant_value = parse_logical_or
          else
            constant_value = nil
          end

          skip_space

          case @token.type
          when .newline?, .op_semicolon?, .eof?
            next_token_skip_statement_end
          else
            unless @token.keyword?(:end)
              raise "expecting ';', 'end' or newline after enum member", location
            end
          end

          arg = Arg.new(constant_name, constant_value).at(location).at_end(constant_value || location)
          arg.doc = member_doc

          members << arg
        when .ident?
          visibility = nil

          case @token.value
          when Keyword::PRIVATE
            visibility = Visibility::Private
            next_token_skip_space
          when Keyword::PROTECTED
            visibility = Visibility::Protected
            next_token_skip_space
          else
            # not a visibility modifier
          end

          def_location = @token.location

          case @token.value
          when Keyword::DEF
            member = parse_def.at(def_location)
            member = VisibilityModifier.new(visibility, member).at(location) if visibility
            members << member
          when Keyword::MACRO
            member = parse_macro.at(def_location)
            member = VisibilityModifier.new(visibility, member).at(location) if visibility
            members << member
          else
            unexpected_token
          end
        when .class_var?
          class_var = ClassVar.new(@token.value.to_s).at(location)

          next_token_skip_space
          check :OP_EQ
          next_token_skip_space_or_newline
          value = parse_op_assign

          members << Assign.new(class_var, value).at(class_var)
        when .op_lcurly_lcurly?
          members << parse_percent_macro_expression
        when .op_lcurly_percent?
          members << parse_percent_macro_control.at(location)
        when .op_at_lsquare?
          members << parse_annotation
        when .newline?, .op_semicolon?
          skip_statement_end
        else
          unexpected_token
        end
      end
      members
    end

    def node_and_next_token(node)
      node.end_location = token_end_location
      next_token
      node
    end

    def end_token?
      case @token.type
      when .op_rcurly?, .op_rsquare?, .op_percent_rcurly?, .eof?
        return true
      end

      if keyword = @token.value.as?(Keyword)
        case keyword
        when .do?, .end?, .else?, .elsif?, .when?, Keyword::IN, .rescue?, .ensure?, .then?
          !next_comes_colon_space?
        else
          false
        end
      else
        false
      end
    end

    def can_be_assigned?(node)
      case node
      when Var, InstanceVar, ClassVar, Path, Global, Underscore
        true
      when Call
        !node.has_parentheses? && ((node.obj.nil? && node.args.empty? && node.block.nil?) || node.name == "[]")
      else
        false
      end
    end

    # IDENT CONST ` << < <= == === != =~ !~ >> > >= + - * / // ! ~ % & | ^ ** [] []? []= <=> &+ &- &* &**
    DefOrMacroCheck1 = [
      :IDENT, :CONST, :OP_GRAVE,
      :OP_LT_LT, :OP_LT, :OP_LT_EQ, :OP_EQ_EQ, :OP_EQ_EQ_EQ, :OP_BANG_EQ, :OP_EQ_TILDE,
      :OP_BANG_TILDE, :OP_GT_GT, :OP_GT, :OP_GT_EQ, :OP_PLUS, :OP_MINUS, :OP_STAR, :OP_SLASH,
      :OP_SLASH_SLASH, :OP_BANG, :OP_TILDE, :OP_PERCENT, :OP_AMP, :OP_BAR, :OP_CARET, :OP_STAR_STAR,
      :OP_LSQUARE_RSQUARE, :OP_LSQUARE_RSQUARE_EQ, :OP_LSQUARE_RSQUARE_QUESTION, :OP_LT_EQ_GT,
      :OP_AMP_PLUS, :OP_AMP_MINUS, :OP_AMP_STAR, :OP_AMP_STAR_STAR,
    ] of Token::Kind

    def consume_def_or_macro_name
      # Force lexer return if possible a def or macro name
      # cases like: def `, def /, def //
      # that in regular statements states for delimiters
      # here must be treated as method names.
      wants_def_or_macro_name do
        next_token_skip_space_or_newline
        check DefOrMacroCheck1
      end
      @token.to_s
    end

    def consume_def_equals_sign_skip_space
      result = consume_def_equals_sign
      skip_space
      result
    end

    def consume_def_equals_sign
      end_location = token_end_location
      next_token
      if @token.type.op_eq?
        end_location = token_end_location
        next_token
        {true, end_location}
      else
        {false, end_location}
      end
    end

    # If *create_scope* is true, creates an isolated variable scope and returns
    # the yield result, resetting the scope afterwards. Otherwise simply returns
    # the yield result without touching the scopes.
    def with_isolated_var_scope(create_scope = true, &)
      return yield unless create_scope

      begin
        @var_scopes.push(Set(String).new)
        yield
      ensure
        @var_scopes.pop
      end
    end

    # Creates a new variable scope with the same variables as the current scope,
    # and then returns the yield result, resetting the scope afterwards.
    def with_lexical_var_scope(&)
      current_scope = @var_scopes.last.dup
      @var_scopes.push current_scope
      yield
    ensure
      @var_scopes.pop
    end

    def push_vars(vars)
      vars.each do |var|
        push_var var
      end
    end

    def push_var(var : Var | Arg)
      push_var_name var.name.to_s
    end

    def push_var(var : TypeDeclaration)
      var_var = var.var
      case var_var
      when Var
        push_var_name var_var.name
      when InstanceVar
        push_var_name var_var.name
      else
        raise "can't happen"
      end
    end

    def push_var_name(name)
      @var_scopes.last.add name
    end

    def push_var(node)
      # Nothing
    end

    def var_in_scope?(name)
      @var_scopes.last.includes? name
    end

    def open(symbol, location = @token.location, &)
      @unclosed_stack.push Unclosed.new(symbol, location)
      begin
        value = yield
      ensure
        @unclosed_stack.pop
      end
      value
    end

    def check_void_value(exp, location)
      if exp.is_a?(ControlExpression)
        raise "void value expression", location
      end
    end

    def check_void_expression_keyword
      case @token.value
      when Keyword::BREAK, Keyword::NEXT, Keyword::RETURN
        unless next_comes_colon_space?
          raise "void value expression", @token, @token.value.to_s.size
        end
      end
    end

    def check(token_types : Array(Token::Kind))
      raise "expecting any of these tokens: #{token_types.join ", "} (not '#{@token}')", @token unless token_types.any? { |type| @token.type == type }
    end

    def check(token_type : Token::Kind)
      raise "expecting token '#{token_type}', not '#{@token}'", @token unless token_type == @token.type
    end

    def check_ident(value : Keyword)
      raise "expecting identifier '#{value}', not '#{@token}'", @token unless @token.keyword?(value)
    end

    def check_ident
      check :IDENT
      @token.value.to_s
    end

    def check_const
      check :CONST
      @token.value.to_s
    end

    def unexpected_token(msg : String? = nil, token : Token = @token)
      token_str = token.type.eof? ? "EOF" : token.to_s.inspect
      if msg
        raise "unexpected token: #{token_str} (#{msg})", @token
      else
        raise "unexpected token: #{token_str}", @token
      end
    end

    def unexpected_token_in_atomic
      if unclosed = @unclosed_stack.last?
        raise "unterminated #{unclosed.name}", unclosed.location
      end

      unexpected_token
    end

    def var?(name)
      return true if @in_macro_expression

      name = name.to_s
      name == "self" || var_in_scope?(name)
    end

    def push_visibility(&)
      old_visibility = @visibility
      @visibility = nil
      value = yield
      @visibility = old_visibility
      value
    end

    def next_token
      token = super

      if token.type.newline? && !@consuming_heredocs && !@heredocs.empty?
        consume_heredocs
      end

      token
    end

    def temp_arg_name
      arg_name = "__arg#{@temp_arg_count}"
      @temp_arg_count += 1
      arg_name
    end
  end

  class StringInterpolation
    include Lexer::HeredocItem
  end
end<|MERGE_RESOLUTION|>--- conflicted
+++ resolved
@@ -5118,13 +5118,7 @@
         global = true
       end
 
-<<<<<<< HEAD
       parse_path(global, location)
-=======
-      path = parse_path(global, location)
-      skip_space
-      path
->>>>>>> 0cef61e5
     end
 
     def parse_path(global, location)
