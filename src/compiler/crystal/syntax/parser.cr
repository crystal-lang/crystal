--- conflicted
+++ resolved
@@ -4031,13 +4031,9 @@
           raise "when specified, external name must be different than internal name", @token
         end
 
-<<<<<<< HEAD
         check_valid_param_name
 
-        uses_arg = false
-=======
         uses_param = false
->>>>>>> 11cf206c
         do_next_token = true
       when .instance_var?
         # Transform `def foo(@x); end` to `def foo(x); @x = x; end`
@@ -4104,15 +4100,11 @@
           if invalid_internal_name
             raise "cannot use '#{invalid_internal_name}' as a parameter name", invalid_internal_name
           end
-<<<<<<< HEAD
-          arg_name = external_name
+          param_name = external_name
           if external_name_token.nil?
             raise "missing external name token"
           end
           check_valid_param_name(external_name_token)
-=======
-          param_name = external_name
->>>>>>> 11cf206c
         else
           unexpected_token
         end
@@ -4522,17 +4514,12 @@
             raise "expecting ',' or '|', not #{@token}", @token
           end
 
-<<<<<<< HEAD
-            arg_name = @token.value.to_s
-            check_valid_param_name
-=======
           param_index += 1
         end
         next_token_skip_statement_end
       else
         skip_statement_end
       end
->>>>>>> 11cf206c
 
       {block_params, splat_index, unpacks}
     end
@@ -4548,18 +4535,14 @@
 
       location = @token.location
 
-<<<<<<< HEAD
-                sub_arg_name = @token.value.to_s
-                check_valid_param_name
-=======
       case @token.type
       when .ident?
         if @token.keyword? && invalid_internal_name?(@token.value)
           raise "cannot use '#{@token}' as a block parameter name", @token
         end
->>>>>>> 11cf206c
 
         param_name = @token.value.to_s
+        check_valid_param_name
 
         if all_names.includes?(param_name)
           raise "duplicated block parameter name: #{param_name}", @token
