require "set"
require "./ast"
require "./lexer"

module Crystal
  class Parser < Lexer
    enum ParseMode
      Normal
      Lib
      LibStructOrUnion
      Enum
    end

    record Unclosed, name : String, location : Location

    property visibility : Visibility?
    property def_nest : Int32
    property fun_nest : Int32
    property type_nest : Int32
    getter? wants_doc : Bool
    @block_arg_name : String?

    def self.parse(str, string_pool : StringPool? = nil, var_scopes = [Set(String).new]) : ASTNode
      new(str, string_pool, var_scopes).parse
    end

    def initialize(str, string_pool : StringPool? = nil, @var_scopes = [Set(String).new])
      super(str, string_pool)
      @unclosed_stack = [] of Unclosed
      @calls_super = false
      @calls_initialize = false
      @calls_previous_def = false
      @uses_block_arg = false
      @is_macro_def = false
      @assigns_special_var = false
      @def_nest = 0
      @fun_nest = 0
      @type_nest = 0
      @call_args_nest = 0
      @temp_arg_count = 0
      @in_macro_expression = false
      @stop_on_yield = 0
      @inside_c_struct = false
      @wants_doc = false
      @doc_enabled = false
      @no_type_declaration = 0
      @consuming_heredocs = false
      @inside_interpolation = false

      # This flags tells the parser where it has to consider a "do"
      # as belonging to the current parsed call. For example when writing
      #
      # ```
      # foo bar do
      # end
      # ```
      #
      # this flag will be set to false for `foo`, and when parsing
      # `foo`'s arguments it will be set to true. When `bar` is parsed
      # the `do` won't be considered as part of `bar`, and eventually
      # be considered as part of `foo`.
      #
      # If `foo` is written with parentheses, for example:
      #
      # ```
      # foo(bar do
      # end)
      # ```
      #
      # then this flag is set to `true` when parsing `foo`'s arguments.
      @stop_on_do = false
      @assigned_vars = [] of String
    end

    def wants_doc=(wants_doc)
      @wants_doc = !!wants_doc
      @doc_enabled = !!wants_doc
    end

    def parse
      next_token_skip_statement_end

      expressions = parse_expressions.tap { check :EOF }

      check :EOF

      expressions
    end

    def parse(mode : ParseMode)
      case mode
      when .normal?
        parse
      when .lib?
        parse_lib_body
      when .lib_struct_or_union?
        parse_c_struct_or_union_body
      else
        parse_enum_body
      end
    end

    def parse_expressions
      preserve_stop_on_do { parse_expressions_internal }
    end

    def parse_expressions_internal
      if end_token?
        return Nop.new
      end

      exp = parse_multi_assign

      slash_is_regex!
      skip_statement_end

      if end_token?
        return exp
      end

      exps = [] of ASTNode
      exps.push exp

      loop do
        exps << parse_multi_assign
        skip_statement_end
        break if end_token?
      end

      Expressions.from(exps)
    end

    def parse_multi_assign
      location = @token.location

      if @token.type == :"*"
        lhs_splat_index = 0
        next_token_skip_space
      end

      last = parse_expression
      skip_space

      last_is_target = multi_assign_target?(last)

      case @token.type
      when :","
        unless last_is_target
          unexpected_token if lhs_splat_index
          raise "Multiple assignment is not allowed for constants" if last.is_a?(Path)
          unexpected_token
        end
      when :NEWLINE, :";"
        unexpected_token if lhs_splat_index && !multi_assign_middle?(last)
        return last unless lhs_splat_index
      else
        if end_token?
          unexpected_token if lhs_splat_index && !multi_assign_middle?(last)
          return last unless lhs_splat_index
        else
          unexpected_token
        end
      end

      exps = [] of ASTNode
      exps << last

      i = 0
      assign_index = -1

      while @token.type == :","
        if assign_index == -1 && multi_assign_middle?(last)
          assign_index = i
        end

        i += 1

        next_token_skip_space_or_newline
        if @token.type == :"*"
          raise "splat assignment already specified" if lhs_splat_index
          lhs_splat_index = i
          next_token_skip_space
        end

        last = parse_op_assign(allow_ops: false)
        if assign_index == -1 && !multi_assign_target?(last)
          unexpected_token
        end

        exps << last
        skip_space
      end

      if assign_index == -1 && multi_assign_middle?(last)
        assign_index = i
      end

      if assign_index == -1
        unexpected_token
      end

      targets = exps[0...assign_index].map { |exp| multiassign_left_hand(exp) }

      assign = exps[assign_index]
      values = [] of ASTNode

      case assign
      when Assign
        targets << multiassign_left_hand(assign.target)
        values << assign.value
      when Call
        assign.name = assign.name.byte_slice(0, assign.name.bytesize - 1)
        targets << assign
        values << assign.args.pop
      else
        raise "BUG: multiassign index expression can only be Assign or Call"
      end

      if lhs_splat_index
        targets[lhs_splat_index] = Splat.new(targets[lhs_splat_index])
      end

      values.concat exps[assign_index + 1..-1]
      if values.size != 1
        if lhs_splat_index
          raise "Multiple assignment count mismatch", location if targets.size - 1 > values.size
        else
          raise "Multiple assignment count mismatch", location if targets.size != values.size
        end
      end

      multi = MultiAssign.new(targets, values).at(location)
      parse_expression_suffix multi, @token.location
    end

    def multi_assign_target?(exp)
      case exp
      when Underscore, Var, InstanceVar, ClassVar, Global, Assign
        true
      when Call
        !exp.has_parentheses? && (
          (exp.args.empty? && !exp.named_args) ||
            Lexer.setter?(exp.name) ||
            exp.name == "[]" || exp.name == "[]="
        )
      else
        false
      end
    end

    def multi_assign_middle?(exp)
      case exp
      when Assign
        true
      when Call
        exp.name.ends_with? '='
      else
        false
      end
    end

    def multiassign_left_hand(exp)
      if exp.is_a?(Path)
        raise "can't assign to constant in multiple assignment", exp.location.not_nil!
      end

      if exp.is_a?(Call) && !exp.obj && exp.args.empty?
        exp = Var.new(exp.name).at(exp)
      end
      if exp.is_a?(Var)
        if exp.name == "self"
          raise "can't change the value of self", exp.location.not_nil!
        end
        push_var exp
      end
      exp
    end

    def parse_expression
      location = @token.location
      atomic = parse_op_assign
      parse_expression_suffix atomic, location
    end

    def parse_expression_suffix(atomic, location)
      while true
        case @token.type
        when :SPACE
          next_token
        when :IDENT
          case @token.value
          when :if
            atomic = parse_expression_suffix(location) { |exp| If.new(exp, atomic) }
          when :unless
            atomic = parse_expression_suffix(location) { |exp| Unless.new(exp, atomic) }
          when :while
            raise "trailing `while` is not supported", @token
          when :until
            raise "trailing `until` is not supported", @token
          when :rescue
            next_token_skip_space
            rescue_body = parse_op_assign
            rescues = [Rescue.new(rescue_body)] of Rescue
            if atomic.is_a?(Assign)
              atomic.value = ExceptionHandler.new(atomic.value, rescues).at(location).tap { |e| e.suffix = true }
            else
              atomic = ExceptionHandler.new(atomic, rescues).at(location).tap { |e| e.suffix = true }
            end
          when :ensure
            next_token_skip_space
            ensure_body = parse_op_assign
            if atomic.is_a?(Assign)
              atomic.value = ExceptionHandler.new(atomic.value, ensure: ensure_body).at(location).tap { |e| e.suffix = true }
            else
              atomic = ExceptionHandler.new(atomic, ensure: ensure_body).at(location).tap { |e| e.suffix = true }
            end
          else
            break
          end
        when :")", :",", :";", :"%}", :"}}", :NEWLINE, :EOF
          break
        else
          if end_token?
            break
          else
            unexpected_token
          end
        end
      end
      atomic
    end

    def parse_expression_suffix(location)
      slash_is_regex!
      next_token_skip_statement_end
      exp = parse_op_assign_no_control
      (yield exp).at(location).at_end(exp)
    end

    def parse_op_assign_no_control(allow_ops = true, allow_suffix = true)
      check_void_expression_keyword
      parse_op_assign(allow_ops, allow_suffix)
    end

    def parse_op_assign(allow_ops = true, allow_suffix = true)
      doc = @token.doc
      location = @token.location
      start_token = @token

      atomic = parse_question_colon

      while true
        name_location = @token.location

        case @token.type
        when :SPACE
          next_token
          next
        when :IDENT
          unexpected_token unless allow_suffix
          break
        when :"="
          slash_is_regex!
          if atomic.is_a?(Call) && atomic.name == "[]"
            next_token_skip_space_or_newline

            atomic.name = "[]="
            atomic.name_size = 0
            atomic.args << parse_op_assign_no_control
          else
            break unless can_be_assigned?(atomic)

            if atomic.is_a?(Path) && (inside_def? || inside_fun?)
              raise "dynamic constant assignment. Constants can only be declared at the top level or inside other types."
            end

            if atomic.is_a?(Var) && atomic.name == "self"
              raise "can't change the value of self", location
            end

            if atomic.is_a?(Call) && (atomic.name.ends_with?('?') || atomic.name.ends_with?('!'))
              unexpected_token token: start_token
            end

            atomic = Var.new(atomic.name).at(atomic) if atomic.is_a?(Call)

            next_token_skip_space_or_newline

            # Constants need a new scope for their value
            case atomic
            when Path
              needs_new_scope = true
            when InstanceVar
              needs_new_scope = @def_nest == 0
            when ClassVar
              needs_new_scope = @def_nest == 0
            when Var
              @assigns_special_var = true if atomic.special_var?
            else
              needs_new_scope = false
            end

            atomic_value = with_isolated_var_scope(needs_new_scope) do
              if @token.keyword?(:uninitialized) && (
                   atomic.is_a?(Var) || atomic.is_a?(InstanceVar) ||
                   atomic.is_a?(ClassVar) || atomic.is_a?(Global)
                 )
                push_var atomic
                next_token_skip_space
                type = parse_bare_proc_type
                atomic = UninitializedVar.new(atomic, type).at(location)
                return atomic
              else
                if atomic.is_a?(Var) && !var?(atomic.name)
                  @assigned_vars.push atomic.name
                  value = parse_op_assign_no_control
                  @assigned_vars.pop
                  value
                else
                  parse_op_assign_no_control
                end
              end
            end

            push_var atomic

            atomic = Assign.new(atomic, atomic_value).at(location)
            atomic.doc = doc
            atomic
          end
        when :"+=", :"-=", :"*=", :"/=", :"//=", :"%=", :"|=", :"&=", :"^=", :"**=", :"<<=", :">>=",
             :"||=", :"&&=", :"&+=", :"&-=", :"&*="
          unexpected_token unless allow_ops

          break unless can_be_assigned?(atomic)

          if atomic.is_a?(Path)
            raise "can't reassign to constant"
          end

          if atomic.is_a?(Var) && atomic.name == "self"
            raise "can't change the value of self", location
          end

          if atomic.is_a?(Call) && atomic.name != "[]" && !var_in_scope?(atomic.name)
            raise "'#{@token.type}' before definition of '#{atomic.name}'"
          end

          push_var atomic
          method = @token.type.to_s.byte_slice(0, @token.to_s.bytesize - 1)
          next_token_skip_space_or_newline
          value = parse_op_assign_no_control
          atomic = OpAssign.new(atomic, method, value).at(location)
          atomic.name_location = name_location
        else
          break
        end
        allow_ops = true
      end

      atomic
    end

    def parse_question_colon
      cond = parse_range

      while @token.type == :"?"
        location = @token.location

        check_void_value cond, location

        next_token_skip_space_or_newline

        @no_type_declaration += 1
        true_val = parse_question_colon

        skip_space_or_newline
        check :":"
        next_token_skip_space_or_newline

        false_val = parse_question_colon
        @no_type_declaration -= 1

        cond = If.new(cond, true_val, false_val, ternary: true).at(cond).at_end(false_val)
      end

      cond
    end

    def parse_range
      location = @token.location

      if @token.type == :".." || @token.type == :"..."
        exp = Nop.new
      else
        exp = parse_or
      end

      while true
        case @token.type
        when :".."
          exp = new_range(exp, location, false)
        when :"..."
          exp = new_range(exp, location, true)
        else
          return exp
        end
      end
    end

    def new_range(exp, location, exclusive)
      check_void_value exp, location
      next_token_skip_space
      check_void_expression_keyword
      right = if end_token? ||
                 @token.type == :")" ||
                 @token.type == :"," ||
                 @token.type == :";" ||
                 @token.type == :"=>" ||
                 @token.type == :NEWLINE
                Nop.new
              else
                parse_or
              end
      RangeLiteral.new(exp, right, exclusive).at(location).at_end(right)
    end

    macro parse_operator(name, next_operator, node, operators, right_associative = false)
      def parse_{{name.id}}
        location = @token.location

        left = parse_{{next_operator.id}}
        while true
          case @token.type
          when :SPACE
            next_token
          when {{operators.id}}
            check_void_value left, location

            method = @token.type.to_s
            name_location = @token.location

            slash_is_regex!
            next_token_skip_space_or_newline
            right = parse_{{(right_associative ? name : next_operator).id}}
            left = ({{node.id}}).at(location).at_end(right)
            left.name_location = name_location if left.is_a?(Call)
          else
            return left
          end
        end
      end
    end

    parse_operator :or, :and, "Or.new left, right", ":\"||\""
    parse_operator :and, :equality, "And.new left, right", ":\"&&\""
    parse_operator :equality, :cmp, "Call.new left, method, right", ":\"<\", :\"<=\", :\">\", :\">=\", :\"<=>\""
    parse_operator :cmp, :logical_or, "Call.new left, method, right", ":\"==\", :\"!=\", :\"=~\", :\"!~\", :\"===\""
    parse_operator :logical_or, :logical_and, "Call.new left, method, right", ":\"|\", :\"^\""
    parse_operator :logical_and, :shift, "Call.new left, method, right", ":\"&\""
    parse_operator :shift, :add_or_sub, "Call.new left, method, right", ":\"<<\", :\">>\""

    def parse_add_or_sub
      location = @token.location

      left = parse_mul_or_div
      while true
        case @token.type
        when :SPACE
          next_token
        when :"+", :"-", :"&+", :"&-"
          check_void_value left, location

          method = @token.type.to_s
          name_location = @token.location
          next_token_skip_space_or_newline
          right = parse_mul_or_div
          left = Call.new(left, method, right).at(location).at_end(right)
          left.name_location = name_location
        when :NUMBER
          case char = @token.value.to_s[0]
          when '+', '-'
            method = char.to_s
            name_location = @token.location

            # Go back to the +/-, advance one char and continue from there
            self.current_pos = @token.start + 1
            next_token

            right = parse_mul_or_div
            left = Call.new(left, method, right).at(location).at_end(right)
            left.name_location = name_location
          else
            return left
          end
        else
          return left
        end
      end
    end

    parse_operator :mul_or_div, :pow, "Call.new left, method, right", %(:"*", :"/", :"//", :"%", :"&*")
    parse_operator :pow, :prefix, "Call.new left, method, right", %(:"**", :"&**"), right_associative: true

    def parse_prefix
      name_location = @token.location
      case token_type = @token.type
      when :"!", :"+", :"-", :"~", :"&+", :"&-"
        location = @token.location
        next_token_skip_space_or_newline
        check_void_expression_keyword
        arg = parse_prefix
        if token_type == :"!"
          Not.new(arg).at(location).at_end(arg)
        else
          call = Call.new(arg, token_type.to_s).at(location).at_end(arg)
          call.name_location = name_location
          call
        end
      else
        parse_atomic_with_method
      end
    end

    AtomicWithMethodCheck = [:IDENT, :CONST, :"+", :"-", :"*", :"/", :"//", :"%", :"|", :"&", :"^", :"~", :"!", :"**", :"<<", :"<", :"<=", :"==", :"!=", :"=~", :"!~", :">>", :">", :">=", :"<=>", :"===", :"[]", :"[]=", :"[]?", :"[", :"&+", :"&-", :"&*", :"&**"]

    def parse_atomic_with_method
      location = @token.location
      atomic = parse_atomic
      parse_atomic_method_suffix atomic, location
    end

    def parse_atomic_method_suffix(atomic, location)
      while true
        case @token.type
        when :SPACE
          next_token
        when :NEWLINE
          # In these cases we don't want to chain a call
          case atomic
          when ClassDef, ModuleDef, EnumDef, FunDef, Def
            break
          else
            # continue chaining
          end

          # Allow '.' after newline for chaining calls
          unless lookahead(preserve_token_on_fail: true) { next_token_skip_space_or_newline; @token.type == :"." }
            break
          end
        when :"."
          check_void_value atomic, location

          @wants_regex = false

          @wants_def_or_macro_name = true
          next_token_skip_space_or_newline
          @wants_def_or_macro_name = false

          if @token.type == :INSTANCE_VAR
            ivar_name = @token.value.to_s
            end_location = token_end_location
            next_token_skip_space

            atomic = ReadInstanceVar.new(atomic, ivar_name).at(location)
            atomic.end_location = end_location
            next
          end

          check AtomicWithMethodCheck
          name_location = @token.location

          if @token.value == :is_a?
            atomic = parse_is_a(atomic).at(location)
          elsif @token.value == :as
            atomic = parse_as(atomic).at(location)
          elsif @token.value == :as?
            atomic = parse_as?(atomic).at(location)
          elsif @token.value == :responds_to?
            atomic = parse_responds_to(atomic).at(location)
          elsif !@in_macro_expression && @token.value == :nil?
            atomic = parse_nil?(atomic).at(location)
          elsif @token.type == :"!"
            atomic = parse_negation_suffix(atomic).at(location)
            atomic = parse_atomic_method_suffix_special(atomic, location)
          elsif @token.type == :"["
            return parse_atomic_method_suffix(atomic, location)
          else
            name = case @token.type
                   when :IDENT, :CONST
                     @token.value.to_s
                   else
                     @token.type.to_s
                   end
            end_location = token_end_location

            @wants_regex = false
            has_parentheses = false
            next_token

            space_consumed = false
            if @token.type == :SPACE
              @wants_regex = true
              next_token
              space_consumed = true
            end

            case @token.type
            when :"="
              # Rewrite 'f.x = arg' as f.x=(arg)
              next_token

              if @token.type == :"("
                # If we have `f.x=(exp1).a.b.c`, consider it the same as `f.x = (exp1).a.b.c`
                # and not as `(f.x = exp1).a.b.c` because a difference in space
                # should not make a difference in semantic (#4399)
                # The only exception is doing a splat, in which case this can only
                # be expanded arguments for the call.
                if current_char == '*'
                  next_token_skip_space
                  arg = parse_single_arg
                  check :")"
                  next_token
                else
                  arg = parse_op_assign_no_control
                end
              else
                skip_space_or_newline
                arg = parse_single_arg
              end

              atomic = Call.new(atomic, "#{name}=", arg).at(location)
              atomic.name_location = name_location
              next
            when :"+=", :"-=", :"*=", :"/=", :"//=", :"%=", :"|=", :"&=", :"^=", :"**=", :"<<=", :">>=", :"||=", :"&&=", :"&+=", :"&-=", :"&*="
              name_location = @token.location
              method = @token.type.to_s.byte_slice(0, @token.type.to_s.size - 1)
              next_token_skip_space_or_newline
              value = parse_op_assign
              call = Call.new(atomic, name).at(location)
              call.name_location = name_location
              atomic = OpAssign.new(call, method, value).at(location)
              atomic.name_location = name_location
              next
            else
              call_args = preserve_stop_on_do { space_consumed ? parse_call_args_space_consumed : parse_call_args }
              if call_args
                args = call_args.args
                block = call_args.block
                block_arg = call_args.block_arg
                named_args = call_args.named_args
              else
                args = block = block_arg = named_args = nil
              end
            end

            block = parse_block(block, stop_on_do: @stop_on_do)
            if block || block_arg
              if name == "[]="
                raise "setter method '[]=' cannot be called with a block"
              end
            end

            atomic = Call.new atomic, name, (args || [] of ASTNode), block, block_arg, named_args
            atomic.name_location = name_location
            atomic.end_location = call_args.try(&.end_location) || block.try(&.end_location) || end_location
            atomic.at(location)
            atomic
          end
        when :"[]"
          check_void_value atomic, location

          name_location = @token.location
          end_location = token_end_location
          @wants_regex = false
          next_token_skip_space
          atomic = Call.new(atomic, "[]").at(location)
          atomic.name_location = name_location
          atomic.end_location = end_location
          atomic.name_size = 0 if atomic.is_a?(Call)
          atomic
        when :"["
          check_void_value atomic, location

          name_location = @token.location
          next_token_skip_space_or_newline
          call_args = preserve_stop_on_do do
            parse_call_args_space_consumed(
              check_plus_and_minus: false,
              allow_curly: true,
              end_token: :"]",
              allow_beginless_range: true,
            )
          end
          skip_space_or_newline
          check :"]"
          end_location = token_end_location
          @wants_regex = false
          next_token

          if call_args
            args = call_args.args
            block = call_args.block
            block_arg = call_args.block_arg
            named_args = call_args.named_args
          end

          if @token.type == :"?"
            method_name = "[]?"
            next_token_skip_space
          else
            method_name = "[]"
            skip_space
          end

          atomic = Call.new(atomic, method_name, (args || [] of ASTNode), block, block_arg, named_args).at(location)
          atomic.name_location = name_location
          atomic.end_location = end_location
          atomic.name_size = 0 if atomic.is_a?(Call)
          atomic
        else
          break
        end
      end

      atomic
    end

    def parse_atomic_method_suffix_special(call, location)
      case @token.type
      when :".", :"[", :"[]"
        parse_atomic_method_suffix(call, location)
      else
        call
      end
    end

    def parse_single_arg
      if @token.type == :"*"
        next_token_skip_space
        arg = parse_op_assign_no_control
        Splat.new(arg)
      else
        parse_op_assign_no_control
      end
    end

    def parse_is_a(atomic)
      next_token_skip_space

      if @token.type == :"("
        next_token_skip_space_or_newline
        type = parse_bare_proc_type
        skip_space_or_newline
        check :")"
        end_location = token_end_location
        next_token_skip_space
      else
        type = parse_union_type
        end_location = type.end_location
      end

      IsA.new(atomic, type).at_end(end_location)
    end

    def parse_as(atomic, klass = Cast)
      next_token_skip_space

      if @token.type == :"("
        next_token_skip_space_or_newline
        type = parse_bare_proc_type
        skip_space_or_newline
        check :")"
        end_location = token_end_location
        next_token_skip_space
      else
        type = parse_union_type
        end_location = token_end_location
      end

      klass.new(atomic, type).at_end(end_location)
    end

    def parse_as?(atomic)
      parse_as atomic, klass: NilableCast
    end

    def parse_responds_to(atomic)
      next_token

      if @token.type == :"("
        next_token_skip_space_or_newline
        name = parse_responds_to_name
        next_token_skip_space_or_newline
        check :")"
        next_token_skip_space
      elsif @token.type == :SPACE
        next_token
        name = parse_responds_to_name
        next_token_skip_space
      else
        unexpected_token "expected space or '('"
      end

      RespondsTo.new(atomic, name)
    end

    def parse_responds_to_name
      if @token.type != :SYMBOL
        unexpected_token "expected symbol"
      end

      @token.value.to_s
    end

    def parse_nil?(atomic)
      next_token

      if @token.type == :"("
        next_token_skip_space_or_newline
        check :")"
        next_token_skip_space
      end

      IsA.new(atomic, Path.global("Nil"), nil_check: true)
    end

    def parse_negation_suffix(atomic)
      next_token

      if @token.type == :"("
        next_token_skip_space_or_newline
        check :")"
        next_token_skip_space
      end

      Not.new(atomic)
    end

    def parse_atomic
      location = @token.location
      atomic = parse_atomic_without_location
      atomic.location ||= location
      atomic
    end

    def parse_atomic_without_location
      case @token.type
      when :"("
        parse_parenthesized_expression
      when :"[]"
        parse_empty_array_literal
      when :"["
        parse_array_literal
      when :"{"
        parse_hash_or_tuple_literal
      when :"{{"
        parse_percent_macro_expression
      when :"{%"
        parse_percent_macro_control
      when :"::"
        parse_generic_or_global_call
      when :"->"
        parse_fun_literal
      when :"@["
        parse_annotation
      when :NUMBER
        @wants_regex = false
        node_and_next_token NumberLiteral.new(@token.value.to_s, @token.number_kind)
      when :CHAR
        node_and_next_token CharLiteral.new(@token.value.as(Char))
      when :STRING, :DELIMITER_START
        parse_delimiter
      when :STRING_ARRAY_START
        parse_string_array
      when :SYMBOL_ARRAY_START
        parse_symbol_array
      when :SYMBOL
        node_and_next_token SymbolLiteral.new(@token.value.to_s)
      when :GLOBAL
        raise "$global_variables are not supported, use @@class_variables instead"
      when :"$~", :"$?"
        location = @token.location
        var = Var.new(@token.to_s).at(location)

        if peek_ahead { next_token_skip_space; @token.type == :"=" }
          push_var var
          node_and_next_token var
        else
          node_and_next_token Global.new(var.name).at(location)
        end
      when :GLOBAL_MATCH_DATA_INDEX
        value = @token.value.to_s
        if value_prefix = value.rchop? '?'
          method = "[]?"
          value = value_prefix
        else
          method = "[]"
        end
        location = @token.location
        index = value.to_i?
        raise "Index $#{value} doesn't fit in an Int32" unless index
        node_and_next_token Call.new(Global.new("$~").at(location), method, NumberLiteral.new(index))
      when :__LINE__
        node_and_next_token MagicConstant.expand_line_node(@token.location)
      when :__END_LINE__
        raise "__END_LINE__ can only be used in default parameter value", @token
      when :__FILE__
        node_and_next_token MagicConstant.expand_file_node(@token.location)
      when :__DIR__
        node_and_next_token MagicConstant.expand_dir_node(@token.location)
      when :IDENT
        # NOTE: Update `Parser#invalid_internal_name?` keyword list
        # when adding or removing keyword to handle here.
        case @token.value
        when :begin
          check_type_declaration { parse_begin }
        when :nil
          check_type_declaration { node_and_next_token NilLiteral.new }
        when :true
          check_type_declaration { node_and_next_token BoolLiteral.new(true) }
        when :false
          check_type_declaration { node_and_next_token BoolLiteral.new(false) }
        when :yield
          check_type_declaration { parse_yield }
        when :with
          check_type_declaration { parse_yield_with_scope }
        when :abstract
          check_type_declaration do
            check_not_inside_def("can't use abstract") do
              doc = @token.doc

              next_token_skip_space_or_newline
              case @token.type
              when :IDENT
                case @token.value
                when :def
                  parse_def is_abstract: true, doc: doc
                when :class
                  parse_class_def is_abstract: true, doc: doc
                when :struct
                  parse_class_def is_abstract: true, is_struct: true, doc: doc
                else
                  unexpected_token
                end
              else
                unexpected_token
              end
            end
          end
        when :def
          check_type_declaration do
            check_not_inside_def("can't define def") do
              parse_def
            end
          end
        when :macro
          check_type_declaration do
            check_not_inside_def("can't define macro") do
              parse_macro
            end
          end
        when :require
          check_type_declaration do
            check_not_inside_def("can't require") do
              parse_require
            end
          end
        when :case
          check_type_declaration { parse_case }
        when :select
          check_type_declaration { parse_select }
        when :if
          check_type_declaration { parse_if }
        when :unless
          check_type_declaration { parse_unless }
        when :include
          check_type_declaration do
            check_not_inside_def("can't include") do
              parse_include
            end
          end
        when :extend
          check_type_declaration do
            check_not_inside_def("can't extend") do
              parse_extend
            end
          end
        when :class
          check_type_declaration do
            check_not_inside_def("can't define class") do
              parse_class_def
            end
          end
        when :struct
          check_type_declaration do
            check_not_inside_def("can't define struct") do
              parse_class_def is_struct: true
            end
          end
        when :module
          check_type_declaration do
            check_not_inside_def("can't define module") do
              parse_module_def
            end
          end
        when :enum
          check_type_declaration do
            check_not_inside_def("can't define enum") do
              parse_enum_def
            end
          end
        when :while
          check_type_declaration { parse_while }
        when :until
          check_type_declaration { parse_until }
        when :return
          check_type_declaration { parse_return }
        when :next
          check_type_declaration { parse_next }
        when :break
          check_type_declaration { parse_break }
        when :lib
          check_type_declaration do
            check_not_inside_def("can't define lib") do
              parse_lib
            end
          end
        when :fun
          check_type_declaration do
            check_not_inside_def("can't define fun") do
              parse_fun_def top_level: true, require_body: true
            end
          end
        when :alias
          check_type_declaration do
            check_not_inside_def("can't define alias") do
              parse_alias
            end
          end
        when :pointerof
          check_type_declaration { parse_pointerof }
        when :sizeof
          check_type_declaration { parse_sizeof }
        when :instance_sizeof
          check_type_declaration { parse_instance_sizeof }
        when :offsetof
          check_type_declaration { parse_offsetof }
        when :typeof
          check_type_declaration { parse_typeof }
        when :private
          check_type_declaration { parse_visibility_modifier Visibility::Private }
        when :protected
          check_type_declaration { parse_visibility_modifier Visibility::Protected }
        when :asm
          check_type_declaration { parse_asm }
        when :annotation
          check_type_declaration do
            check_not_inside_def("can't define annotation") do
              parse_annotation_def
            end
          end
        else
          set_visibility parse_var_or_call
        end
      when :CONST
        parse_generic_or_custom_literal
      when :INSTANCE_VAR
        if @in_macro_expression && @token.value == "@type"
          @is_macro_def = true
        end
        new_node_check_type_declaration InstanceVar
      when :CLASS_VAR
        new_node_check_type_declaration ClassVar
      when :UNDERSCORE
        node_and_next_token Underscore.new
      else
        unexpected_token_in_atomic
      end
    end

    def check_type_declaration
      if next_comes_colon_space?
        name = @token.value.to_s
        var = Var.new(name).at(@token.location)
        next_token_skip_space
        check :":"
        type_declaration = parse_type_declaration(var)
        set_visibility type_declaration
      else
        yield
      end
    end

    def parse_type_declaration(var)
      next_token_skip_space_or_newline
      var_type = parse_bare_proc_type
      skip_space
      if @token.type == :"="
        next_token_skip_space_or_newline
        value = parse_op_assign_no_control
      end
      TypeDeclaration.new(var, var_type, value).at(var.location)
    end

    def next_comes_colon_space?
      return false unless @no_type_declaration == 0

      pos = current_pos
      while current_char.ascii_whitespace?
        next_char_no_column_increment
      end
      comes_colon_space = current_char == ':'
      if comes_colon_space
        next_char_no_column_increment
        comes_colon_space = current_char.ascii_whitespace?
      end
      self.current_pos = pos
      comes_colon_space
    end

    def new_node_check_type_declaration(klass)
      new_node_check_type_declaration(klass) { }
    end

    def new_node_check_type_declaration(klass)
      name = @token.value.to_s
      yield name
      var = klass.new(name).at(@token.location)
      var.end_location = token_end_location
      @wants_regex = false
      next_token_skip_space

      if @no_type_declaration == 0 && @token.type == :":"
        parse_type_declaration(var)
      else
        var
      end
    end

    def parse_generic_or_custom_literal
      type = parse_generic(expression: true)
      parse_custom_literal type
    end

    def parse_custom_literal(type)
      skip_space

      if @token.type == :"{"
        tuple_or_hash = parse_hash_or_tuple_literal allow_of: false

        skip_space

        if @token.keyword?(:"of")
          unexpected_token
        end

        case tuple_or_hash
        when TupleLiteral
          ary = ArrayLiteral.new(tuple_or_hash.elements, name: type).at(tuple_or_hash.location)
          return ary
        when HashLiteral
          tuple_or_hash.name = type
          return tuple_or_hash
        else
          raise "BUG: tuple_or_hash should be tuple or hash, not #{tuple_or_hash}"
        end
      end

      type
    end

    def check_not_inside_def(message)
      if @def_nest == 0 && @fun_nest == 0
        yield
      else
        suffix = @def_nest > 0 ? " inside def" : " inside fun"
        raise message + suffix, @token.line_number, @token.column_number
      end
    end

    def inside_def?
      @def_nest > 0
    end

    def inside_fun?
      @fun_nest > 0
    end

    def parse_annotation
      doc = @token.doc

      next_token_skip_space
      name = parse_path
      skip_space

      args = [] of ASTNode
      named_args = nil

      if @token.type == :"("
        open("annotation") do
          next_token_skip_space_or_newline
          while @token.type != :")"
            if @token.type == :IDENT && current_char == ':'
              named_args = parse_named_args(@token.location, first_name: nil, allow_newline: true)
              check :")"
              break
            else
              args << parse_call_arg
            end

            skip_space_or_newline
            if @token.type == :","
              next_token_skip_space_or_newline
            end
          end
          next_token_skip_space
        end
      end
      check :"]"
      @wants_regex = false
      next_token_skip_space

      ann = Annotation.new(name, args, named_args)
      ann.doc = doc
      ann
    end

    def parse_begin
      begin_location = @token.location
      slash_is_regex!
      next_token_skip_statement_end
      exps = parse_expressions
      node, end_location = parse_exception_handler exps, begin_location: begin_location
      node.end_location = end_location
<<<<<<< HEAD
      if !node.is_a?(ExceptionHandler) && (!node.is_a?(Expressions) || node.keyword)
        node = Expressions.new([node]).at(begin_location).at_end(end_location)
=======
      if !node.is_a?(ExceptionHandler) && (!node.is_a?(Expressions) || !node.keyword.none?)
        node = Expressions.new([node]).at(node).at_end(node)
>>>>>>> b69e71f4
      end
      node.keyword = :begin if node.is_a?(Expressions)
      node
    end

    def parse_exception_handler(exp, implicit = false, begin_location = nil)
      rescues = nil
      a_else = nil
      a_ensure = nil
      begin_location ||= exp.location

      if @token.keyword?(:rescue)
        rescues = [] of Rescue
        found_catch_all = false
        while true
          begin_location ||= @token.location
          location = @token.location
          a_rescue = parse_rescue
          if a_rescue.types
            if found_catch_all
              raise "specific rescue must come before catch-all rescue", location
            end
          else
            if found_catch_all
              raise "catch-all rescue can only be specified once", location
            end
            found_catch_all = true
          end
          rescues << a_rescue
          break unless @token.keyword?(:rescue)
        end
      end

      if @token.keyword?(:else)
        unless rescues
          raise "'else' is useless without 'rescue'", @token, 4
        end

        else_location = @token.location
        begin_location ||= @token.location
        next_token_skip_statement_end
        a_else = parse_expressions
        skip_statement_end
      end

      if @token.keyword?(:ensure)
        ensure_location = @token.location
        begin_location ||= @token.location
        next_token_skip_statement_end
        a_ensure = parse_expressions
        skip_statement_end
      end

      end_location = token_end_location

      check_ident :end
      slash_is_not_regex!
      next_token_skip_space

      if rescues || a_ensure
        ex = ExceptionHandler.new(exp, rescues, a_else, a_ensure).at(begin_location).at_end(end_location)
        ex.implicit = true if implicit
        ex.else_location = else_location
        ex.ensure_location = ensure_location
        {ex, end_location}
      else
        exp
        {exp, end_location}
      end
    end

    SemicolonOrNewLine = [:";", :NEWLINE]
    ConstOrDoubleColon = [:CONST, :"::"]

    def parse_rescue
      location = @token.location
      end_location = token_end_location
      next_token_skip_space

      case @token.type
      when :IDENT
        name = @token.value.to_s
        push_var_name name
        end_location = token_end_location
        next_token_skip_space

        if @token.type == :":"
          next_token_skip_space_or_newline
          check ConstOrDoubleColon
          types = parse_rescue_types
          end_location = types.last.end_location
        end
      when :CONST, :"::"
        types = parse_rescue_types
        end_location = types.last.end_location
      else
        # keep going
      end

      check SemicolonOrNewLine

      next_token_skip_space_or_newline

      if @token.keyword?(:end)
        body = nil
      else
        body = parse_expressions
        end_location = body.end_location
        skip_statement_end
      end

      Rescue.new(body, types, name).at(location).at_end(end_location)
    end

    def parse_rescue_types
      types = [] of ASTNode
      while true
        types << parse_generic
        skip_space
        if @token.type == :"|"
          next_token_skip_space
        else
          skip_space
          break
        end
      end
      types
    end

    def parse_while
      parse_while_or_until While
    end

    def parse_until
      parse_while_or_until Until
    end

    def parse_while_or_until(klass)
      slash_is_regex!
      next_token_skip_space_or_newline

      cond = parse_op_assign_no_control allow_suffix: false

      slash_is_regex!
      skip_statement_end

      body = parse_expressions
      skip_statement_end

      end_location = token_end_location
      check_ident :end
      next_token_skip_space

      klass.new(cond, body).at_end(end_location)
    end

    def call_block_arg_follows?
      @token.type == :"&" && !current_char.ascii_whitespace?
    end

    def parse_call_block_arg(args, check_paren, named_args = nil)
      location = @token.location

      next_token_skip_space

      if @token.type == :"."
        block_arg_name = temp_arg_name
        obj = Var.new(block_arg_name)

        @wants_regex = false
        if current_char == '%'
          next_char
          @token.type = :"%"
          @token.column_number += 1
          skip_space
        else
          next_token_skip_space

          if @token.type == :INSTANCE_VAR
            ivar_name = @token.value.to_s
            end_location = token_end_location
            next_token

            call = ReadInstanceVar.new(obj, ivar_name).at(location)
            call.end_location = end_location
          end
        end

        call ||= parse_call_block_arg_after_dot(obj)

        block = Block.new([Var.new(block_arg_name)], call).at(location)
      else
        block_arg = parse_op_assign
      end

      end_location = token_end_location

      if check_paren
        skip_space_or_newline
        check :")"
        next_token_skip_space
      else
        skip_space
      end

      CallArgs.new args, block, block_arg, named_args, false, end_location, has_parentheses: check_paren
    end

    def parse_call_block_arg_after_dot(obj)
      location = @token.location

      check AtomicWithMethodCheck

      if @token.value == :is_a?
        call = parse_is_a(obj).at(location)
        call = parse_atomic_method_suffix_special(call, location)
      elsif @token.value == :as
        call = parse_as(obj).at(location)
        call = parse_atomic_method_suffix_special(call, location)
      elsif @token.value == :as?
        call = parse_as?(obj).at(location)
        call = parse_atomic_method_suffix_special(call, location)
      elsif @token.value == :responds_to?
        call = parse_responds_to(obj).at(location)
        call = parse_atomic_method_suffix_special(call, location)
      elsif !@in_macro_expression && @token.value == :nil?
        call = parse_nil?(obj).at(location)
        call = parse_atomic_method_suffix_special(call, location)
      elsif @token.type == :"!"
        call = parse_negation_suffix(obj).at(location)
        call = parse_atomic_method_suffix_special(call, location)
      elsif @token.type == :"["
        call = parse_atomic_method_suffix obj, location

        if @token.type == :"=" && call.is_a?(Call)
          next_token_skip_space
          exp = parse_op_assign
          call.name = "#{call.name}="
          call.args << exp
        end
      else
        # At this point we want to attach the "do" to the next call
        old_stop_on_do = @stop_on_do
        @stop_on_do = false
        call = parse_var_or_call(force_call: true).at(location)

        if call.is_a?(Call)
          call.obj = obj
        else
          raise "BUG: #{call} should be a call"
        end

        call = call.as(Call)

        if @token.type == :"="
          next_token_skip_space
          if @token.type == :"("
            next_token_skip_space
            exp = parse_op_assign
            check :")"
            next_token_skip_space
            call.name = "#{call.name}="
            call.args = [exp] of ASTNode
            call = parse_atomic_method_suffix call, location
          else
            exp = parse_op_assign
            call.name = "#{call.name}="
            call.args = [exp] of ASTNode
          end
        else
          call = parse_atomic_method_suffix call, location

          if @token.type == :"=" && call.is_a?(Call) && call.name == "[]"
            next_token_skip_space
            exp = parse_op_assign
            call.name = "#{call.name}="
            call.args << exp
          end
        end

        @stop_on_do = old_stop_on_do
      end

      call
    end

    def parse_class_def(is_abstract = false, is_struct = false, doc = nil)
      @type_nest += 1

      doc ||= @token.doc

      next_token_skip_space_or_newline
      name_location = @token.location

      name = parse_path
      skip_space

      type_vars, splat_index = parse_type_vars

      superclass = nil

      if @token.type == :"<"
        next_token_skip_space_or_newline
        if @token.keyword?(:self)
          superclass = Self.new.at(@token.location)
          next_token
        else
          superclass = parse_generic
        end
      end
      skip_statement_end

      body = push_visibility { parse_expressions }

      end_location = token_end_location
      check_ident :end
      next_token_skip_space

      @type_nest -= 1

      class_def = ClassDef.new name, body, superclass, type_vars, is_abstract, is_struct, splat_index
      class_def.doc = doc
      class_def.name_location = name_location
      class_def.end_location = end_location
      set_visibility class_def
      class_def
    end

    def parse_type_vars
      type_vars = nil
      splat_index = nil
      if @token.type == :"("
        type_vars = [] of String

        next_token_skip_space_or_newline

        index = 0
        while @token.type != :")"
          if @token.type == :"*"
            raise "splat type parameter already specified", @token if splat_index
            splat_index = index
            next_token
          end
          type_var_name = check_const

          if type_vars.includes? type_var_name
            raise "duplicated type parameter name: #{type_var_name}", @token
          end

          type_vars.push type_var_name

          next_token_skip_space
          if @token.type == :","
            next_token_skip_space_or_newline
          else
            skip_space_or_newline
            check :")"
          end

          index += 1
        end

        if type_vars.empty?
          raise "must specify at least one type var"
        end

        next_token_skip_space
      end
      {type_vars, splat_index}
    end

    def parse_module_def
      @type_nest += 1

      location = @token.location
      doc = @token.doc

      next_token_skip_space_or_newline

      name_location = @token.location
      name = parse_path
      skip_space

      type_vars, splat_index = parse_type_vars
      skip_statement_end

      body = push_visibility { parse_expressions }

      end_location = token_end_location
      check_ident :end
      next_token_skip_space

      @type_nest -= 1

      module_def = ModuleDef.new name, body, type_vars, splat_index
      module_def.doc = doc
      module_def.name_location = name_location
      module_def.end_location = end_location
      set_visibility module_def
      module_def
    end

    def parse_annotation_def
      location = @token.location
      doc = @token.doc

      next_token_skip_space_or_newline

      name_location = @token.location
      name = parse_path
      skip_statement_end

      end_location = token_end_location
      check_ident :end
      next_token_skip_space

      annotation_def = AnnotationDef.new name
      annotation_def.doc = doc
      annotation_def.name_location = name_location
      annotation_def.end_location = end_location
      annotation_def
    end

    def parse_parenthesized_expression
      location = @token.location
      slash_is_regex!
      next_token_skip_space_or_newline

      if @token.type == :")"
<<<<<<< HEAD
        end_location = token_end_location
        node = Expressions.new([Nop.new] of ASTNode).at(location).at_end(end_location)
        node.keyword = :"("
=======
        node = Expressions.new([Nop.new] of ASTNode)
        node.keyword = :paren
>>>>>>> b69e71f4
        return node_and_next_token node
      end

      exps = [] of ASTNode

      # do...end in parenthesis should not stop because there's no call further
      # left to bind to:
      #
      # ```
      # (foo do
      # end)
      # ```
      @stop_on_do = false

      while true
        exps << parse_expression
        case @token.type
        when :")"
          @wants_regex = false
          end_location = token_end_location
          next_token_skip_space
          break
        when :NEWLINE, :";"
          next_token_skip_statement_end
          if @token.type == :")"
            @wants_regex = false
            end_location = token_end_location
            next_token_skip_space
            break
          end
        else
          raise "unterminated parenthesized expression", location
        end
      end

      unexpected_token if @token.type == :"("

<<<<<<< HEAD
      node = Expressions.new(exps).at(location).at_end(end_location)
      node.keyword = :"("
=======
      node = Expressions.new(exps)
      node.keyword = :paren
>>>>>>> b69e71f4
      node
    end

    def parse_fun_literal
      location = @token.location

      next_token_skip_space_or_newline

      case @token.type
      when :SYMBOL
        # -> :T { }
        raise "a space is mandatory between ':' and return type", @token
      when :"{", :"(", :":"
        # do nothing
      else
        return parse_fun_pointer unless @token.keyword?(:do)
      end

      args = [] of Arg
      if @token.type == :"("
        next_token_skip_space_or_newline
        while @token.type != :")"
          param_location = @token.location
          arg = parse_fun_literal_arg.at(param_location)
          if args.any? &.name.==(arg.name)
            raise "duplicated proc literal parameter name: #{arg.name}", param_location
          end

          args << arg
        end
        next_token_skip_space_or_newline
      end

      case @token.type
      when :SYMBOL
        # ->() :T { }
        raise "a space is mandatory between ':' and return type", @token
      when :":"
        next_token_skip_space_or_newline
        return_type = parse_bare_proc_type
        skip_space_or_newline
      end

      with_lexical_var_scope do
        push_vars args

        end_location = nil

        if @token.keyword?(:do)
          next_token_skip_statement_end
          check_not_pipe_before_proc_literal_body
          body = parse_expressions
          body, end_location = parse_exception_handler body, implicit: true
        elsif @token.type == :"{"
          next_token_skip_statement_end
          check_not_pipe_before_proc_literal_body
          body = preserve_stop_on_do { parse_expressions }
          end_location = token_end_location
          check :"}"
          next_token_skip_space
        else
          unexpected_token
        end

        a_def = Def.new("->", args, body, return_type: return_type).at(location).at_end(end_location)
        ProcLiteral.new(a_def).at(location).at_end(end_location)
      end
    end

    def check_not_pipe_before_proc_literal_body
      if @token.type == :"|"
        location = @token.location
        next_token_skip_space

        msg = String.build do |msg|
          msg << %[unexpected token: "|", proc literals specify their parameters like this: ->(]
          if @token.type == :IDENT
            msg << @token.value.to_s << " : Type"
            next_token_skip_space_or_newline
            msg << ", ..." if @token.type == :","
          else
            msg << "arg : Type"
          end
          msg << ") { ... }"
        end

        raise msg, location
      end
    end

    def parse_fun_literal_arg
      name = check_ident
      next_token_skip_space_or_newline

      if @token.type == :":"
        next_token_skip_space_or_newline

        type = parse_bare_proc_type
      end

      if @token.type == :","
        next_token_skip_space_or_newline
      else
        skip_space_or_newline
        check :")"
      end

      Arg.new name, restriction: type
    end

    def parse_fun_pointer
      location = @token.location

      case @token.type
      when :IDENT
        name = @token.value.to_s
        if consume_def_equals_sign_skip_space
          name = "#{name}="
        elsif @token.type == :"."
          if name != "self" && !var_in_scope?(name)
            raise "undefined variable '#{name}'", location.line_number, location.column_number
          end
          obj = Var.new(name)

          name = consume_def_or_macro_name
          name = "#{name}=" if consume_def_equals_sign_skip_space
        end
      when :CONST
        obj = parse_generic
        check :"."
        name = consume_def_or_macro_name
        name = "#{name}=" if consume_def_equals_sign_skip_space
      when :INSTANCE_VAR
        obj = InstanceVar.new(@token.value.to_s)
        next_token_skip_space
        check :"."
        name = consume_def_or_macro_name
        name = "#{name}=" if consume_def_equals_sign_skip_space
      when :CLASS_VAR
        obj = ClassVar.new(@token.value.to_s)
        next_token_skip_space
        check :"."
        name = consume_def_or_macro_name
        name = "#{name}=" if consume_def_equals_sign_skip_space
      else
        unexpected_token
      end

      if @token.type == :"."
        unexpected_token
      end

      if @token.type == :"("
        next_token_skip_space
        types = parse_union_types(:")")
        check :")"
        next_token_skip_space
      else
        types = [] of ASTNode
      end

      ProcPointer.new(obj, name, types)
    end

    record Piece,
      value : String | ASTNode,
      line_number : Int32

    def parse_delimiter(want_skip_space = true)
      if @token.type == :STRING
        return node_and_next_token StringLiteral.new(@token.value.to_s).at(@token.location)
      end

      location = @token.location
      delimiter_state = @token.delimiter_state

      check :DELIMITER_START

      if delimiter_state.kind.heredoc?
        if @inside_interpolation
          raise "heredoc cannot be used inside interpolation", location
        end
        node = StringInterpolation.new([] of ASTNode).at(location)
        @heredocs << {delimiter_state, node}
        next_token
        return node
      end

      next_string_token(delimiter_state)
      delimiter_state = @token.delimiter_state

      pieces = [] of Piece
      has_interpolation = false

      delimiter_state, has_interpolation, options, token_end_location = consume_delimiter pieces, delimiter_state, has_interpolation

      if want_skip_space && delimiter_state.kind.string?
        while true
          passed_backslash_newline = @token.passed_backslash_newline
          skip_space

          if passed_backslash_newline && @token.type == :DELIMITER_START && @token.delimiter_state.kind.string?
            next_string_token(delimiter_state)
            delimiter_state = @token.delimiter_state
            delimiter_state, has_interpolation, options, token_end_location = consume_delimiter pieces, delimiter_state, has_interpolation
          else
            break
          end
        end
      end

      if has_interpolation
        pieces = combine_interpolation_pieces(pieces, delimiter_state)
        result = StringInterpolation.new(pieces).at(location)
      else
        string = combine_pieces(pieces, delimiter_state)
        result = StringLiteral.new string
      end

      case delimiter_state.kind
      when .command?
        result = Call.new(nil, "`", result).at(location)
      when .regex?
        if result.is_a?(StringLiteral) && (regex_error = Regex.error?(result.value))
          raise "invalid regex: #{regex_error}", location
        end

        result = RegexLiteral.new(result, options)
      else
        # no special treatment
      end

      result.end_location = token_end_location

      result
    end

    private def combine_interpolation_pieces(pieces, delimiter_state)
      if needs_heredoc_indent_removed?(delimiter_state)
        remove_heredoc_indent(pieces, delimiter_state.heredoc_indent)
      else
        pieces.map do |piece|
          value = piece.value
          value.is_a?(String) ? StringLiteral.new(value) : value
        end
      end
    end

    private def combine_pieces(pieces, delimiter_state)
      if needs_heredoc_indent_removed?(delimiter_state)
        pieces = remove_heredoc_indent(pieces, delimiter_state.heredoc_indent)
        pieces.join { |piece| piece.as(StringLiteral).value }
      else
        pieces.map(&.value).join
      end
    end

    def consume_delimiter(pieces, delimiter_state, has_interpolation)
      options = Regex::Options::None
      token_end_location = nil
      while true
        case @token.type
        when :STRING
          pieces << Piece.new(@token.value.to_s, @token.line_number)

          next_string_token(delimiter_state)
          delimiter_state = @token.delimiter_state
        when :DELIMITER_END
          if delimiter_state.kind.regex?
            options = consume_regex_options
          end
          token_end_location = token_end_location()
          next_token
          break
        when :EOF
          case delimiter_state.kind
          when .command?
            raise "Unterminated command"
          when .regex?
            raise "Unterminated regular expression"
          when .heredoc?
            raise "Unterminated heredoc"
          else
            raise "Unterminated string literal"
          end
        else
          line_number = @token.line_number
          delimiter_state = @token.delimiter_state
          next_token_skip_space_or_newline
          old_inside_interpolation = @inside_interpolation
          @inside_interpolation = true
          exp = preserve_stop_on_do { parse_expression }

          # We cannot reduce `StringLiteral` of interpolation inside heredoc into `String`
          # because heredoc try to remove its indentation.
          if exp.is_a?(StringLiteral) && !delimiter_state.kind.heredoc?
            pieces << Piece.new(exp.value, line_number)
          else
            pieces << Piece.new(exp, line_number)
            has_interpolation = true
          end

          skip_space_or_newline
          if @token.type != :"}"
            raise "Unterminated string interpolation"
          end

          @token.delimiter_state = delimiter_state
          next_string_token(delimiter_state)
          @inside_interpolation = old_inside_interpolation
          delimiter_state = @token.delimiter_state
        end
      end

      {delimiter_state, has_interpolation, options, token_end_location}
    end

    def consume_regex_options
      options = Regex::Options::None
      while true
        case current_char
        when 'i'
          options |= Regex::Options::IGNORE_CASE
          next_char
        when 'm'
          options |= Regex::Options::MULTILINE
          next_char
        when 'x'
          options |= Regex::Options::EXTENDED
          next_char
        else
          if 'a' <= current_char.downcase <= 'z'
            raise "unknown regex option: #{current_char}"
          end
          break
        end
      end
      options
    end

    def consume_heredocs
      @consuming_heredocs = true
      @heredocs.reverse!
      while heredoc = @heredocs.pop?
        consume_heredoc(heredoc[0], heredoc[1].as(StringInterpolation))
      end
      @consuming_heredocs = false
    end

    def consume_heredoc(delimiter_state, node)
      next_string_token(delimiter_state)
      delimiter_state = @token.delimiter_state

      pieces = [] of Piece
      has_interpolation = false

      delimiter_state, has_interpolation, options, token_end_location = consume_delimiter pieces, delimiter_state, has_interpolation

      if has_interpolation
        pieces = combine_interpolation_pieces(pieces, delimiter_state)
        node.expressions.concat(pieces)
      else
        string = combine_pieces(pieces, delimiter_state)
        node.expressions.push(StringLiteral.new(string).at(node.location).at_end(token_end_location))
      end

      node.heredoc_indent = delimiter_state.heredoc_indent

      node.end_location = token_end_location
    end

    def needs_heredoc_indent_removed?(delimiter_state)
      delimiter_state.kind.heredoc? && delimiter_state.heredoc_indent >= 0
    end

    def remove_heredoc_indent(pieces : Array, indent)
      current_line = IO::Memory.new
      remove_indent = true
      new_pieces = [] of ASTNode | String
      previous_line_number = 0
      pieces.each_with_index do |piece, i|
        value = piece.value
        line_number = piece.line_number

        this_piece_is_in_new_line = line_number != previous_line_number
        next_piece_is_in_new_line = i == pieces.size - 1 || pieces[i + 1].line_number != line_number
        if value.is_a?(String)
          if value == "\n" || value == "\r\n"
            current_line << value
            if this_piece_is_in_new_line || next_piece_is_in_new_line
              line = current_line.to_s
              line = remove_heredoc_from_line(line, indent, line_number - 1) if remove_indent
              add_heredoc_piece new_pieces, line
              current_line.clear
              remove_indent = true
            end
          elsif (slash_n = value.starts_with?('\n')) || value.starts_with?("\r\n")
            current_line << (slash_n ? '\n' : "\r\n")
            line = current_line.to_s
            line = remove_heredoc_from_line(line, indent, line_number - 1) if remove_indent
            add_heredoc_piece new_pieces, line
            current_line.clear
            remove_indent = true
            current_line << value.byte_slice(slash_n ? 1 : 2)
          else
            current_line << value
          end
        else
          if remove_indent
            line = current_line.to_s
            if (line.size < indent) || !line.each_char.first(indent).all?(&.ascii_whitespace?)
              raise "heredoc line must have an indent greater than or equal to #{indent}", line_number, 1
            else
              line = line[indent..-1]
            end
            add_heredoc_piece new_pieces, line unless line.empty?
            add_heredoc_piece new_pieces, value
            remove_indent = false
            current_line.clear
          else
            unless current_line.empty?
              line = current_line.to_s
              add_heredoc_piece new_pieces, line
              current_line.clear
            end

            add_heredoc_piece new_pieces, value
          end
        end
        previous_line_number = line_number
      end
      unless current_line.empty?
        line = current_line.to_s
        line = remove_heredoc_from_line(line, indent, pieces.last.line_number) if remove_indent
        add_heredoc_piece new_pieces, line
      end
      new_pieces.map do |piece|
        if piece.is_a?(String)
          StringLiteral.new(piece)
        else
          piece
        end
      end
    end

    private def add_heredoc_piece(pieces, piece : String)
      last = pieces.last?
      if last.is_a?(String)
        last += piece
        pieces[-1] = last
      else
        pieces << piece
      end
    end

    private def add_heredoc_piece(pieces, piece : ASTNode)
      pieces << piece
    end

    def remove_heredoc_from_line(line, indent, line_number)
      if line.each_char.first(indent).all? &.ascii_whitespace?
        if line.size - 1 < indent
          "\n"
        else
          line[indent..-1]
        end
      else
        raise "heredoc line must have an indent greater than or equal to #{indent}", line_number, 1
      end
    end

    def parse_string_without_interpolation(context, want_skip_space = true)
      location = @token.location

      unless string_literal_start?
        raise "expected string literal for #{context}, not #{@token}"
      end

      string = parse_delimiter(want_skip_space)
      if string.is_a?(StringLiteral)
        string.value
      else
        raise "interpolation not allowed in #{context}", location
      end
    end

    def parse_string_array
      parse_string_or_symbol_array StringLiteral, "String"
    end

    def parse_symbol_array
      parse_string_or_symbol_array SymbolLiteral, "Symbol"
    end

    def parse_string_or_symbol_array(klass, elements_type)
      strings = [] of ASTNode

      while true
        next_string_array_token
        case @token.type
        when :STRING
          strings << klass.new(@token.value.to_s)
        when :STRING_ARRAY_END
          next_token
          break
        else
          raise "Unterminated #{elements_type.downcase} array literal"
        end
      end

      ArrayLiteral.new strings, Path.global(elements_type)
    end

    def parse_empty_array_literal
      line = @line_number
      column = @token.column_number

      next_token_skip_space
      if @token.keyword?(:of)
        next_token_skip_space_or_newline
        of = parse_bare_proc_type
        ArrayLiteral.new(of: of).at_end(of)
      else
        raise "for empty arrays use '[] of ElementType'", line, column
      end
    end

    def parse_array_literal
      line = @line_number
      column = @token.column_number

      slash_is_regex!

      exps = [] of ASTNode
      end_location = nil

      open("array literal") do
        next_token_skip_space_or_newline
        while @token.type != :"]"
          exp_location = @token.location

          if @token.type == :"*"
            next_token_skip_space_or_newline
            exp = Splat.new(parse_op_assign_no_control).at(exp_location)
          else
            exp = parse_op_assign_no_control
          end

          exps << exp
          end_location = token_end_location
          skip_space

          if @token.type == :","
            slash_is_regex!
            next_token_skip_space_or_newline
          else
            skip_space_or_newline
            check :"]"
            break
          end
        end
        @wants_regex = false
        next_token_skip_space
      end

      of = nil
      if @token.keyword?(:of)
        next_token_skip_space_or_newline
        of = parse_bare_proc_type
        end_location = of.end_location
      elsif exps.size == 0
        raise "for empty arrays use '[] of ElementType'", line, column
      end

      ArrayLiteral.new(exps, of).at_end(end_location)
    end

    def parse_hash_or_tuple_literal(allow_of = true)
      location = @token.location
      line = @line_number
      column = @token.column_number

      slash_is_regex!
      next_token_skip_space_or_newline

      if @token.type == :"}"
        end_location = token_end_location
        next_token_skip_space
        new_hash_literal([] of HashLiteral::Entry, line, column, end_location)
      else
        if named_tuple_start?
          unless allow_of
            raise "can't use named tuple syntax for Hash-like literal, use '=>'", @token
          end
          return parse_named_tuple(location)
        else
          if @token.type == :"*"
            first_is_splat = true
            next_token_skip_space_or_newline
          end

          first_key = parse_op_assign_no_control
          first_key = Splat.new(first_key).at(location) if first_is_splat
          case @token.type
          when :":"
            unexpected_token if first_is_splat

            # Check that there's no space before the ':'
            if @token.column_number != first_key.end_location.not_nil!.column_number + 1
              raise "space not allowed between named argument name and ':'"
            end

            if first_key.is_a?(StringLiteral)
              # It's a named tuple
              unless allow_of
                raise "can't use named tuple syntax for Hash-like literal, use '=>'", @token
              end
              return parse_named_tuple(location, first_key.value)
            else
              check :"=>"
            end
          when :","
            slash_is_regex!
            next_token_skip_space_or_newline
            return parse_tuple first_key, location
          when :"}"
            return parse_tuple first_key, location
          when :NEWLINE
            next_token_skip_space
            check :"}"
            return parse_tuple first_key, location
          else
            unexpected_token if first_is_splat
            check :"=>"
          end
        end
        slash_is_regex!
        next_token_skip_space
        parse_hash_literal first_key, location, allow_of
      end
    end

    def parse_hash_literal(first_key, location, allow_of)
      line = @line_number
      column = @token.column_number
      end_location = nil

      entries = [] of HashLiteral::Entry
      entries << HashLiteral::Entry.new(first_key, parse_op_assign)

      if @token.type == :NEWLINE
        next_token_skip_space_or_newline
        check :"}"
        next_token_skip_space
      else
        open("hash literal", location) do
          skip_space_or_newline
          if @token.type == :","
            slash_is_regex!
            next_token_skip_space_or_newline
          else
            skip_space_or_newline
            check :"}"
          end

          while @token.type != :"}"
            key_loc = @token.location
            key = parse_op_assign_no_control
            skip_space_or_newline
            if @token.type == :":" && key.is_a?(StringLiteral)
              raise "can't use 'key: value' syntax in a hash literal", key_loc
            else
              check :"=>"
            end
            slash_is_regex!
            next_token_skip_space_or_newline
            entries << HashLiteral::Entry.new(key, parse_op_assign)
            skip_space
            if @token.type == :","
              slash_is_regex!
              next_token_skip_space_or_newline
            else
              skip_space_or_newline
              check :"}"
              break
            end
          end
          end_location = token_end_location
          next_token_skip_space
        end
      end

      new_hash_literal entries, line, column, end_location, allow_of: allow_of
    end

    def named_tuple_start?
      (@token.type == :IDENT || @token.type == :CONST) && current_char == ':' && peek_next_char != ':'
    end

    def string_literal_start?
      @token.type == :DELIMITER_START && @token.delimiter_state.kind.string?
    end

    def parse_tuple(first_exp, location)
      exps = [] of ASTNode
      end_location = nil

      open("tuple literal", location) do
        exps << first_exp
        while @token.type != :"}"
          exp_location = @token.location

          if @token.type == :"*"
            next_token_skip_space_or_newline
            exp = Splat.new(parse_op_assign_no_control).at(exp_location)
          else
            exp = parse_op_assign_no_control
          end

          exps << exp
          skip_space

          if @token.type == :","
            next_token_skip_space_or_newline
          else
            skip_space_or_newline
            check :"}"
            break
          end
        end
        end_location = token_end_location
        next_token_skip_space
      end

      TupleLiteral.new(exps).at_end(end_location)
    end

    def new_hash_literal(entries, line, column, end_location, allow_of = true)
      of = nil

      if allow_of
        if @token.keyword?(:of)
          next_token_skip_space_or_newline
          of_key = parse_bare_proc_type
          check :"=>"
          next_token_skip_space_or_newline
          of_value = parse_bare_proc_type
          of = HashLiteral::Entry.new(of_key, of_value)
          end_location = of_value.end_location
        end

        if entries.empty? && !of
          raise "for empty hashes use '{} of KeyType => ValueType'", line, column
        end
      end

      HashLiteral.new(entries, of).at_end(end_location)
    end

    def parse_named_tuple(location)
      parse_named_tuple(location, @token.value.to_s)
    end

    def parse_named_tuple(location, first_key)
      next_token_never_a_symbol

      slash_is_regex!
      next_token_skip_space

      first_value = parse_op_assign
      skip_space_or_newline

      end_location = nil

      entries = [] of NamedTupleLiteral::Entry
      entries << NamedTupleLiteral::Entry.new(first_key, first_value)

      if @token.type == :","
        next_token_skip_space_or_newline

        while @token.type != :"}"
          key = @token.value.to_s
          if named_tuple_start?
            next_token_never_a_symbol
          elsif string_literal_start?
            key = parse_string_without_interpolation("named tuple name", want_skip_space: false)
          else
            raise "expected '}' or named tuple name, not #{@token}", @token
          end

          if @token.type == :SPACE
            raise "space not allowed between named argument name and ':'"
          end

          check :":"

          if entries.any? { |entry| entry.key == key }
            raise "duplicated key: #{key}", @token
          end

          slash_is_regex!
          next_token_skip_space

          value = parse_op_assign_no_control
          skip_space

          entries << NamedTupleLiteral::Entry.new(key, value)
          if @token.type == :","
            next_token_skip_space_or_newline
          else
            break
          end
        end
      end

      skip_space_or_newline
      check :"}"

      end_location = token_end_location
      next_token_skip_space

      NamedTupleLiteral.new(entries).at(location).at_end(end_location)
    end

    def parse_require
      raise "can't require inside type declarations", @token if @type_nest > 0

      next_token_skip_space
      string = parse_string_without_interpolation("require")

      skip_space

      Require.new string
    end

    def parse_case
      slash_is_regex!
      next_token_skip_space_or_newline
      while @token.type == :";"
        next_token_skip_space
      end

      unless @token.keyword? && @token.value.in?(:when, :else, :end)
        cond = parse_op_assign_no_control
        skip_statement_end
      end

      whens = [] of When
      a_else = nil
      exhaustive = nil

      # All when expressions, so we can detect duplicates
      when_exps = Set(ASTNode).new

      while true
        case @token.type
        when :IDENT
          case @token.value
          when :when, :in
            if exhaustive.nil?
              exhaustive = @token.value == :in
              if exhaustive && !cond
                raise "exhaustive case (case ... in) requires a case expression (case exp; in ..)"
              end
            elsif exhaustive && @token.value == :when
              raise "expected 'in', not 'when'"
            elsif !exhaustive && @token.value == :in
              raise "expected 'when', not 'in'"
            end

            location = @token.location
            slash_is_regex!
            next_token_skip_space_or_newline
            when_conds = [] of ASTNode

            if cond.is_a?(TupleLiteral)
              raise "splat is not allowed inside case expression" if cond.elements.any?(Splat)

              while true
                if @token.type == :"{"
                  curly_location = @token.location

                  next_token_skip_space_or_newline

                  tuple_elements = [] of ASTNode

                  while true
                    exp = parse_when_expression(cond, single: false, exhaustive: exhaustive)
                    check_valid_exhaustive_expression(exp) if exhaustive

                    tuple_elements << exp

                    skip_space
                    if @token.type == :","
                      next_token_skip_space_or_newline
                    else
                      break
                    end
                  end

                  if tuple_elements.size != cond.elements.size
                    raise "wrong number of tuple elements (given #{tuple_elements.size}, expected #{cond.elements.size})", curly_location
                  end

                  tuple = TupleLiteral.new(tuple_elements).at(curly_location)
                  when_conds << tuple
                  add_when_exp(when_exps, tuple)

                  check :"}"
                  next_token_skip_space
                else
                  exp = parse_when_expression(cond, single: true, exhaustive: exhaustive)
                  when_conds << exp
                  add_when_exp(when_exps, exp)
                  skip_space
                end

                break if when_expression_end
              end
            else
              while true
                exp = parse_when_expression(cond, single: true, exhaustive: exhaustive)
                check_valid_exhaustive_expression(exp) if exhaustive

                when_conds << exp
                add_when_exp(when_exps, exp)
                skip_space
                break if when_expression_end
              end
            end

            when_body = parse_expressions
            skip_space_or_newline
            whens << When.new(when_conds, when_body).at(location)
          when :else
            if exhaustive
              raise "exhaustive case (case ... in) doesn't allow an 'else'"
            end

            next_token_skip_statement_end
            a_else = parse_expressions
            skip_statement_end
            check_ident :end
            next_token
            break
          when :end
            next_token
            break
          else
            unexpected_token "expecting when, else or end"
          end
        else
          unexpected_token "expecting when, else or end"
        end
      end

      Case.new(cond, whens, a_else, exhaustive.nil? ? false : exhaustive)
    end

    def check_valid_exhaustive_expression(exp)
      case exp
      when NilLiteral, BoolLiteral, Path, Generic, Underscore
        return
      when Call
        if exp.obj.is_a?(ImplicitObj) && exp.name.ends_with?('?') &&
           exp.args.empty? && !exp.named_args &&
           !exp.block
          return
        end

        if (exp.obj.is_a?(Path) || exp.obj.is_a?(Generic)) && exp.name == "class" &&
           exp.args.empty? && !exp.named_args &&
           !exp.block
          return
        end
      end

      raise "expression of exhaustive case (case ... in) must be a constant (like `IO::Memory`), a generic (like `Array(Int32)`), a bool literal (true or false), a nil literal (nil) or a question method (like `.red?`)", exp.location.not_nil!
    end

    # Adds an expression to all when expressions and error on duplicates
    def add_when_exp(when_exps, exp)
      return unless when_exp_constant?(exp)

      if when_exps.includes?(exp)
        raise "duplicate when #{exp} in case", exp.location.not_nil!
      end

      when_exps << exp
    end

    # Only error on constant values, because calls might have side-effects:
    # a first call might return one value and not match the case
    # value, but the second same call returns something different
    # and matches it.
    def when_exp_constant?(exp)
      case exp
      when NilLiteral, BoolLiteral, CharLiteral, NumberLiteral,
           StringLiteral, SymbolLiteral, Path
        true
      when ArrayLiteral
        exp.elements.all? { |e| when_exp_constant?(e) }
      when TupleLiteral
        exp.elements.all? { |e| when_exp_constant?(e) }
      when RegexLiteral
        when_exp_constant?(exp.value)
      when RangeLiteral
        when_exp_constant?(exp.from) &&
          when_exp_constant?(exp.to)
      else
        false
      end
    end

    def when_expression_end
      slash_is_regex!
      if @token.keyword?(:then)
        next_token_skip_space_or_newline
        return true
      else
        case @token.type
        when :","
          next_token_skip_space_or_newline
        when :NEWLINE
          skip_space_or_newline
          return true
        when :";"
          skip_statement_end
          return true
        else
          unexpected_token "expecting ',', ';' or '\n'"
        end
      end
      false
    end

    def parse_when_expression(cond, single, exhaustive)
      if cond && @token.type == :"."
        location = @token.location
        next_token
        call = parse_var_or_call(force_call: true).at(location)
        case call
        when Call        then call.obj = ImplicitObj.new
        when RespondsTo  then call.obj = ImplicitObj.new
        when IsA         then call.obj = ImplicitObj.new
        when Cast        then call.obj = ImplicitObj.new
        when NilableCast then call.obj = ImplicitObj.new
        when Not         then call.exp = ImplicitObj.new
        else
          raise "BUG: expected Call, RespondsTo, IsA, Cast or NilableCast"
        end
        call
      elsif single && @token.type == :UNDERSCORE
        if exhaustive
          raise "'when _' is not supported"
        else
          raise "'when _' is not supported, use 'else' block instead"
        end
      else
        parse_op_assign_no_control
      end
    end

    def parse_select
      slash_is_regex!
      next_token_skip_space
      skip_statement_end

      whens = [] of Select::When

      while true
        case @token.type
        when :IDENT
          case @token.value
          when :when
            slash_is_regex!
            next_token_skip_space_or_newline

            location = @token.location
            condition = parse_op_assign_no_control
            unless valid_select_when?(condition)
              raise "invalid select when expression: must be an assignment or call", location
            end

            skip_space
            unless when_expression_end
              unexpected_token "expecting then, ';' or newline"
            end
            skip_statement_end

            body = parse_expressions
            skip_space_or_newline

            whens << Select::When.new(condition, body)
          when :else
            if whens.size == 0
              unexpected_token "expecting when"
            end
            slash_is_regex!
            next_token_skip_statement_end
            a_else = parse_expressions
            skip_statement_end
            check_ident :end
            next_token
            break
          when :end
            if whens.empty?
              unexpected_token "expecting when, else or end"
            end
            next_token
            break
          else
            unexpected_token "expecting when, else or end"
          end
        else
          unexpected_token "expecting when, else or end"
        end
      end

      Select.new(whens, a_else)
    end

    def valid_select_when?(node)
      case node
      when Assign
        node.value.is_a?(Call)
      when Call
        true
      else
        false
      end
    end

    def parse_include
      parse_include_or_extend Include
    end

    def parse_extend
      parse_include_or_extend Extend
    end

    def parse_include_or_extend(klass)
      location = @token.location

      next_token_skip_space_or_newline

      if @token.keyword?(:self)
        name = Self.new.at(@token.location)
        name.end_location = token_end_location
        next_token_skip_space
      else
        name = parse_generic
      end

      klass.new name
    end

    def parse_to_def(a_def)
      prepare_parse_def
      @def_nest += 1

      result = parse

      a_def.calls_super = @calls_super
      a_def.calls_initialize = @calls_initialize
      a_def.calls_previous_def = @calls_previous_def
      a_def.uses_block_arg = @uses_block_arg
      a_def.assigns_special_var = @assigns_special_var

      result
    end

    def parse_def(is_abstract = false, is_macro_def = false, doc = nil)
      doc ||= @token.doc

      prepare_parse_def
      a_def = with_isolated_var_scope do
        parse_def_helper is_abstract: is_abstract
      end

      a_def.calls_super = @calls_super
      a_def.calls_initialize = @calls_initialize
      a_def.calls_previous_def = @calls_previous_def
      a_def.uses_block_arg = @uses_block_arg
      a_def.assigns_special_var = @assigns_special_var
      a_def.doc = doc
      @calls_super = false
      @calls_initialize = false
      @calls_previous_def = false
      @uses_block_arg = false
      @assigns_special_var = false
      @block_arg_name = nil
      @is_macro_def = false
      a_def
    end

    def prepare_parse_def
      @calls_super = false
      @calls_initialize = false
      @calls_previous_def = false
      @uses_block_arg = false
      @block_arg_name = nil
      @assigns_special_var = false
      @is_macro_def = false
    end

    def parse_macro
      doc = @token.doc

      # Force lexer return if possible a def or macro name
      # cases like: def `, def /, def //
      # that in regular statements states for delimiters
      # here must be treated as method names.
      name = consume_def_or_macro_name

      with_isolated_var_scope do
        name_location = @token.location

        case @token.type
        when :CONST
          raise "macro can't have a receiver"
        when :IDENT
          check_valid_def_name
          name = "#{name}=" if consume_def_equals_sign_skip_space
        else
          check_valid_def_op_name
          next_token_skip_space
        end

        args = [] of Arg

        found_default_value = false
        found_splat = false
        found_double_splat = nil

        splat_index = nil
        double_splat = nil
        index = 0

        case @token.type
        when :"("
          next_token_skip_space_or_newline
          while @token.type != :")"
            extras = parse_arg(args,
              extra_assigns: nil,
              parentheses: true,
              found_default_value: found_default_value,
              found_splat: found_splat,
              found_double_splat: found_double_splat,
              allow_restrictions: false)
            if !found_default_value && extras.default_value
              found_default_value = true
            end
            if !splat_index && extras.splat
              splat_index = index
              found_splat = true
            end
            if extras.double_splat
              double_splat = args.pop
              found_double_splat = double_splat
            end
            if block_arg = extras.block_arg
              check :")"
              break
            elsif @token.type == :","
              next_token_skip_space_or_newline
            else
              skip_space_or_newline
              check :")"
            end
            index += 1
          end

          if splat_index == args.size - 1 && args.last.name.empty?
            raise "named parameters must follow bare *", args.last.location.not_nil!
          end

          next_token
        when :IDENT, :"*"
          if @token.keyword?(:end)
            unexpected_token "expected ';' or newline"
          else
            unexpected_token "parentheses are mandatory for macro parameters"
          end
        when :";", :"NEWLINE"
          # Skip
        when :"."
          raise "macro can't have a receiver"
        else
          unexpected_token
        end

        end_location = nil

        if @token.keyword?(:end)
          end_location = token_end_location
          body = Expressions.new
          next_token_skip_space
        else
          body, end_location = parse_macro_body(name_location)
        end

        node = Macro.new name, args, body, block_arg, splat_index, double_splat: double_splat
        node.name_location = name_location
        node.doc = doc
        node.end_location = end_location
        set_visibility node
        node
      end
    end

    def parse_macro_body(start_location, macro_state = Token::MacroState.default)
      skip_whitespace = check_macro_skip_whitespace
      slash_is_regex!

      pieces = [] of ASTNode

      while true
        next_macro_token macro_state, skip_whitespace
        macro_state = @token.macro_state
        if macro_state.yields
          @yields ||= 0
        end

        skip_whitespace = false

        case @token.type
        when :MACRO_LITERAL
          pieces << MacroLiteral.new(@token.value.to_s)
        when :MACRO_EXPRESSION_START
          pieces << MacroExpression.new(parse_macro_expression)
          check_macro_expression_end
          skip_whitespace = check_macro_skip_whitespace
        when :MACRO_CONTROL_START
          macro_control = parse_macro_control(start_location, macro_state)
          if macro_control
            skip_space_or_newline
            check :"%}"
            pieces << macro_control
            skip_whitespace = check_macro_skip_whitespace
          else
            return new_macro_expressions(pieces), nil
          end
        when :MACRO_VAR
          macro_var_name = @token.value.to_s
          if current_char == '{'
            macro_var_exps = parse_macro_var_exps
          else
            macro_var_exps = nil
          end
          pieces << MacroVar.new(macro_var_name, macro_var_exps)
        when :MACRO_END
          break
        when :EOF
          raise "unterminated macro", start_location
        else
          unexpected_token
        end
      end

      end_location = token_end_location

      next_token

      {new_macro_expressions(pieces), end_location}
    end

    private def new_macro_expressions(pieces)
      if pieces.empty?
        Expressions.new
      else
        Expressions.from(pieces)
      end
    end

    def parse_macro_var_exps
      next_token # '{'
      next_token

      exps = [] of ASTNode
      while true
        exps << parse_expression_inside_macro
        skip_space
        case @token.type
        when :","
          next_token_skip_space
          if @token.type == :"}"
            break
          end
        when :"}"
          break
        else
          unexpected_token %(expecting "," or "}")
        end
      end
      exps
    end

    def check_macro_skip_whitespace
      if current_char == '\\' && peek_next_char.ascii_whitespace?
        next_char
        true
      else
        false
      end
    end

    def parse_percent_macro_expression
      raise "can't nest macro expressions", @token if @in_macro_expression

      slash_is_regex!
      location = @token.location
      macro_exp = parse_macro_expression
      check_macro_expression_end
      end_location = token_end_location
      next_token
      MacroExpression.new(macro_exp).at(location).at_end(end_location)
    end

    def parse_macro_expression
      next_token_skip_space_or_newline
      parse_expression_inside_macro
    end

    def check_macro_expression_end
      if @token.type == :","
        raise <<-MSG
          expecting token ',', not '}'

          If you are nesting tuples or hashes you must write them like this:

              { {x, y}, {z, w} } # Note the space after the first curly brace

          because {{...}} is parsed as a macro expression.
          MSG
      end

      check :"}"

      next_token
      check :"}"
    end

    def parse_percent_macro_control
      raise "can't nest macro expressions", @token if @in_macro_expression

      macro_control = parse_macro_control(@token.location)
      if macro_control
        skip_space_or_newline
        check :"%}"
        next_token_skip_space
        macro_control
      else
        unexpected_token_in_atomic
      end
    end

    def parse_macro_control(start_location, macro_state = Token::MacroState.default)
      next_token_skip_space_or_newline

      if @token.type == :IDENT
        case @token.value
        when :for
          next_token_skip_space

          vars = [] of Var

          while true
            var = case @token.type
                  when :UNDERSCORE
                    "_"
                  when :IDENT
                    @token.value.to_s
                  else
                    unexpected_token "expecting ident or underscore"
                  end
            vars << Var.new(var).at(@token.location)

            next_token_skip_space
            if @token.type == :","
              next_token_skip_space
            else
              break
            end
          end

          check_ident :in
          next_token_skip_space

          exp = parse_expression_inside_macro

          check :"%}"

          macro_state.control_nest += 1
          body, end_location = parse_macro_body(start_location, macro_state)
          macro_state.control_nest -= 1

          check_ident :end
          next_token_skip_space
          check :"%}"

          return MacroFor.new(vars, exp, body).at_end(token_end_location)
        when :if
          return parse_macro_if(start_location, macro_state)
        when :unless
          return parse_macro_if(start_location, macro_state, is_unless: true)
        when :begin
          next_token_skip_space
          check :"%}"

          macro_state.control_nest += 1
          body, end_location = parse_macro_body(start_location, macro_state)
          macro_state.control_nest -= 1

          check_ident :end
          next_token_skip_space
          check :"%}"

          return MacroIf.new(BoolLiteral.new(true), body).at_end(token_end_location)
        when :else, :elsif, :end
          return nil
        when :verbatim
          next_token_skip_space
          unless @token.keyword?(:do)
            unexpected_token(msg: "expecting 'do'")
          end
          next_token_skip_space
          check :"%}"

          macro_state.control_nest += 1
          body, end_location = parse_macro_body(start_location, macro_state)
          macro_state.control_nest -= 1

          check_ident :end
          next_token_skip_space
          check :"%}"

          return MacroVerbatim.new(body).at_end(token_end_location)
        else
          # will be parsed as a normal expression
        end
      end

      @in_macro_expression = true
      exps = parse_expressions
      @in_macro_expression = false

      MacroExpression.new(exps, output: false).at_end(token_end_location)
    end

    def parse_macro_if(start_location, macro_state, check_end = true, is_unless = false)
      location = @token.location

      next_token_skip_space

      @in_macro_expression = true
      cond = parse_op_assign
      @in_macro_expression = false

      if @token.type != :"%}" && check_end
        if is_unless
          node = parse_unless_after_condition cond, location
        else
          node = parse_if_after_condition cond, location, true
        end
        return MacroExpression.new(node, output: false).at_end(token_end_location)
      end

      check :"%}"

      macro_state.control_nest += 1
      a_then, end_location = parse_macro_body(start_location, macro_state)
      macro_state.control_nest -= 1

      if @token.type == :IDENT
        case @token.value
        when :else
          next_token_skip_space
          check :"%}"

          macro_state.control_nest += 1
          a_else, end_location = parse_macro_body(start_location, macro_state)
          macro_state.control_nest -= 1

          if check_end
            check_ident :end
            next_token_skip_space
            check :"%}"
          end
        when :elsif
          unexpected_token if is_unless
          a_else = parse_macro_if(start_location, macro_state, false)

          if check_end
            check_ident :end
            next_token_skip_space
            check :"%}"
          end
        when :end
          if check_end
            next_token_skip_space
            check :"%}"
          end
        else
          unexpected_token
        end
      else
        unexpected_token
      end

      a_then, a_else = a_else, a_then if is_unless
      return MacroIf.new(cond, a_then, a_else).at_end(token_end_location)
    end

    def parse_expression_inside_macro
      @in_macro_expression = true

      case @token.type
      when :"*"
        next_token_skip_space
        exp = parse_expression
        exp = Splat.new(exp).at(exp.location)
      when :"**"
        next_token_skip_space
        exp = parse_expression
        exp = DoubleSplat.new(exp).at(exp.location)
      else
        exp = parse_expression
      end

      skip_space_or_newline

      @in_macro_expression = false
      exp
    end

    DefOrMacroCheck2 = [:"<<", :"<", :"<=", :"==", :"===", :"!=", :"=~", :"!~", :">>", :">", :">=", :"+", :"-", :"*", :"/", :"//", :"!", :"~", :"%", :"&", :"|", :"^", :"**", :"[]", :"[]?", :"[]=", :"<=>", :"&+", :"&-", :"&*", :"&**"]

    def parse_def_helper(is_abstract = false)
      @doc_enabled = false
      @def_nest += 1

      # At this point we want to attach the "do" to calls inside the def,
      # not to calls that might have this def as a macro argument.
      @stop_on_do = false

      next_token

      consume_def_or_macro_name

      receiver = nil
      @yields = nil
      name_line_number = @token.line_number
      name_location = @token.location
      receiver_location = @token.location
      end_location = token_end_location

      if @token.type == :CONST
        receiver = parse_path
      elsif @token.type == :IDENT
        check_valid_def_name
        name = @token.value.to_s
        name = "#{name}=" if consume_def_equals_sign_skip_space
      else
        check_valid_def_op_name
        name = @token.type.to_s

        next_token_skip_space
      end

      args = [] of Arg
      extra_assigns = [] of ASTNode

      if @token.type == :"."
        unless receiver
          if name
            receiver = Var.new(name).at(receiver_location)
          else
            raise "shouldn't reach this line"
          end
        end

        consume_def_or_macro_name

        if @token.type == :IDENT
          check_valid_def_name
          name = @token.value.to_s

          name_location = @token.location
          name = "#{name}=" if consume_def_equals_sign_skip_space
        else
          check DefOrMacroCheck2
          check_valid_def_op_name
          name = @token.type.to_s

          name_location = @token.location
          next_token_skip_space
        end
      else
        if receiver
          unexpected_token
        else
          raise "shouldn't reach this line" unless name
        end
        name = name.not_nil!
      end

      found_default_value = false
      found_splat = false
      found_double_splat = nil
      found_block = false

      index = 0
      splat_index = nil
      double_splat = nil

      case @token.type
      when :"("
        next_token_skip_space_or_newline
        while @token.type != :")"
          extras = parse_arg(args,
            extra_assigns: extra_assigns,
            parentheses: true,
            found_default_value: found_default_value,
            found_splat: found_splat,
            found_double_splat: found_double_splat,
            allow_restrictions: true,
          )
          if !found_default_value && extras.default_value
            found_default_value = true
          end
          if !splat_index && extras.splat
            splat_index = index
            found_splat = true
          end
          if extras.double_splat
            double_splat = args.pop
            found_double_splat = double_splat
          end
          if block_arg = extras.block_arg
            compute_block_arg_yields block_arg
            check :")"
            found_block = true
            break
          elsif @token.type == :","
            next_token_skip_space_or_newline
          else
            skip_space_or_newline
            check :")"
          end
          index += 1
        end

        if name.ends_with?('=')
          if name != "[]=" && (args.size > 1 || found_splat || found_double_splat)
            raise "setter method '#{name}' cannot have more than one parameter"
          elsif found_block
            raise "setter method '#{name}' cannot have a block"
          end
        end

        if splat_index == args.size - 1 && args.last.name.empty?
          raise "named parameters must follow bare *", args.last.location.not_nil!
        end

        next_token_skip_space
        if @token.type == :SYMBOL
          raise "a space is mandatory between ':' and return type", @token
        end
      when :IDENT, :INSTANCE_VAR, :CLASS_VAR, :"*", :"**"
        if @token.keyword?(:end)
          unexpected_token %(expected ";" or newline)
        else
          unexpected_token "parentheses are mandatory for def parameters"
        end
      when :";", :"NEWLINE"
        # Skip
      when :":"
        # Skip
      when :"&"
        unexpected_token "parentheses are mandatory for def parameters"
      when :SYMBOL
        raise "a space is mandatory between ':' and return type", @token
      else
        if is_abstract && @token.type == :EOF
          # OK
        else
          unexpected_token
        end
      end

      if @token.type == :":"
        next_token_skip_space
        return_type = parse_bare_proc_type
        end_location = return_type.end_location
      end

      skip_space
      if @token.keyword?("forall")
        next_token_skip_space
        free_vars = parse_def_free_vars
      end

      if is_abstract
        body = Nop.new
      else
        slash_is_regex!
        skip_statement_end

        end_location = token_end_location

        if @token.keyword?(:end)
          body = Expressions.from(extra_assigns).at(@token.location)
          next_token_skip_space
        else
          body = parse_expressions
          if extra_assigns.size > 0
            exps = [] of ASTNode
            exps.concat extra_assigns
            if body.is_a?(Expressions)
              exps.concat body.expressions
            else
              exps.push body
            end
            body = Expressions.from(exps).at(body)
          end
          body, end_location = parse_exception_handler body, implicit: true
        end
      end

      @def_nest -= 1
      @doc_enabled = !!@wants_doc

      node = Def.new name, args, body, receiver, block_arg, return_type, @is_macro_def, @yields, is_abstract, splat_index, double_splat: double_splat, free_vars: free_vars
      node.name_location = name_location
      set_visibility node
      node.end_location = end_location
      node
    end

    def check_valid_def_name
      if @token.value.in?(:is_a?, :as, :as?, :responds_to?, :nil?)
        raise "'#{@token.value}' is a pseudo-method and can't be redefined", @token
      end
    end

    def check_valid_def_op_name
      if @token.type == :"!"
        raise "'!' is a pseudo-method and can't be redefined", @token
      end
    end

    def parse_def_free_vars
      free_vars = [] of String
      while true
        check :CONST
        free_vars << @token.value.to_s

        next_token_skip_space
        if @token.type == :","
          next_token_skip_space
          check :CONST
        else
          break
        end
      end
      free_vars
    end

    def compute_block_arg_yields(block_arg)
      block_arg_restriction = block_arg.restriction
      if block_arg_restriction.is_a?(ProcNotation)
        @yields = block_arg_restriction.inputs.try(&.size) || 0
      else
        @yields = 0
      end
    end

    record ArgExtras,
      block_arg : Arg?,
      default_value : Bool,
      splat : Bool,
      double_splat : Bool

    def parse_arg(args, extra_assigns, parentheses, found_default_value, found_splat, found_double_splat, allow_restrictions)
      if @token.type == :"&"
        next_token_skip_space_or_newline
        block_arg = parse_block_arg(extra_assigns)
        skip_space_or_newline
        # When block_arg.name is empty, this is an anonymous parameter.
        # An anonymous parameter should not conflict other parameters names.
        # (In fact `args` may contain anonymous splat parameter. See #9108).
        # So check is skipped.
        unless block_arg.name.empty?
          conflict_arg = args.any?(&.name.==(block_arg.name))
          conflict_double_splat = found_double_splat && found_double_splat.name == block_arg.name
          if conflict_arg || conflict_double_splat
            raise "duplicated def parameter name: #{block_arg.name}", block_arg.location.not_nil!
          end
        end
        return ArgExtras.new(block_arg, false, false, false)
      end

      if found_double_splat
        raise "only block parameter is allowed after double splat"
      end

      splat = false
      double_splat = false
      arg_location = @token.location
      allow_external_name = true

      case @token.type
      when :"*"
        if found_splat
          unexpected_token
        end

        splat = true
        allow_external_name = false
        next_token_skip_space
      when :"**"
        double_splat = true
        allow_external_name = false
        next_token_skip_space
      else
        # not a splat
      end

      found_space = false

      if splat && (@token.type == :"," || @token.type == :")")
        arg_name = ""
        uses_arg = false
        allow_restrictions = false
      else
        arg_location = @token.location
        arg_name, external_name, found_space, uses_arg = parse_arg_name(arg_location, extra_assigns, allow_external_name: allow_external_name)

        args.each do |arg|
          if arg.name == arg_name
            raise "duplicated def parameter name: #{arg_name}", arg_location
          end

          if arg.external_name == external_name
            raise "duplicated def parameter external name: #{external_name}", arg_location
          end
        end

        if @token.type == :SYMBOL
          raise "space required after colon in type restriction", @token
        end
      end

      default_value = nil
      restriction = nil

      found_colon = false

      if allow_restrictions && @token.type == :":"
        if !default_value && !found_space
          raise "space required before colon in type restriction", @token
        end

        next_token_skip_space_or_newline

        location = @token.location
        splat_restriction = false
        if (splat && @token.type == :"*") || (double_splat && @token.type == :"**")
          splat_restriction = true
          next_token
        end

        restriction = parse_bare_proc_type

        if splat_restriction
          restriction = splat ? Splat.new(restriction) : DoubleSplat.new(restriction)
          restriction.at(location)
        end
        found_colon = true
      end

      if @token.type == :"="
        raise "splat parameter can't have default value", @token if splat
        raise "double splat parameter can't have default value", @token if double_splat

        slash_is_regex!
        next_token_skip_space_or_newline

        case @token.type
        when :__LINE__, :__END_LINE__, :__FILE__, :__DIR__
          default_value = MagicConstant.new(@token.type).at(@token.location)
          next_token
        else
          @no_type_declaration += 1
          default_value = parse_op_assign
          @no_type_declaration -= 1
        end

        skip_space
      else
        if found_default_value && !found_splat && !splat && !double_splat
          raise "parameter must have a default value", arg_location
        end
      end

      unless found_colon
        if @token.type == :SYMBOL
          raise "the syntax for a parameter with a default value V and type T is `arg : T = V`", @token
        end

        if allow_restrictions && @token.type == :":"
          raise "the syntax for a parameter with a default value V and type T is `arg : T = V`", @token
        end
      end

      raise "BUG: arg_name is nil" unless arg_name

      arg = Arg.new(arg_name, default_value, restriction, external_name: external_name).at(arg_location)
      args << arg
      push_var arg

      ArgExtras.new(nil, !!default_value, splat, !!double_splat)
    end

    def parse_block_arg(extra_assigns)
      name_location = @token.location

      if @token.type == :")" || @token.type == :NEWLINE || @token.type == :":"
        arg_name = ""
      else
        arg_name, external_name, found_space, uses_arg = parse_arg_name(name_location, extra_assigns, allow_external_name: false)
        @uses_block_arg = true if uses_arg
      end

      inputs = nil
      output = nil

      if @token.type == :":"
        next_token_skip_space_or_newline

        location = @token.location

        type_spec = parse_bare_proc_type
      end

      block_arg = Arg.new(arg_name, restriction: type_spec).at(name_location)

      push_var block_arg

      @block_arg_name = block_arg.name

      block_arg
    end

    def parse_arg_name(location, extra_assigns, allow_external_name)
      do_next_token = true
      found_string_literal = false
      invalid_internal_name = nil

      if allow_external_name && (@token.type == :IDENT || string_literal_start?)
        if @token.type == :IDENT
          if @token.keyword? && invalid_internal_name?(@token.value)
            invalid_internal_name = @token.dup
          end
          external_name = @token.type == :IDENT ? @token.value.to_s : ""
          next_token
        else
          external_name = parse_string_without_interpolation("external name")
          found_string_literal = true
        end
        found_space = @token.type == :SPACE || @token.type == :NEWLINE
        skip_space
        do_next_token = false
      end

      case @token.type
      when :IDENT
        if @token.keyword? && invalid_internal_name?(@token.value)
          raise "cannot use '#{@token}' as a parameter name", @token
        end

        arg_name = @token.value.to_s
        if arg_name == external_name
          raise "when specified, external name must be different than internal name", @token
        end

        uses_arg = false
        do_next_token = true
      when :INSTANCE_VAR
        # Transform `def foo(@x); end` to `def foo(x); @x = x; end`
        arg_name = @token.value.to_s[1..-1]
        if arg_name == external_name
          raise "when specified, external name must be different than internal name", @token
        end

        # If it's something like @select, we can't transform it to:
        #
        #     @select = select
        #
        # because if someone uses `to_s` later it will produce invalid code.
        # So we do something like:
        #
        # def method(select __arg0)
        #   @select = __arg0
        # end
        if !external_name && invalid_internal_name?(arg_name)
          arg_name, external_name = temp_arg_name, arg_name
        end

        ivar = InstanceVar.new(@token.value.to_s).at(location)
        var = Var.new(arg_name).at(location)
        assign = Assign.new(ivar, var).at(location)
        if extra_assigns
          extra_assigns.push assign
        else
          raise "can't use @instance_variable here"
        end
        uses_arg = true
        do_next_token = true
      when :CLASS_VAR
        arg_name = @token.value.to_s[2..-1]
        if arg_name == external_name
          raise "when specified, external name must be different than internal name", @token
        end

        # Same case as :INSTANCE_VAR for things like @select
        if !external_name && invalid_internal_name?(arg_name)
          arg_name, external_name = temp_arg_name, arg_name
        end

        cvar = ClassVar.new(@token.value.to_s).at(location)
        var = Var.new(arg_name).at(location)
        assign = Assign.new(cvar, var).at(location)
        if extra_assigns
          extra_assigns.push assign
        else
          raise "can't use @@class_var here"
        end
        uses_arg = true
        do_next_token = true
      else
        if external_name
          if found_string_literal
            unexpected_token "expected parameter internal name"
          end
          if invalid_internal_name
            raise "cannot use '#{invalid_internal_name}' as a parameter name", invalid_internal_name
          end
          arg_name = external_name
        else
          unexpected_token
        end
      end

      if do_next_token
        next_token
        found_space = @token.type == :SPACE || @token.type == :NEWLINE
      end

      skip_space

      {arg_name, external_name, found_space, uses_arg}
    end

    def invalid_internal_name?(keyword)
      case keyword
      when Symbol
        case keyword
        # These names are handled as keyword by `Parser#parse_atomic_without_location`.
        # We cannot assign value into them and never reference them,
        # so they are invalid internal name.
        when :begin, :nil, :true, :false, :yield, :with, :abstract,
             :def, :macro, :require, :case, :select, :if, :unless, :include,
             :extend, :class, :struct, :module, :enum, :while, :until, :return,
             :next, :break, :lib, :fun, :alias, :pointerof, :sizeof, :offsetof,
             :instance_sizeof, :typeof, :private, :protected, :asm, :out,
             :self, :in, :end
          true
        else
          false
        end
      when String
        case keyword
        when "begin", "nil", "true", "false", "yield", "with", "abstract",
             "def", "macro", "require", "case", "select", "if", "unless", "include",
             "extend", "class", "struct", "module", "enum", "while", "until", "return",
             "next", "break", "lib", "fun", "alias", "pointerof", "sizeof", "offsetof",
             "instance_sizeof", "typeof", "private", "protected", "asm", "out",
             "self", "in", "end"
          true
        else
          false
        end
      else
        false
      end
    end

    def parse_if(check_end = true)
      location = @token.location

      slash_is_regex!
      next_token_skip_space_or_newline

      cond = parse_op_assign_no_control allow_suffix: false
      parse_if_after_condition cond, location, check_end
    end

    def parse_if_after_condition(cond, location, check_end)
      slash_is_regex!
      skip_statement_end

      a_then = parse_expressions
      skip_statement_end

      a_else = nil
      if @token.type == :IDENT
        else_location = @token.location
        case @token.value
        when :else
          next_token_skip_statement_end
          a_else = parse_expressions
        when :elsif
          a_else = parse_if check_end: false
        end
      end

      end_location = token_end_location
      if check_end
        check_ident :end
        next_token_skip_space
      end

      node = If.new(cond, a_then, a_else).at(location).at_end(end_location)
      node.else_location = else_location
      node
    end

    def parse_unless
      location = @token.location

      slash_is_regex!
      next_token_skip_space_or_newline

      cond = parse_op_assign_no_control allow_suffix: false
      parse_unless_after_condition(cond, location)
    end

    def parse_unless_after_condition(cond, location)
      slash_is_regex!
      skip_statement_end

      a_then = parse_expressions
      skip_statement_end

      a_else = nil
      if @token.keyword?(:else)
        else_location = @token.location
        next_token_skip_statement_end
        a_else = parse_expressions
      end

      check_ident :end
      end_location = token_end_location
      next_token_skip_space

      node = Unless.new(cond, a_then, a_else).at(location).at_end(end_location)
      node.else_location = else_location
      node
    end

    def set_visibility(node)
      if visibility = @visibility
        node.visibility = visibility
      end
      node
    end

    def parse_var_or_call(global = false, force_call = false)
      location = @token.location
      end_location = token_end_location
      doc = @token.doc

      if @token.type == :"!"
        # only trigger from `parse_when_expression`
        obj = Var.new("self").at(location)
        return parse_negation_suffix(obj)
      end

      case @token.value
      when :is_a?
        obj = Var.new("self").at(location)
        return parse_is_a(obj)
      when :as
        obj = Var.new("self").at(location)
        return parse_as(obj)
      when :as?
        obj = Var.new("self").at(location)
        return parse_as?(obj)
      when :responds_to?
        obj = Var.new("self").at(location)
        return parse_responds_to(obj)
      when :nil?
        unless @in_macro_expression
          obj = Var.new("self").at(location)
          return parse_nil?(obj)
        end
      else
        # Not a special call, go on
      end

      name = @token.value.to_s
      name_location = @token.location

      if force_call && !@token.value
        name = @token.type.to_s
      end

      is_var = var?(name)

      # If the name is a var and '+' or '-' follow, never treat the name as a call
      if is_var && next_comes_plus_or_minus?
        var = Var.new(name)
        var.doc = doc
        var.location = name_location
        var.end_location = end_location
        next_token
        return var
      end

      @wants_regex = false
      next_token

      if @token.type == :SPACE
        # We don't want the next token to be a regex literal if the call's name is
        # a variable in the current scope (it's unlikely that there will be a method
        # with that name that accepts a regex as a first argument).
        # This allows us to write: a = 1; b = 2; a /b
        @wants_regex = !is_var
      end

      case name
      when "super"
        @calls_super = true
      when "initialize"
        @calls_initialize = true
      when "previous_def"
        @calls_previous_def = true
      else
        # Not a special call
      end

      call_args = preserve_stop_on_do(@stop_on_do) { parse_call_args stop_on_do_after_space: @stop_on_do }

      if call_args
        args = call_args.args
        block = call_args.block
        block_arg = call_args.block_arg
        named_args = call_args.named_args
        has_parentheses = call_args.has_parentheses
        force_call ||= has_parentheses || (args.try(&.empty?) == false) || (named_args.try(&.empty?) == false)
      else
        has_parentheses = false
      end

      if call_args && call_args.stopped_on_do_after_space
        # This is the case when we have:
        #
        #     x = 1
        #     foo x do
        #         ^~~~
        #     end
        #
        # In this case, since x is a variable and the previous call (foo)
        # doesn't have parentheses, we don't parse "x do end" as an invocation
        # to a method x with a block. Instead, we just stop on x and we don't
        # consume the block, leaving the block for 'foo' to consume.
        block = parse_curly_block(block)
      elsif @stop_on_do && call_args && call_args.has_parentheses
        # This is the case when we have:
        #
        #    foo x(y) do
        #        ^~~~~~~
        #    end
        #
        # We don't want to attach the block to `x`, but to `foo`.
        block = parse_curly_block(block)
      else
        block = parse_block(block)
      end

      if block && block_arg
        raise "can't use captured and non-captured blocks together", location
      end

      node =
        if block || block_arg || global
          call = Call.new(nil, name, (args || [] of ASTNode), block, block_arg, named_args, global)
          call.name_location = name_location
          call.has_parentheses = has_parentheses
          call
        else
          if args
            maybe_var = !force_call && is_var
            if maybe_var
              Var.new(name)
            else
              call = Call.new(nil, name, args, nil, nil, named_args, global)
              call.name_location = name_location
              call.has_parentheses = has_parentheses
              call
            end
          else
            if @no_type_declaration == 0 && @token.type == :":"
              declare_var = parse_type_declaration(Var.new(name).at(location))
              push_var declare_var if @call_args_nest == 0
              declare_var
            elsif (!force_call && is_var)
              if @block_arg_name && !@uses_block_arg && name == @block_arg_name
                @uses_block_arg = true
              end
              Var.new(name)
            else
              if !force_call && !named_args && !global && @assigned_vars.includes?(name)
                raise "can't use variable name '#{name}' inside assignment to variable '#{name}'", location
              end

              call = Call.new(nil, name, [] of ASTNode, nil, nil, named_args, global)
              call.name_location = name_location
              call.has_parentheses = has_parentheses
              call
            end
          end
        end
      node.doc = doc
      node.location = location
      node.end_location = block.try(&.end_location) || call_args.try(&.end_location) || end_location
      node
    end

    def next_comes_plus_or_minus?
      pos = current_pos
      while current_char.ascii_whitespace?
        next_char_no_column_increment
      end
      comes_plus_or_minus = current_char == '+' || current_char == '-'
      self.current_pos = pos
      comes_plus_or_minus
    end

    def preserve_stop_on_do(new_value = false)
      old_stop_on_do = @stop_on_do
      @stop_on_do = new_value
      value = yield
      @stop_on_do = old_stop_on_do
      value
    end

    def parse_block(block, stop_on_do = false)
      if @token.keyword?(:do)
        return block if stop_on_do

        raise "block already specified with &" if block
        parse_block2 do |body|
          parse_exception_handler body, implicit: true
        end
      else
        parse_curly_block(block)
      end
    end

    def parse_curly_block(block)
      if @token.type == :"{"
        raise "block already specified with &" if block
        parse_block2 do |body|
          check :"}"
          end_location = token_end_location
          slash_is_not_regex!
          next_token_skip_space
          {body, end_location}
        end
      else
        block
      end
    end

    def parse_block2
      location = @token.location

      block_args = [] of Var
      all_names = [] of String
      extra_assigns = nil
      block_body = nil
      arg_index = 0
      splat_index = nil

      slash_is_regex!
      next_token_skip_space
      if @token.type == :"|"
        next_token_skip_space_or_newline
        while true
          if @token.type == :"*"
            if splat_index
              raise "splat block parameter already specified", @token
            end
            splat_index = arg_index
            next_token
          end

          case @token.type
          when :IDENT
            if @token.keyword? && invalid_internal_name?(@token.value)
              raise "cannot use '#{@token}' as a block parameter name", @token
            end

            arg_name = @token.value.to_s

            if all_names.includes?(arg_name)
              raise "duplicated block parameter name: #{arg_name}", @token
            end
            all_names << arg_name
          when :UNDERSCORE
            arg_name = "_"
          when :"("
            block_arg_name = temp_arg_name

            next_token_skip_space_or_newline

            i = 0
            while true
              case @token.type
              when :IDENT
                if @token.keyword? && invalid_internal_name?(@token.value)
                  raise "cannot use '#{@token}' as a block parameter name", @token
                end

                sub_arg_name = @token.value.to_s

                if all_names.includes?(sub_arg_name)
                  raise "duplicated block parameter name: #{sub_arg_name}", @token
                end
                all_names << sub_arg_name
              when :UNDERSCORE
                sub_arg_name = "_"
              else
                raise "expecting block parameter name, not #{@token.type}", @token
              end

              push_var_name sub_arg_name
              location = @token.location

              unless sub_arg_name == "_"
                extra_assigns ||= [] of ASTNode
                extra_assigns << Assign.new(
                  Var.new(sub_arg_name).at(location),
                  Call.new(Var.new(block_arg_name).at(location), "[]", NumberLiteral.new(i)).at(location)
                ).at(location)
              end

              next_token_skip_space_or_newline
              case @token.type
              when :","
                next_token_skip_space_or_newline
                break if @token.type == :")"
              when :")"
                break
              else
                raise "expecting ',' or ')', not #{@token}", @token
              end

              i += 1
            end

            arg_name = block_arg_name
          else
            raise "expecting block parameter name, not #{@token.type}", @token
          end

          var = Var.new(arg_name).at(@token.location)
          block_args << var

          next_token_skip_space_or_newline

          case @token.type
          when :","
            next_token_skip_space_or_newline
            break if @token.type == :"|"
          when :"|"
            break
          else
            raise "expecting ',' or '|', not #{@token}", @token
          end

          arg_index += 1
        end
        next_token_skip_statement_end
      else
        skip_statement_end
      end

      with_lexical_var_scope do
        push_vars block_args

        block_body = parse_expressions

        if extra_assigns
          exps = [] of ASTNode
          exps.concat extra_assigns
          if block_body.is_a?(Expressions)
            exps.concat block_body.expressions
          else
            exps.push block_body
          end
          block_body = Expressions.from(exps).at(block_body)
        end

        block_body, end_location = yield block_body
        Block.new(block_args, block_body, splat_index).at(location).at_end(end_location)
      end
    end

    record CallArgs,
      args : Array(ASTNode)?,
      block : Block?,
      block_arg : ASTNode?,
      named_args : Array(NamedArgument)?,
      stopped_on_do_after_space : Bool,
      end_location : Location?,
      has_parentheses : Bool

    def parse_call_args(stop_on_do_after_space = false, allow_curly = false, control = false)
      @call_args_nest += 1

      case @token.type
      when :"{"
        nil
      when :"("
        slash_is_regex!

        args = [] of ASTNode
        end_location = nil

        open("call") do
          # We found a parentheses, so calls inside it will get the `do`
          # attached to them
          @stop_on_do = false
          found_double_splat = false

          next_token_skip_space_or_newline
          while @token.type != :")"
            if call_block_arg_follows?
              return parse_call_block_arg(args, true)
            end

            if named_tuple_start?
              return parse_call_args_named_args(@token.location, args, first_name: nil, allow_newline: true)
            else
              arg = parse_call_arg(found_double_splat)
              if @token.type == :":" && arg.is_a?(StringLiteral)
                return parse_call_args_named_args(arg.location.not_nil!, args, first_name: arg.value, allow_newline: true)
              else
                args << arg
                found_double_splat = arg.is_a?(DoubleSplat)
              end
            end

            skip_space
            if @token.type == :","
              slash_is_regex!
              next_token_skip_space_or_newline
            else
              skip_space_or_newline
              check :")"
              break
            end
          end
          end_location = token_end_location
          @wants_regex = false
          next_token_skip_space
        end

        CallArgs.new args, nil, nil, nil, false, end_location, has_parentheses: true
      when :SPACE
        slash_is_not_regex!
        end_location = token_end_location
        next_token

        if stop_on_do_after_space && @token.keyword?(:do)
          return CallArgs.new nil, nil, nil, nil, true, end_location, has_parentheses: false
        end

        if control && @token.keyword?(:do)
          unexpected_token
        end

        parse_call_args_space_consumed check_plus_and_minus: true, allow_curly: allow_curly, control: control
      else
        nil
      end
    ensure
      @call_args_nest -= 1
    end

    def parse_call_args_space_consumed(check_plus_and_minus = true, allow_curly = false, control = false, end_token = :")",
                                       allow_beginless_range = false)
      # This method is called by `parse_call_args`, so it increments once too much in this case.
      # But it is no problem, because it decrements once too much.
      @call_args_nest += 1

      if @token.keyword?(:end) && !next_comes_colon_space?
        return nil
      end

      case @token.type
      when :"&"
        return nil if current_char.ascii_whitespace?
      when :"+", :"-"
        if check_plus_and_minus
          return nil if current_char.ascii_whitespace?
        end
      when :"{"
        return nil unless allow_curly
      when :CHAR, :STRING, :DELIMITER_START, :STRING_ARRAY_START, :SYMBOL_ARRAY_START, :NUMBER, :IDENT, :SYMBOL, :INSTANCE_VAR, :CLASS_VAR, :CONST, :GLOBAL, :"$~", :"$?", :GLOBAL_MATCH_DATA_INDEX, :REGEX, :"(", :"!", :"[", :"[]", :"~", :"->", :"{{", :__LINE__, :__END_LINE__, :__FILE__, :__DIR__, :UNDERSCORE
        # Nothing
      when :"*", :"**"
        if current_char.ascii_whitespace?
          return nil
        end
      when :"::"
        if current_char.ascii_whitespace?
          return nil
        end
      when :"..", :"..."
        return nil unless allow_beginless_range
      else
        return nil
      end

      case @token.value
      when :if, :unless, :while, :until, :rescue, :ensure
        return nil unless next_comes_colon_space?
      when :yield
        return nil if @stop_on_yield > 0 && !next_comes_colon_space?
      else
        # keep going
      end

      args = [] of ASTNode
      end_location = nil

      # On calls without parentheses we want to stop on `do`.
      # The exception is when parsing `return`, `break`, `yield`
      # and `next` arguments (marked with the `control` flag),
      # because this:
      #
      # ```
      # return foo do
      # end
      # ```
      #
      # must always be parsed as the block belonging to `foo`,
      # never to `return`.
      @stop_on_do = true unless control

      found_double_splat = false

      while @token.type != :NEWLINE && @token.type != :";" && @token.type != :EOF && @token.type != end_token && @token.type != :":" && !end_token?
        if call_block_arg_follows?
          return parse_call_block_arg(args, false)
        end

        if @token.type == :IDENT && current_char == ':'
          return parse_call_args_named_args(@token.location, args, first_name: nil, allow_newline: false)
        else
          arg = parse_call_arg(found_double_splat)
          if @token.type == :":" && arg.is_a?(StringLiteral)
            return parse_call_args_named_args(arg.location.not_nil!, args, first_name: arg.value, allow_newline: false)
          else
            args << arg
            found_double_splat = arg.is_a?(DoubleSplat)
          end
          end_location = arg.end_location
        end

        skip_space

        if @token.type == :","
          location = @token.location
          slash_is_regex!
          next_token_skip_space_or_newline
          raise "invalid trailing comma in call" if (@token.keyword?(:end) && !next_comes_colon_space?) || @token.type == :EOF
        else
          break
        end
      end

      CallArgs.new args, nil, nil, nil, false, end_location, has_parentheses: false
    ensure
      @call_args_nest -= 1
    end

    def parse_call_args_named_args(location, args, first_name, allow_newline)
      named_args = parse_named_args(location, first_name: first_name, allow_newline: allow_newline)

      if call_block_arg_follows?
        return parse_call_block_arg(args, check_paren: allow_newline, named_args: named_args)
      end

      check :")" if allow_newline
      end_location = token_end_location

      if allow_newline
        next_token_skip_space
      else
        skip_space
      end
      return CallArgs.new args, nil, nil, named_args, false, end_location, has_parentheses: allow_newline
    end

    def parse_named_args(location, first_name = nil, allow_newline = false)
      named_args = [] of NamedArgument
      while true
        if first_name
          name = first_name
          first_name = nil
        else
          if named_tuple_start?
            name = @token.value.to_s
            next_token_never_a_symbol
          elsif string_literal_start?
            name = parse_string_without_interpolation("named argument")
          else
            raise "expected named argument, not #{@token}", location
          end
        end

        if named_args.any? { |arg| arg.name == name }
          raise "duplicated named argument: #{name}", location
        end

        check :":"
        slash_is_regex!
        next_token_skip_space_or_newline

        if @token.keyword?(:out)
          value = parse_out
        else
          value = parse_op_assign
        end

        named_args << NamedArgument.new(name, value).at(location)
        skip_space
        if @token.type == :","
          next_token_skip_space_or_newline
          if @token.type == :")" || @token.type == :"&" || @token.type == :"]"
            break
          end
        elsif @token.type == :NEWLINE && allow_newline
          skip_space_or_newline
          break
        else
          break
        end

        location = @token.location
      end
      named_args
    end

    def parse_call_arg(found_double_splat = false)
      if @token.keyword?(:out)
        if found_double_splat
          raise "out argument not allowed after double splat"
        end

        parse_out
      else
        splat = nil
        case @token.type
        when :"*"
          unless current_char.ascii_whitespace?
            if found_double_splat
              raise "splat not allowed after double splat"
            end

            splat = :single
            next_token
          end
        when :"**"
          unless current_char.ascii_whitespace?
            splat = :double
            next_token
          end
        else
          # not a splat
        end

        arg = parse_op_assign_no_control

        if found_double_splat && splat != :double
          raise "argument not allowed after double splat", arg.location.not_nil!
        end

        case splat
        when :single
          arg = Splat.new(arg).at(arg.location)
        when :double
          arg = DoubleSplat.new(arg).at(arg.location)
        else
          # no splat
        end

        arg
      end
    end

    def parse_out
      next_token_skip_space_or_newline
      location = @token.location
      name = @token.value.to_s

      case @token.type
      when :IDENT
        var = Var.new(name).at(location)
        var_out = Out.new(var).at(location)
        push_var var

        next_token
        var_out
      when :INSTANCE_VAR
        ivar = InstanceVar.new(name).at(location)
        ivar_out = Out.new(ivar).at(location)
        next_token
        ivar_out
      when :UNDERSCORE
        underscore = Underscore.new.at(location)
        var_out = Out.new(underscore).at(location)
        next_token
        var_out
      else
        raise "expecting variable or instance variable after out"
      end
    end

    def parse_generic_or_global_call
      location = @token.location
      next_token_skip_space_or_newline

      case @token.type
      when :IDENT
        set_visibility parse_var_or_call global: true
      when :CONST
        ident = parse_generic global: true, location: location, expression: true
        parse_custom_literal ident
      else
        unexpected_token
      end
    end

    # Parse a **bare** proc type like `A, B, C -> D`.
    # Generally it is entry point of type parsing and
    # it is used on the context expected type (e.g. type restrictions, rhs of `alias` and more)
    def parse_bare_proc_type
      type = parse_type_splat { parse_union_type }

      # To determine to consume comma, looking-ahead is needed.
      # Consider `[ [] of Int32, Foo.new ]`, we want to parse it as `[ ([] of Int32), Foo.new ]` of course.
      # If the parser consumes comma after Int32 quickly, it may cause parsing error.
      unless @token.type == :"->" || (@token.type == :"," && type_start?(consume_newlines: true))
        if type.is_a?(Splat)
          raise "invalid type splat", type.location.not_nil!
        end
        return type
      end

      input_types = [type]
      if @token.type != :"->"
        loop do
          next_token_skip_space_or_newline
          input_types << parse_type_splat { parse_union_type }
          break unless @token.type == :"," && type_start?(consume_newlines: true)
        end
      end

      parse_proc_type_output(input_types, input_types.first.location)
    end

    def parse_union_type
      type = parse_atomic_type_with_suffix
      return type unless @token.type == :|

      types = [type]
      while @token.type == :|
        next_token_skip_space_or_newline
        types << parse_atomic_type_with_suffix
      end

      Union.new(types).at(types.first).at_end(types.last)
    end

    def parse_atomic_type_with_suffix
      type = parse_atomic_type
      parse_type_suffix type
    end

    def parse_atomic_type
      location = @token.location

      case @token.type
      when :IDENT
        case @token.value
        when :self
          next_token_skip_space
          Self.new.at(location)
        when "self?"
          next_token_skip_space
          make_nilable_type Self.new.at(location)
        when :typeof
          parse_typeof
        else
          unexpected_token
        end
      when :UNDERSCORE
        next_token_skip_space
        Underscore.new.at(location)
      when :CONST, :"::"
        parse_generic
      when :"{"
        next_token_skip_space_or_newline
        if named_tuple_start? || @token.type == :DELIMITER_START
          type = make_named_tuple_type parse_named_type_args(:"}")
        else
          type = make_tuple_type parse_union_types(:"}", allow_splats: true)
        end
        check :"}"
        next_token_skip_space
        type
      when :"->"
        parse_proc_type_output(nil, location)
      when :"("
        next_token_skip_space_or_newline
        type = parse_type_splat { parse_union_type }
        if @token.type == :")"
          next_token_skip_space
          if @token.type == :"->" # `(A) -> B` case
            type = parse_proc_type_output([type], location)
          elsif type.is_a?(Splat)
            raise "invalid type splat", type.location.not_nil!
          end
        else
          input_types = [type]
          while @token.type == :","
            next_token_skip_space_or_newline
            break if @token.type == :")" # allow trailing comma
            input_types << parse_type_splat { parse_union_type }
          end
          if @token.type == :"->" # `(A, B, C -> D)` case
            type = parse_proc_type_output(input_types, input_types.first.location)
            check :")"
            next_token_skip_space
          else # `(A, B, C) -> D` case
            check :")"
            next_token_skip_space
            type = parse_proc_type_output(input_types, location)
          end
        end
        type
      else
        unexpected_token
      end
    end

    def parse_union_types(end_token, *, allow_splats = false)
      type = allow_splats ? parse_type_splat { parse_union_type } : parse_union_type
      types = [type]

      while @token.type == :","
        next_token_skip_space_or_newline
        break if @token.type == end_token # allow trailing comma
        type = allow_splats ? parse_type_splat { parse_union_type } : parse_union_type
        types << type
      end

      types
    end

    # Parse generic type path like `A::B(C, D)?`.
    # This method is used to parse not only a type, but also an expression represents type.
    # And it also consumes prefix `::` to specify global path.
    def parse_generic(expression = false)
      location = @token.location

      global = false
      if @token.type == :"::"
        next_token_skip_space_or_newline
        global = true
      end

      parse_generic global, location, expression
    end

    def parse_generic(global, location, expression)
      path = parse_path(global, location)
      type = parse_type_args(path)

      # Nilable suffixes without any spaces are consumed here
      # for expression represents nilable type. Typically such an expression
      # is appeared in macro expression. (e.g. `{% if T <= Int32? %} ... {% end %}`)
      # Note that the parser cannot consume any spaces because it conflicts ternary operator.
      while expression && @token.type == :"?"
        next_token
        type = make_nilable_expression(type)
      end

      skip_space

      type
    end

    # Parse type path.
    # It also consumes prefix `::` to specify global path.
    def parse_path
      location = @token.location

      global = false
      if @token.type == :"::"
        next_token_skip_space_or_newline
        global = true
      end

      path = parse_path(global, @token.location)
      skip_space
      path
    end

    def parse_path(global, location)
      names = [check_const]
      end_location = token_end_location

      @wants_regex = false
      next_token
      while @token.type == :"::"
        next_token_skip_space_or_newline
        names << check_const
        end_location = token_end_location

        @wants_regex = false
        next_token
      end

      Path.new(names, global).at(location).at_end(end_location)
    end

    def parse_type_args(name)
      return name unless @token.type == :"("

      next_token_skip_space_or_newline
      args = [] of ASTNode
      if named_tuple_start? || string_literal_start?
        named_args = parse_named_type_args(:")")
      else
        args << parse_type_splat { parse_type_arg }
        while @token.type == :","
          next_token_skip_space_or_newline
          break if @token.type == :")" # allow trailing comma
          args << parse_type_splat { parse_type_arg }
        end

        has_int = args.any? { |arg| arg.is_a?(NumberLiteral) || arg.is_a?(SizeOf) || arg.is_a?(InstanceSizeOf) || arg.is_a?(OffsetOf) }
        if @token.type == :"->" && !has_int
          args = [parse_proc_type_output(args, args.first.location)] of ASTNode
        end
      end

      skip_space_or_newline
      check :")"
      end_location = token_end_location
      next_token

      Generic.new(name, args, named_args).at(name).at_end(end_location)
    end

    def parse_named_type_args(end_token)
      named_args = [] of NamedArgument

      while @token.type != end_token
        if named_tuple_start?
          name = @token.value.to_s
          next_token
        elsif string_literal_start?
          name = parse_string_without_interpolation("named argument")
        else
          raise "expected '#{end_token}' or named argument, not #{@token}", @token
        end

        if named_args.any? { |arg| arg.name == name }
          raise "duplicated key: #{name}", @token
        end

        check :":"
        next_token_skip_space_or_newline

        type = parse_bare_proc_type
        skip_space

        named_args << NamedArgument.new(name, type)

        if @token.type == :","
          next_token_skip_space_or_newline
        else
          skip_space_or_newline
          check end_token
          break
        end
      end

      named_args
    end

    def parse_type_splat
      location = @token.location

      splat = false
      if @token.type == :"*"
        next_token_skip_space_or_newline
        splat = true
      end

      type = yield
      type = Splat.new(type).at(location) if splat
      type
    end

    def parse_type_arg
      if @token.type == :NUMBER
        num = NumberLiteral.new(@token.value.to_s, @token.number_kind).at(@token.location)
        next_token_skip_space
        return num
      end

      case @token
      when .keyword?(:sizeof)
        parse_sizeof
      when .keyword?(:instance_sizeof)
        parse_instance_sizeof
      when .keyword?(:offsetof)
        parse_offsetof
      else
        parse_union_type
      end
    end

    def parse_type_suffix(type)
      loop do
        case @token.type
        when :"."
          next_token_skip_space_or_newline
          check_ident :class
          next_token_skip_space
          type = Metaclass.new(type).at(type)
        when :"?"
          next_token_skip_space
          type = make_nilable_type(type)
        when :"*"
          next_token_skip_space
          type = make_pointer_type(type)
        when :"**"
          next_token_skip_space
          type = make_pointer_type(make_pointer_type(type))
        when :"["
          next_token_skip_space_or_newline
          size = parse_type_arg
          skip_space_or_newline
          check :"]"
          next_token_skip_space
          type = make_static_array_type(type, size)
        else
          return type
        end
      end
    end

    def parse_proc_type_output(input_types, location)
      has_output_type = type_start?(consume_newlines: false)

      check :"->"
      next_token_skip_space

      if has_output_type
        skip_space_or_newline
        output_type = parse_union_type
      end

      ProcNotation.new(input_types, output_type).at(location)
    end

    def make_nilable_type(type)
      Union.new([type, Path.global("Nil").at(type)]).at(type)
    end

    def make_nilable_expression(type)
      type = Generic.new(Path.global("Union").at(type), [type, Path.global("Nil").at(type)]).at(type)
      type.suffix = :question
      type
    end

    def make_pointer_type(type)
      type = Generic.new(Path.global("Pointer").at(type), [type] of ASTNode).at(type)
      type.suffix = :asterisk
      type
    end

    def make_static_array_type(type, size)
      type = Generic.new(Path.global("StaticArray").at(type), [type, size] of ASTNode).at(type)
      type.suffix = :bracket
      type
    end

    def make_tuple_type(types)
      Generic.new(Path.global("Tuple"), types)
    end

    def make_named_tuple_type(named_args)
      Generic.new(Path.global("NamedTuple"), [] of ASTNode, named_args: named_args)
    end

    # Looks ahead next tokens to check whether they indicate type.
    def type_start?(*, consume_newlines)
      peek_ahead do
        begin
          if consume_newlines
            next_token_skip_space_or_newline
          else
            next_token_skip_space
          end

          type_start?
        rescue
          false
        end
      end
    end

    def type_start?
      while @token.type == :"(" || @token.type == :"{"
        next_token_skip_space_or_newline
      end

      # TODO: the below conditions are not complete, and there are many false-positive or true-negative examples.

      case @token.type
      when :IDENT
        return false if named_tuple_start?
        case @token.value
        when :typeof
          true
        when :self, "self?"
          next_token_skip_space
          delimiter_or_type_suffix?
        else
          false
        end
      when :CONST
        return false if named_tuple_start?
        type_path_start?
      when :"::"
        next_token
        type_path_start?
      when :UNDERSCORE, :"->"
        true
      when :"*"
        next_token_skip_space_or_newline
        type_start?
      else
        false
      end
    end

    def type_path_start?
      while @token.type == :CONST
        next_token
        break unless @token.type == :"::"
        next_token_skip_space_or_newline
      end

      skip_space
      delimiter_or_type_suffix?
    end

    def delimiter_or_type_suffix?
      case @token.type
      when :"."
        next_token_skip_space_or_newline
        @token.keyword?(:class)
      when :"?", :"*", :"**"
        # They are conflicted with operators, so more look-ahead is needed.
        next_token_skip_space
        delimiter_or_type_suffix?
      when :"->", :"|", :",", :"=>", :NEWLINE, :EOF, :"=", :";", :"(", :")", :"[", :"]"
        true
      else
        false
      end
    end

    def parse_typeof
      location = @token.location

      next_token_skip_space
      check :"("
      next_token_skip_space_or_newline
      if @token.type == :")"
        raise "missing typeof argument"
      end

      with_lexical_var_scope do
        exps = [] of ASTNode
        while @token.type != :")"
          exps << parse_op_assign
          if @token.type == :","
            next_token_skip_space_or_newline
          else
            skip_space_or_newline
            check :")"
          end
        end

        end_location = token_end_location
        next_token_skip_space

        TypeOf.new(exps).at(location).at_end(end_location)
      end
    end

    def parse_visibility_modifier(modifier)
      doc = @token.doc
      location = @token.location

      next_token_skip_space
      exp = parse_op_assign

      modifier = VisibilityModifier.new(modifier, exp).at(location).at_end(exp)
      modifier.doc = doc
      exp.doc = doc
      modifier
    end

    def parse_asm
      next_token_skip_space
      check :"("
      next_token_skip_space_or_newline
      text = parse_string_without_interpolation("asm")
      skip_space_or_newline

      volatile = false
      alignstack = false
      intel = false
      can_throw = false

      part_index = 0
      until @token.type == :")"
        if @token.type == :"::"
          next_token_skip_space_or_newline
          part_index += 2
        elsif @token.type == :":"
          next_token_skip_space_or_newline
          part_index += 1
        else
          unexpected_token
        end

        case part_index
        when 1
          if @token.type == :DELIMITER_START
            outputs = parse_asm_operands
          end
        when 2
          if @token.type == :DELIMITER_START
            inputs = parse_asm_operands
          end
        when 3
          if @token.type == :DELIMITER_START
            clobbers = parse_asm_clobbers
          end
        when 4
          if @token.type == :DELIMITER_START
            volatile, alignstack, intel, can_throw = parse_asm_options
          end
        else break
        end
      end

      check :")"

      next_token_skip_space

      Asm.new(text, outputs, inputs, clobbers, volatile, alignstack, intel, can_throw)
    end

    def parse_asm_operands
      operands = [] of AsmOperand
      while true
        operands << parse_asm_operand
        if @token.type == :","
          next_token_skip_space_or_newline
        end
        break unless @token.type == :DELIMITER_START
      end
      operands
    end

    def parse_asm_operand
      text = parse_string_without_interpolation("constraint")
      check :"("
      next_token_skip_space_or_newline
      exp = parse_expression
      check :")"
      next_token_skip_space_or_newline
      AsmOperand.new(text, exp)
    end

    def parse_asm_clobbers
      clobbers = [] of String
      while true
        clobbers << parse_string_without_interpolation("asm clobber")
        skip_space_or_newline
        if @token.type == :","
          next_token_skip_space_or_newline
        end
        break unless @token.type == :DELIMITER_START
      end
      clobbers
    end

    def parse_asm_options
      volatile = false
      alignstack = false
      intel = false
      can_throw = false
      while true
        location = @token.location
        option = parse_string_without_interpolation("asm option")
        skip_space_or_newline
        case option
        when "volatile"
          volatile = true
        when "alignstack"
          alignstack = true
        when "intel"
          intel = true
        when "unwind"
          can_throw = true
        else
          raise "unknown asm option: #{option}", location
        end

        if @token.type == :","
          next_token_skip_space_or_newline
        end
        break unless @token.type == :DELIMITER_START
      end
      {volatile, alignstack, intel, can_throw}
    end

    def parse_yield_with_scope
      location = @token.location
      next_token_skip_space
      @stop_on_yield += 1
      @yields ||= 1
      scope = parse_op_assign
      @stop_on_yield -= 1
      skip_space
      check_ident :yield
      parse_yield scope, location
    end

    def parse_yield(scope = nil, location = @token.location)
      end_location = token_end_location
      next_token

      call_args = preserve_stop_on_do { parse_call_args control: true }

      if call_args
        args = call_args.args
        end_location = nil
      end

      yields = (@yields ||= 0)
      if args && args.size > yields
        @yields = args.size
      end

      Yield.new(args || [] of ASTNode, scope, !!call_args.try(&.has_parentheses)).at(location).at_end(end_location)
    end

    def parse_break
      parse_control_expression Break
    end

    def parse_return
      parse_control_expression Return
    end

    def parse_next
      parse_control_expression Next
    end

    def parse_control_expression(klass)
      end_location = token_end_location
      next_token

      call_args = preserve_stop_on_do { parse_call_args allow_curly: true, control: true }
      args = call_args.args if call_args

      if args && !args.empty?
        if args.size == 1 && !args.first.is_a?(Splat)
          node = klass.new(args.first)
        else
          tuple = TupleLiteral.new(args).at(args.last)
          node = klass.new(tuple)
        end
      else
        node = klass.new.at_end(end_location)
      end

      node
    end

    def parse_lib
      location = @token.location
      next_token_skip_space_or_newline

      name = check_const
      name_location = @token.location
      next_token_skip_statement_end

      body = push_visibility { parse_lib_body_expressions }

      check_ident :end
      end_location = token_end_location
      next_token_skip_space

      lib_def = LibDef.new(name, body).at(location).at_end(end_location)
      lib_def.name_location = name_location
      lib_def
    end

    def parse_lib_body
      next_token_skip_statement_end
      Expressions.from(parse_lib_body_expressions)
    end

    private def parse_lib_body_expressions
      expressions = [] of ASTNode
      while true
        skip_statement_end
        break if end_token?
        expressions << parse_lib_body_exp
      end
      expressions
    end

    def parse_lib_body_exp
      location = @token.location
      parse_lib_body_exp_without_location.at(location)
    end

    def parse_lib_body_exp_without_location
      case @token.type
      when :"@["
        parse_annotation
      when :IDENT
        case @token.value
        when :alias
          parse_alias
        when :fun
          parse_fun_def(top_level: false)
        when :type
          parse_type_def
        when :struct
          @inside_c_struct = true
          node = parse_c_struct_or_union union: false
          @inside_c_struct = false
          node
        when :union
          parse_c_struct_or_union union: true
        when :enum
          parse_enum_def
        else
          unexpected_token
        end
      when :CONST
        ident = parse_path(global: false, location: @token.location)
        skip_space
        check :"="
        next_token_skip_space_or_newline
        value = parse_expression
        skip_statement_end
        Assign.new(ident, value)
      when :GLOBAL
        location = @token.location
        name = @token.value.to_s[1..-1]
        next_token_skip_space_or_newline
        if @token.type == :"="
          next_token_skip_space
          check IdentOrConst
          real_name = @token.value.to_s
          next_token_skip_space
        end
        check :":"
        next_token_skip_space_or_newline
        type = parse_bare_proc_type

        if name[0].ascii_uppercase?
          raise "external variables must start with lowercase, use for example `$#{name.underscore} = #{name} : #{type}`", location
        end

        skip_statement_end
        ExternalVar.new(name, type, real_name)
      when :"{{"
        parse_percent_macro_expression
      when :"{%"
        parse_percent_macro_control
      else
        unexpected_token
      end
    end

    IdentOrConst = [:IDENT, :CONST]

    def parse_fun_def(top_level, require_body = false)
      location = @token.location
      doc = @token.doc

      with_isolated_var_scope(require_body) do
        next_token_skip_space_or_newline

        name = if top_level
                 check_ident
               else
                 check IdentOrConst
                 @token.value.to_s
               end

        next_token_skip_space_or_newline

        if @token.type == :"="
          next_token_skip_space_or_newline
          case @token.type
          when :IDENT, :CONST
            real_name = @token.value.to_s
            next_token_skip_space_or_newline
          when :DELIMITER_START
            real_name = parse_string_without_interpolation("fun name")
            skip_space
          else
            unexpected_token
          end
        else
          real_name = name
        end

        args = [] of Arg
        varargs = false

        if @token.type == :"("
          next_token_skip_space_or_newline
          while @token.type != :")"
            if @token.type == :"..."
              varargs = true
              next_token_skip_space_or_newline
              check :")"
              break
            end

            if @token.type == :IDENT
              arg_name = @token.value.to_s
              arg_location = @token.location

              next_token_skip_space_or_newline
              check :":"
              next_token_skip_space_or_newline
              arg_type = parse_bare_proc_type
              skip_space_or_newline

              args << Arg.new(arg_name, nil, arg_type).at(arg_location)

              push_var_name arg_name if require_body
            else
              arg_type = parse_union_type
              args << Arg.new("", nil, arg_type).at(arg_type.location)
            end

            if @token.type == :","
              next_token_skip_space_or_newline
            else
              skip_space_or_newline
              check :")"
              break
            end
          end
          next_token_skip_statement_end
        end

        if @token.type == :":"
          next_token_skip_space_or_newline
          return_type = parse_bare_proc_type
        end

        skip_statement_end

        if require_body
          @fun_nest += 1

          if @token.keyword?(:end)
            body = Nop.new
            end_location = token_end_location
            next_token
          else
            body = parse_expressions
            body, end_location = parse_exception_handler body, implicit: true
          end

          @fun_nest -= 1
        else
          body = nil
          end_location = token_end_location
        end

        fun_def = FunDef.new name, args, return_type, varargs, body, real_name
        fun_def.doc = doc
        fun_def.at(location).at_end(end_location)
      end
    end

    def parse_alias
      doc = @token.doc

      next_token_skip_space_or_newline

      name = parse_path

      skip_space
      check :"="
      next_token_skip_space_or_newline

      value = parse_bare_proc_type
      skip_space

      alias_node = Alias.new(name, value)
      alias_node.doc = doc
      alias_node
    end

    def parse_pointerof
      next_token_skip_space

      check :"("
      next_token_skip_space_or_newline

      if @token.keyword?(:self)
        raise "can't take address of self", @token.line_number, @token.column_number
      end

      exp = parse_op_assign
      skip_space_or_newline

      end_location = token_end_location
      check :")"
      next_token_skip_space

      PointerOf.new(exp).at_end(end_location)
    end

    def parse_sizeof
      parse_sizeof SizeOf
    end

    def parse_instance_sizeof
      parse_sizeof InstanceSizeOf
    end

    def parse_sizeof(klass)
      next_token_skip_space

      check :"("
      next_token_skip_space_or_newline

      location = @token.location
      exp = parse_bare_proc_type.at(location)

      skip_space_or_newline

      end_location = token_end_location
      check :")"
      next_token_skip_space

      klass.new(exp).at_end(end_location)
    end

    def parse_offsetof
      next_token_skip_space
      check :"("

      next_token_skip_space_or_newline
      type_location = @token.location
      type = parse_bare_proc_type.at(type_location)

      skip_space
      check :","

      next_token_skip_space_or_newline
      offset = case @token.type
               when :INSTANCE_VAR
                 InstanceVar.new(@token.value.to_s)
               when :NUMBER
                 raise "expecting an integer offset, not '#{@token}'", @token if @token.number_kind != :i32
                 NumberLiteral.new(@token.value.to_s, @token.number_kind)
               else
                 raise "expecting an instance variable or a integer offset, not '#{@token}'", @token
               end
      offset.at(@token.location)

      next_token_skip_space_or_newline

      end_location = token_end_location
      check :")"
      next_token_skip_space

      OffsetOf.new(type, offset).at_end(end_location)
    end

    def parse_type_def
      next_token_skip_space_or_newline
      name = check_const
      name_location = @token.location
      next_token_skip_space_or_newline
      check :"="
      next_token_skip_space_or_newline

      type = parse_bare_proc_type
      skip_space

      typedef = TypeDef.new name, type
      typedef.name_location = name_location
      typedef
    end

    def parse_c_struct_or_union(union : Bool)
      location = @token.location
      next_token_skip_space_or_newline
      name = check_const
      next_token_skip_statement_end
      body = parse_c_struct_or_union_body_expressions
      check_ident :end
      end_location = token_end_location
      next_token_skip_space

      CStructOrUnionDef.new(name, Expressions.from(body), union: union).at(location).at_end(end_location)
    end

    def parse_c_struct_or_union_body
      next_token_skip_statement_end
      Expressions.from(parse_c_struct_or_union_body_expressions)
    end

    private def parse_c_struct_or_union_body_expressions
      exps = [] of ASTNode

      while true
        case @token.type
        when :IDENT
          case @token.value
          when :include
            if @inside_c_struct
              location = @token.location
              exps << parse_include.at(location)
            else
              parse_c_struct_or_union_fields exps
            end
          when :else
            break
          when :end
            break
          else
            parse_c_struct_or_union_fields exps
          end
        when :"{{"
          exps << parse_percent_macro_expression
        when :"{%"
          exps << parse_percent_macro_control
        when :";", :NEWLINE
          skip_statement_end
        else
          break
        end
      end

      exps
    end

    def parse_c_struct_or_union_fields(exps)
      vars = [Var.new(@token.value.to_s).at(@token.location)]

      next_token_skip_space_or_newline

      while @token.type == :","
        next_token_skip_space_or_newline
        vars << Var.new(check_ident).at(@token.location)
        next_token_skip_space_or_newline
      end

      check :":"
      next_token_skip_space_or_newline

      type = parse_bare_proc_type

      skip_statement_end

      vars.each do |var|
        exps << TypeDeclaration.new(var, type).at(var).at_end(type)
      end
    end

    def parse_enum_def
      location = @token.location
      doc = @token.doc

      next_token_skip_space_or_newline

      name = parse_path
      skip_space

      case @token.type
      when :":"
        next_token_skip_space_or_newline
        base_type = parse_bare_proc_type
        skip_statement_end
      when :";", :NEWLINE
        skip_statement_end
      else
        unexpected_token
      end

      members = parse_enum_body_expressions

      check_ident :end
      end_location = token_end_location
      next_token_skip_space

      enum_def = EnumDef.new name, members, base_type
      enum_def.doc = doc
      enum_def.at(location).at_end(end_location)
    end

    def parse_enum_body
      next_token_skip_statement_end
      Expressions.from(parse_enum_body_expressions)
    end

    private def parse_enum_body_expressions
      members = [] of ASTNode
      until end_token?
        case @token.type
        when :CONST
          location = @token.location
          constant_name = @token.value.to_s
          member_doc = @token.doc

          next_token_skip_space
          if @token.type == :"="
            next_token_skip_space_or_newline
            constant_value = parse_logical_or
          else
            constant_value = nil
          end

          skip_space

          case @token.type
          when :";", :NEWLINE, :EOF
            next_token_skip_statement_end
          else
            unless @token.keyword?(:end)
              raise "expecting ';', 'end' or newline after enum member", location
            end
          end

          arg = Arg.new(constant_name, constant_value).at(location).at_end(constant_value || location)
          arg.doc = member_doc

          members << arg
        when :IDENT
          visibility = nil

          case @token.value
          when :private
            visibility = Visibility::Private
            next_token_skip_space
          when :protected
            visibility = Visibility::Protected
            next_token_skip_space
          else
            # not a visibility modifier
          end

          def_location = @token.location

          case @token.value
          when :def
            member = parse_def.at(def_location)
            member = VisibilityModifier.new(visibility, member) if visibility
            members << member
          when :macro
            member = parse_macro.at(def_location)
            member = VisibilityModifier.new(visibility, member) if visibility
            members << member
          else
            unexpected_token
          end
        when :CLASS_VAR
          class_var = ClassVar.new(@token.value.to_s).at(@token.location)

          next_token_skip_space
          check :"="
          next_token_skip_space_or_newline
          value = parse_op_assign

          members << Assign.new(class_var, value).at(class_var)
        when :"{{"
          members << parse_percent_macro_expression
        when :"{%"
          location = @token.location
          members << parse_percent_macro_control.at(location)
        when :"@["
          members << parse_annotation
        when :";", :NEWLINE
          skip_statement_end
        else
          unexpected_token
        end
      end
      members
    end

    def node_and_next_token(node)
      node.end_location = token_end_location
      next_token
      node
    end

    def end_token?
      case @token.type
      when :"}", :"]", :"%}", :EOF
        true
      when :IDENT
        case @token.value
        when :do, :end, :else, :elsif, :when, :in, :rescue, :ensure, :then
          !next_comes_colon_space?
        else
          false
        end
      else
        false
      end
    end

    def can_be_assigned?(node)
      case node
      when Var, InstanceVar, ClassVar, Path, Global, Underscore
        true
      when Call
        (node.obj.nil? && node.args.size == 0 && node.block.nil?) || node.name == "[]"
      else
        false
      end
    end

    DefOrMacroCheck1 = [:IDENT, :CONST, :"`",
                        :"<<", :"<", :"<=", :"==", :"===", :"!=", :"=~", :"!~", :">>", :">", :">=", :"+", :"-", :"*", :"/", :"//", :"!", :"~", :"%", :"&", :"|", :"^", :"**", :"[]", :"[]?", :"[]=", :"<=>", :"&+", :"&-", :"&*", :"&**"]

    def consume_def_or_macro_name
      # Force lexer return if possible a def or macro name
      # cases like: def `, def /, def //
      # that in regular statements states for delimiters
      # here must be treated as method names.
      @wants_def_or_macro_name = true
      next_token_skip_space_or_newline
      check DefOrMacroCheck1
      @wants_def_or_macro_name = false
      @token.to_s
    end

    def consume_def_equals_sign_skip_space
      next_token
      if @token.type == :"="
        next_token_skip_space
        true
      else
        skip_space
        false
      end
    end

    # If *create_scope* is true, creates an isolated variable scope and returns
    # the yield result, resetting the scope afterwards. Otherwise simply returns
    # the yield result without touching the scopes.
    def with_isolated_var_scope(create_scope = true)
      return yield unless create_scope

      begin
        @var_scopes.push(Set(String).new)
        yield
      ensure
        @var_scopes.pop
      end
    end

    # Creates a new variable scope with the same variables as the current scope,
    # and then returns the yield result, resetting the scope afterwards.
    def with_lexical_var_scope
      current_scope = @var_scopes.last.dup
      @var_scopes.push current_scope
      yield
    ensure
      @var_scopes.pop
    end

    def push_vars(vars)
      vars.each do |var|
        push_var var
      end
    end

    def push_var(var : Var | Arg)
      push_var_name var.name.to_s
    end

    def push_var(var : TypeDeclaration)
      var_var = var.var
      case var_var
      when Var
        push_var_name var_var.name
      when InstanceVar
        push_var_name var_var.name
      else
        raise "can't happen"
      end
    end

    def push_var_name(name)
      @var_scopes.last.add name
    end

    def push_var(node)
      # Nothing
    end

    def var_in_scope?(name)
      @var_scopes.last.includes? name
    end

    def open(symbol, location = @token.location)
      @unclosed_stack.push Unclosed.new(symbol, location)
      begin
        value = yield
      ensure
        @unclosed_stack.pop
      end
      value
    end

    def check_void_value(exp, location)
      if exp.is_a?(ControlExpression)
        raise "void value expression", location
      end
    end

    def check_void_expression_keyword
      case @token.type
      when :IDENT
        case @token.value
        when :break, :next, :return
          unless next_comes_colon_space?
            raise "void value expression", @token, @token.value.to_s.size
          end
        else
          # not a void expression
        end
      else
        # not a void expression
      end
    end

    def check(token_types : Array)
      raise "expecting any of these tokens: #{token_types.join ", "} (not '#{@token.type}')", @token unless token_types.any? { |type| @token.type == type }
    end

    def check(token_type)
      raise "expecting token '#{token_type}', not '#{@token}'", @token unless token_type == @token.type
    end

    def check_token(value)
      raise "expecting token '#{value}', not '#{@token}'", @token unless @token.type == :TOKEN && @token.value == value
    end

    def check_ident(value)
      raise "expecting identifier '#{value}', not '#{@token}'", @token unless @token.keyword?(value)
    end

    def check_ident
      check :IDENT
      @token.value.to_s
    end

    def check_const
      check :CONST
      @token.value.to_s
    end

    def unexpected_token(msg : String? = nil, token : Token = @token)
      token_str = token.type == :EOF ? "EOF" : token.to_s.inspect
      if msg
        raise "unexpected token: #{token_str} (#{msg})", @token
      else
        raise "unexpected token: #{token_str}", @token
      end
    end

    def unexpected_token_in_atomic
      if unclosed = @unclosed_stack.last?
        raise "unterminated #{unclosed.name}", unclosed.location
      end

      unexpected_token
    end

    def var?(name)
      return true if @in_macro_expression

      name = name.to_s
      name == "self" || var_in_scope?(name)
    end

    def push_visibility
      old_visibility = @visibility
      @visibility = nil
      value = yield
      @visibility = old_visibility
      value
    end

    def next_token
      token = super

      if token.type == :NEWLINE && !@consuming_heredocs && !@heredocs.empty?
        consume_heredocs
      end

      token
    end

    def temp_arg_name
      arg_name = "__arg#{@temp_arg_count}"
      @temp_arg_count += 1
      arg_name
    end
  end

  class StringInterpolation
    include Lexer::HeredocItem
  end
end<|MERGE_RESOLUTION|>--- conflicted
+++ resolved
@@ -1333,13 +1333,8 @@
       exps = parse_expressions
       node, end_location = parse_exception_handler exps, begin_location: begin_location
       node.end_location = end_location
-<<<<<<< HEAD
-      if !node.is_a?(ExceptionHandler) && (!node.is_a?(Expressions) || node.keyword)
-        node = Expressions.new([node]).at(begin_location).at_end(end_location)
-=======
       if !node.is_a?(ExceptionHandler) && (!node.is_a?(Expressions) || !node.keyword.none?)
         node = Expressions.new([node]).at(node).at_end(node)
->>>>>>> b69e71f4
       end
       node.keyword = :begin if node.is_a?(Expressions)
       node
@@ -1769,14 +1764,8 @@
       next_token_skip_space_or_newline
 
       if @token.type == :")"
-<<<<<<< HEAD
-        end_location = token_end_location
-        node = Expressions.new([Nop.new] of ASTNode).at(location).at_end(end_location)
-        node.keyword = :"("
-=======
         node = Expressions.new([Nop.new] of ASTNode)
         node.keyword = :paren
->>>>>>> b69e71f4
         return node_and_next_token node
       end
 
@@ -1814,13 +1803,8 @@
 
       unexpected_token if @token.type == :"("
 
-<<<<<<< HEAD
-      node = Expressions.new(exps).at(location).at_end(end_location)
-      node.keyword = :"("
-=======
       node = Expressions.new(exps)
       node.keyword = :paren
->>>>>>> b69e71f4
       node
     end
 
