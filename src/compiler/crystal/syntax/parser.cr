require "set"
require "./ast"
require "./lexer"

module Crystal
  class Parser < Lexer
    enum ParseMode
      Normal
      Lib
      LibStructOrUnion
      Enum
    end

    record Unclosed, name : String, location : Location

    property visibility : Visibility?
    property def_nest : Int32
    property fun_nest : Int32
    property type_nest : Int32
    getter? wants_doc : Bool
    @block_arg_name : String?

    def self.parse(str, string_pool : StringPool? = nil, var_scopes = [Set(String).new]) : ASTNode
      new(str, string_pool, var_scopes).parse
    end

    def initialize(str, string_pool : StringPool? = nil, @var_scopes = [Set(String).new], warnings : WarningCollection? = nil)
      super(str, string_pool, warnings)
      @unclosed_stack = [] of Unclosed
      @calls_super = false
      @calls_initialize = false
      @calls_previous_def = false
      @uses_block_arg = false
      @is_macro_def = false
      @assigns_special_var = false
      @def_nest = 0
      @fun_nest = 0
      @type_nest = 0
      @is_constant_assignment = false

      # Keeps track of current call args starting locations,
      # so if we parse a type declaration exactly at those points we
      # know we don't need to declare those as local variables in those scopes.
      @call_args_start_locations = [] of Location
      @temp_arg_count = 0
      @in_macro_expression = false
      @stop_on_yield = 0
      @inside_c_struct = false
      @wants_doc = false
      @doc_enabled = false
      @no_type_declaration = 0
      @consuming_heredocs = false
      @inside_interpolation = false

      # This flags tells the parser where it has to consider a "do"
      # as belonging to the current parsed call. For example when writing
      #
      # ```
      # foo bar do
      # end
      # ```
      #
      # this flag will be set to false for `foo`, and when parsing
      # `foo`'s arguments it will be set to true. When `bar` is parsed
      # the `do` won't be considered as part of `bar`, and eventually
      # be considered as part of `foo`.
      #
      # If `foo` is written with parentheses, for example:
      #
      # ```
      # foo(bar do
      # end)
      # ```
      #
      # then this flag is set to `true` when parsing `foo`'s arguments.
      @stop_on_do = false
      @assigned_vars = [] of String
    end

    def wants_doc=(@wants_doc : Bool)
      @doc_enabled = wants_doc
    end

    def parse
      next_token_skip_statement_end

      parse_expressions.tap { check :EOF }
    end

    def parse(mode : ParseMode)
      case mode
      when .normal?
        parse
      when .lib?
        parse_lib_body
      when .lib_struct_or_union?
        parse_c_struct_or_union_body
      else
        parse_enum_body
      end
    end

    def parse_expressions
      preserve_stop_on_do { parse_expressions_internal }
    end

    def parse_expressions_internal
      if end_token?
        return Nop.new
      end

      exp = parse_multi_assign

      slash_is_regex!
      skip_statement_end

      if end_token?
        return exp
      end

      exps = [] of ASTNode
      exps.push exp

      loop do
        exps << parse_multi_assign
        skip_statement_end
        break if end_token?
      end

      Expressions.from(exps)
    end

    def parse_multi_assign
      location = @token.location

      if @token.type.op_star?
        lhs_splat = {index: 0, location: @token.location}
        next_token_skip_space
      end

      last = parse_expression
      skip_space

      last_is_target = multi_assign_target?(last) || multi_assign_middle?(last)

      case @token.type
      when .op_comma?
        unless last_is_target
          unexpected_token if lhs_splat
          raise "Multiple assignment is not allowed for constants" if last.is_a?(Path)
          unexpected_token
        end
      when .newline?, .op_semicolon?
        unexpected_token if lhs_splat && !multi_assign_middle?(last)
        return last unless lhs_splat
      else
        if end_token?
          unexpected_token if lhs_splat && !multi_assign_middle?(last)
          return last unless lhs_splat
        else
          unexpected_token
        end
      end

      exps = [] of ASTNode
      exps << last

      i = 0
      assign_index = -1

      while @token.type.op_comma?
        if assign_index == -1 && multi_assign_middle?(last)
          assign_index = i
        end

        i += 1

        next_token_skip_space_or_newline
        if @token.type.op_star?
          raise "splat assignment already specified" if lhs_splat
          lhs_splat = {index: i, location: @token.location}
          next_token_skip_space
        end

        last = parse_op_assign(allow_ops: false)
        if assign_index == -1 && !multi_assign_target?(last) && !multi_assign_middle?(last)
          unexpected_token
        end

        exps << last
        skip_space
      end

      if assign_index == -1 && multi_assign_middle?(last)
        assign_index = i
      end

      if assign_index == -1
        unexpected_token
      end

      targets = exps[0...assign_index].map { |exp| multi_assign_left_hand(exp) }

      assign = exps[assign_index]
      values = [] of ASTNode

      case assign
      when Assign
        targets << multi_assign_left_hand(assign.target)
        values << assign.value
      when Call
        assign.name = assign.name.byte_slice(0, assign.name.bytesize - 1)
        targets << assign
        values << assign.args.pop
      else
        raise "BUG: multi_assign index expression can only be Assign or Call"
      end

      if lhs_splat
        lhs_splat_location = lhs_splat[:location]
        lhs_splat_index = lhs_splat[:index]
        targets[lhs_splat_index] = Splat.new(targets[lhs_splat_index]).at(lhs_splat_location)
      end

      values.concat exps[assign_index + 1..-1]
      if values.size != 1
        if lhs_splat
          raise "Multiple assignment count mismatch", location if targets.size - 1 > values.size
        else
          raise "Multiple assignment count mismatch", location if targets.size != values.size
        end
      end

      multi = MultiAssign.new(targets, values).at(location)
      parse_expression_suffix multi, location
    end

    def multi_assign_target?(exp)
      case exp
      when Underscore, Var, InstanceVar, ClassVar, Global
        true
      when Call
        !exp.has_parentheses? && !exp.block && ((exp.args.empty? && !exp.named_args) || exp.name == "[]")
      else
        false
      end
    end

    def multi_assign_middle?(exp)
      case exp
      when Assign
        true
      when Call
        Lexer.setter?(exp.name) || exp.name == "[]="
      else
        false
      end
    end

    def multi_assign_left_hand(exp)
      if exp.is_a?(Path)
        raise "can't assign to constant in multiple assignment", exp.location.not_nil!
      end

      if exp.is_a?(Call)
        case obj = exp.obj
        when Nil
          if exp.args.empty?
            exp = Var.new(exp.name).at(exp)
          end
        when Global
          if obj.name == "$~" && exp.name == "[]"
            raise "global match data cannot be assigned to", obj.location.not_nil!
          end
        end
      end

      if exp.is_a?(Var)
        if exp.name == "self"
          raise "can't change the value of self", exp.location.not_nil!
        end
        push_var exp
      end
      exp
    end

    def parse_expression
      location = @token.location
      atomic = parse_op_assign
      parse_expression_suffix atomic, location
    end

    def parse_expression_suffix(atomic, location)
      while true
        case @token.type
        when .space?
          next_token
        when .ident?
          case @token.value
          when Keyword::IF
            atomic = parse_expression_suffix(location) { |exp| If.new(exp, atomic) }
          when Keyword::UNLESS
            atomic = parse_expression_suffix(location) { |exp| Unless.new(exp, atomic) }
          when Keyword::WHILE
            raise "trailing `while` is not supported", @token
          when Keyword::UNTIL
            raise "trailing `until` is not supported", @token
          when Keyword::RESCUE
            rescue_location = @token.location
            next_token_skip_space
            rescue_body = parse_op_assign
            rescues = [Rescue.new(rescue_body).at(rescue_location).at_end(rescue_body)] of Rescue
            if atomic.is_a?(Assign)
              atomic.value = ex = ExceptionHandler.new(atomic.value, rescues)
            else
              atomic = ex = ExceptionHandler.new(atomic, rescues)
            end
            ex.at(location).at_end(rescue_body)
            ex.suffix = true
          when Keyword::ENSURE
            ensure_location = @token.location
            next_token_skip_space
            ensure_body = parse_op_assign
            if atomic.is_a?(Assign)
              atomic.value = ex = ExceptionHandler.new(atomic.value, ensure: ensure_body)
            else
              atomic = ex = ExceptionHandler.new(atomic, ensure: ensure_body)
            end
            ex.at(location).at_end(ensure_body)
            ex.ensure_location = ensure_location
            ex.suffix = true
          else
            break
          end
        when .op_rparen?, .op_comma?, .op_semicolon?, .op_percent_rcurly?, .newline?, .eof?
          break
        else
          if end_token?
            break
          else
            unexpected_token
          end
        end
      end
      atomic
    end

    def parse_expression_suffix(location, &)
      slash_is_regex!
      next_token_skip_statement_end
      exp = parse_op_assign_no_control
      (yield exp).at(location).at_end(exp)
    end

    def parse_op_assign_no_control(allow_ops = true, allow_suffix = true)
      check_void_expression_keyword
      parse_op_assign(allow_ops, allow_suffix)
    end

    def parse_op_assign(allow_ops = true, allow_suffix = true)
      doc = @token.doc
      location = @token.location
      start_token = @token

      atomic = parse_question_colon

      while true
        name_location = @token.location

        case @token.type
        when .space?
          next_token
          next
        when .ident?
          unexpected_token unless allow_suffix
          break
        when .op_eq?
          slash_is_regex!
          break unless can_be_assigned?(atomic)

          if atomic.is_a?(Call) && atomic.name == "[]"
            next_token_skip_space_or_newline

            atomic.name = "[]="
            atomic.name_size = 0
            arg = parse_op_assign_no_control
            atomic.args << arg
            atomic.end_location = arg.end_location
          else
            if atomic.is_a?(Path) && (inside_def? || inside_fun? || @is_constant_assignment)
              raise "dynamic constant assignment. Constants can only be declared at the top level or inside other types."
            end

            @is_constant_assignment = true if atomic.is_a?(Path)

            if atomic.is_a?(Var) && atomic.name == "self"
              raise "can't change the value of self", location
            end

            if atomic.is_a?(Call) && (atomic.name.ends_with?('?') || atomic.name.ends_with?('!'))
              unexpected_token token: start_token
            end

            atomic = Var.new(atomic.name).at(atomic) if atomic.is_a?(Call)

            next_token_skip_space_or_newline

            # Constants need a new scope for their value
            case atomic
            when Path
              needs_new_scope = true
            when InstanceVar
              needs_new_scope = @def_nest == 0
            when ClassVar
              needs_new_scope = @def_nest == 0
            when Var
              @assigns_special_var = true if atomic.special_var?
            else
              needs_new_scope = false
            end

            atomic_value = with_isolated_var_scope(needs_new_scope) do
              if @token.keyword?(:uninitialized) && (
                   atomic.is_a?(Var) || atomic.is_a?(InstanceVar) ||
                   atomic.is_a?(ClassVar) || atomic.is_a?(Global)
                 )
                push_var atomic
                next_token_skip_space
                type = parse_bare_proc_type
                atomic = UninitializedVar.new(atomic, type).at(location).at_end(type)
                return atomic
              else
                if atomic.is_a?(Var) && !var?(atomic.name)
                  @assigned_vars.push atomic.name
                  value = parse_op_assign_no_control
                  @assigned_vars.pop
                  value
                else
                  parse_op_assign_no_control
                end
              end
            end

            @is_constant_assignment = false if atomic.is_a?(Path)

            push_var atomic

            atomic = Assign.new(atomic, atomic_value).at(location)
            atomic.doc = doc
            atomic
          end
        when .assignment_operator?
          unexpected_token unless allow_ops

          break unless can_be_assigned?(atomic)

          if atomic.is_a?(Path)
            raise "can't reassign to constant"
          end

          if atomic.is_a?(Var) && atomic.name == "self"
            raise "can't change the value of self", location
          end

          if atomic.is_a?(Call) && atomic.name != "[]" && !var_in_scope?(atomic.name)
            raise "'#{@token.type}' before definition of '#{atomic.name}'"
          end

          push_var atomic
          method = @token.type.to_s.byte_slice(0, @token.to_s.bytesize - 1)
          next_token_skip_space_or_newline
          value = parse_op_assign_no_control
          atomic = OpAssign.new(atomic, method, value).at(location)
          atomic.name_location = name_location
        else
          break
        end
        allow_ops = true
      end

      atomic
    end

    def parse_question_colon
      cond = parse_range

      while @token.type.op_question?
        location = @token.location

        check_void_value cond, location

        next_token_skip_space_or_newline

        @no_type_declaration += 1
        true_val = parse_question_colon

        skip_space_or_newline
        check :OP_COLON
        next_token_skip_space_or_newline

        false_val = parse_question_colon
        @no_type_declaration -= 1

        cond = If.new(cond, true_val, false_val, ternary: true).at(cond).at_end(false_val)
      end

      cond
    end

    def parse_range
      location = @token.location

      if @token.type.op_period_period? || @token.type.op_period_period_period?
        exp = Nop.new
      else
        exp = parse_or
      end

      while true
        case @token.type
        when .op_period_period?
          exp = new_range(exp, location, false)
        when .op_period_period_period?
          exp = new_range(exp, location, true)
        else
          return exp
        end
      end
    end

    def new_range(exp, location, exclusive)
      end_location = token_end_location
      check_void_value exp, location
      next_token_skip_space
      check_void_expression_keyword
      if end_token? ||
         @token.type.op_rparen? ||
         @token.type.op_comma? ||
         @token.type.op_semicolon? ||
         @token.type.op_eq_gt? ||
         @token.type.newline?
        right = Nop.new
      else
        right = parse_or
        end_location = right.end_location
      end
      RangeLiteral.new(exp, right, exclusive).at(location).at_end(end_location)
    end

    macro parse_operator(name, next_operator, node, *operators, right_associative = false)
      def parse_{{name.id}}
        location = @token.location

        left = parse_{{next_operator.id}}
        while true
          case @token.type
          when .space?
            next_token
          when {{operators.map { |op| ".#{op.id}".id }.splat}}
            check_void_value left, location

            method = @token.type.to_s
            name_location = @token.location

            slash_is_regex!
            next_token_skip_space_or_newline
            right = parse_{{(right_associative ? name : next_operator).id}}
            left = ({{node.id}}).at(location).at_end(right)
            left.name_location = name_location if left.is_a?(Call)
          else
            return left
          end
        end
      end
    end

    parse_operator :or, :and, "Or.new left, right", :op_bar_bar?
    parse_operator :and, :equality, "And.new left, right", :op_amp_amp?
    parse_operator :equality, :cmp, "Call.new left, method, right", :op_lt?, :op_lt_eq?, :op_gt?, :op_gt_eq?, :op_lt_eq_gt?
    parse_operator :cmp, :logical_or, "Call.new left, method, right", :op_eq_eq?, :op_bang_eq?, :op_eq_tilde?, :op_bang_tilde?, :op_eq_eq_eq?
    parse_operator :logical_or, :logical_and, "Call.new left, method, right", :op_bar?, :op_caret?
    parse_operator :logical_and, :shift, "Call.new left, method, right", :op_amp?
    parse_operator :shift, :add_or_sub, "Call.new left, method, right", :op_lt_lt?, :op_gt_gt?

    def parse_add_or_sub
      location = @token.location

      left = parse_mul_or_div
      while true
        case @token.type
        when .space?
          next_token
        when .op_plus?, .op_minus?, .op_amp_plus?, .op_amp_minus?
          check_void_value left, location

          method = @token.type.to_s
          name_location = @token.location
          next_token_skip_space_or_newline
          right = parse_mul_or_div
          left = Call.new(left, method, right).at(location).at_end(right)
          left.name_location = name_location
        when .number?
          case char = @token.value.to_s[0]
          when '+', '-'
            method = char.to_s
            name_location = @token.location

            # Go back to the +/-, advance one char and continue from there
            self.current_pos = @token.start + 1
            next_token

            right = parse_mul_or_div
            left = Call.new(left, method, right).at(location).at_end(right)
            left.name_location = name_location
          else
            return left
          end
        else
          return left
        end
      end
    end

    parse_operator :mul_or_div, :pow, "Call.new left, method, right", :op_star?, :op_slash?, :op_slash_slash?, :op_percent?, :op_amp_star?
    parse_operator :pow, :prefix, "Call.new left, method, right", :op_star_star?, :op_amp_star_star?, right_associative: true

    def parse_prefix
      name_location = @token.location
      case token_type = @token.type
      when .unary_operator?
        location = @token.location
        next_token_skip_space_or_newline
        check_void_expression_keyword
        arg = parse_prefix
        if token_type.op_bang?
          Not.new(arg).at(location).at_end(arg)
        else
          call = Call.new(arg, token_type.to_s).at(location).at_end(arg)
          call.name_location = name_location
          call
        end
      else
        parse_atomic_with_method
      end
    end

    # IDENT CONST + - * / // % | & ^ ~ ! ** << < <= == != =~ !~ >> > >= <=> === [] []= []? [ &+ &- &* &**
    AtomicWithMethodCheck = [
      :IDENT, :CONST, :OP_PLUS, :OP_MINUS, :OP_STAR, :OP_SLASH, :OP_SLASH_SLASH, :OP_PERCENT,
      :OP_BAR, :OP_AMP, :OP_CARET, :OP_TILDE, :OP_BANG, :OP_STAR_STAR, :OP_LT_LT, :OP_LT, :OP_LT_EQ,
      :OP_EQ_EQ, :OP_BANG_EQ, :OP_EQ_TILDE, :OP_BANG_TILDE, :OP_GT_GT, :OP_GT, :OP_GT_EQ,
      :OP_LT_EQ_GT, :OP_EQ_EQ_EQ, :OP_LSQUARE_RSQUARE, :OP_LSQUARE_RSQUARE_EQ, :OP_LSQUARE_RSQUARE_QUESTION,
      :OP_LSQUARE, :OP_AMP_PLUS, :OP_AMP_MINUS, :OP_AMP_STAR, :OP_AMP_STAR_STAR,
    ] of Token::Kind

    def parse_atomic_with_method
      location = @token.location
      atomic = parse_atomic
      parse_atomic_method_suffix atomic, location
    end

    def parse_atomic_method_suffix(atomic, location)
      while true
        case @token.type
        when .space?
          next_token
        when .newline?
          # In these cases we don't want to chain a call
          case atomic
          when ClassDef, ModuleDef, EnumDef, FunDef, Def
            break
          else
            # continue chaining
          end

          # Allow '.' after newline for chaining calls
          unless lookahead(preserve_token_on_fail: true) { next_token_skip_space_or_newline; @token.type.op_period? }
            break
          end
        when .op_period?
          check_void_value atomic, location

          @wants_regex = false

          wants_def_or_macro_name do
            next_token_skip_space_or_newline
          end

          if @token.type.instance_var?
            ivar_name = @token.value.to_s
            end_location = token_end_location
            next_token_skip_space

            atomic = ReadInstanceVar.new(atomic, ivar_name).at(location)
            atomic.end_location = end_location
            next
          end

          check AtomicWithMethodCheck

          if @token.value == Keyword::IS_A_QUESTION
            atomic = parse_is_a(atomic).at(location)
          elsif @token.value == Keyword::AS
            atomic = parse_as(atomic).at(location)
          elsif @token.value == Keyword::AS_QUESTION
            atomic = parse_as?(atomic).at(location)
          elsif @token.value == Keyword::RESPONDS_TO_QUESTION
            atomic = parse_responds_to(atomic).at(location)
          elsif !@in_macro_expression && @token.value == Keyword::NIL_QUESTION
            atomic = parse_nil?(atomic).at(location)
          elsif @token.type.op_bang?
            atomic = parse_negation_suffix(atomic).at(location)
            atomic = parse_atomic_method_suffix_special(atomic, location)
          elsif @token.type.op_lsquare?
            return parse_atomic_method_suffix(atomic, location)
          else
            name = case @token.type
                   when .ident?, .const?
                     @token.value.to_s
                   else
                     @token.type.to_s
                   end
            name_location = @token.location
            end_location = token_end_location

            @wants_regex = false
            next_token

            space_consumed = false
            if @token.type.space?
              @wants_regex = true
              next_token
              space_consumed = true
            end

            case @token.type
            when .op_eq?
              atomic = Call.new(atomic, name)
              unexpected_token unless can_be_assigned?(atomic)

              # Rewrite 'f.x = arg' as f.x=(arg)
              next_token

              if @token.type.op_lparen?
                # If we have `f.x=(exp1).a.b.c`, consider it the same as `f.x = (exp1).a.b.c`
                # and not as `(f.x = exp1).a.b.c` because a difference in space
                # should not make a difference in semantic (#4399)
                # The only exception is doing a splat, in which case this can only
                # be expanded arguments for the call.
                if current_char == '*'
                  next_token_skip_space
                  arg = parse_single_arg
                  check :OP_RPAREN
                  end_location = token_end_location
                  next_token
                else
                  arg = parse_op_assign_no_control
                  end_location = arg.end_location
                end
              else
                skip_space_or_newline
                arg = parse_single_arg
                end_location = arg.end_location
              end

              atomic.at(location).at_end(end_location)
              atomic.name = "#{name}="
              atomic.args = [arg] of ASTNode
              atomic.name_location = name_location
              next
            when .assignment_operator?
              call = Call.new(atomic, name)
              unexpected_token unless can_be_assigned?(call)

              op_name_location = @token.location
              method = @token.type.to_s.byte_slice(0, @token.type.to_s.size - 1)
              next_token_skip_space_or_newline
              value = parse_op_assign
              call.at(location)
              call.name_location = name_location
              atomic = OpAssign.new(call, method, value).at(location)
              atomic.name_location = op_name_location
              next
            else
              call_args = preserve_stop_on_do { space_consumed ? parse_call_args_space_consumed : parse_call_args }
              if call_args
                args = call_args.args
                block = call_args.block
                block_arg = call_args.block_arg
                named_args = call_args.named_args
                has_parentheses = call_args.has_parentheses
              else
                args = block = block_arg = named_args = nil
                has_parentheses = false
              end
            end

            block = parse_block(block, stop_on_do: @stop_on_do)
            atomic = Call.new atomic, name, (args || [] of ASTNode), block, block_arg, named_args
            atomic.has_parentheses = has_parentheses
            atomic.name_location = name_location
            atomic.end_location = block.try(&.end_location) || call_args.try(&.end_location) || end_location
            atomic.at(location)
            atomic
          end
        when .op_lsquare_rsquare?
          check_void_value atomic, location

          name_location = @token.location
          end_location = token_end_location
          @wants_regex = false
          next_token_skip_space
          atomic = Call.new(atomic, "[]").at(location)
          atomic.name_location = name_location
          atomic.end_location = end_location
          atomic.name_size = 0 if atomic.is_a?(Call)
          atomic
        when .op_lsquare?
          check_void_value atomic, location

          name_location = @token.location
          next_token_skip_space_or_newline

          call_args = preserve_stop_on_do do
            parse_call_args_space_consumed(
              check_plus_and_minus: false,
              allow_curly: true,
              end_token: :OP_RSQUARE,
              allow_beginless_range: true,
              control: true,
            )
          end

          skip_space_or_newline
          check :OP_RSQUARE
          end_location = token_end_location
          @wants_regex = false
          next_token

          if call_args
            args = call_args.args
            block = call_args.block
            block_arg = call_args.block_arg
            named_args = call_args.named_args
          end

          if @token.type.op_question?
            method_name = "[]?"
            end_location = token_end_location
            next_token_skip_space
          else
            method_name = "[]"
            skip_space
          end

          atomic = Call.new(atomic, method_name, (args || [] of ASTNode), block, block_arg, named_args).at(location)
          atomic.name_location = name_location
          atomic.end_location = end_location
          atomic.name_size = 0
          atomic.args_in_brackets = true
          atomic
        else
          break
        end
      end

      atomic
    end

    def parse_atomic_method_suffix_special(call, location)
      case @token.type
      when .op_period?, .op_lsquare?, .op_lsquare_rsquare?
        parse_atomic_method_suffix(call, location)
      else
        call
      end
    end

    def parse_single_arg
      if @token.type.op_star?
        location = @token.location
        next_token_skip_space
        arg = parse_op_assign_no_control
        Splat.new(arg).at(location).at_end(arg)
      else
        parse_op_assign_no_control
      end
    end

    def parse_is_a(atomic)
      next_token_skip_space

      if @token.type.op_lparen?
        next_token_skip_space_or_newline
        type = parse_bare_proc_type
        skip_space_or_newline
        check :OP_RPAREN
        end_location = token_end_location
        next_token_skip_space
      else
        type = parse_union_type
        end_location = type.end_location
      end

      IsA.new(atomic, type).at_end(end_location)
    end

    def parse_as(atomic, klass = Cast)
      next_token_skip_space

      if @token.type.op_lparen?
        next_token_skip_space_or_newline
        type = parse_bare_proc_type
        skip_space_or_newline
        check :OP_RPAREN
        end_location = token_end_location
        next_token_skip_space
      else
        type = parse_union_type
        end_location = token_end_location
      end

      klass.new(atomic, type).at_end(end_location)
    end

    def parse_as?(atomic)
      parse_as atomic, klass: NilableCast
    end

    def parse_responds_to(atomic)
      next_token

      if @token.type.op_lparen?
        next_token_skip_space_or_newline
        name = parse_responds_to_name
        next_token_skip_space_or_newline
        check :OP_RPAREN
        end_location = token_end_location
        next_token_skip_space
      elsif @token.type.space?
        next_token
        name = parse_responds_to_name
        end_location = token_end_location
        next_token_skip_space
      else
        unexpected_token "expected space or '('"
      end

      RespondsTo.new(atomic, name).at_end(end_location)
    end

    def parse_responds_to_name
      unless @token.type.symbol?
        unexpected_token "expected symbol"
      end

      @token.value.to_s
    end

    def parse_nil?(atomic)
      end_location = token_end_location
      next_token

      if @token.type.op_lparen?
        next_token_skip_space_or_newline
        check :OP_RPAREN
        end_location = token_end_location
        next_token_skip_space
      end

      IsA.new(atomic, Path.global("Nil"), nil_check: true).at_end(end_location)
    end

    def parse_negation_suffix(atomic)
      end_location = token_end_location
      next_token

      if @token.type.op_lparen?
        next_token_skip_space_or_newline
        check :OP_RPAREN
        end_location = token_end_location
        next_token_skip_space
      end

      Not.new(atomic).at_end(end_location)
    end

    def parse_atomic
      location = @token.location
      atomic = parse_atomic_without_location
      atomic.location ||= location
      atomic
    end

    def parse_atomic_without_location
      case @token.type
      when .op_lparen?
        parse_parenthesized_expression
      when .op_lsquare_rsquare?
        parse_empty_array_literal
      when .op_lsquare?
        parse_array_literal
      when .op_lcurly?
        parse_hash_or_tuple_literal
      when .op_lcurly_lcurly?
        parse_percent_macro_expression
      when .op_lcurly_percent?
        parse_percent_macro_control
      when .op_colon_colon?
        parse_generic_or_global_call
      when .op_minus_gt?
        parse_fun_literal
      when .op_at_lsquare?
        parse_annotation
      when .number?
        @wants_regex = false
        node_and_next_token NumberLiteral.new(@token.value.to_s, @token.number_kind)
      when .char?
        node_and_next_token CharLiteral.new(@token.value.as(Char))
      when .string?, .delimiter_start?
        parse_delimiter
      when .string_array_start?
        parse_string_array
      when .symbol_array_start?
        parse_symbol_array
      when .symbol?
        node_and_next_token SymbolLiteral.new(@token.value.to_s)
      when .global?
        raise "$global_variables are not supported, use @@class_variables instead"
      when .op_dollar_tilde?, .op_dollar_question?
        location = @token.location
        var = Var.new(@token.to_s).at(location)

        if peek_ahead { next_token_skip_space; @token.type.op_eq? }
          push_var var
          node_and_next_token var
        else
          node_and_next_token Global.new(var.name).at(location)
        end
      when .global_match_data_index?
        if peek_ahead { next_token_skip_space; @token.type.op_eq? }
          raise "global match data cannot be assigned to"
        end

        value = @token.value.to_s
        if value_prefix = value.rchop? '?'
          method = "[]?"
          value = value_prefix
        else
          method = "[]"
        end
        location = @token.location
        index = value.to_i?
        raise "Index $#{value} doesn't fit in an Int32" unless index
        node_and_next_token Call.new(Global.new("$~").at(location), method, NumberLiteral.new(index))
      when .magic_line?
        node_and_next_token MagicConstant.expand_line_node(@token.location)
      when .magic_end_line?
        raise "__END_LINE__ can only be used in default parameter value", @token
      when .magic_file?
        node_and_next_token MagicConstant.expand_file_node(@token.location)
      when .magic_dir?
        node_and_next_token MagicConstant.expand_dir_node(@token.location)
      when .ident?
        # NOTE: Update `Parser#invalid_internal_name?` keyword list
        # when adding or removing keyword to handle here.
        if keyword = @token.value.as?(Keyword)
          case keyword
          when .begin?
            check_type_declaration { parse_begin }
          when Keyword::NIL
            check_type_declaration { node_and_next_token NilLiteral.new }
          when .true?
            check_type_declaration { node_and_next_token BoolLiteral.new(true) }
          when .false?
            check_type_declaration { node_and_next_token BoolLiteral.new(false) }
          when .yield?
            check_type_declaration { parse_yield }
          when .with?
            check_type_declaration { parse_yield_with_scope }
          when .abstract?
            check_type_declaration do
              check_not_inside_def("can't use abstract") do
                doc = @token.doc

                next_token_skip_space_or_newline
                case @token.value
                when Keyword::DEF
                  parse_def is_abstract: true, doc: doc
                when Keyword::CLASS
                  parse_class_def is_abstract: true, doc: doc
                when Keyword::STRUCT
                  parse_class_def is_abstract: true, is_struct: true, doc: doc
                else
                  unexpected_token
                end
              end
            end
          when .def?
            check_type_declaration do
              check_not_inside_def("can't define def") do
                parse_def
              end
            end
          when .macro?
            check_type_declaration do
              check_not_inside_def("can't define macro") do
                parse_macro
              end
            end
          when .require?
            check_type_declaration do
              check_not_inside_def("can't require") do
                parse_require
              end
            end
          when .case?
            check_type_declaration { parse_case }
          when .select?
            check_type_declaration { parse_select }
          when .if?
            check_type_declaration { parse_if }
          when .unless?
            check_type_declaration { parse_unless }
          when .include?
            check_type_declaration do
              check_not_inside_def("can't include") do
                parse_include
              end
            end
          when .extend?
            check_type_declaration do
              check_not_inside_def("can't extend") do
                parse_extend
              end
            end
          when .class?
            check_type_declaration do
              check_not_inside_def("can't define class") do
                parse_class_def
              end
            end
          when .struct?
            check_type_declaration do
              check_not_inside_def("can't define struct") do
                parse_class_def is_struct: true
              end
            end
          when .module?
            check_type_declaration do
              check_not_inside_def("can't define module") do
                parse_module_def
              end
            end
          when .enum?
            check_type_declaration do
              check_not_inside_def("can't define enum") do
                parse_enum_def
              end
            end
          when .while?
            check_type_declaration { parse_while }
          when .until?
            check_type_declaration { parse_until }
          when .return?
            check_type_declaration { parse_return }
          when .next?
            check_type_declaration { parse_next }
          when .break?
            check_type_declaration { parse_break }
          when .lib?
            check_type_declaration do
              check_not_inside_def("can't define lib") do
                parse_lib
              end
            end
          when .fun?
            check_type_declaration do
              check_not_inside_def("can't define fun") do
                parse_fun_def top_level: true, require_body: true
              end
            end
          when .alias?
            check_type_declaration do
              check_not_inside_def("can't define alias") do
                parse_alias
              end
            end
          when .pointerof?
            check_type_declaration { parse_pointerof }
          when .sizeof?
            check_type_declaration { parse_sizeof }
          when .instance_sizeof?
            check_type_declaration { parse_instance_sizeof }
          when .alignof?
            check_type_declaration { parse_alignof }
          when .instance_alignof?
            check_type_declaration { parse_instance_alignof }
          when .offsetof?
            check_type_declaration { parse_offsetof }
          when .typeof?
            check_type_declaration { parse_typeof }
          when .private?
            check_type_declaration { parse_visibility_modifier Visibility::Private }
          when .protected?
            check_type_declaration { parse_visibility_modifier Visibility::Protected }
          when .asm?
            check_type_declaration { parse_asm }
          when .annotation?
            check_type_declaration do
              check_not_inside_def("can't define annotation") do
                parse_annotation_def
              end
            end
          else
            set_visibility parse_var_or_call
          end
        else
          set_visibility parse_var_or_call
        end
      when .const?
        parse_generic_or_custom_literal
      when .instance_var?
        if @in_macro_expression && @token.value == "@type"
          @is_macro_def = true
        end
        new_node_check_type_declaration InstanceVar
      when .class_var?
        new_node_check_type_declaration ClassVar
      when .underscore?
        node_and_next_token Underscore.new
      else
        unexpected_token_in_atomic
      end
    end

    def check_type_declaration(&)
      if next_comes_colon_space?
        name = @token.value.to_s
        var = Var.new(name).at(@token.location).at_end(token_end_location)
        next_token
        unless @token.type.space?
          warnings.add_warning_at(@token.location, "space required before colon in type declaration (run `crystal tool format` to fix this)")
        end
        skip_space
        check :OP_COLON
        type_declaration = parse_type_declaration(var)
        set_visibility type_declaration
      else
        yield
      end
    end

    def parse_type_declaration(var)
      next_token_skip_space_or_newline
      var_type = parse_bare_proc_type
      skip_space
      if @token.type.op_eq?
        next_token_skip_space_or_newline
        value = parse_op_assign_no_control
      end
      TypeDeclaration.new(var, var_type, value).at(var).at_end(value || var_type)
    end

    def next_comes_colon_space?
      return false unless @no_type_declaration == 0

      pos = current_pos
      while current_char.ascii_whitespace?
        next_char_no_column_increment
      end
      comes_colon_space = current_char == ':'
      if comes_colon_space
        next_char_no_column_increment
        comes_colon_space = current_char.ascii_whitespace?
      end
      self.current_pos = pos
      comes_colon_space
    end

    def new_node_check_type_declaration(klass)
      name = @token.value.to_s
      var = klass.new(name).at(@token.location)
      var.end_location = token_end_location
      @wants_regex = false
      next_token
      space_after_name = @token.type.space?
      skip_space

      if @no_type_declaration == 0 && @token.type.op_colon?
        unless space_after_name
          warnings.add_warning_at(@token.location, "space required before colon in type declaration (run `crystal tool format` to fix this)")
        end
        parse_type_declaration(var)
      else
        var
      end
    end

    def parse_generic_or_custom_literal
      type = parse_generic(expression: true)
      parse_custom_literal type
    end

    def parse_custom_literal(type)
      skip_space

      if @token.type.op_lcurly?
        tuple_or_hash = parse_hash_or_tuple_literal allow_of: false

        skip_space

        if @token.keyword?(:of)
          unexpected_token
        end

        case tuple_or_hash
        when TupleLiteral
          ary = ArrayLiteral.new(tuple_or_hash.elements, name: type).at(tuple_or_hash)
          return ary
        when HashLiteral
          tuple_or_hash.name = type
          return tuple_or_hash
        else
          raise "BUG: tuple_or_hash should be tuple or hash, not #{tuple_or_hash}"
        end
      end

      type
    end

    def check_not_inside_def(message, &)
      if @def_nest == 0 && @fun_nest == 0
        yield
      else
        suffix = @def_nest > 0 ? " inside def" : " inside fun"
        raise message + suffix, @token.line_number, @token.column_number
      end
    end

    def inside_def?
      @def_nest > 0
    end

    def inside_fun?
      @fun_nest > 0
    end

    def parse_annotation
      doc = @token.doc
      location = @token.location

      next_token_skip_space
      name = parse_path
      skip_space

      args = [] of ASTNode
      named_args = nil

      if @token.type.op_lparen?
        open("annotation") do
          next_token_skip_space_or_newline
          while !@token.type.op_rparen?
            if @token.type.ident? && current_char == ':'
              named_args = parse_named_args(@token.location, first_name: nil, allow_newline: true)
              check :OP_RPAREN
              break
            else
              args << parse_call_arg
            end

            skip_space_or_newline
            if @token.type.op_comma?
              next_token_skip_space_or_newline
            end
          end
          next_token_skip_space
        end
      end
      check :OP_RSQUARE
      end_location = token_end_location
      @wants_regex = false
      next_token_skip_space

      ann = Annotation.new(name, args, named_args).at(location).at_end(end_location)
      ann.doc = doc
      ann
    end

    def parse_begin
      begin_location = @token.location
      slash_is_regex!
      next_token_skip_statement_end
      exps = parse_expressions
      node, end_location = parse_exception_handler exps, begin_location: begin_location
      if !node.is_a?(ExceptionHandler) && (!node.is_a?(Expressions) || !node.keyword.none?)
        node = Expressions.new([node])
      end
      node.at(begin_location).at_end(end_location)
      node.keyword = :begin if node.is_a?(Expressions)
      node
    end

    def parse_exception_handler(exp, implicit = false, begin_location = nil)
      rescues = nil
      a_else = nil
      a_ensure = nil
      begin_location ||= exp.location

      if @token.keyword?(:rescue)
        rescues = [] of Rescue
        found_catch_all = false
        while true
          begin_location ||= @token.location
          location = @token.location
          a_rescue = parse_rescue
          if a_rescue.types
            if found_catch_all
              raise "specific rescue must come before catch-all rescue", location
            end
          else
            if found_catch_all
              raise "catch-all rescue can only be specified once", location
            end
            found_catch_all = true
          end
          rescues << a_rescue
          break unless @token.keyword?(:rescue)
        end
      end

      if @token.keyword?(:else)
        unless rescues
          raise "'else' is useless without 'rescue'", @token, 4
        end

        else_location = @token.location
        begin_location ||= @token.location
        next_token_skip_statement_end
        a_else = parse_expressions
        skip_statement_end
      end

      if @token.keyword?(:ensure)
        ensure_location = @token.location
        begin_location ||= @token.location
        next_token_skip_statement_end
        a_ensure = parse_expressions
        skip_statement_end
      end

      end_location = token_end_location

      check_ident :end
      slash_is_not_regex!
      next_token_skip_space

      if rescues || a_ensure
        ex = ExceptionHandler.new(exp, rescues, a_else, a_ensure)
        ex.at(begin_location).at_end(end_location)
        ex.implicit = true if implicit
        ex.else_location = else_location
        ex.ensure_location = ensure_location
        {ex, end_location}
      else
        {exp, end_location}
      end
    end

    SemicolonOrNewLine = [:OP_SEMICOLON, :NEWLINE] of Token::Kind
    ConstOrDoubleColon = [:CONST, :OP_COLON_COLON] of Token::Kind

    def parse_rescue
      location = @token.location
      end_location = token_end_location
      next_token_skip_space

      case @token.type
      when .ident?
        name = @token.value.to_s
        push_var_name name
        end_location = token_end_location
        next_token_skip_space

        if @token.type.op_colon?
          next_token_skip_space_or_newline
          check ConstOrDoubleColon
          types = parse_rescue_types
          end_location = types.last.end_location
        end
      when .const?, .op_colon_colon?
        types = parse_rescue_types
        end_location = types.last.end_location
      else
        # keep going
      end

      check SemicolonOrNewLine

      next_token_skip_space_or_newline

      if @token.keyword?(:end)
        body = nil
      else
        body = parse_expressions
        end_location = body.end_location
        skip_statement_end
      end

      Rescue.new(body, types, name).at(location).at_end(end_location)
    end

    def parse_rescue_types
      types = [] of ASTNode
      while true
        types << parse_generic
        skip_space
        if @token.type.op_bar?
          next_token_skip_space
        else
          skip_space
          break
        end
      end
      types
    end

    def parse_while
      parse_while_or_until While
    end

    def parse_until
      parse_while_or_until Until
    end

    def parse_while_or_until(klass)
      slash_is_regex!
      next_token_skip_space_or_newline

      cond = parse_op_assign_no_control allow_suffix: false

      slash_is_regex!
      skip_statement_end

      body = parse_expressions
      skip_statement_end

      end_location = token_end_location
      check_ident :end
      next_token_skip_space

      klass.new(cond, body).at_end(end_location)
    end

    def call_block_arg_follows?
      @token.type.op_amp? && !current_char.ascii_whitespace?
    end

    def parse_call_block_arg(args, check_paren, named_args = nil)
      location = @token.location

      next_token_skip_space

      if @token.type.op_period?
        block_arg_name = temp_arg_name
        obj = Var.new(block_arg_name)

        @wants_regex = false
        if current_char == '%'
          next_char
          @token.type = :OP_PERCENT
          @token.column_number += 1
          skip_space
        else
          next_token_skip_space

          if @token.type.instance_var?
            ivar_name = @token.value.to_s
            end_location = token_end_location
            next_token

            call = ReadInstanceVar.new(obj, ivar_name).at(location)
            call.end_location = end_location
          end
        end

        call ||= parse_call_block_arg_after_dot(obj)

        block = Block.new([Var.new(block_arg_name)], call).at(location)
        end_location = call.end_location
      else
        block_arg = parse_op_assign
        end_location = block_arg.end_location
      end

      if check_paren
        skip_space_or_newline
        check :OP_RPAREN
        end_location = token_end_location
        next_token_skip_space
      else
        skip_space
      end

      CallArgs.new args, block, block_arg, named_args, false, end_location, has_parentheses: check_paren
    end

    def parse_call_block_arg_after_dot(obj)
      location = @token.location

      check AtomicWithMethodCheck

      if @token.value == Keyword::IS_A_QUESTION
        call = parse_is_a(obj).at(location)
        call = parse_atomic_method_suffix_special(call, location)
      elsif @token.value == Keyword::AS
        call = parse_as(obj).at(location)
        call = parse_atomic_method_suffix_special(call, location)
      elsif @token.value == Keyword::AS_QUESTION
        call = parse_as?(obj).at(location)
        call = parse_atomic_method_suffix_special(call, location)
      elsif @token.value == Keyword::RESPONDS_TO_QUESTION
        call = parse_responds_to(obj).at(location)
        call = parse_atomic_method_suffix_special(call, location)
      elsif !@in_macro_expression && @token.value == Keyword::NIL_QUESTION
        call = parse_nil?(obj).at(location)
        call = parse_atomic_method_suffix_special(call, location)
      elsif @token.type.op_bang?
        call = parse_negation_suffix(obj).at(location)
        call = parse_atomic_method_suffix_special(call, location)
      elsif @token.type.op_lsquare?
        call = parse_atomic_method_suffix obj, location

        if @token.type.op_eq? && call.is_a?(Call) && can_be_assigned?(call)
          next_token_skip_space
          exp = parse_op_assign
          call.name = "#{call.name}="
          call.args << exp
        end
      else
        # At this point we want to attach the "do" to the next call
        old_stop_on_do = @stop_on_do
        @stop_on_do = false
        call = parse_var_or_call(force_call: true).at(location)

        if call.is_a?(Call)
          call.obj = obj
        else
          raise "BUG: #{call} should be a call"
        end

        call = call.as(Call)

        if @token.type.op_eq?
          unexpected_token unless can_be_assigned?(call)

          next_token_skip_space
          if @token.type.op_lparen?
            next_token_skip_space
            exp = parse_op_assign
            check :OP_RPAREN
            next_token_skip_space
            call.name = "#{call.name}="
            call.args = [exp] of ASTNode
            call = parse_atomic_method_suffix call, location
          else
            exp = parse_op_assign
            call.name = "#{call.name}="
            call.args = [exp] of ASTNode
          end
        else
          call = parse_atomic_method_suffix call, location

          if @token.type.op_eq? && call.is_a?(Call) && can_be_assigned?(call)
            next_token_skip_space
            exp = parse_op_assign
            call.name = "#{call.name}="
            call.args << exp
          end
        end

        @stop_on_do = old_stop_on_do
      end

      call
    end

    def parse_class_def(is_abstract = false, is_struct = false, doc = nil)
      @type_nest += 1

      doc ||= @token.doc

      next_token_skip_space_or_newline
      name_location = @token.location

      name = parse_path
      skip_space

      type_vars, splat_index = parse_type_vars

      superclass = nil

      if @token.type.op_lt?
        next_token_skip_space_or_newline
        if @token.keyword?(:self)
          superclass = Self.new.at(@token.location)
          next_token
        else
          superclass = parse_generic
        end
      end
      skip_statement_end

      body = push_visibility { parse_expressions }

      end_location = token_end_location
      check_ident :end
      next_token_skip_space

      @type_nest -= 1

      class_def = ClassDef.new name, body, superclass, type_vars, is_abstract, is_struct, splat_index
      class_def.doc = doc
      class_def.name_location = name_location
      class_def.end_location = end_location
      set_visibility class_def
      class_def
    end

    def parse_type_vars
      type_vars = nil
      splat_index = nil
      if @token.type.op_lparen?
        type_vars = [] of String

        next_token_skip_space_or_newline

        index = 0
        while !@token.type.op_rparen?
          if @token.type.op_star?
            raise "splat type parameter already specified", @token if splat_index
            splat_index = index
            next_token
          end
          type_var_name = check_const

          if type_vars.includes? type_var_name
            raise "duplicated type parameter name: #{type_var_name}", @token
          end

          type_vars.push type_var_name

          next_token_skip_space
          if @token.type.op_comma?
            next_token_skip_space_or_newline
          else
            skip_space_or_newline
            check :OP_RPAREN
          end

          index += 1
        end

        if type_vars.empty?
          raise "must specify at least one type var"
        end

        next_token_skip_space
      end
      {type_vars, splat_index}
    end

    def parse_module_def
      @type_nest += 1

      location = @token.location
      doc = @token.doc

      next_token_skip_space_or_newline

      name_location = @token.location
      name = parse_path
      skip_space

      type_vars, splat_index = parse_type_vars
      skip_statement_end

      body = push_visibility { parse_expressions }

      end_location = token_end_location
      check_ident :end
      next_token_skip_space

      @type_nest -= 1

      module_def = ModuleDef.new name, body, type_vars, splat_index
      module_def.doc = doc
      module_def.name_location = name_location
      module_def.end_location = end_location
      set_visibility module_def
      module_def
    end

    def parse_annotation_def
      location = @token.location
      doc = @token.doc

      next_token_skip_space_or_newline

      name_location = @token.location
      name = parse_path
      skip_statement_end

      end_location = token_end_location
      check_ident :end
      next_token_skip_space

      annotation_def = AnnotationDef.new name
      annotation_def.doc = doc
      annotation_def.name_location = name_location
      annotation_def.end_location = end_location
      annotation_def
    end

    def parse_parenthesized_expression
      location = @token.location
      slash_is_regex!
      next_token_skip_space_or_newline

      if @token.type.op_rparen?
        end_location = token_end_location
        node = Expressions.new([Nop.new] of ASTNode).at(location).at_end(end_location)
        node.keyword = :paren
        return node_and_next_token node
      end

      exps = [] of ASTNode

      # do...end in parenthesis should not stop because there's no call further
      # left to bind to:
      #
      # ```
      # (foo do
      # end)
      # ```
      @stop_on_do = false

      while true
        exps << parse_expression
        case @token.type
        when .op_rparen?
          @wants_regex = false
          end_location = token_end_location
          next_token_skip_space
          break
        when .newline?, .op_semicolon?
          next_token_skip_statement_end
          if @token.type.op_rparen?
            @wants_regex = false
            end_location = token_end_location
            next_token_skip_space
            break
          end
        else
          raise "unterminated parenthesized expression", location
        end
      end

      unexpected_token if @token.type.op_lparen?

      node = Expressions.new(exps).at(location).at_end(end_location)
      node.keyword = :paren
      node
    end

    def parse_fun_literal
      location = @token.location

      next_token_skip_space_or_newline

      case @token.type
      when .symbol?
        # -> :T { }
        raise "a space is mandatory between ':' and return type", @token
      when .op_lparen?, .op_lcurly?, .op_colon?
        # do nothing
      else
        return parse_fun_pointer unless @token.keyword?(:do)
      end

      params = [] of Arg
      if @token.type.op_lparen?
        next_token_skip_space_or_newline
        while !@token.type.op_rparen?
          param = parse_fun_literal_param
          if params.any? &.name.==(param.name)
            raise "duplicated proc literal parameter name: #{param.name}", param.location.not_nil!
          end

          params << param
        end
        next_token_skip_space_or_newline
      end

      case @token.type
      when .symbol?
        # ->() :T { }
        raise "a space is mandatory between ':' and return type", @token
      when .op_colon?
        next_token_skip_space_or_newline
        return_type = parse_bare_proc_type
        skip_space_or_newline
      end

      with_lexical_var_scope do
        push_vars params

        end_location = nil

        if @token.keyword?(:do)
          next_token_skip_statement_end
          check_not_pipe_before_proc_literal_body
          body = parse_expressions
          body, end_location = parse_exception_handler body, implicit: true
        elsif @token.type.op_lcurly?
          next_token_skip_statement_end
          check_not_pipe_before_proc_literal_body
          body = preserve_stop_on_do { parse_expressions }
          end_location = token_end_location
          check :OP_RCURLY
          next_token_skip_space
        else
          unexpected_token
        end

        a_def = Def.new("->", params, body, return_type: return_type).at(location).at_end(end_location)
        ProcLiteral.new(a_def).at(location).at_end(end_location)
      end
    end

    def check_not_pipe_before_proc_literal_body
      if @token.type.op_bar?
        location = @token.location
        next_token_skip_space

        msg = String.build do |msg|
          msg << %[unexpected token: "|", proc literals specify their parameters like this: ->(]
          if @token.type.ident?
            msg << @token.value.to_s << " : Type"
            next_token_skip_space_or_newline
            msg << ", ..." if @token.type.op_comma?
          else
            msg << "param : Type"
          end
          msg << ") { ... }"
        end

        raise msg, location
      end
    end

    def parse_fun_literal_param
      name = check_ident
      location = @token.location
      end_location = token_end_location
      next_token_skip_space_or_newline

      if @token.type.op_colon?
        next_token_skip_space_or_newline

        type = parse_bare_proc_type
        end_location = type.end_location
      end

      if @token.type.op_comma?
        next_token_skip_space_or_newline
      else
        skip_space_or_newline
        check :OP_RPAREN
      end

      Arg.new(name, restriction: type).at(location).at_end(end_location)
    end

    def parse_fun_pointer
      location = @token.location

      global = false
      if @token.type.op_colon_colon?
        next_token_skip_space_or_newline
        global = true
      end

      case @token.type
      when .ident?
        name = @token.value.to_s
        var_location = @token.location
        var_end_location = token_end_location
        global_call = global
        equals_sign, end_location = consume_def_equals_sign_skip_space
        if equals_sign
          name = "#{name}="
        elsif @token.type.op_period?
          raise "ProcPointer of local variable cannot be global", location if global
          if name != "self" && !var_in_scope?(name)
            raise "undefined variable '#{name}'", location
          end
          obj = Var.new(name).at(var_location).at_end(var_end_location)

          name = consume_def_or_macro_name
          equals_sign, end_location = consume_def_equals_sign_skip_space
          name = "#{name}=" if equals_sign
        end
      when .const?
        obj = parse_generic global: global, location: location, expression: false
        check :OP_PERIOD
        name = consume_def_or_macro_name
        equals_sign, end_location = consume_def_equals_sign_skip_space
        name = "#{name}=" if equals_sign
      when .instance_var?
        raise "ProcPointer of instance variable cannot be global", location if global
        obj = InstanceVar.new(@token.value.to_s).at(location).at_end(token_end_location)
        next_token_skip_space
        check :OP_PERIOD
        name = consume_def_or_macro_name
        equals_sign, end_location = consume_def_equals_sign_skip_space
        name = "#{name}=" if equals_sign
      when .class_var?
        raise "ProcPointer of class variable cannot be global", location if global
        obj = ClassVar.new(@token.value.to_s).at(location).at_end(token_end_location)
        next_token_skip_space
        check :OP_PERIOD
        name = consume_def_or_macro_name
        equals_sign, end_location = consume_def_equals_sign_skip_space
        name = "#{name}=" if equals_sign
      else
        unexpected_token
      end

      if @token.type.op_period?
        unexpected_token
      end

      if @token.type.op_lparen?
        next_token_skip_space
        types = parse_union_types(:OP_RPAREN)
        check :OP_RPAREN
        end_location = token_end_location
        next_token_skip_space
      else
        types = [] of ASTNode
      end

      ProcPointer.new(obj, name, types, !!global_call).at_end(end_location)
    end

    record Piece,
      value : String | ASTNode,
      line_number : Int32

    def parse_delimiter(want_skip_space = true)
      if @token.type.string?
        return node_and_next_token StringLiteral.new(@token.value.to_s).at(@token.location)
      end

      location = @token.location
      delimiter_state = @token.delimiter_state

      check :DELIMITER_START

      if delimiter_state.kind.heredoc?
        if @inside_interpolation
          raise "heredoc cannot be used inside interpolation", location
        end
        node = StringInterpolation.new([] of ASTNode).at(location)
        @heredocs << {delimiter_state, node}
        next_token
        return node
      end

      next_string_token(delimiter_state)
      delimiter_state = @token.delimiter_state

      pieces = [] of Piece
      has_interpolation = false

      delimiter_state, has_interpolation, options, token_end_location = consume_delimiter pieces, delimiter_state, has_interpolation

      if want_skip_space && delimiter_state.kind.string?
        while true
          passed_backslash_newline = @token.passed_backslash_newline
          skip_space

          if passed_backslash_newline && @token.type.delimiter_start? && @token.delimiter_state.kind.string?
            next_string_token(delimiter_state)
            delimiter_state = @token.delimiter_state
            delimiter_state, has_interpolation, options, token_end_location = consume_delimiter pieces, delimiter_state, has_interpolation
          else
            break
          end
        end
      end

      if has_interpolation
        pieces = combine_interpolation_pieces(pieces, delimiter_state)
        result = StringInterpolation.new(pieces).at(location)
      else
        string = combine_pieces(pieces, delimiter_state)
        result = StringLiteral.new string
      end

      case delimiter_state.kind
      when .command?
        result = Call.new("`", result).at(location)
      when .regex?
        if result.is_a?(StringLiteral) && (regex_error = Regex.error?(result.value))
          raise "invalid regex: #{regex_error}", location
        end

        result = RegexLiteral.new(result, options).at(location)
      else
        # no special treatment
      end

      result.end_location = token_end_location

      result
    end

    private def combine_interpolation_pieces(pieces, delimiter_state)
      if needs_heredoc_indent_removed?(delimiter_state)
        remove_heredoc_indent(pieces, delimiter_state.heredoc_indent)
      else
        pieces.map do |piece|
          value = piece.value
          value.is_a?(String) ? StringLiteral.new(value) : value
        end
      end
    end

    private def combine_pieces(pieces, delimiter_state)
      if needs_heredoc_indent_removed?(delimiter_state)
        pieces = remove_heredoc_indent(pieces, delimiter_state.heredoc_indent)
        pieces.join { |piece| piece.as(StringLiteral).value }
      else
        pieces.map(&.value).join
      end
    end

    def consume_delimiter(pieces, delimiter_state, has_interpolation)
      options = Regex::CompileOptions::None
      token_end_location = nil
      while true
        case @token.type
        when .string?
          pieces << Piece.new(@token.value.to_s, @token.line_number)

          next_string_token(delimiter_state)
          delimiter_state = @token.delimiter_state
        when .delimiter_end?
          if delimiter_state.kind.regex?
            options = consume_regex_options
          end
          token_end_location = token_end_location()
          next_token
          break
        when .eof?
          case delimiter_state.kind
          when .command?
            raise "Unterminated command"
          when .regex?
            raise "Unterminated regular expression"
          when .heredoc?
            raise "Unterminated heredoc"
          else
            raise "Unterminated string literal"
          end
        else
          line_number = @token.line_number
          delimiter_state = @token.delimiter_state
          next_token_skip_space_or_newline
          old_inside_interpolation = @inside_interpolation
          @inside_interpolation = true
          exp = preserve_stop_on_do { parse_expression }

          # We cannot reduce `StringLiteral` of interpolation inside heredoc into `String`
          # because heredoc try to remove its indentation.
          if exp.is_a?(StringLiteral) && !delimiter_state.kind.heredoc?
            pieces << Piece.new(exp.value, line_number)
          else
            pieces << Piece.new(exp, line_number)
            has_interpolation = true
          end

          skip_space_or_newline
          if !@token.type.op_rcurly?
            raise "Unterminated string interpolation"
          end

          @token.delimiter_state = delimiter_state
          next_string_token(delimiter_state)
          @inside_interpolation = old_inside_interpolation
          delimiter_state = @token.delimiter_state
        end
      end

      {delimiter_state, has_interpolation, options, token_end_location}
    end

    def consume_regex_options
      options = Regex::CompileOptions::None
      while true
        case current_char
        when 'i'
          options |= Regex::CompileOptions::IGNORE_CASE
          next_char
        when 'm'
          options |= Regex::CompileOptions::MULTILINE
          next_char
        when 'x'
          options |= Regex::CompileOptions::EXTENDED
          next_char
        else
          if 'a' <= current_char.downcase <= 'z'
            raise "unknown regex option: #{current_char}"
          end
          break
        end
      end
      options
    end

    def consume_heredocs
      @consuming_heredocs = true
      @heredocs.reverse!
      while heredoc = @heredocs.pop?
        consume_heredoc(heredoc[0], heredoc[1].as(StringInterpolation))
      end
      @consuming_heredocs = false
    end

    def consume_heredoc(delimiter_state, node)
      next_string_token(delimiter_state)
      delimiter_state = @token.delimiter_state

      pieces = [] of Piece
      has_interpolation = false

      delimiter_state, has_interpolation, options, token_end_location = consume_delimiter pieces, delimiter_state, has_interpolation

      if has_interpolation
        pieces = combine_interpolation_pieces(pieces, delimiter_state)
        node.expressions.concat(pieces)
      else
        string = combine_pieces(pieces, delimiter_state)
        node.expressions.push(StringLiteral.new(string).at(node).at_end(token_end_location))
      end

      node.heredoc_indent = delimiter_state.heredoc_indent

      node.end_location = token_end_location
    end

    def needs_heredoc_indent_removed?(delimiter_state)
      delimiter_state.kind.heredoc? && delimiter_state.heredoc_indent >= 0
    end

    def remove_heredoc_indent(pieces : Array, indent)
      current_line = IO::Memory.new
      remove_indent = true
      new_pieces = [] of ASTNode | String
      previous_line_number = 0
      pieces.each_with_index do |piece, i|
        value = piece.value
        line_number = piece.line_number

        this_piece_is_in_new_line = line_number != previous_line_number
        next_piece_is_in_new_line = i == pieces.size - 1 || pieces[i + 1].line_number != line_number
        if value.is_a?(String)
          if value.in?("\n", "\r\n")
            current_line << value
            if this_piece_is_in_new_line || next_piece_is_in_new_line
              line = current_line.to_s
              line = remove_heredoc_from_line(line, indent, line_number - 1) if remove_indent
              add_heredoc_piece new_pieces, line
              current_line.clear
              remove_indent = true
            end
          elsif (slash_n = value.starts_with?('\n')) || value.starts_with?("\r\n")
            current_line << (slash_n ? '\n' : "\r\n")
            line = current_line.to_s
            line = remove_heredoc_from_line(line, indent, line_number - 1) if remove_indent
            add_heredoc_piece new_pieces, line
            current_line.clear
            remove_indent = true
            current_line << value.byte_slice(slash_n ? 1 : 2)
          else
            current_line << value
          end
        else
          if remove_indent
            line = current_line.to_s
            if (line.size < indent) || !line.each_char.first(indent).all?(&.ascii_whitespace?)
              raise "heredoc line must have an indent greater than or equal to #{indent}", line_number, 1
            else
              line = line[indent..-1]
            end
            add_heredoc_piece new_pieces, line unless line.empty?
            add_heredoc_piece new_pieces, value
            remove_indent = false
            current_line.clear
          else
            unless current_line.empty?
              line = current_line.to_s
              add_heredoc_piece new_pieces, line
              current_line.clear
            end

            add_heredoc_piece new_pieces, value
          end
        end
        previous_line_number = line_number
      end
      unless current_line.empty?
        line = current_line.to_s
        line = remove_heredoc_from_line(line, indent, pieces.last.line_number) if remove_indent
        add_heredoc_piece new_pieces, line
      end
      new_pieces.map do |piece|
        if piece.is_a?(String)
          StringLiteral.new(piece)
        else
          piece
        end
      end
    end

    private def add_heredoc_piece(pieces, piece : String)
      last = pieces.last?
      if last.is_a?(String)
        last += piece
        pieces[-1] = last
      else
        pieces << piece
      end
    end

    private def add_heredoc_piece(pieces, piece : ASTNode)
      pieces << piece
    end

    def remove_heredoc_from_line(line, indent, line_number)
      if line.each_char.first(indent).all? &.ascii_whitespace?
        if line.size - 1 < indent
          "\n"
        else
          line[indent..-1]
        end
      else
        raise "heredoc line must have an indent greater than or equal to #{indent}", line_number, 1
      end
    end

    def parse_string_without_interpolation(context, want_skip_space = true)
      parse_string_literal_without_interpolation(context, want_skip_space).value
    end

    def parse_string_literal_without_interpolation(context, want_skip_space = true)
      location = @token.location

      unless string_literal_start?
        raise "expected string literal for #{context}, not #{@token}"
      end

      string = parse_delimiter(want_skip_space)
      if string.is_a?(StringLiteral)
        string
      else
        raise "interpolation not allowed in #{context}", location
      end
    end

    def parse_string_array
      parse_string_or_symbol_array StringLiteral, "String"
    end

    def parse_symbol_array
      parse_string_or_symbol_array SymbolLiteral, "Symbol"
    end

    def parse_string_or_symbol_array(klass, elements_type)
      strings = [] of ASTNode
      end_location = nil

      while true
        next_string_array_token
        case @token.type
        when .string?
          strings << klass.new(@token.value.to_s).at(@token.location).at_end(token_end_location)
        when .string_array_end?
          end_location = token_end_location
          next_token
          break
        else
          raise "Unterminated #{elements_type.downcase} array literal"
        end
      end

      ArrayLiteral.new(strings, Path.global(elements_type)).at_end(end_location)
    end

    def parse_empty_array_literal
      line = @line_number
      column = @token.column_number

      next_token_skip_space
      if @token.keyword?(:of)
        next_token_skip_space_or_newline
        of = parse_bare_proc_type
        ArrayLiteral.new(of: of).at_end(of)
      else
        raise "for empty arrays use '[] of ElementType'", line, column
      end
    end

    def parse_array_literal
      line = @line_number
      column = @token.column_number

      slash_is_regex!

      exps = [] of ASTNode
      end_location = nil

      open("array literal") do
        next_token_skip_space_or_newline
        while !@token.type.op_rsquare?
          exp_location = @token.location

          if @token.type.op_star?
            next_token_skip_space_or_newline
            exp = Splat.new(parse_op_assign_no_control).at(exp_location)
          else
            exp = parse_op_assign_no_control
          end

          exps << exp
          skip_space

          if @token.type.op_comma?
            slash_is_regex!
            next_token_skip_space_or_newline
          else
            skip_space_or_newline
            check :OP_RSQUARE
            break
          end
        end
        @wants_regex = false
        end_location = token_end_location
        next_token_skip_space
      end

      of = nil
      if @token.keyword?(:of)
        next_token_skip_space_or_newline
        of = parse_bare_proc_type
        end_location = of.end_location
      elsif exps.size == 0
        raise "for empty arrays use '[] of ElementType'", line, column
      end

      ArrayLiteral.new(exps, of).at_end(end_location)
    end

    def parse_hash_or_tuple_literal(allow_of = true)
      location = @token.location
      line = @line_number
      column = @token.column_number

      slash_is_regex!
      next_token_skip_space_or_newline

      if @token.type.op_rcurly?
        end_location = token_end_location
        next_token_skip_space
        new_hash_literal([] of HashLiteral::Entry, line, column, end_location)
      else
        if named_tuple_start?
          unless allow_of
            raise "can't use named tuple syntax for Hash-like literal, use '=>'", @token
          end
          return parse_named_tuple(location)
        else
          if @token.type.op_star?
            first_is_splat = true
            next_token_skip_space_or_newline
          end

          key_location = @token.location
          first_key = parse_op_assign_no_control
          first_key = Splat.new(first_key).at(location) if first_is_splat
          case @token.type
          when .op_colon?
            unexpected_token if first_is_splat

            # Check that there's no space before the ':'
            if @token.column_number != first_key.end_location.not_nil!.column_number + 1
              raise "space not allowed between named argument name and ':'"
            end

            if first_key.is_a?(StringLiteral)
              # It's a named tuple
              unless allow_of
                raise "can't use named tuple syntax for Hash-like literal, use '=>'", @token
              end
              if first_key.value.empty?
                raise "named tuple name cannot be empty", key_location
              end
              return parse_named_tuple(location, first_key.value)
            else
              check :OP_EQ_GT
            end
          when .op_comma?
            slash_is_regex!
            next_token_skip_space_or_newline
            return parse_tuple first_key, location
          when .op_rcurly?
            return parse_tuple first_key, location
          when .newline?
            next_token_skip_space
            check :OP_RCURLY
            return parse_tuple first_key, location
          else
            unexpected_token if first_is_splat
            check :OP_EQ_GT
          end
        end
        slash_is_regex!
        next_token_skip_space_or_newline
        parse_hash_literal first_key, location, allow_of
      end
    end

    def parse_hash_literal(first_key, location, allow_of)
      line = @line_number
      column = @token.column_number
      end_location = nil

      entries = [] of HashLiteral::Entry
      entries << HashLiteral::Entry.new(first_key, parse_op_assign)

      if @token.type.newline?
        next_token_skip_space_or_newline
        check :OP_RCURLY
        next_token_skip_space
      else
        open("hash literal", location) do
          skip_space_or_newline
          if @token.type.op_comma?
            slash_is_regex!
            next_token_skip_space_or_newline
          else
            skip_space_or_newline
            check :OP_RCURLY
          end

          while !@token.type.op_rcurly?
            key_loc = @token.location
            key = parse_op_assign_no_control
            skip_space_or_newline
            if @token.type.op_colon? && key.is_a?(StringLiteral)
              raise "can't use 'key: value' syntax in a hash literal", key_loc
            else
              check :OP_EQ_GT
            end
            slash_is_regex!
            next_token_skip_space_or_newline
            entries << HashLiteral::Entry.new(key, parse_op_assign)
            skip_space
            if @token.type.op_comma?
              slash_is_regex!
              next_token_skip_space_or_newline
            else
              skip_space_or_newline
              check :OP_RCURLY
              break
            end
          end
          end_location = token_end_location
          next_token_skip_space
        end
      end

      new_hash_literal entries, line, column, end_location, allow_of: allow_of
    end

    def named_tuple_start?
      (@token.type.ident? || @token.type.const?) && current_char == ':' && peek_next_char != ':'
    end

    def string_literal_start?
      @token.type.delimiter_start? && @token.delimiter_state.kind.string?
    end

    def parse_tuple(first_exp, location)
      exps = [] of ASTNode
      end_location = nil

      open("tuple literal", location) do
        exps << first_exp
        while !@token.type.op_rcurly?
          exp_location = @token.location

          if @token.type.op_star?
            next_token_skip_space_or_newline
            exp = Splat.new(parse_op_assign_no_control).at(exp_location)
          else
            exp = parse_op_assign_no_control
          end

          exps << exp
          skip_space

          if @token.type.op_comma?
            next_token_skip_space_or_newline
          else
            skip_space_or_newline
            check :OP_RCURLY
            break
          end
        end
        end_location = token_end_location
        next_token_skip_space
      end

      TupleLiteral.new(exps).at_end(end_location)
    end

    def new_hash_literal(entries, line, column, end_location, allow_of = true)
      of = nil

      if allow_of
        if @token.keyword?(:of)
          next_token_skip_space_or_newline
          of_key = parse_bare_proc_type
          check :OP_EQ_GT
          next_token_skip_space_or_newline
          of_value = parse_bare_proc_type
          of = HashLiteral::Entry.new(of_key, of_value)
          end_location = of_value.end_location
        end

        if entries.empty? && !of
          raise "for empty hashes use '{} of KeyType => ValueType'", line, column
        end
      end

      HashLiteral.new(entries, of).at_end(end_location)
    end

    def parse_named_tuple(location)
      parse_named_tuple(location, @token.value.to_s)
    end

    def parse_named_tuple(location, first_key)
      next_token_never_a_symbol

      slash_is_regex!
      next_token_skip_space

      first_value = parse_op_assign
      skip_space_or_newline

      entries = [] of NamedTupleLiteral::Entry
      entries << NamedTupleLiteral::Entry.new(first_key, first_value)

      if @token.type.op_comma?
        next_token_skip_space_or_newline

        while !@token.type.op_rcurly?
          key_location = @token.location
          key = @token.value.to_s
          if named_tuple_start?
            next_token_never_a_symbol
          elsif string_literal_start?
            key = parse_string_without_interpolation("named tuple name", want_skip_space: false)
          else
            raise "expected '}' or named tuple name, not #{@token}", @token
          end

          if key.empty?
            raise "named tuple name cannot be empty", key_location
          end

          if @token.type.space?
            raise "space not allowed between named argument name and ':'"
          end

          check :OP_COLON

          if entries.any? { |entry| entry.key == key }
            raise "duplicated key: #{key}", @token
          end

          slash_is_regex!
          next_token_skip_space

          value = parse_op_assign_no_control
          skip_space

          entries << NamedTupleLiteral::Entry.new(key, value)
          if @token.type.op_comma?
            next_token_skip_space_or_newline
          else
            break
          end
        end
      end

      skip_space_or_newline
      check :OP_RCURLY

      end_location = token_end_location
      next_token_skip_space

      NamedTupleLiteral.new(entries).at(location).at_end(end_location)
    end

    def parse_require
      raise "can't require inside type declarations", @token if @type_nest > 0

      next_token_skip_space
      string_literal = parse_string_literal_without_interpolation("require")

      skip_space

      Require.new(string_literal.value).at_end(string_literal)
    end

    def parse_case
      slash_is_regex!
      next_token_skip_space_or_newline
      while @token.type.op_semicolon?
        next_token_skip_space
      end

      unless @token.value.in?(Keyword::WHEN, Keyword::ELSE, Keyword::END)
        cond = parse_op_assign_no_control
        skip_statement_end
      end

      whens = [] of When
      a_else = nil
      exhaustive = nil

      # All when expressions, so we can detect duplicates
      when_exps = Set(ASTNode).new

      while true
        case @token.value
        when Keyword::WHEN, Keyword::IN
          if exhaustive.nil?
            exhaustive = @token.value == Keyword::IN
            if exhaustive && !cond
              raise "exhaustive case (case ... in) requires a case expression (case exp; in ..)"
            end
          elsif exhaustive && @token.value == Keyword::WHEN
            raise "expected 'in', not 'when'"
          elsif !exhaustive && @token.value == Keyword::IN
            raise "expected 'when', not 'in'"
          end

          location = @token.location
          slash_is_regex!
          next_token_skip_space_or_newline
          when_conds = [] of ASTNode

          if cond.is_a?(TupleLiteral)
            raise "splat is not allowed inside case expression" if cond.elements.any?(Splat)

            while true
              if @token.type.op_lcurly?
                curly_location = @token.location

                next_token_skip_space_or_newline

                tuple_elements = [] of ASTNode

                while true
                  exp = parse_when_expression(cond, single: false, exhaustive: exhaustive)
                  check_valid_exhaustive_expression(exp) if exhaustive

                  tuple_elements << exp

                  skip_space
                  if @token.type.op_comma?
                    next_token_skip_space_or_newline
                  else
                    break
                  end
                end

                if tuple_elements.size != cond.elements.size
                  raise "wrong number of tuple elements (given #{tuple_elements.size}, expected #{cond.elements.size})", curly_location
                end

                tuple = TupleLiteral.new(tuple_elements).at(curly_location)
                when_conds << tuple
                add_when_exp(when_exps, tuple)

                check :OP_RCURLY
                next_token_skip_space
              else
                exp = parse_when_expression(cond, single: true, exhaustive: exhaustive)
                when_conds << exp
                add_when_exp(when_exps, exp)
                skip_space
              end

              break if when_expression_end
            end
          else
            while true
              exp = parse_when_expression(cond, single: true, exhaustive: exhaustive)
              check_valid_exhaustive_expression(exp) if exhaustive

              when_conds << exp
              add_when_exp(when_exps, exp)
              skip_space
              break if when_expression_end
            end
          end

          when_body = parse_expressions
          skip_space_or_newline
          whens << When.new(when_conds, when_body)
            .at(location)
            .at_end(when_conds.last.end_location)
        when Keyword::ELSE
          if exhaustive
            raise "exhaustive case (case ... in) doesn't allow an 'else'"
          end

          next_token_skip_statement_end
          a_else = parse_expressions
          skip_statement_end
          check_ident :end
          next_token
          break
        when Keyword::END
          next_token
          break
        else
          unexpected_token "expecting when, else or end"
        end
      end

      Case.new(cond, whens, a_else, exhaustive.nil? ? false : exhaustive)
    end

    def check_valid_exhaustive_expression(exp)
      case exp
      when NilLiteral, BoolLiteral, Path, Generic, Underscore
        return
      when Call
        if exp.obj.is_a?(ImplicitObj) && exp.name.ends_with?('?') &&
           exp.args.empty? && !exp.named_args &&
           !exp.block
          return
        end

        if (exp.obj.is_a?(Path) || exp.obj.is_a?(Generic)) && exp.name == "class" &&
           exp.args.empty? && !exp.named_args &&
           !exp.block
          return
        end
      end

      raise "expression of exhaustive case (case ... in) must be a constant (like `IO::Memory`), a generic (like `Array(Int32)`), a bool literal (true or false), a nil literal (nil) or a question method (like `.red?`)", exp.location.not_nil!
    end

    # Adds an expression to all when expressions and error on duplicates
    def add_when_exp(when_exps, exp)
      return unless when_exp_constant?(exp)

      if when_exps.includes?(exp)
        raise "duplicate when #{exp} in case", exp.location.not_nil!
      end

      when_exps << exp
    end

    # Only error on constant values, because calls might have side-effects:
    # a first call might return one value and not match the case
    # value, but the second same call returns something different
    # and matches it.
    def when_exp_constant?(exp)
      case exp
      when NilLiteral, BoolLiteral, CharLiteral, NumberLiteral,
           StringLiteral, SymbolLiteral, Path
        true
      when ArrayLiteral
        exp.elements.all? { |e| when_exp_constant?(e) }
      when TupleLiteral
        exp.elements.all? { |e| when_exp_constant?(e) }
      when RegexLiteral
        when_exp_constant?(exp.value)
      when RangeLiteral
        when_exp_constant?(exp.from) &&
          when_exp_constant?(exp.to)
      else
        false
      end
    end

    def when_expression_end
      slash_is_regex!
      if @token.keyword?(:then)
        next_token_skip_space_or_newline
        return true
      else
        case @token.type
        when .op_comma?
          next_token_skip_space_or_newline
        when .newline?
          skip_space_or_newline
          return true
        when .op_semicolon?
          skip_statement_end
          return true
        else
          unexpected_token "expecting ',', ';' or '\\n'"
        end
      end
      false
    end

    def parse_when_expression(cond, single, exhaustive)
      if cond && @token.type.op_period?
        location = @token.location
        next_token
        call = parse_var_or_call(force_call: true).at(location)
        case call
        when Call        then call.obj = ImplicitObj.new
        when RespondsTo  then call.obj = ImplicitObj.new
        when IsA         then call.obj = ImplicitObj.new
        when Cast        then call.obj = ImplicitObj.new
        when NilableCast then call.obj = ImplicitObj.new
        when Not         then call.exp = ImplicitObj.new
        else
          raise "BUG: expected Call, RespondsTo, IsA, Cast or NilableCast"
        end
        call
      elsif single && @token.type.underscore?
        if exhaustive
          raise "'when _' is not supported"
        else
          raise "'when _' is not supported, use 'else' block instead"
        end
      else
        parse_op_assign_no_control
      end
    end

    def parse_select
      slash_is_regex!
      next_token_skip_space
      skip_statement_end

      whens = [] of When

      while true
        case @token.value
        when Keyword::WHEN
          slash_is_regex!
          next_token_skip_space_or_newline

          location = @token.location
          condition = parse_op_assign_no_control
          unless valid_select_when?(condition)
            raise "invalid select when expression: must be an assignment or call", location
          end

          skip_space
          unless when_expression_end
            unexpected_token "expecting then, ';' or newline"
          end
          skip_statement_end

          body = parse_expressions
          skip_space_or_newline

          whens << When.new(condition, body)
            .at(location)
            .at_end(condition.end_location)
        when Keyword::ELSE
          if whens.size == 0
            unexpected_token "expecting when"
          end
          slash_is_regex!
          next_token_skip_statement_end
          a_else = parse_expressions
          skip_statement_end
          check_ident :end
          next_token
          break
        when Keyword::END
          if whens.empty?
            unexpected_token "expecting when, else or end"
          end
          next_token
          break
        else
          unexpected_token "expecting when, else or end"
        end
      end

      Select.new(whens, a_else)
    end

    def valid_select_when?(node)
      case node
      when Assign
        node.value.is_a?(Call)
      when Call
        true
      else
        false
      end
    end

    def parse_include
      parse_include_or_extend Include
    end

    def parse_extend
      parse_include_or_extend Extend
    end

    def parse_include_or_extend(klass)
      location = @token.location

      next_token_skip_space_or_newline

      if @token.keyword?(:self)
        name = Self.new.at(@token.location)
        name.end_location = token_end_location
        next_token_skip_space
      else
        name = parse_generic
      end

      klass.new name
    end

    def parse_to_def(a_def)
      prepare_parse_def
      @def_nest += 1

      result = parse

      a_def.calls_super = @calls_super
      a_def.calls_initialize = @calls_initialize
      a_def.calls_previous_def = @calls_previous_def
      a_def.uses_block_arg = @uses_block_arg
      a_def.assigns_special_var = @assigns_special_var

      result
    end

    def parse_def(is_abstract = false, is_macro_def = false, doc = nil)
      doc ||= @token.doc

      prepare_parse_def
      a_def = with_isolated_var_scope do
        parse_def_helper is_abstract: is_abstract
      end

      a_def.calls_super = @calls_super
      a_def.calls_initialize = @calls_initialize
      a_def.calls_previous_def = @calls_previous_def
      a_def.uses_block_arg = @uses_block_arg
      a_def.assigns_special_var = @assigns_special_var
      a_def.doc = doc
      @calls_super = false
      @calls_initialize = false
      @calls_previous_def = false
      @uses_block_arg = false
      @assigns_special_var = false
      @block_arg_name = nil
      @is_macro_def = false
      a_def
    end

    def prepare_parse_def
      @calls_super = false
      @calls_initialize = false
      @calls_previous_def = false
      @uses_block_arg = false
      @block_arg_name = nil
      @assigns_special_var = false
      @is_macro_def = false
    end

    def parse_macro
      doc = @token.doc

      # Force lexer return if possible a def or macro name
      # cases like: def `, def /, def //
      # that in regular statements states for delimiters
      # here must be treated as method names.
      name = consume_def_or_macro_name

      with_isolated_var_scope do
        name_location = @token.location

        case @token.type
        when .const?
          raise "macro can't have a receiver"
        when .ident?
          check_valid_def_name
          equals_sign, _ = consume_def_equals_sign_skip_space
          name = "#{name}=" if equals_sign
        else
          check_valid_def_op_name
          next_token_skip_space
        end

        params = [] of Arg

        found_default_value = false
        found_splat = false
        found_double_splat = nil

        splat_index = nil
        double_splat = nil
        index = 0

        case @token.type
        when .op_lparen?
          next_token_skip_space_or_newline
          while !@token.type.op_rparen?
            extras = parse_param(params,
              extra_assigns: nil,
              parentheses: true,
              found_default_value: found_default_value,
              found_splat: found_splat,
              found_double_splat: found_double_splat,
              allow_restrictions: false)
            if !found_default_value && extras.default_value
              found_default_value = true
            end
            if !splat_index && extras.splat
              splat_index = index
              found_splat = true
            end
            if extras.double_splat
              double_splat = params.pop
              found_double_splat = double_splat
            end
            if block_param = extras.block_arg
              check :OP_RPAREN
              break
            elsif @token.type.op_comma?
              next_token_skip_space_or_newline
            else
              skip_space_or_newline
              check :OP_RPAREN
            end
            index += 1
          end

          if splat_index == params.size - 1 && params.last.name.empty?
            raise "named parameters must follow bare *", params.last.location.not_nil!
          end

          next_token
        when .ident?, .op_star?
          if @token.keyword?(:end)
            unexpected_token "expected ';' or newline"
          else
            unexpected_token "parentheses are mandatory for macro parameters"
          end
        when .op_semicolon?, .newline?
          # Skip
        when .op_period?
          raise "macro can't have a receiver"
        else
          unexpected_token
        end

        end_location = nil

        if @token.keyword?(:end)
          end_location = token_end_location
          body = Expressions.new
          next_token_skip_space
        else
          body, end_location = parse_macro_body(name_location)
        end

        node = Macro.new name, params, body, block_param, splat_index, double_splat: double_splat
        node.name_location = name_location
        node.doc = doc
        node.end_location = end_location
        set_visibility node
        node
      end
    end

    def parse_macro_body(start_location, macro_state = Token::MacroState.default)
      skip_whitespace = check_macro_skip_whitespace
      slash_is_regex!

      pieces = [] of ASTNode

      while true
        next_macro_token macro_state, skip_whitespace
        macro_state = @token.macro_state
        if macro_state.yields
          @block_arity ||= 0
        end

        skip_whitespace = false

        case @token.type
        when .macro_literal?
          pieces << MacroLiteral.new(@token.value.to_s).at(@token.location).at_end(token_end_location)
        when .macro_expression_start?
<<<<<<< HEAD
          start_loc = @token.location
          pieces << MacroExpression.new(parse_macro_expression).at(start_loc).at_end(token_end_location)
=======
          location = @token.location
          exp = MacroExpression.new(parse_macro_expression).at(location)
>>>>>>> 07552f6d
          check_macro_expression_end
          skip_whitespace = check_macro_skip_whitespace
          pieces << exp.at_end(token_end_location)
        when .macro_control_start?
          macro_control = parse_macro_control(start_location, macro_state)
          if macro_control
            skip_space_or_newline
            check :OP_PERCENT_RCURLY
            pieces << macro_control
            skip_whitespace = check_macro_skip_whitespace
          else
            return new_macro_expressions(pieces), nil
          end
        when .macro_var?
          macro_var_name = @token.value.to_s
          if current_char == '{'
            macro_var_exps = parse_macro_var_exps
          else
            macro_var_exps = nil
          end
          pieces << MacroVar.new(macro_var_name, macro_var_exps)
        when .macro_end?
          break
        when .eof?
          raise "unterminated macro", start_location
        else
          unexpected_token
        end
      end

      end_location = token_end_location

      next_token

      {new_macro_expressions(pieces), end_location}
    end

    private def new_macro_expressions(pieces)
      if pieces.empty?
        Expressions.new
      else
        Expressions.from(pieces)
      end
    end

    def parse_macro_var_exps
      next_token # '{'
      next_token

      exps = [] of ASTNode
      while true
        exps << parse_expression_inside_macro
        skip_space
        case @token.type
        when .op_comma?
          next_token_skip_space
          if @token.type.op_rcurly?
            break
          end
        when .op_rcurly?
          break
        else
          unexpected_token %(expecting "," or "}")
        end
      end
      exps
    end

    def check_macro_skip_whitespace
      if current_char == '\\' && peek_next_char.ascii_whitespace?
        next_char
        true
      else
        false
      end
    end

    def parse_percent_macro_expression
      raise "can't nest macro expressions", @token if @in_macro_expression

      slash_is_regex!
      location = @token.location
      macro_exp = parse_macro_expression
      check_macro_expression_end
      end_location = token_end_location
      next_token
      MacroExpression.new(macro_exp).at(location).at_end(end_location)
    end

    def parse_macro_expression
      next_token_skip_space_or_newline
      parse_expression_inside_macro
    end

    def check_macro_expression_end
      if @token.type.op_comma?
        raise <<-MSG
          expecting token ',', not '}'

          If you are nesting tuples or hashes you must write them like this:

              { {x, y}, {z, w} } # Note the space after the first curly brace

          because {{...}} is parsed as a macro expression.
          MSG
      end

      check :OP_RCURLY

      next_token
      check :OP_RCURLY
    end

    def parse_percent_macro_control
      raise "can't nest macro expressions", @token if @in_macro_expression

      macro_control = parse_macro_control(@token.location)
      if macro_control
        skip_space_or_newline
        check :OP_PERCENT_RCURLY
        next_token_skip_space
        macro_control
      else
        unexpected_token_in_atomic
      end
    end

    def parse_macro_control(start_location, macro_state = Token::MacroState.default)
      location = @token.location
      next_token_skip_space_or_newline

      case @token.value
      when Keyword::FOR
        next_token_skip_space

        vars = [] of Var

        while true
          var = case @token.type
                when .underscore?
                  "_"
                when .ident?
                  @token.value.to_s
                else
                  unexpected_token "expecting ident or underscore"
                end
          vars << Var.new(var).at(@token.location).at_end(token_end_location)

          next_token_skip_space
          if @token.type.op_comma?
            next_token_skip_space
          else
            break
          end
        end

        check_ident :in
        next_token_skip_space

        exp = parse_expression_inside_macro

        check :OP_PERCENT_RCURLY

        macro_state.control_nest += 1
        body, end_location = parse_macro_body(start_location, macro_state)
        macro_state.control_nest -= 1

        check_ident :end
        next_token_skip_space
        check :OP_PERCENT_RCURLY

        return MacroFor.new(vars, exp, body).at_end(token_end_location)
      when Keyword::IF
        return parse_macro_if(start_location, macro_state).at(location)
      when Keyword::UNLESS
        return parse_macro_if(start_location, macro_state, is_unless: true).at(location)
      when Keyword::BEGIN
        next_token_skip_space
        check :OP_PERCENT_RCURLY

        macro_state.control_nest += 1
        body, end_location = parse_macro_body(start_location, macro_state)
        macro_state.control_nest -= 1

        check_ident :end
        next_token_skip_space
        check :OP_PERCENT_RCURLY

        return MacroIf.new(BoolLiteral.new(true), body).at(location).at_end(token_end_location)
      when Keyword::ELSE, Keyword::ELSIF, Keyword::END
        return nil
      when Keyword::VERBATIM
        next_token_skip_space
        unless @token.keyword?(:do)
          unexpected_token(msg: "expecting 'do'")
        end
        next_token_skip_space
        check :OP_PERCENT_RCURLY

        macro_state.control_nest += 1
        body, end_location = parse_macro_body(start_location, macro_state)
        macro_state.control_nest -= 1

        check_ident :end
        next_token_skip_space
        check :OP_PERCENT_RCURLY

        return MacroVerbatim.new(body).at_end(token_end_location)
      else
        # will be parsed as a normal expression
      end

      @in_macro_expression = true
      exps = parse_expressions
      @in_macro_expression = false

      MacroExpression.new(exps, output: false).at(location).at_end(token_end_location)
    end

    def parse_macro_if(start_location, macro_state, check_end = true, is_unless = false)
      location = @token.location

      next_token_skip_space

      @in_macro_expression = true
      cond = parse_op_assign
      @in_macro_expression = false

      if !@token.type.op_percent_rcurly? && check_end
        @in_macro_expression = true
        if is_unless
          node = parse_unless_after_condition cond, location
        else
          node = parse_if_after_condition cond, location, true
        end
        @in_macro_expression = false
        skip_space_or_newline
        check :OP_PERCENT_RCURLY
        return MacroExpression.new(node, output: false).at_end(token_end_location)
      end

      check :OP_PERCENT_RCURLY

      macro_state.control_nest += 1
      a_then, end_location = parse_macro_body(start_location, macro_state)
      macro_state.control_nest -= 1

      case @token.value
      when Keyword::ELSE
        next_token_skip_space
        check :OP_PERCENT_RCURLY

        macro_state.control_nest += 1
        a_else, end_location = parse_macro_body(start_location, macro_state)
        macro_state.control_nest -= 1

        if check_end
          check_ident :end
          next_token_skip_space
          check :OP_PERCENT_RCURLY
        end
      when Keyword::ELSIF
        unexpected_token if is_unless
        start_loc = @token.location
        a_else = parse_macro_if(start_location, macro_state, false).at(start_loc)

        if check_end
          check_ident :end
          next_token_skip_space
          check :OP_PERCENT_RCURLY
        end
      when Keyword::END
        if check_end
          next_token_skip_space
          check :OP_PERCENT_RCURLY
        end
      else
        unexpected_token
      end

      a_then, a_else = a_else, a_then if is_unless
      MacroIf.new(cond, a_then, a_else, is_unless: is_unless).at_end(token_end_location)
    end

    def parse_expression_inside_macro
      @in_macro_expression = true

      case @token.type
      when .op_star?
        next_token_skip_space
        exp = parse_expression
        exp = Splat.new(exp).at(exp)
      when .op_star_star?
        next_token_skip_space
        exp = parse_expression
        exp = DoubleSplat.new(exp).at(exp)
      else
        exp = parse_expression
      end

      skip_space_or_newline

      @in_macro_expression = false
      exp
    end

    # << < <= == === != =~ !~ >> > >= + - * / // ! ~ % & | ^ ** [] []? []= <=> &+ &- &* &**
    DefOrMacroCheck2 = [
      :OP_LT_LT, :OP_LT, :OP_LT_EQ, :OP_EQ_EQ, :OP_EQ_EQ_EQ, :OP_BANG_EQ, :OP_EQ_TILDE,
      :OP_BANG_TILDE, :OP_GT_GT, :OP_GT, :OP_GT_EQ, :OP_PLUS, :OP_MINUS, :OP_STAR, :OP_SLASH,
      :OP_SLASH_SLASH, :OP_BANG, :OP_TILDE, :OP_PERCENT, :OP_AMP, :OP_BAR, :OP_CARET, :OP_STAR_STAR,
      :OP_LSQUARE_RSQUARE, :OP_LSQUARE_RSQUARE_EQ, :OP_LSQUARE_RSQUARE_QUESTION, :OP_LT_EQ_GT,
      :OP_AMP_PLUS, :OP_AMP_MINUS, :OP_AMP_STAR, :OP_AMP_STAR_STAR,
    ] of Token::Kind

    def parse_def_helper(is_abstract = false)
      @doc_enabled = false
      @def_nest += 1

      # At this point we want to attach the "do" to calls inside the def,
      # not to calls that might have this def as a macro argument.
      @stop_on_do = false

      next_token

      consume_def_or_macro_name

      receiver = nil
      @block_arity = nil
      name_location = @token.location
      receiver_location = @token.location
      end_location = token_end_location

      if @token.type.const?
        receiver = parse_path
        last_was_space = false
      elsif @token.type.ident?
        check_valid_def_name
        name = @token.value.to_s

        equals_sign, _ = consume_def_equals_sign
        name = "#{name}=" if equals_sign
        last_was_space = @token.type.space?
        skip_space
      else
        check_valid_def_op_name
        name = @token.type.to_s

        next_token
        last_was_space = @token.type.space?
        skip_space
      end

      params = [] of Arg
      extra_assigns = [] of ASTNode

      if @token.type.op_period?
        unless receiver
          if name
            receiver = Var.new(name).at(receiver_location).at_end(end_location)
          else
            raise "shouldn't reach this line"
          end
        end

        consume_def_or_macro_name

        if @token.type.ident?
          check_valid_def_name
          name = @token.value.to_s

          name_location = @token.location
          equals_sign, _ = consume_def_equals_sign
          name = "#{name}=" if equals_sign
          last_was_space = @token.type.space?
          skip_space
        else
          check DefOrMacroCheck2
          check_valid_def_op_name
          name = @token.type.to_s

          name_location = @token.location
          next_token
          last_was_space = @token.type.space?
          skip_space
        end
      else
        if receiver
          unexpected_token
        else
          raise "shouldn't reach this line" unless name
        end
        name = name.not_nil!
      end

      found_default_value = false
      found_splat = false
      found_double_splat = nil
      found_block = false

      index = 0
      splat_index = nil
      double_splat = nil

      case @token.type
      when .op_lparen?
        next_token_skip_space_or_newline
        while !@token.type.op_rparen?
          extras = parse_param(params,
            extra_assigns: extra_assigns,
            parentheses: true,
            found_default_value: found_default_value,
            found_splat: found_splat,
            found_double_splat: found_double_splat,
            allow_restrictions: true,
          )
          if !found_default_value && extras.default_value
            found_default_value = true
          end
          if !splat_index && extras.splat
            splat_index = index
            found_splat = true
          end
          if extras.double_splat
            double_splat = params.pop
            found_double_splat = double_splat
          end
          if block_param = extras.block_arg
            compute_block_arg_yields block_param
            check :OP_RPAREN
            found_block = true
            break
          elsif @token.type.op_comma?
            next_token_skip_space_or_newline
          else
            skip_space_or_newline
            check :OP_RPAREN
          end
          index += 1
        end

        end_location = token_end_location

        if Lexer.setter?(name)
          if params.size > 1 || found_splat || found_double_splat
            raise "setter method '#{name}' cannot have more than one parameter"
          elsif found_block
            raise "setter method '#{name}' cannot have a block"
          end
        end

        if splat_index == params.size - 1 && params.last.name.empty?
          raise "named parameters must follow bare *", params.last.location.not_nil!
        end

        next_token
        last_was_space = @token.type.space?
        skip_space
        if @token.type.symbol?
          raise "a space is mandatory between ':' and return type", @token
        end
      when .ident?, .instance_var?, .class_var?, .op_star?, .op_star_star?
        if @token.keyword?(:end)
          unexpected_token %(expected ";" or newline)
        else
          unexpected_token "parentheses are mandatory for def parameters"
        end
      when .op_semicolon?, .newline?
        # Skip
      when .op_colon?
        # Skip
      when .op_amp?
        unexpected_token "parentheses are mandatory for def parameters"
      when .symbol?
        raise "a space is mandatory between ':' and return type", @token
      else
        if is_abstract && @token.type.eof?
          # OK
        else
          unexpected_token
        end
      end

      if @token.type.op_colon?
        unless last_was_space
          warnings.add_warning_at @token.location, "space required before colon in return type restriction (run `crystal tool format` to fix this)"
        end
        next_token_skip_space
        return_type = parse_bare_proc_type
        end_location = return_type.end_location
      end

      skip_space
      if @token.type.ident? && @token.value == "forall"
        next_token_skip_space
        free_vars = parse_def_free_vars
      end

      if is_abstract
        body = Nop.new
      else
        slash_is_regex!
        skip_statement_end

        end_location = token_end_location

        if @token.keyword?(:end)
          body = Expressions.from(extra_assigns).at(@token.location)
          next_token_skip_space
        else
          body = parse_expressions
          if extra_assigns.size > 0
            exps = [] of ASTNode
            exps.concat extra_assigns
            if body.is_a?(Expressions)
              exps.concat body.expressions
            else
              exps.push body
            end
            body = Expressions.from(exps).at(body)
          end
          body, end_location = parse_exception_handler body, implicit: true
        end
      end

      @def_nest -= 1
      @doc_enabled = @wants_doc

      node = Def.new name, params, body, receiver, block_param, return_type, @is_macro_def, @block_arity, is_abstract, splat_index, double_splat: double_splat, free_vars: free_vars
      node.name_location = name_location
      set_visibility node
      node.end_location = end_location
      node
    end

    def check_valid_def_name
      if @token.value.in?(Keyword::IS_A_QUESTION, Keyword::AS, Keyword::AS_QUESTION, Keyword::RESPONDS_TO_QUESTION, Keyword::NIL_QUESTION)
        raise "'#{@token.value}' is a pseudo-method and can't be redefined", @token
      end
    end

    def check_valid_def_op_name
      if @token.type.op_bang?
        raise "'!' is a pseudo-method and can't be redefined", @token
      end
    end

    def parse_def_free_vars
      free_vars = [] of String
      while true
        check :CONST
        free_var = @token.value.to_s
        raise "duplicated free variable name: #{free_var}", @token if free_vars.includes?(free_var)
        free_vars << free_var

        next_token_skip_space
        if @token.type.op_comma?
          next_token_skip_space
          check :CONST
        else
          break
        end
      end
      free_vars
    end

    def compute_block_arg_yields(block_arg)
      block_arg_restriction = block_arg.restriction
      if block_arg_restriction.is_a?(ProcNotation)
        @block_arity = block_arg_restriction.inputs.try(&.size) || 0
      else
        @block_arity = 0
      end
    end

    record ArgExtras,
      block_arg : Arg?,
      default_value : Bool,
      splat : Bool,
      double_splat : Bool

    def parse_param(params, extra_assigns, parentheses, found_default_value, found_splat, found_double_splat, allow_restrictions)
      annotations = nil

      # Parse annotations first since they would be before any actual param tokens.
      # Do this in a loop to account for multiple annotations.
      while @token.type.op_at_lsquare?
        (annotations ||= Array(Annotation).new) << parse_annotation
        skip_space_or_newline
      end

      if @token.type.op_amp?
        next_token
        space_after_amp = @token.type.space?
        skip_space_or_newline

        if @token.type.op_colon? && !space_after_amp # anonymous block arg without space
          warnings.add_warning_at @token.location, "space required before colon in type restriction (run `crystal tool format` to fix this)"
        end

        block_param = parse_def_block_param(extra_assigns, annotations)
        skip_space_or_newline
        # When block_param.name is empty, this is an anonymous parameter.
        # An anonymous parameter should not conflict other parameters names.
        # (In fact `params` may contain anonymous splat parameter. See #9108).
        # So check is skipped.
        unless block_param.name.empty?
          conflict_param = params.any?(&.name.==(block_param.name))
          conflict_double_splat = found_double_splat && found_double_splat.name == block_param.name
          if conflict_param || conflict_double_splat
            raise "duplicated def parameter name: #{block_param.name}", block_param.location.not_nil!
          end
        end
        return ArgExtras.new(block_param, false, false, false)
      end

      if found_double_splat
        raise "only block parameter is allowed after double splat"
      end

      splat = false
      double_splat = false
      param_location = @token.location
      allow_external_name = true

      case @token.type
      when .op_star?
        if found_splat
          unexpected_token
        end

        splat = true
        allow_external_name = false
        next_token_skip_space
      when .op_star_star?
        double_splat = true
        allow_external_name = false
        next_token_skip_space
      else
        # not a splat
      end

      found_space = false

      if splat && (@token.type.op_comma? || @token.type.op_rparen?)
        param_name = ""
        allow_restrictions = false
      else
        param_location = @token.location
        param_name, external_name, found_space, uses_param = parse_param_name(param_location, extra_assigns, allow_external_name: allow_external_name)

        params.each do |param|
          if param.name == param_name
            raise "duplicated def parameter name: #{param_name}", param_location
          end

          if param.external_name == external_name
            raise "duplicated def parameter external name: #{external_name}", param_location
          end
        end

        if @token.type.symbol?
          raise "space required after colon in type restriction", @token
        end
      end

      default_value = nil
      restriction = nil

      found_colon = false

      if allow_restrictions && @token.type.op_colon?
        if !default_value && !found_space
          raise "space required before colon in type restriction", @token
        end

        next_token_skip_space_or_newline

        location = @token.location
        splat_restriction = false
        if (splat && @token.type.op_star?) || (double_splat && @token.type.op_star_star?)
          splat_restriction = true
          next_token
        end

        restriction = parse_bare_proc_type

        if splat_restriction
          restriction = splat ? Splat.new(restriction) : DoubleSplat.new(restriction)
          restriction.at(location)
        end
        found_colon = true
      end

      if @token.type.op_eq?
        raise "splat parameter can't have default value", @token if splat
        raise "double splat parameter can't have default value", @token if double_splat

        slash_is_regex!
        next_token_skip_space_or_newline

        case @token.type
        when .magic?
          default_value = MagicConstant.new(@token.type).at(@token.location)
          next_token
        else
          @no_type_declaration += 1
          default_value = parse_op_assign
          @no_type_declaration -= 1
        end

        skip_space
      else
        if found_default_value && !found_splat && !splat && !double_splat
          raise "parameter must have a default value", param_location
        end
      end

      unless found_colon
        if @token.type.symbol?
          raise "the syntax for a parameter with a default value V and type T is `param : T = V`", @token
        end

        if allow_restrictions && @token.type.op_colon?
          raise "the syntax for a parameter with a default value V and type T is `param : T = V`", @token
        end
      end

      raise "BUG: param_name is nil" unless param_name

      param = Arg.new(param_name, default_value, restriction, external_name: external_name, parsed_annotations: annotations).at(param_location)
      params << param
      push_var param

      ArgExtras.new(nil, !!default_value, splat, !!double_splat)
    end

    def parse_def_block_param(extra_assigns, annotations : Array(Annotation)?)
      name_location = @token.location

      if @token.type.op_rparen? || @token.type.newline? || @token.type.op_colon?
        param_name = ""
      else
        param_name, external_name, found_space, uses_param = parse_param_name(name_location, extra_assigns, allow_external_name: false)
        @uses_block_arg = true if uses_param
      end

      if @token.type.op_colon?
        unless param_name.empty? || found_space
          warnings.add_warning_at @token.location, "space required before colon in type restriction (run `crystal tool format` to fix this)"
        end
        next_token_skip_space_or_newline

        location = @token.location

        type_spec = parse_bare_proc_type
      end

      block_param = Arg.new(param_name, restriction: type_spec, parsed_annotations: annotations).at(name_location)

      push_var block_param

      @block_arg_name = block_param.name

      block_param
    end

    def parse_param_name(location, extra_assigns, allow_external_name)
      do_next_token = true
      found_string_literal = false
      invalid_internal_name = nil

      if allow_external_name && (@token.type.ident? || string_literal_start?)
        name_location = @token.location
        if @token.type.ident?
          if @token.keyword? && invalid_internal_name?(@token.value)
            invalid_internal_name = @token.dup
          end
          external_name = @token.value.to_s
          next_token
        else
          external_name = parse_string_without_interpolation("external name")
          found_string_literal = true
        end

        if external_name.empty?
          raise "external parameter name cannot be empty", name_location
        end

        found_space = @token.type.space? || @token.type.newline?
        skip_space
        do_next_token = false
      end

      case @token.type
      when .ident?
        if @token.keyword? && invalid_internal_name?(@token.value)
          raise "cannot use '#{@token}' as a parameter name", @token
        end

        param_name = @token.value.to_s
        if param_name == external_name
          raise "when specified, external name must be different than internal name", @token
        end

        uses_param = false
        do_next_token = true
      when .instance_var?
        # Transform `def foo(@x); end` to `def foo(x); @x = x; end`
        param_name = @token.value.to_s[1..-1]
        if param_name == external_name
          raise "when specified, external name must be different than internal name", @token
        end

        # If it's something like @select, we can't transform it to:
        #
        #     @select = select
        #
        # because if someone uses `to_s` later it will produce invalid code.
        # So we do something like:
        #
        # def method(select __arg0)
        #   @select = __arg0
        # end
        #
        # The external name defaults to the internal one unless otherwise
        # specified (i.e. `def method(foo @select)`).
        if invalid_internal_name?(param_name)
          external_name ||= param_name
          param_name = temp_arg_name
        end

        ivar = InstanceVar.new(@token.value.to_s).at(location)
        var = Var.new(param_name).at(location)
        assign = Assign.new(ivar, var).at(location)
        if extra_assigns
          extra_assigns.push assign
        else
          raise "can't use @instance_variable here"
        end
        uses_param = true
        do_next_token = true
      when .class_var?
        param_name = @token.value.to_s[2..-1]
        if param_name == external_name
          raise "when specified, external name must be different than internal name", @token
        end

        # Same case as :INSTANCE_VAR for things like @select
        if invalid_internal_name?(param_name)
          external_name ||= param_name
          param_name = temp_arg_name
        end

        cvar = ClassVar.new(@token.value.to_s).at(location)
        var = Var.new(param_name).at(location)
        assign = Assign.new(cvar, var).at(location)
        if extra_assigns
          extra_assigns.push assign
        else
          raise "can't use @@class_var here"
        end
        uses_param = true
        do_next_token = true
      else
        if external_name
          if found_string_literal
            unexpected_token "expected parameter internal name"
          end
          if invalid_internal_name
            raise "cannot use '#{invalid_internal_name}' as a parameter name", invalid_internal_name
          end
          param_name = external_name
        else
          unexpected_token
        end
      end

      if do_next_token
        next_token
        found_space = @token.type.space? || @token.type.newline?
      end

      skip_space

      {param_name, external_name, found_space, uses_param}
    end

    def invalid_internal_name?(keyword)
      case keyword
      when Keyword
        case keyword
        # These names are handled as keyword by `Parser#parse_atomic_without_location`.
        # We cannot assign value into them and never reference them,
        # so they are invalid internal name.
        when .begin?, Keyword::NIL, .true?, .false?, .yield?, .with?, .abstract?,
             .def?, .macro?, .require?, .case?, .select?, .if?, .unless?, .include?,
             .extend?, .class?, .struct?, .module?, .enum?, .while?, .until?, .return?,
             .next?, .break?, .lib?, .fun?, .alias?, .pointerof?, .sizeof?, .offsetof?,
             .instance_sizeof?, .typeof?, .private?, .protected?, .asm?, .out?,
             .self?, Keyword::IN, .end?, .alignof?, .instance_alignof?
          true
        else
          false
        end
      when String
        case keyword
        when "begin", "nil", "true", "false", "yield", "with", "abstract",
             "def", "macro", "require", "case", "select", "if", "unless", "include",
             "extend", "class", "struct", "module", "enum", "while", "until", "return",
             "next", "break", "lib", "fun", "alias", "pointerof", "sizeof", "offsetof",
             "instance_sizeof", "typeof", "private", "protected", "asm", "out",
             "self", "in", "end", "alignof", "instance_alignof"
          true
        else
          false
        end
      else
        false
      end
    end

    def parse_if(check_end = true)
      location = @token.location

      slash_is_regex!
      next_token_skip_space_or_newline

      cond = parse_op_assign_no_control allow_suffix: false
      parse_if_after_condition cond, location, check_end
    end

    def parse_if_after_condition(cond, location, check_end)
      slash_is_regex!
      skip_statement_end

      a_then = parse_expressions
      skip_statement_end

      else_location = nil
      a_else = nil
      if @token.type.ident?
        case @token.value
        when Keyword::ELSE
          else_location = @token.location
          next_token_skip_statement_end
          a_else = parse_expressions
        when Keyword::ELSIF
          else_location = @token.location
          a_else = parse_if check_end: false
        end
      end

      end_location = token_end_location
      if check_end
        check_ident :end
        next_token_skip_space
      end

      node = If.new(cond, a_then, a_else).at(location).at_end(end_location)
      node.else_location = else_location
      node
    end

    def parse_unless
      location = @token.location

      slash_is_regex!
      next_token_skip_space_or_newline

      cond = parse_op_assign_no_control allow_suffix: false
      parse_unless_after_condition(cond, location)
    end

    def parse_unless_after_condition(cond, location)
      slash_is_regex!
      skip_statement_end

      a_then = parse_expressions
      skip_statement_end

      a_else = nil
      if @token.keyword?(:else)
        else_location = @token.location
        next_token_skip_statement_end
        a_else = parse_expressions
      end

      check_ident :end
      end_location = token_end_location
      next_token_skip_space

      node = Unless.new(cond, a_then, a_else).at(location).at_end(end_location)
      node.else_location = else_location
      node
    end

    def set_visibility(node)
      if visibility = @visibility
        node.visibility = visibility
      end
      node
    end

    def parse_var_or_call(global = false, force_call = false, location = @token.location)
      end_location = token_end_location
      doc = @token.doc

      if @token.type.op_bang?
        # only trigger from `parse_when_expression`
        obj = Var.new("self").at(location)
        return parse_negation_suffix(obj)
      end

      case @token.value
      when Keyword::IS_A_QUESTION
        obj = Var.new("self").at(location)
        return parse_is_a(obj)
      when Keyword::AS
        obj = Var.new("self").at(location)
        return parse_as(obj)
      when Keyword::AS_QUESTION
        obj = Var.new("self").at(location)
        return parse_as?(obj)
      when Keyword::RESPONDS_TO_QUESTION
        obj = Var.new("self").at(location)
        return parse_responds_to(obj)
      when Keyword::NIL_QUESTION
        unless @in_macro_expression
          obj = Var.new("self").at(location)
          return parse_nil?(obj)
        end
      else
        # Not a special call, go on
      end

      name = @token.value.to_s
      name_location = @token.location

      if force_call && !@token.value
        name = @token.type.to_s
      end

      is_var = var?(name)

      # If the name is a var and '+' or '-' follow, never treat the name as a call
      if is_var && next_comes_plus_or_minus?
        var = Var.new(name)
        var.doc = doc
        var.location = name_location
        var.end_location = end_location
        next_token
        return var
      end

      @wants_regex = false
      next_token

      name_followed_by_space = @token.type.space?
      if name_followed_by_space
        # We don't want the next token to be a regex literal if the call's name is
        # a variable in the current scope (it's unlikely that there will be a method
        # with that name that accepts a regex as a first argument).
        # This allows us to write: a = 1; b = 2; a /b
        @wants_regex = !is_var
      end

      case name
      when "super"
        @calls_super = true
      when "initialize"
        @calls_initialize = true
      when "previous_def"
        @calls_previous_def = true
      else
        # Not a special call
      end

      call_args = preserve_stop_on_do(@stop_on_do) { parse_call_args stop_on_do_after_space: @stop_on_do }

      if call_args
        args = call_args.args
        block = call_args.block
        block_arg = call_args.block_arg
        named_args = call_args.named_args
        has_parentheses = call_args.has_parentheses
        force_call ||= has_parentheses || (args.try(&.empty?) == false) || (named_args.try(&.empty?) == false)
      else
        has_parentheses = false
      end

      if call_args && call_args.stopped_on_do_after_space
        # This is the case when we have:
        #
        #     x = 1
        #     foo x do
        #         ^~~~
        #     end
        #
        # In this case, since x is a variable and the previous call (foo)
        # doesn't have parentheses, we don't parse "x do end" as an invocation
        # to a method x with a block. Instead, we just stop on x and we don't
        # consume the block, leaving the block for 'foo' to consume.
        block = parse_curly_block(block)
      elsif @stop_on_do && call_args && call_args.has_parentheses
        # This is the case when we have:
        #
        #    foo x(y) do
        #        ^~~~~~~
        #    end
        #
        # We don't want to attach the block to `x`, but to `foo`.
        block = parse_curly_block(block)
      else
        block = parse_block(block)
      end

      if block && block_arg
        raise "can't use captured and non-captured blocks together", location
      end

      node =
        if block || block_arg || global
          call = Call.new(name, (args || [] of ASTNode), block, block_arg, named_args, global)
          call.name_location = name_location
          call.has_parentheses = has_parentheses
          call
        else
          if args
            maybe_var = !force_call && is_var
            if maybe_var
              Var.new(name)
            else
              call = Call.new(name, args, nil, nil, named_args, global)
              call.name_location = name_location
              call.has_parentheses = has_parentheses
              call
            end
          else
            if @no_type_declaration == 0 && @token.type.op_colon?
              unless name_followed_by_space
                warnings.add_warning_at(@token.location, "space required before colon in type declaration (run `crystal tool format` to fix this)")
              end
              declare_var = parse_type_declaration(Var.new(name).at(location).at_end(end_location))
              end_location = declare_var.end_location

              # Don't declare a local variable if it happens directly as an argument
              # of a call, like `property foo : Int32` (we don't want `foo` to be a
              # local variable afterwards.)
              push_var declare_var unless @call_args_start_locations.includes?(location)
              declare_var
            elsif (!force_call && is_var)
              if @block_arg_name && !@uses_block_arg && name == @block_arg_name
                @uses_block_arg = true
              end
              Var.new(name)
            else
              if !force_call && !named_args && !global && @assigned_vars.includes?(name)
                raise "can't use variable name '#{name}' inside assignment to variable '#{name}'", location
              end

              call = Call.new(name, [] of ASTNode, nil, nil, named_args, global)
              call.name_location = name_location
              call.has_parentheses = has_parentheses
              call
            end
          end
        end
      node.doc = doc
      node.location = location
      node.end_location = block.try(&.end_location) || call_args.try(&.end_location) || end_location
      node
    end

    def next_comes_plus_or_minus?
      pos = current_pos
      while current_char.ascii_whitespace?
        next_char_no_column_increment
      end
      comes_plus_or_minus = current_char.in?('+', '-')
      self.current_pos = pos
      comes_plus_or_minus
    end

    def preserve_stop_on_do(new_value = false, &)
      old_stop_on_do = @stop_on_do
      @stop_on_do = new_value
      value = yield
      @stop_on_do = old_stop_on_do
      value
    end

    def parse_block(block, stop_on_do = false)
      if @token.keyword?(:do)
        return block if stop_on_do

        raise "block already specified with &" if block
        parse_block2 do |body|
          parse_exception_handler body, implicit: true
        end
      else
        parse_curly_block(block)
      end
    end

    def parse_curly_block(block)
      if @token.type.op_lcurly?
        raise "block already specified with &" if block
        parse_block2 do |body|
          check :OP_RCURLY
          end_location = token_end_location
          slash_is_not_regex!
          next_token_skip_space
          {body, end_location}
        end
      else
        block
      end
    end

    def parse_block2(&)
      location = @token.location
      block_params, splat_index, unpacks = parse_block_params(location)

      with_lexical_var_scope do
        push_vars block_params

        unpacks.try &.each do |index, expressions|
          push_block_vars(expressions)
        end

        block_body = parse_expressions
        block_body, end_location = yield block_body

        Block.new(block_params, block_body, splat_index, unpacks).at(location).at_end(end_location)
      end
    end

    def parse_block_params(location)
      block_params = [] of Var
      all_names = [] of String
      block_body = nil
      param_index = 0
      splat_index = nil
      unpacks = nil

      slash_is_regex!
      next_token_skip_space
      if @token.type.op_bar?
        next_token_skip_space_or_newline
        while true
          var, found_splat, unpack_expressions = parse_block_param(
            found_splat: !!splat_index,
            all_names: all_names,
          )
          splat_index ||= param_index if found_splat
          block_params << var

          if unpack_expressions
            unpacks ||= {} of Int32 => Expressions
            unpacks[param_index] = Expressions.new(unpack_expressions)
          end

          next_token_skip_space_or_newline

          case @token.type
          when .op_comma?
            next_token_skip_space_or_newline
            break if @token.type.op_bar?
          when .op_bar?
            break
          else
            raise "expecting ',' or '|', not #{@token}", @token
          end

          param_index += 1
        end
        next_token_skip_statement_end
      else
        skip_statement_end
      end

      {block_params, splat_index, unpacks}
    end

    def parse_block_param(found_splat, all_names : Array(String))
      if @token.type.op_star?
        if found_splat
          raise "splat block parameter already specified", @token
        end
        found_splat = true
        next_token
      end

      location = @token.location

      case @token.type
      when .ident?
        if @token.keyword? && invalid_internal_name?(@token.value)
          raise "cannot use '#{@token}' as a block parameter name", @token
        end

        param_name = @token.value.to_s

        if all_names.includes?(param_name)
          raise "duplicated block parameter name: #{param_name}", @token
        end
        all_names << param_name
      when .underscore?
        param_name = "_"
      when .op_lparen?
        next_token_skip_space_or_newline

        unpack_expressions = [] of ASTNode
        found_splat_in_nested_expression = false

        while true
          sub_location = @token.location
          sub_var, new_found_splat_in_nested_expression, sub_unpack_expressions = parse_block_param(
            found_splat: found_splat_in_nested_expression,
            all_names: all_names,
          )

          unpack_expression =
            if sub_unpack_expressions
              Expressions.new(sub_unpack_expressions).at(sub_location)
            elsif sub_var.name == "_"
              Underscore.new.at(sub_location)
            else
              sub_var
            end

          if new_found_splat_in_nested_expression && !found_splat_in_nested_expression
            unpack_expression = Splat.new(unpack_expression).at(sub_location)
          end
          found_splat_in_nested_expression = new_found_splat_in_nested_expression

          unpack_expressions << unpack_expression

          next_token_skip_space_or_newline
          case @token.type
          when .op_comma?
            next_token_skip_space_or_newline
            break if @token.type.op_rparen?
          when .op_rparen?
            break
          else
            raise "expecting ',' or ')', not #{@token}", @token
          end
        end

        param_name = ""
      else
        raise "expecting block parameter name, not #{@token.type}", @token
      end

      var = Var.new(param_name).at(location)
      {var, found_splat, unpack_expressions}
    end

    def push_block_vars(node)
      case node
      when Expressions
        node.expressions.each do |expression|
          push_block_vars(expression)
        end
      when Var
        push_var node
      when Underscore
        # Nothing to do
      when Splat
        push_block_vars(node.exp)
      else
        raise "BUG: unexpected block var: #{node} (#{node.class})"
      end
    end

    record CallArgs,
      args : Array(ASTNode)?,
      block : Block?,
      block_arg : ASTNode?,
      named_args : Array(NamedArgument)?,
      stopped_on_do_after_space : Bool,
      end_location : Location?,
      has_parentheses : Bool

    def parse_call_args(stop_on_do_after_space = false, allow_curly = false, control = false)
      case @token.type
      when .op_lcurly?
        nil
      when .op_lparen?
        slash_is_regex!

        args = [] of ASTNode
        end_location = nil

        open("call") do
          # We found a parentheses, so calls inside it will get the `do`
          # attached to them
          @stop_on_do = false
          found_double_splat = false

          next_token_skip_space_or_newline
          while !@token.type.op_rparen?
            if call_block_arg_follows?
              return parse_call_block_arg(args, true)
            end

            if named_tuple_start?
              return parse_call_args_named_args(@token.location, args, first_name: nil, allow_newline: true)
            else
              arg = parse_call_arg(found_double_splat)
              if @token.type.op_colon? && arg.is_a?(StringLiteral)
                return parse_call_args_named_args(arg.location.not_nil!, args, first_name: arg.value, allow_newline: true)
              else
                args << arg
                found_double_splat = arg.is_a?(DoubleSplat)
              end
            end

            skip_space
            if @token.type.op_comma?
              slash_is_regex!
              next_token_skip_space_or_newline
            else
              skip_space_or_newline
              check :OP_RPAREN
              break
            end
          end
          end_location = token_end_location
          @wants_regex = false
          next_token_skip_space
        end

        CallArgs.new args, nil, nil, nil, false, end_location, has_parentheses: true
      when .space?
        slash_is_not_regex!
        end_location = token_end_location
        next_token

        if stop_on_do_after_space && @token.keyword?(:do)
          return CallArgs.new nil, nil, nil, nil, true, end_location, has_parentheses: false
        end

        if control && @token.keyword?(:do)
          unexpected_token
        end

        parse_call_args_space_consumed check_plus_and_minus: true, allow_curly: allow_curly, control: control
      else
        nil
      end
    end

    def parse_call_args_space_consumed(check_plus_and_minus = true, allow_curly = false, control = false, end_token : Token::Kind = :OP_RPAREN,
                                       allow_beginless_range = false)
      if @token.keyword?(:end) && !next_comes_colon_space?
        return nil
      end

      case @token.type
      when .op_amp?
        return nil if current_char.ascii_whitespace?
      when .op_plus?, .op_minus?
        if check_plus_and_minus
          return nil if current_char.ascii_whitespace?
        end
      when .op_lcurly?
        return nil unless allow_curly
      when .char?, .string?, .delimiter_start?, .string_array_start?, .symbol_array_start?,
           .number?, .ident?, .symbol?, .instance_var?, .class_var?, .const?, .global?,
           .op_dollar_tilde?, .op_dollar_question?, .global_match_data_index?, .op_lparen?,
           .op_bang?, .op_lsquare?, .op_lsquare_rsquare?, .op_tilde?, .op_minus_gt?,
           .op_lcurly_lcurly?, .magic?, .underscore?
        # Nothing
      when .op_star?, .op_star_star?
        if current_char.ascii_whitespace?
          return nil
        end
      when .op_colon_colon?
        if current_char.ascii_whitespace?
          return nil
        end
      when .op_period_period?, .op_period_period_period?
        return nil unless allow_beginless_range
      else
        return nil
      end

      case @token.value
      when Keyword::IF, Keyword::UNLESS, Keyword::WHILE, Keyword::UNTIL, Keyword::RESCUE, Keyword::ENSURE
        return nil unless next_comes_colon_space?
      when Keyword::YIELD
        return nil if @stop_on_yield > 0 && !next_comes_colon_space?
      else
        # keep going
      end

      args = [] of ASTNode
      end_location = nil

      # On calls without parentheses we want to stop on `do`.
      # The exception is when parsing `return`, `break`, `yield`
      # and `next` arguments (marked with the `control` flag),
      # because this:
      #
      # ```
      # return foo do
      # end
      # ```
      #
      # must always be parsed as the block belonging to `foo`,
      # never to `return`.
      @stop_on_do = true unless control

      found_double_splat = false

      while !@token.type.newline? && !@token.type.op_semicolon? && !@token.type.eof? && @token.type != end_token && !@token.type.op_colon? && !end_token?
        if call_block_arg_follows?
          return parse_call_block_arg(args, false)
        end

        if @token.type.ident? && current_char == ':'
          return parse_call_args_named_args(@token.location, args, first_name: nil, allow_newline: false)
        else
          arg = parse_call_arg(found_double_splat)
          if @token.type.op_colon? && arg.is_a?(StringLiteral)
            return parse_call_args_named_args(arg.location.not_nil!, args, first_name: arg.value, allow_newline: false)
          else
            args << arg
            found_double_splat = arg.is_a?(DoubleSplat)
          end
          end_location = arg.end_location
        end

        skip_space

        if @token.type.op_comma?
          location = @token.location
          slash_is_regex!
          next_token_skip_space_or_newline
          raise "invalid trailing comma in call", location if (@token.keyword?(:end) && !next_comes_colon_space?) || @token.type.eof?
        else
          break
        end
      end

      CallArgs.new args, nil, nil, nil, false, end_location, has_parentheses: false
    end

    def parse_call_args_named_args(location, args, first_name, allow_newline)
      named_args = parse_named_args(location, first_name: first_name, allow_newline: allow_newline)

      if call_block_arg_follows?
        return parse_call_block_arg(args, check_paren: allow_newline, named_args: named_args)
      end

      check :OP_RPAREN if allow_newline
      end_location = token_end_location

      if allow_newline
        next_token_skip_space
      else
        skip_space
      end
      CallArgs.new args, nil, nil, named_args, false, end_location, has_parentheses: allow_newline
    end

    def parse_named_args(location, first_name = nil, allow_newline = false)
      named_args = [] of NamedArgument
      while true
        if first_name
          name = first_name
          first_name = nil
        else
          if named_tuple_start?
            name = @token.value.to_s
            next_token_never_a_symbol
          elsif string_literal_start?
            name = parse_string_without_interpolation("named argument")
          else
            raise "expected named argument, not #{@token}", location
          end
        end

        if name.empty?
          raise "named argument cannot have an empty name", location
        end

        if named_args.any? { |arg| arg.name == name }
          raise "duplicated named argument: #{name}", location
        end

        check :OP_COLON
        slash_is_regex!
        next_token_skip_space_or_newline

        if @token.keyword?(:out)
          value = parse_out
        else
          @call_args_start_locations << @token.location
          value =
            begin
              parse_op_assign
            ensure
              @call_args_start_locations.pop
            end
        end

        named_args << NamedArgument.new(name, value).at(location)
        skip_space
        if @token.type.op_comma?
          next_token_skip_space_or_newline
          if @token.type.op_rparen? || @token.type.op_amp? || @token.type.op_rsquare?
            break
          end
        elsif @token.type.newline? && allow_newline
          skip_space_or_newline
          break
        else
          break
        end

        location = @token.location
      end
      named_args
    end

    def parse_call_arg(found_double_splat = false)
      @call_args_start_locations.push @token.location

      if @token.keyword?(:out)
        if found_double_splat
          raise "out argument not allowed after double splat"
        end

        parse_out
      else
        location = @token.location
        splat = nil
        case @token.type
        when .op_star?
          unless current_char.ascii_whitespace?
            if found_double_splat
              raise "splat not allowed after double splat"
            end

            splat = :single
            next_token
          end
        when .op_star_star?
          unless current_char.ascii_whitespace?
            splat = :double
            next_token
          end
        else
          # not a splat
        end

        arg = parse_op_assign_no_control

        if found_double_splat && splat != :double
          raise "argument not allowed after double splat", arg.location.not_nil!
        end

        case splat
        when :single
          arg = Splat.new(arg).at(location).at_end(arg)
        when :double
          arg = DoubleSplat.new(arg).at(location).at_end(arg)
        else
          # no splat
        end

        arg
      end
    ensure
      @call_args_start_locations.pop
    end

    def parse_out
      location = @token.location
      next_token_skip_space_or_newline
      name = @token.value.to_s

      case @token.type
      when .ident?
        var = Var.new(name)
        push_var var
      when .instance_var?
        var = InstanceVar.new(name)
      when .underscore?
        var = Underscore.new
      else
        raise "expecting variable or instance variable after out"
      end
      var.at(@token.location).at_end(token_end_location)
      next_token
      Out.new(var).at(location).at_end(var)
    end

    def parse_generic_or_global_call
      location = @token.location
      next_token_skip_space_or_newline

      case @token.type
      when .ident?
        set_visibility parse_var_or_call global: true, location: location
      when .const?
        ident = parse_generic global: true, location: location, expression: true
        parse_custom_literal ident
      else
        unexpected_token
      end
    end

    # Parse a **bare** proc type like `A, B, C -> D`.
    # Generally it is entry point of type parsing and
    # it is used on the context expected type (e.g. type restrictions, rhs of `alias` and more)
    def parse_bare_proc_type
      type = parse_type_splat { parse_union_type }

      # To determine to consume comma, looking-ahead is needed.
      # Consider `[ [] of Int32, Foo.new ]`, we want to parse it as `[ ([] of Int32), Foo.new ]` of course.
      # If the parser consumes comma after Int32 quickly, it may cause parsing error.
      unless @token.type.op_minus_gt? || (@token.type.op_comma? && type_start?(consume_newlines: true))
        if type.is_a?(Splat)
          raise "invalid type splat", type.location.not_nil!
        end
        return type
      end

      input_types = [type]
      if !@token.type.op_minus_gt?
        loop do
          next_token_skip_space_or_newline
          input_types << parse_type_splat { parse_union_type }
          break unless @token.type.op_comma? && type_start?(consume_newlines: true)
        end
      end

      parse_proc_type_output(input_types, input_types.first.location)
    end

    def parse_union_type
      type = parse_atomic_type_with_suffix
      return type unless @token.type.op_bar?

      types = [type]
      while @token.type.op_bar?
        next_token_skip_space_or_newline
        types << parse_atomic_type_with_suffix
      end

      Union.new(types).at(types.first).at_end(types.last)
    end

    def parse_atomic_type_with_suffix
      type = parse_atomic_type
      parse_type_suffix type
    end

    def parse_atomic_type
      location = @token.location

      case @token.type
      when .ident?
        case @token.value
        when Keyword::SELF
          next_token_skip_space
          Self.new.at(location)
        when "self?"
          next_token_skip_space
          make_nilable_type Self.new.at(location)
        when Keyword::TYPEOF
          parse_typeof
        else
          unexpected_token
        end
      when .underscore?
        next_token_skip_space
        Underscore.new.at(location)
      when .const?, .op_colon_colon?
        parse_generic
      when .op_lcurly?
        next_token_skip_space_or_newline
        if named_tuple_start? || @token.type.delimiter_start?
          type = make_named_tuple_type parse_named_type_args(:OP_RCURLY)
        else
          type = make_tuple_type parse_union_types(:OP_RCURLY, allow_splats: true)
        end
        check :OP_RCURLY
        end_location = token_end_location
        next_token_skip_space
        type.at(location).at_end(end_location)
      when .op_minus_gt?
        parse_proc_type_output(nil, location)
      when .op_lparen?
        next_token_skip_space_or_newline
        type = parse_type_splat { parse_union_type }
        if @token.type.op_rparen?
          next_token_skip_space
          if @token.type.op_minus_gt? # `(A) -> B` case
            type = parse_proc_type_output([type], location)
          elsif type.is_a?(Splat)
            raise "invalid type splat", type.location.not_nil!
          end
        else
          input_types = [type]
          while @token.type.op_comma?
            next_token_skip_space_or_newline
            break if @token.type.op_rparen? # allow trailing comma
            input_types << parse_type_splat { parse_union_type }
          end
          if @token.type.op_minus_gt? # `(A, B, C -> D)` case
            type = parse_proc_type_output(input_types, input_types.first.location)
            check :OP_RPAREN
            next_token_skip_space
          else # `(A, B, C) -> D` case
            check :OP_RPAREN
            next_token_skip_space
            type = parse_proc_type_output(input_types, location)
          end
        end
        type
      else
        unexpected_token
      end
    end

    def parse_union_types(end_token : Token::Kind, *, allow_splats = false)
      type = allow_splats ? parse_type_splat { parse_union_type } : parse_union_type
      types = [type]

      while @token.type.op_comma?
        next_token_skip_space_or_newline
        break if @token.type == end_token # allow trailing comma
        type = allow_splats ? parse_type_splat { parse_union_type } : parse_union_type
        types << type
      end

      types
    end

    # Parse generic type path like `A::B(C, D)?`.
    # This method is used to parse not only a type, but also an expression represents type.
    # And it also consumes prefix `::` to specify global path.
    def parse_generic(expression = false)
      location = @token.location

      global = false
      if @token.type.op_colon_colon?
        next_token_skip_space_or_newline
        global = true
      end

      parse_generic global, location, expression
    end

    def parse_generic(global, location, expression)
      path = parse_path(global, location)
      type = parse_type_args(path)

      # Nilable suffixes without any spaces are consumed here
      # for expression represents nilable type. Typically such an expression
      # is appeared in macro expression. (e.g. `{% if T <= Int32? %} ... {% end %}`)
      # Note that the parser cannot consume any spaces because it conflicts ternary operator.
      while expression && @token.type.op_question?
        end_location = token_end_location
        next_token
        type = make_nilable_expression(type).at_end(end_location)
      end

      skip_space

      type
    end

    # Parse type path.
    # It also consumes prefix `::` to specify global path.
    def parse_path
      location = @token.location

      global = false
      if @token.type.op_colon_colon?
        next_token_skip_space_or_newline
        global = true
      end

      path = parse_path(global, location)
      skip_space
      path
    end

    def parse_path(global, location)
      names = [check_const]
      end_location = token_end_location

      @wants_regex = false
      next_token
      while @token.type.op_colon_colon?
        next_token_skip_space_or_newline
        names << check_const
        end_location = token_end_location

        @wants_regex = false
        next_token
      end

      Path.new(names, global).at(location).at_end(end_location)
    end

    def parse_type_args(name)
      return name unless @token.type.op_lparen?

      next_token_skip_space_or_newline
      args = [] of ASTNode
      if named_tuple_start? || string_literal_start?
        named_args = parse_named_type_args(:OP_RPAREN)
      elsif !@token.type.op_rparen?
        args << parse_type_splat { parse_type_arg }
        while @token.type.op_comma?
          next_token_skip_space_or_newline
          break if @token.type.op_rparen? # allow trailing comma
          args << parse_type_splat { parse_type_arg }
        end

        has_int = args.any? do |arg|
          arg.is_a?(NumberLiteral) || arg.is_a?(SizeOf) || arg.is_a?(InstanceSizeOf) ||
            arg.is_a?(AlignOf) || arg.is_a?(InstanceAlignOf) || arg.is_a?(OffsetOf)
        end

        if @token.type.op_minus_gt? && !has_int
          args = [parse_proc_type_output(args, args.first.location)] of ASTNode
        end
      end

      skip_space_or_newline
      check :OP_RPAREN
      end_location = token_end_location
      next_token

      Generic.new(name, args, named_args).at(name).at_end(end_location)
    end

    def parse_named_type_args(end_token : Token::Kind)
      named_args = [] of NamedArgument

      while @token.type != end_token
        name_location = @token.location
        if named_tuple_start?
          name = @token.value.to_s
          next_token
        elsif string_literal_start?
          name = parse_string_without_interpolation("named argument")
        else
          raise "expected '#{end_token}' or named argument, not #{@token}", @token
        end

        if name.empty?
          raise "named argument cannot have an empty name", name_location
        end

        if named_args.any? { |arg| arg.name == name }
          raise "duplicated key: #{name}", @token
        end

        check :OP_COLON
        next_token_skip_space_or_newline

        type = parse_bare_proc_type
        skip_space

        named_args << NamedArgument.new(name, type).at(name_location)

        if @token.type.op_comma?
          next_token_skip_space_or_newline
        else
          skip_space_or_newline
          check end_token
          break
        end
      end

      named_args
    end

    def parse_type_splat(&)
      location = @token.location

      splat = false
      if @token.type.op_star?
        next_token_skip_space_or_newline
        splat = true
      end

      type = yield
      type = Splat.new(type).at(location) if splat
      type
    end

    def parse_type_arg
      if @token.type.number?
        num = NumberLiteral.new(@token.value.to_s, @token.number_kind).at(@token.location)
        next_token_skip_space
        return num
      end

      case @token
      when .keyword?(:sizeof)
        parse_sizeof
      when .keyword?(:instance_sizeof)
        parse_instance_sizeof
      when .keyword?(:alignof)
        parse_alignof
      when .keyword?(:instance_alignof)
        parse_instance_alignof
      when .keyword?(:offsetof)
        parse_offsetof
      else
        parse_union_type
      end
    end

    def parse_type_suffix(type)
      loop do
        end_location = token_end_location
        case @token.type
        when .op_period?
          next_token_skip_space_or_newline
          check_ident :class
          end_location = token_end_location
          next_token_skip_space
          type = Metaclass.new(type).at(type).at_end(end_location)
        when .op_question?
          next_token_skip_space
          type = make_nilable_type(type).at_end(end_location)
        when .op_star?
          next_token_skip_space
          type = make_pointer_type(type).at_end(end_location)
        when .op_star_star?
          next_token_skip_space
          type = make_pointer_type(make_pointer_type(type)).at_end(end_location)
        when .op_lsquare?
          next_token_skip_space_or_newline
          size = parse_type_arg
          skip_space_or_newline
          check :OP_RSQUARE
          end_location = token_end_location
          next_token_skip_space
          type = make_static_array_type(type, size).at_end(end_location)
        else
          return type
        end
      end
    end

    def parse_proc_type_output(input_types, location)
      has_output_type = type_start?(consume_newlines: false)

      check :OP_MINUS_GT
      end_location = token_end_location
      next_token_skip_space

      if has_output_type
        skip_space_or_newline
        output_type = parse_union_type
        end_location = output_type.end_location
      end

      ProcNotation.new(input_types, output_type).at(location).at_end(end_location)
    end

    def make_nilable_type(type)
      Union.new([type, Path.global("Nil").at(type)]).at(type)
    end

    def make_nilable_expression(type)
      type = Generic.new(Path.global("Union").at(type), [type, Path.global("Nil").at(type)]).at(type)
      type.suffix = :question
      type
    end

    def make_pointer_type(type)
      type = Generic.new(Path.global("Pointer").at(type), [type] of ASTNode).at(type)
      type.suffix = :asterisk
      type
    end

    def make_static_array_type(type, size)
      type = Generic.new(Path.global("StaticArray").at(type), [type, size] of ASTNode).at(type)
      type.suffix = :bracket
      type
    end

    def make_tuple_type(types)
      Generic.new(Path.global("Tuple"), types)
    end

    def make_named_tuple_type(named_args)
      Generic.new(Path.global("NamedTuple"), [] of ASTNode, named_args: named_args)
    end

    # Looks ahead next tokens to check whether they indicate type.
    def type_start?(*, consume_newlines)
      peek_ahead do
        begin
          if consume_newlines
            next_token_skip_space_or_newline
          else
            next_token_skip_space
          end

          type_start?
        rescue
          false
        end
      end
    end

    def type_start?
      while @token.type.op_lparen? || @token.type.op_lcurly?
        next_token_skip_space_or_newline
      end

      # TODO: the below conditions are not complete, and there are many false-positive or true-negative examples.

      case @token.type
      when .ident?
        return false if named_tuple_start?
        case @token.value
        when Keyword::TYPEOF
          true
        when Keyword::SELF, "self?"
          next_token_skip_space
          delimiter_or_type_suffix?
        else
          false
        end
      when .const?
        return false if named_tuple_start?
        type_path_start?
      when .op_colon_colon?
        next_token
        type_path_start?
      when .underscore?, .op_minus_gt?
        true
      when .op_star?
        next_token_skip_space_or_newline
        type_start?
      else
        false
      end
    end

    def type_path_start?
      while @token.type.const?
        next_token
        break unless @token.type.op_colon_colon?
        next_token_skip_space_or_newline
      end

      skip_space
      delimiter_or_type_suffix?
    end

    def delimiter_or_type_suffix?
      case @token.type
      when .op_period?
        next_token_skip_space_or_newline
        @token.keyword?(:class)
      when .op_question?, .op_star?, .op_star_star?
        # They are conflicted with operators, so more look-ahead is needed.
        next_token_skip_space
        delimiter_or_type_suffix?
      when .op_minus_gt?, .op_bar?, .op_comma?, .op_eq_gt?, .newline?, .eof?,
           .op_eq?, .op_semicolon?, .op_lparen?, .op_rparen?, .op_lsquare?, .op_rsquare?
        # -> | , => \n EOF = ; ( ) [ ]
        true
      else
        false
      end
    end

    def parse_typeof
      location = @token.location

      next_token_skip_space
      check :OP_LPAREN
      next_token_skip_space_or_newline
      if @token.type.op_rparen?
        raise "missing typeof argument"
      end

      with_lexical_var_scope do
        exps = [] of ASTNode
        while !@token.type.op_rparen?
          exps << parse_op_assign
          if @token.type.op_comma?
            next_token_skip_space_or_newline
          else
            skip_space_or_newline
            check :OP_RPAREN
          end
        end

        end_location = token_end_location
        next_token_skip_space

        TypeOf.new(exps).at(location).at_end(end_location)
      end
    end

    def parse_visibility_modifier(modifier)
      doc = @token.doc
      location = @token.location

      next_token_skip_space
      exp = parse_op_assign

      modifier = VisibilityModifier.new(modifier, exp).at(location)
      modifier.doc = doc
      exp.doc = doc
      modifier
    end

    def parse_asm
      next_token_skip_space
      check :OP_LPAREN
      next_token_skip_space_or_newline
      text = parse_string_without_interpolation("asm")
      skip_space_or_newline

      volatile = false
      alignstack = false
      intel = false
      can_throw = false

      part_index = 0
      until @token.type.op_rparen?
        if @token.type.op_colon_colon?
          next_token_skip_space_or_newline
          part_index += 2
        elsif @token.type.op_colon?
          next_token_skip_space_or_newline
          part_index += 1
        else
          unexpected_token
        end

        case part_index
        when 1
          if @token.type.delimiter_start?
            outputs = parse_asm_operands
          end
        when 2
          if @token.type.delimiter_start?
            inputs = parse_asm_operands
          end
        when 3
          if @token.type.delimiter_start?
            clobbers = parse_asm_clobbers
          end
        when 4
          if @token.type.delimiter_start?
            volatile, alignstack, intel, can_throw = parse_asm_options
          end
        else break
        end
      end

      check :OP_RPAREN

      next_token_skip_space

      Asm.new(text, outputs, inputs, clobbers, volatile, alignstack, intel, can_throw)
    end

    def parse_asm_operands
      operands = [] of AsmOperand
      while true
        operands << parse_asm_operand
        if @token.type.op_comma?
          next_token_skip_space_or_newline
        end
        break unless @token.type.delimiter_start?
      end
      operands
    end

    def parse_asm_operand
      text = parse_string_without_interpolation("constraint")
      check :OP_LPAREN
      next_token_skip_space_or_newline
      exp = parse_expression
      check :OP_RPAREN
      next_token_skip_space_or_newline
      AsmOperand.new(text, exp)
    end

    def parse_asm_clobbers
      clobbers = [] of String
      while true
        clobbers << parse_string_without_interpolation("asm clobber")
        skip_space_or_newline
        if @token.type.op_comma?
          next_token_skip_space_or_newline
        end
        break unless @token.type.delimiter_start?
      end
      clobbers
    end

    def parse_asm_options
      volatile = false
      alignstack = false
      intel = false
      can_throw = false
      while true
        location = @token.location
        option = parse_string_without_interpolation("asm option")
        skip_space_or_newline
        case option
        when "volatile"
          volatile = true
        when "alignstack"
          alignstack = true
        when "intel"
          intel = true
        when "unwind"
          can_throw = true
        else
          raise "unknown asm option: #{option}", location
        end

        if @token.type.op_comma?
          next_token_skip_space_or_newline
        end
        break unless @token.type.delimiter_start?
      end
      {volatile, alignstack, intel, can_throw}
    end

    def parse_yield_with_scope
      location = @token.location
      next_token_skip_space
      @stop_on_yield += 1
      @block_arity ||= 1
      scope = parse_op_assign
      @stop_on_yield -= 1
      skip_space
      check_ident :yield
      parse_yield scope, location
    end

    def parse_yield(scope = nil, location = @token.location)
      end_location = token_end_location
      next_token

      call_args = preserve_stop_on_do { parse_call_args control: true }

      if call_args
        args = call_args.args
        end_location = nil
      end

      block_arity = (@block_arity ||= 0)
      if args && args.size > block_arity
        @block_arity = args.size
      end

      Yield.new(args || [] of ASTNode, scope, !!call_args.try(&.has_parentheses)).at(location).at_end(end_location)
    end

    def parse_break
      parse_control_expression Break
    end

    def parse_return
      parse_control_expression Return
    end

    def parse_next
      parse_control_expression Next
    end

    def parse_control_expression(klass)
      end_location = token_end_location
      next_token

      call_args = preserve_stop_on_do { parse_call_args allow_curly: true, control: true }
      args = call_args.args if call_args

      if args && !args.empty?
        if args.size == 1 && !args.first.is_a?(Splat)
          node = klass.new(args.first)
        else
          tuple = TupleLiteral.new(args).at(args.first).at_end(args.last)
          node = klass.new(tuple)
        end
      else
        node = klass.new.at_end(end_location)
      end

      node
    end

    def parse_lib
      doc = @token.doc
      location = @token.location
      next_token_skip_space_or_newline

      name_location = @token.location
      name = parse_path
      skip_statement_end

      body = push_visibility { parse_lib_body_expressions }

      check_ident :end
      end_location = token_end_location
      next_token_skip_space

      lib_def = LibDef.new(name, body).at(location).at_end(end_location)
      lib_def.name_location = name_location
      lib_def.doc = doc
      lib_def
    end

    def parse_lib_body
      next_token_skip_statement_end
      Expressions.from(parse_lib_body_expressions)
    end

    private def parse_lib_body_expressions
      expressions = [] of ASTNode
      while true
        skip_statement_end
        break if end_token?
        expressions << parse_lib_body_exp
      end
      expressions
    end

    def parse_lib_body_exp
      location = @token.location
      parse_lib_body_exp_without_location.at(location)
    end

    def parse_lib_body_exp_without_location
      case @token.type
      when .op_at_lsquare?
        parse_annotation
      when .ident?
        case @token.value
        when Keyword::ALIAS
          parse_alias
        when Keyword::FUN
          parse_fun_def(top_level: false)
        when Keyword::TYPE
          parse_type_def
        when Keyword::STRUCT
          @inside_c_struct = true
          node = parse_c_struct_or_union union: false
          @inside_c_struct = false
          node
        when Keyword::UNION
          parse_c_struct_or_union union: true
        when Keyword::ENUM
          parse_enum_def
        else
          unexpected_token
        end
      when .const?
        ident = parse_path(global: false, location: @token.location)
        skip_space
        check :OP_EQ
        next_token_skip_space_or_newline
        value = parse_expression
        skip_statement_end
        Assign.new(ident, value)
      when .global?
        doc = @token.doc
        location = @token.location
        name = @token.value.to_s[1..-1]
        next_token_skip_space_or_newline
        if @token.type.op_eq?
          next_token_skip_space
          check IdentOrConst
          real_name = @token.value.to_s
          next_token_skip_space
        end
        check :OP_COLON
        next_token_skip_space_or_newline
        type = parse_bare_proc_type

        if name[0].ascii_uppercase?
          raise "external variables must start with lowercase, use for example `$#{name.underscore} = #{name} : #{type}`", location
        end

        skip_statement_end
        ExternalVar.new(name, type, real_name)
          .at(location).tap(&.doc=(doc))
      when .op_lcurly_lcurly?
        parse_percent_macro_expression
      when .op_lcurly_percent?
        parse_percent_macro_control
      else
        unexpected_token
      end
    end

    IdentOrConst = [:IDENT, :CONST] of Token::Kind

    def parse_fun_def(top_level, require_body = false)
      location = @token.location
      doc = @token.doc

      with_isolated_var_scope(require_body) do
        next_token_skip_space_or_newline

        name_location = @token.location
        name = if top_level
                 check_ident
               else
                 check IdentOrConst
                 @token.value.to_s
               end

        next_token_skip_space_or_newline

        if @token.type.op_eq?
          next_token_skip_space_or_newline
          case @token.type
          when .ident?, .const?
            real_name = @token.value.to_s
            next_token_skip_space_or_newline
          when .delimiter_start?
            real_name = parse_string_without_interpolation("fun name")
            skip_space
          else
            unexpected_token
          end
        else
          real_name = name
        end

        params = [] of Arg
        varargs = false

        if @token.type.op_lparen?
          next_token_skip_space_or_newline
          while !@token.type.op_rparen?
            if @token.type.op_period_period_period?
              varargs = true
              next_token_skip_space_or_newline
              check :OP_RPAREN
              break
            end

            if @token.type.ident?
              param_name = @token.value.to_s
              param_location = @token.location

              next_token_skip_space_or_newline
              check :OP_COLON
              next_token_skip_space_or_newline
              param_type = parse_bare_proc_type
              skip_space_or_newline

              params.each do |param|
                if param.name == param_name
                  raise "duplicated fun parameter name: #{param_name}", param_location
                end
              end

              params << Arg.new(param_name, nil, param_type).at(param_location)

              push_var_name param_name if require_body
            else
              if top_level
                raise "top-level fun parameter must have a name", @token
              end
              param_type = parse_union_type
              params << Arg.new("", nil, param_type).at(param_type)
            end

            if @token.type.op_comma?
              next_token_skip_space_or_newline
            else
              skip_space_or_newline
              check :OP_RPAREN
              break
            end
          end
          end_location = token_end_location
          next_token_skip_statement_end
        end

        if @token.type.op_colon?
          next_token_skip_space_or_newline
          end_location = token_end_location
          return_type = parse_bare_proc_type
        end

        skip_statement_end

        if require_body
          @fun_nest += 1

          if @token.keyword?(:end)
            body = Nop.new
            end_location = token_end_location
            next_token
          else
            body = parse_expressions
            body, end_location = parse_exception_handler body, implicit: true
          end

          @fun_nest -= 1
        else
          body = nil
        end

        fun_def = FunDef.new name, params, return_type, varargs, body, real_name
        fun_def.name_location = name_location
        fun_def.doc = doc
        fun_def.at(location).at_end(end_location)
      end
    end

    def parse_alias
      doc = @token.doc

      next_token_skip_space_or_newline

      name = parse_path

      skip_space
      check :OP_EQ
      next_token_skip_space_or_newline

      value = parse_bare_proc_type
      end_location = value.end_location
      skip_space

      alias_node = Alias.new(name, value).at_end(end_location)
      alias_node.doc = doc
      alias_node
    end

    def parse_pointerof
      next_token_skip_space

      check :OP_LPAREN
      next_token_skip_space_or_newline

      if @token.keyword?(:self)
        raise "can't take address of self", @token.line_number, @token.column_number
      end

      exp = parse_op_assign
      skip_space_or_newline

      end_location = token_end_location
      check :OP_RPAREN
      next_token_skip_space

      PointerOf.new(exp).at_end(end_location)
    end

    def parse_sizeof
      parse_sizeof SizeOf
    end

    def parse_instance_sizeof
      parse_sizeof InstanceSizeOf
    end

    def parse_alignof
      parse_sizeof AlignOf
    end

    def parse_instance_alignof
      parse_sizeof InstanceAlignOf
    end

    def parse_sizeof(klass)
      sizeof_location = @token.location
      next_token_skip_space

      check :OP_LPAREN
      next_token_skip_space_or_newline

      location = @token.location
      exp = parse_bare_proc_type.at(location)

      skip_space_or_newline

      end_location = token_end_location
      check :OP_RPAREN
      next_token_skip_space

      klass.new(exp).at(sizeof_location).at_end(end_location)
    end

    def parse_offsetof
      offsetof_location = @token.location
      next_token_skip_space
      check :OP_LPAREN

      next_token_skip_space_or_newline
      type_location = @token.location
      type = parse_bare_proc_type.at(type_location)

      skip_space
      check :OP_COMMA

      next_token_skip_space_or_newline
      offset = case @token.type
               when .instance_var?
                 InstanceVar.new(@token.value.to_s)
               when .number?
                 raise "expecting an integer offset, not '#{@token}'", @token if !@token.number_kind.i32?
                 NumberLiteral.new(@token.value.to_s, @token.number_kind)
               else
                 raise "expecting an instance variable or a integer offset, not '#{@token}'", @token
               end
      offset.at(@token.location)

      next_token_skip_space_or_newline

      end_location = token_end_location
      check :OP_RPAREN
      next_token_skip_space

      OffsetOf.new(type, offset).at(offsetof_location).at_end(end_location)
    end

    def parse_type_def
      doc = @token.doc
      next_token_skip_space_or_newline
      name = check_const
      name_location = @token.location
      next_token_skip_space_or_newline
      check :OP_EQ
      next_token_skip_space_or_newline

      type = parse_bare_proc_type
      skip_space

      typedef = TypeDef.new name, type
      typedef.name_location = name_location
      typedef.doc = doc

      typedef
    end

    def parse_c_struct_or_union(union : Bool)
      doc = @token.doc
      location = @token.location
      next_token_skip_space_or_newline
      name = check_const
      next_token_skip_statement_end
      body = parse_c_struct_or_union_body_expressions
      check_ident :end
      end_location = token_end_location
      next_token_skip_space

      CStructOrUnionDef.new(name, Expressions.from(body), union: union)
        .at(location).at_end(end_location)
        .tap(&.doc=(doc))
    end

    def parse_c_struct_or_union_body
      next_token_skip_statement_end
      Expressions.from(parse_c_struct_or_union_body_expressions)
    end

    private def parse_c_struct_or_union_body_expressions
      exps = [] of ASTNode

      while true
        case @token.type
        when .ident?
          case @token.value
          when Keyword::INCLUDE
            if @inside_c_struct
              location = @token.location
              exps << parse_include.at(location)
            else
              parse_c_struct_or_union_fields exps
            end
          when Keyword::END
            break
          else
            parse_c_struct_or_union_fields exps
          end
        when .op_lcurly_lcurly?
          exps << parse_percent_macro_expression
        when .op_lcurly_percent?
          exps << parse_percent_macro_control
        when .newline?, .op_semicolon?
          skip_statement_end
        else
          break
        end
      end

      exps
    end

    def parse_c_struct_or_union_fields(exps)
      doc = @token.doc
      vars = [Var.new(@token.value.to_s).at(@token.location).at_end(token_end_location)]

      next_token_skip_space_or_newline

      while @token.type.op_comma?
        next_token_skip_space_or_newline
        vars << Var.new(check_ident).at(@token.location).at_end(token_end_location)
        next_token_skip_space_or_newline
      end

      check :OP_COLON
      next_token_skip_space_or_newline

      type = parse_bare_proc_type

      skip_statement_end

      vars.each do |var|
        var.doc = doc
        exps << TypeDeclaration.new(var, type).at(var).at_end(type)
      end
    end

    def parse_enum_def
      location = @token.location
      doc = @token.doc

      next_token_skip_space_or_newline

      name = parse_path
      skip_space

      case @token.type
      when .op_colon?
        next_token_skip_space_or_newline
        base_type = parse_bare_proc_type
        skip_statement_end
      when .op_semicolon?, .newline?
        skip_statement_end
      else
        unexpected_token
      end

      members = parse_enum_body_expressions

      check_ident :end
      end_location = token_end_location
      next_token_skip_space

      enum_def = EnumDef.new name, members, base_type
      enum_def.doc = doc
      enum_def.at(location).at_end(end_location)
    end

    def parse_enum_body
      next_token_skip_statement_end
      Expressions.from(parse_enum_body_expressions)
    end

    private def parse_enum_body_expressions
      members = [] of ASTNode
      until end_token?
        location = @token.location
        case @token.type
        when .const?
          constant_name = @token.value.to_s
          member_doc = @token.doc

          next_token_skip_space
          if @token.type.op_eq?
            next_token_skip_space_or_newline
            constant_value = parse_logical_or
          else
            constant_value = nil
          end

          skip_space

          case @token.type
          when .newline?, .op_semicolon?, .eof?
            next_token_skip_statement_end
          else
            unless @token.keyword?(:end)
              raise "expecting ';', 'end' or newline after enum member", location
            end
          end

          arg = Arg.new(constant_name, constant_value).at(location).at_end(constant_value || location)
          arg.doc = member_doc

          members << arg
        when .ident?
          visibility = nil

          case @token.value
          when Keyword::PRIVATE
            visibility = Visibility::Private
            next_token_skip_space
          when Keyword::PROTECTED
            visibility = Visibility::Protected
            next_token_skip_space
          else
            # not a visibility modifier
          end

          def_location = @token.location

          case @token.value
          when Keyword::DEF
            member = parse_def.at(def_location)
            member = VisibilityModifier.new(visibility, member).at(location) if visibility
            members << member
          when Keyword::MACRO
            member = parse_macro.at(def_location)
            member = VisibilityModifier.new(visibility, member).at(location) if visibility
            members << member
          else
            unexpected_token
          end
        when .class_var?
          class_var = ClassVar.new(@token.value.to_s).at(location)

          next_token_skip_space
          check :OP_EQ
          next_token_skip_space_or_newline
          value = parse_op_assign

          members << Assign.new(class_var, value).at(class_var)
        when .op_lcurly_lcurly?
          members << parse_percent_macro_expression
        when .op_lcurly_percent?
          members << parse_percent_macro_control.at(location)
        when .op_at_lsquare?
          members << parse_annotation
        when .newline?, .op_semicolon?
          skip_statement_end
        else
          unexpected_token
        end
      end
      members
    end

    def node_and_next_token(node)
      node.end_location = token_end_location
      next_token
      node
    end

    def end_token?
      case @token.type
      when .op_rcurly?, .op_rsquare?, .op_percent_rcurly?, .eof?
        return true
      end

      if keyword = @token.value.as?(Keyword)
        case keyword
        when .do?, .end?, .else?, .elsif?, .when?, Keyword::IN, .rescue?, .ensure?, .then?
          !next_comes_colon_space?
        else
          false
        end
      else
        false
      end
    end

    def can_be_assigned?(node)
      case node
      when Var, InstanceVar, ClassVar, Path, Global, Underscore
        true
      when Call
        return false if node.has_parentheses?
        no_args = node.args.empty? && node.named_args.nil? && node.block.nil?
        return true if Lexer.ident?(node.name) && no_args
        node.name == "[]" && (node.args_in_brackets? || no_args)
      else
        false
      end
    end

    # IDENT CONST ` << < <= == === != =~ !~ >> > >= + - * / // ! ~ % & | ^ ** [] []? []= <=> &+ &- &* &**
    DefOrMacroCheck1 = [
      :IDENT, :CONST, :OP_GRAVE,
      :OP_LT_LT, :OP_LT, :OP_LT_EQ, :OP_EQ_EQ, :OP_EQ_EQ_EQ, :OP_BANG_EQ, :OP_EQ_TILDE,
      :OP_BANG_TILDE, :OP_GT_GT, :OP_GT, :OP_GT_EQ, :OP_PLUS, :OP_MINUS, :OP_STAR, :OP_SLASH,
      :OP_SLASH_SLASH, :OP_BANG, :OP_TILDE, :OP_PERCENT, :OP_AMP, :OP_BAR, :OP_CARET, :OP_STAR_STAR,
      :OP_LSQUARE_RSQUARE, :OP_LSQUARE_RSQUARE_EQ, :OP_LSQUARE_RSQUARE_QUESTION, :OP_LT_EQ_GT,
      :OP_AMP_PLUS, :OP_AMP_MINUS, :OP_AMP_STAR, :OP_AMP_STAR_STAR,
    ] of Token::Kind

    def consume_def_or_macro_name
      # Force lexer return if possible a def or macro name
      # cases like: def `, def /, def //
      # that in regular statements states for delimiters
      # here must be treated as method names.
      wants_def_or_macro_name do
        next_token_skip_space_or_newline
        check DefOrMacroCheck1
      end
      @token.to_s
    end

    def consume_def_equals_sign_skip_space
      result = consume_def_equals_sign
      skip_space
      result
    end

    def consume_def_equals_sign
      end_location = token_end_location
      next_token
      if @token.type.op_eq?
        end_location = token_end_location
        next_token
        {true, end_location}
      else
        {false, end_location}
      end
    end

    # If *create_scope* is true, creates an isolated variable scope and returns
    # the yield result, resetting the scope afterwards. Otherwise simply returns
    # the yield result without touching the scopes.
    def with_isolated_var_scope(create_scope = true, &)
      return yield unless create_scope

      begin
        @var_scopes.push(Set(String).new)
        yield
      ensure
        @var_scopes.pop
      end
    end

    # Creates a new variable scope with the same variables as the current scope,
    # and then returns the yield result, resetting the scope afterwards.
    def with_lexical_var_scope(&)
      current_scope = @var_scopes.last.dup
      @var_scopes.push current_scope
      yield
    ensure
      @var_scopes.pop
    end

    def push_vars(vars)
      vars.each do |var|
        push_var var
      end
    end

    def push_var(var : Var | Arg)
      push_var_name var.name.to_s
    end

    def push_var(var : TypeDeclaration)
      var_var = var.var
      case var_var
      when Var
        push_var_name var_var.name
      when InstanceVar
        push_var_name var_var.name
      else
        raise "can't happen"
      end
    end

    def push_var_name(name)
      @var_scopes.last.add name
    end

    def push_var(node)
      # Nothing
    end

    def var_in_scope?(name)
      @var_scopes.last.includes? name
    end

    def open(symbol, location = @token.location, &)
      @unclosed_stack.push Unclosed.new(symbol, location)
      begin
        value = yield
      ensure
        @unclosed_stack.pop
      end
      value
    end

    def check_void_value(exp, location)
      if exp.is_a?(ControlExpression)
        raise "void value expression", location
      end
    end

    def check_void_expression_keyword
      case @token.value
      when Keyword::BREAK, Keyword::NEXT, Keyword::RETURN
        unless next_comes_colon_space?
          raise "void value expression", @token, @token.value.to_s.size
        end
      end
    end

    def check(token_types : Array(Token::Kind))
      raise "expecting any of these tokens: #{token_types.join ", "} (not '#{@token.type}')", @token unless token_types.any? { |type| @token.type == type }
    end

    def check(token_type : Token::Kind)
      raise "expecting token '#{token_type}', not '#{@token}'", @token unless token_type == @token.type
    end

    def check_ident(value : Keyword)
      raise "expecting identifier '#{value}', not '#{@token}'", @token unless @token.keyword?(value)
    end

    def check_ident
      check :IDENT
      @token.value.to_s
    end

    def check_const
      check :CONST
      @token.value.to_s
    end

    def unexpected_token(msg : String? = nil, token : Token = @token)
      token_str = token.type.eof? ? "EOF" : token.to_s.inspect
      if msg
        raise "unexpected token: #{token_str} (#{msg})", @token
      else
        raise "unexpected token: #{token_str}", @token
      end
    end

    def unexpected_token_in_atomic
      if unclosed = @unclosed_stack.last?
        raise "unterminated #{unclosed.name}", unclosed.location
      end

      unexpected_token
    end

    def var?(name)
      return true if @in_macro_expression

      name = name.to_s
      name == "self" || var_in_scope?(name)
    end

    def push_visibility(&)
      old_visibility = @visibility
      @visibility = nil
      value = yield
      @visibility = old_visibility
      value
    end

    def next_token
      token = super

      if token.type.newline? && !@consuming_heredocs && !@heredocs.empty?
        consume_heredocs
      end

      token
    end

    def temp_arg_name
      arg_name = "__arg#{@temp_arg_count}"
      @temp_arg_count += 1
      arg_name
    end
  end

  class StringInterpolation
    include Lexer::HeredocItem
  end
end<|MERGE_RESOLUTION|>--- conflicted
+++ resolved
@@ -3228,13 +3228,8 @@
         when .macro_literal?
           pieces << MacroLiteral.new(@token.value.to_s).at(@token.location).at_end(token_end_location)
         when .macro_expression_start?
-<<<<<<< HEAD
-          start_loc = @token.location
-          pieces << MacroExpression.new(parse_macro_expression).at(start_loc).at_end(token_end_location)
-=======
           location = @token.location
           exp = MacroExpression.new(parse_macro_expression).at(location)
->>>>>>> 07552f6d
           check_macro_expression_end
           skip_whitespace = check_macro_skip_whitespace
           pieces << exp.at_end(token_end_location)
