--- conflicted
+++ resolved
@@ -1230,17 +1230,12 @@
     def check_type_declaration
       if next_comes_colon_space?
         name = @token.value.to_s
-<<<<<<< HEAD
-        var = Var.new(name).at(@token.location)
+        var = Var.new(name).at(@token.location).at_end(token_end_location)
         next_token
         unless @token.type.space?
           warnings.add_warning_at(@token.location, "space required before colon in type declaration (run `crystal tool format` to fix this)")
         end
         skip_space
-=======
-        var = Var.new(name).at(@token.location).at_end(token_end_location)
-        next_token_skip_space
->>>>>>> 8674a93a
         check :OP_COLON
         type_declaration = parse_type_declaration(var)
         set_visibility type_declaration
@@ -3561,15 +3556,11 @@
       elsif @token.type.ident?
         check_valid_def_name
         name = @token.value.to_s
-<<<<<<< HEAD
-
-        name = "#{name}=" if consume_def_equals_sign
+
+        equals_sign, _ = consume_def_equals_sign
+        name = "#{name}=" if equals_sign
         last_was_space = @token.type.space?
         skip_space
-=======
-        equals_sign, _ = consume_def_equals_sign_skip_space
-        name = "#{name}=" if equals_sign
->>>>>>> 8674a93a
       else
         check_valid_def_op_name
         name = @token.type.to_s
@@ -3598,14 +3589,10 @@
           name = @token.value.to_s
 
           name_location = @token.location
-<<<<<<< HEAD
-          name = "#{name}=" if consume_def_equals_sign
+          equals_sign, _ = consume_def_equals_sign
+          name = "#{name}=" if equals_sign
           last_was_space = @token.type.space?
           skip_space
-=======
-          equals_sign, _ = consume_def_equals_sign_skip_space
-          name = "#{name}=" if equals_sign
->>>>>>> 8674a93a
         else
           check DefOrMacroCheck2
           check_valid_def_op_name
@@ -4363,15 +4350,11 @@
             end
           else
             if @no_type_declaration == 0 && @token.type.op_colon?
-<<<<<<< HEAD
               unless name_followed_by_space
                 warnings.add_warning_at(@token.location, "space required before colon in type declaration (run `crystal tool format` to fix this)")
               end
-              declare_var = parse_type_declaration(Var.new(name).at(location))
-=======
               declare_var = parse_type_declaration(Var.new(name).at(location).at_end(end_location))
               end_location = declare_var.end_location
->>>>>>> 8674a93a
 
               # Don't declare a local variable if it happens directly as an argument
               # of a call, like `property foo : Int32` (we don't want `foo` to be a
@@ -6190,30 +6173,20 @@
     end
 
     def consume_def_equals_sign_skip_space
-<<<<<<< HEAD
       result = consume_def_equals_sign
       skip_space
       result
     end
 
     def consume_def_equals_sign
-      next_token
-      if @token.type.op_eq?
-        next_token
-        true
-      else
-        false
-=======
       end_location = token_end_location
       next_token
       if @token.type.op_eq?
         end_location = token_end_location
-        next_token_skip_space
+        next_token
         {true, end_location}
       else
-        skip_space
         {false, end_location}
->>>>>>> 8674a93a
       end
     end
 
