--- conflicted
+++ resolved
@@ -1885,29 +1885,9 @@
         name = @token.value.to_s
         if consume_def_equals_sign_skip_space
           name = "#{name}="
-<<<<<<< HEAD
-          next_token_skip_space
-        else
-          skip_space
-          if @token.type == :"."
-            second_name = consume_def_or_macro_name
-            if name != "self" && !var_in_scope?(name)
-              raise "undefined variable '#{name}'", location.line_number, location.column_number
-            end
-            obj = Var.new(name)
-            name = second_name
-            next_token
-            if @token.type == :"="
-              name = "#{name}="
-              next_token_skip_space
-            else
-              skip_space
-            end
-=======
         elsif @token.type == :"."
-          if name != "self" && !@def_vars.last.includes?(name)
+          if name != "self" && !var_in_scope?(name)
             raise "undefined variable '#{name}'", location.line_number, location.column_number
->>>>>>> 2654a4ed
           end
           obj = Var.new(name)
 
@@ -3004,34 +2984,16 @@
       with_isolated_var_scope do
         name_location = @token.location
 
-<<<<<<< HEAD
         case @token.type
         when :CONST
           raise "macro can't have a receiver"
         when :IDENT
           check_valid_def_name
-          next_token
-          if @token.type == :"="
-            name += '='
-            next_token
-          end
-          skip_space
+          name = "#{name}=" if consume_def_equals_sign_skip_space
         else
           check_valid_def_op_name
           next_token_skip_space
         end
-=======
-      case @token.type
-      when :CONST
-        raise "macro can't have a receiver"
-      when :IDENT
-        check_valid_def_name
-        name = "#{name}=" if consume_def_equals_sign_skip_space
-      else
-        check_valid_def_op_name
-        next_token_skip_space
-      end
->>>>>>> 2654a4ed
 
         args = [] of Arg
 
@@ -5978,32 +5940,22 @@
       @token.to_s
     end
 
-<<<<<<< HEAD
+    def consume_def_equals_sign_skip_space
+      next_token
+      if @token.type == :"="
+        next_token_skip_space
+        true
+      else
+        skip_space
+        false
+      end
+    end
+
     # If *create_scope* is true, creates an isolated variable scope and returns
     # the yield result, resetting the scope afterwards. Otherwise simply returns
     # the yield result without touching the scopes.
     def with_isolated_var_scope(create_scope = true)
       return yield unless create_scope
-=======
-    def consume_def_equals_sign_skip_space
-      next_token
-      if @token.type == :"="
-        next_token_skip_space
-        true
-      else
-        skip_space
-        false
-      end
-    end
-
-    def push_def
-      @def_vars.push(Set(String).new)
-    end
-
-    def pop_def
-      @def_vars.pop
-    end
->>>>>>> 2654a4ed
 
       begin
         @var_scopes.push(Set(String).new)
