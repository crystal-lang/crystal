require "set"
require "./ast"
require "./lexer"

module Crystal
  class Parser < Lexer
    enum ParseMode
      Normal
      Lib
      LibStructOrUnion
      Enum
    end

    record Unclosed, name : String, location : Location

    property visibility : Visibility?
    property def_nest : Int32
    property fun_nest : Int32
    property type_nest : Int32
    getter? wants_doc : Bool
    @block_arg_name : String?

    def self.parse(str, string_pool : StringPool? = nil, var_scopes = [Set(String).new]) : ASTNode
      new(str, string_pool, var_scopes).parse
    end

    def initialize(str, string_pool : StringPool? = nil, @var_scopes = [Set(String).new])
      super(str, string_pool)
      @unclosed_stack = [] of Unclosed
      @calls_super = false
      @calls_initialize = false
      @calls_previous_def = false
      @uses_block_arg = false
      @is_macro_def = false
      @assigns_special_var = false
      @def_nest = 0
      @fun_nest = 0
      @type_nest = 0
      @call_args_nest = 0
      @temp_arg_count = 0
      @in_macro_expression = false
      @stop_on_yield = 0
      @inside_c_struct = false
      @wants_doc = false
      @doc_enabled = false
      @no_type_declaration = 0
      @consuming_heredocs = false
      @inside_interpolation = false

      # This flags tells the parser where it has to consider a "do"
      # as belonging to the current parsed call. For example when writing
      #
      # ```
      # foo bar do
      # end
      # ```
      #
      # this flag will be set to false for `foo`, and when parsing
      # `foo`'s arguments it will be set to true. When `bar` is parsed
      # the `do` won't be considered as part of `bar`, and eventually
      # be considered as part of `foo`.
      #
      # If `foo` is written with parentheses, for example:
      #
      # ```
      # foo(bar do
      # end)
      # ```
      #
      # then this flag is set to `true` when parsing `foo`'s arguments.
      @stop_on_do = false
      @assigned_vars = [] of String
    end

    def wants_doc=(wants_doc)
      @wants_doc = !!wants_doc
      @doc_enabled = !!wants_doc
    end

    def parse
      next_token_skip_statement_end

      expressions = parse_expressions.tap { check :EOF }

      check :EOF

      expressions
    end

    def parse(mode : ParseMode)
      case mode
      when .normal?
        parse
      when .lib?
        parse_lib_body
      when .lib_struct_or_union?
        parse_c_struct_or_union_body
      else
        parse_enum_body
      end
    end

    def parse_expressions
      preserve_stop_on_do { parse_expressions_internal }
    end

    def parse_expressions_internal
      if end_token?
        return Nop.new
      end

      exp = parse_multi_assign

      slash_is_regex!
      skip_statement_end

      if end_token?
        return exp
      end

      exps = [] of ASTNode
      exps.push exp

      loop do
        exps << parse_multi_assign
        skip_statement_end
        break if end_token?
      end

      Expressions.from(exps)
    end

    def parse_multi_assign
      location = @token.location

      last = parse_expression
      skip_space

      last_is_target = multi_assign_target?(last)

      case @token.type
      when :","
        unless last_is_target
          raise "Multiple assignment is not allowed for constants" if last.is_a?(Path)
          unexpected_token
        end
      when :NEWLINE, :";"
        return last
      else
        if end_token?
          return last
        else
          unexpected_token
        end
      end

      exps = [] of ASTNode
      exps << last

      i = 0
      assign_index = -1

      while @token.type == :","
        if assign_index == -1 && multi_assign_middle?(last)
          assign_index = i
        end

        i += 1

        next_token_skip_space_or_newline
        last = parse_op_assign(allow_ops: false)
        if assign_index == -1 && !multi_assign_target?(last)
          unexpected_token
        end

        exps << last
        skip_space
      end

      if assign_index == -1 && multi_assign_middle?(last)
        assign_index = i
      end

      if assign_index == -1
        unexpected_token
      end

      targets = exps[0...assign_index].map { |exp| multiassign_left_hand(exp) }

      assign = exps[assign_index]
      values = [] of ASTNode

      case assign
      when Assign
        targets << multiassign_left_hand(assign.target)
        values << assign.value
      when Call
        assign.name = assign.name.byte_slice(0, assign.name.bytesize - 1)
        targets << assign
        values << assign.args.pop
      else
        raise "BUG: multiassign index expression can only be Assign or Call"
      end

      values.concat exps[assign_index + 1..-1]
      if values.size != 1 && targets.size != values.size
        raise "Multiple assignment count mismatch", location
      end

      multi = MultiAssign.new(targets, values).at(location)
      parse_expression_suffix multi, @token.location
    end

    def multi_assign_target?(exp)
      case exp
      when Underscore, Var, InstanceVar, ClassVar, Global, Assign
        true
      when Call
        !exp.has_parentheses? && (
          (exp.args.empty? && !exp.named_args) ||
            (exp.name[0].ascii_letter? && exp.name.ends_with?('=')) ||
            exp.name == "[]" || exp.name == "[]="
        )
      else
        false
      end
    end

    def multi_assign_middle?(exp)
      case exp
      when Assign
        true
      when Call
        exp.name.ends_with? '='
      else
        false
      end
    end

    def multiassign_left_hand(exp)
      if exp.is_a?(Path)
        raise "can't assign to constant in multiple assignment", exp.location.not_nil!
      end

      if exp.is_a?(Call) && !exp.obj && exp.args.empty?
        exp = Var.new(exp.name).at(exp)
      end
      if exp.is_a?(Var)
        if exp.name == "self"
          raise "can't change the value of self", exp.location.not_nil!
        end
        push_var exp
      end
      exp
    end

    def parse_expression
      location = @token.location
      atomic = parse_op_assign
      parse_expression_suffix atomic, location
    end

    def parse_expression_suffix(atomic, location)
      while true
        case @token.type
        when :SPACE
          next_token
        when :IDENT
          case @token.value
          when :if
            atomic = parse_expression_suffix(location) { |exp| If.new(exp, atomic) }
          when :unless
            atomic = parse_expression_suffix(location) { |exp| Unless.new(exp, atomic) }
          when :while
            raise "trailing `while` is not supported", @token
          when :until
            raise "trailing `until` is not supported", @token
          when :rescue
            next_token_skip_space
            rescue_body = parse_op_assign
            rescues = [Rescue.new(rescue_body)] of Rescue
            if atomic.is_a?(Assign)
              atomic.value = ExceptionHandler.new(atomic.value, rescues).at(location).tap { |e| e.suffix = true }
            else
              atomic = ExceptionHandler.new(atomic, rescues).at(location).tap { |e| e.suffix = true }
            end
          when :ensure
            next_token_skip_space
            ensure_body = parse_op_assign
            if atomic.is_a?(Assign)
              atomic.value = ExceptionHandler.new(atomic.value, ensure: ensure_body).at(location).tap { |e| e.suffix = true }
            else
              atomic = ExceptionHandler.new(atomic, ensure: ensure_body).at(location).tap { |e| e.suffix = true }
            end
          else
            break
          end
        when :")", :",", :";", :"%}", :"}}", :NEWLINE, :EOF
          break
        else
          if end_token?
            break
          else
            unexpected_token
          end
        end
      end
      atomic
    end

    def parse_expression_suffix(location)
      slash_is_regex!
      next_token_skip_statement_end
      exp = parse_op_assign_no_control
      (yield exp).at(location).at_end(exp)
    end

    def parse_op_assign_no_control(allow_ops = true, allow_suffix = true)
      check_void_expression_keyword
      parse_op_assign(allow_ops, allow_suffix)
    end

    def parse_op_assign(allow_ops = true, allow_suffix = true)
      doc = @token.doc
      location = @token.location

      atomic = parse_question_colon

      while true
        name_location = @token.location

        case @token.type
        when :SPACE
          next_token
          next
        when :IDENT
          unexpected_token unless allow_suffix
          break
        when :"="
          slash_is_regex!
          if atomic.is_a?(Call) && atomic.name == "[]"
            next_token_skip_space_or_newline

            atomic.name = "[]="
            atomic.name_size = 0
            atomic.args << parse_op_assign_no_control
          else
            break unless can_be_assigned?(atomic)

            if atomic.is_a?(Path) && (inside_def? || inside_fun?)
              raise "dynamic constant assignment. Constants can only be declared at the top level or inside other types."
            end

            if atomic.is_a?(Var) && atomic.name == "self"
              raise "can't change the value of self", location
            end

            if atomic.is_a?(Call) && (atomic.name.ends_with?('?') || atomic.name.ends_with?('!'))
              raise "unexpected token: =", location
            end

            atomic = Var.new(atomic.name).at(atomic) if atomic.is_a?(Call)

            next_token_skip_space_or_newline

            # Constants need a new scope for their value
            case atomic
            when Path
              needs_new_scope = true
            when InstanceVar
              needs_new_scope = @def_nest == 0
            when ClassVar
              needs_new_scope = @def_nest == 0
            when Var
              @assigns_special_var = true if atomic.special_var?
            else
              needs_new_scope = false
            end

            atomic_value = with_isolated_var_scope(needs_new_scope) do
              if @token.keyword?(:uninitialized) && (
                   atomic.is_a?(Var) || atomic.is_a?(InstanceVar) ||
                   atomic.is_a?(ClassVar) || atomic.is_a?(Global)
                 )
                push_var atomic
                next_token_skip_space
                type = parse_bare_proc_type
                atomic = UninitializedVar.new(atomic, type).at(location)
                return atomic
              else
                if atomic.is_a?(Var) && !var?(atomic.name)
                  @assigned_vars.push atomic.name
                  value = parse_op_assign_no_control
                  @assigned_vars.pop
                  value
                else
                  parse_op_assign_no_control
                end
              end
            end

            push_var atomic

            atomic = Assign.new(atomic, atomic_value).at(location)
            atomic.doc = doc
            atomic
          end
        when :"+=", :"-=", :"*=", :"/=", :"//=", :"%=", :"|=", :"&=", :"^=", :"**=", :"<<=", :">>=",
             :"||=", :"&&=", :"&+=", :"&-=", :"&*="
          unexpected_token unless allow_ops

          break unless can_be_assigned?(atomic)

          if atomic.is_a?(Path)
            raise "can't reassign to constant"
          end

          if atomic.is_a?(Var) && atomic.name == "self"
            raise "can't change the value of self", location
          end

          if atomic.is_a?(Call) && atomic.name != "[]" && !var_in_scope?(atomic.name)
            raise "'#{@token.type}' before definition of '#{atomic.name}'"
          end

          push_var atomic
          method = @token.type.to_s.byte_slice(0, @token.to_s.bytesize - 1)
          next_token_skip_space_or_newline
          value = parse_op_assign_no_control
          atomic = OpAssign.new(atomic, method, value).at(location)
          atomic.name_location = name_location
        else
          break
        end
        allow_ops = true
      end

      atomic
    end

    def parse_question_colon
      cond = parse_range

      while @token.type == :"?"
        location = @token.location

        check_void_value cond, location

        next_token_skip_space_or_newline

        @no_type_declaration += 1
        true_val = parse_question_colon

        skip_space_or_newline
        check :":"
        next_token_skip_space_or_newline

        false_val = parse_question_colon
        @no_type_declaration -= 1

        cond = If.new(cond, true_val, false_val, ternary: true).at(cond).at_end(false_val)
      end

      cond
    end

    def parse_range
      location = @token.location

      if @token.type == :".." || @token.type == :"..."
        exp = Nop.new
      else
        exp = parse_or
      end

      while true
        case @token.type
        when :".."
          exp = new_range(exp, location, false)
        when :"..."
          exp = new_range(exp, location, true)
        else
          return exp
        end
      end
    end

    def new_range(exp, location, exclusive)
      check_void_value exp, location
      next_token_skip_space
      check_void_expression_keyword
      right = if end_token? ||
                 @token.type == :")" ||
                 @token.type == :"," ||
                 @token.type == :";" ||
                 @token.type == :"=>" ||
                 @token.type == :NEWLINE
                Nop.new
              else
                parse_or
              end
      RangeLiteral.new(exp, right, exclusive).at(location).at_end(right)
    end

    macro parse_operator(name, next_operator, node, operators, right_associative = false)
      def parse_{{name.id}}
        location = @token.location

        left = parse_{{next_operator.id}}
        while true
          case @token.type
          when :SPACE
            next_token
          when {{operators.id}}
            check_void_value left, location

            method = @token.type.to_s
            name_location = @token.location

            slash_is_regex!
            next_token_skip_space_or_newline
            right = parse_{{(right_associative ? name : next_operator).id}}
            left = ({{node.id}}).at(location).at_end(right)
            left.name_location = name_location if left.is_a?(Call)
          else
            return left
          end
        end
      end
    end

    parse_operator :or, :and, "Or.new left, right", ":\"||\""
    parse_operator :and, :equality, "And.new left, right", ":\"&&\""
    parse_operator :equality, :cmp, "Call.new left, method, right", ":\"<\", :\"<=\", :\">\", :\">=\", :\"<=>\""
    parse_operator :cmp, :logical_or, "Call.new left, method, right", ":\"==\", :\"!=\", :\"=~\", :\"!~\", :\"===\""
    parse_operator :logical_or, :logical_and, "Call.new left, method, right", ":\"|\", :\"^\""
    parse_operator :logical_and, :shift, "Call.new left, method, right", ":\"&\""
    parse_operator :shift, :add_or_sub, "Call.new left, method, right", ":\"<<\", :\">>\""

    def parse_add_or_sub
      location = @token.location

      left = parse_mul_or_div
      while true
        case @token.type
        when :SPACE
          next_token
        when :"+", :"-", :"&+", :"&-"
          check_void_value left, location

          method = @token.type.to_s
          name_location = @token.location
          next_token_skip_space_or_newline
          right = parse_mul_or_div
          left = Call.new(left, method, right).at(location).at_end(right)
          left.name_location = name_location
        when :NUMBER
          case char = @token.value.to_s[0]
          when '+', '-'
            method = char.to_s
            name_location = @token.location

            # Go back to the +/-, advance one char and continue from there
            self.current_pos = @token.start + 1
            next_token

            right = parse_mul_or_div
            left = Call.new(left, method, right).at(location).at_end(right)
            left.name_location = name_location
          else
            return left
          end
        else
          return left
        end
      end
    end

    parse_operator :mul_or_div, :pow, "Call.new left, method, right", %(:"*", :"/", :"//", :"%", :"&*")
    parse_operator :pow, :prefix, "Call.new left, method, right", %(:"**", :"&**"), right_associative: true

    def parse_prefix
      name_location = @token.location
      case token_type = @token.type
      when :"!", :"+", :"-", :"~", :"&+", :"&-"
        location = @token.location
        next_token_skip_space_or_newline
        check_void_expression_keyword
        arg = parse_prefix
        if token_type == :"!"
          Not.new(arg).at(location).at_end(arg)
        else
          call = Call.new(arg, token_type.to_s).at(location).at_end(arg)
          call.name_location = name_location
          call
        end
      else
        parse_atomic_with_method
      end
    end

    AtomicWithMethodCheck = [:IDENT, :CONST, :"+", :"-", :"*", :"/", :"//", :"%", :"|", :"&", :"^", :"~", :"!", :"**", :"<<", :"<", :"<=", :"==", :"!=", :"=~", :"!~", :">>", :">", :">=", :"<=>", :"===", :"[]", :"[]=", :"[]?", :"[", :"&+", :"&-", :"&*", :"&**"]

    def parse_atomic_with_method
      location = @token.location
      atomic = parse_atomic
      parse_atomic_method_suffix atomic, location
    end

    def parse_atomic_method_suffix(atomic, location)
      while true
        case @token.type
        when :SPACE
          next_token
        when :NEWLINE
          # In these cases we don't want to chain a call
          case atomic
          when ClassDef, ModuleDef, EnumDef, FunDef, Def
            break
          else
            # continue chaining
          end

          # Allow '.' after newline for chaining calls
          unless lookahead(preserve_token_on_fail: true) { next_token_skip_space_or_newline; @token.type == :"." }
            break
          end
        when :"."
          check_void_value atomic, location

          @wants_regex = false

          @wants_def_or_macro_name = true
          next_token_skip_space_or_newline
          @wants_def_or_macro_name = false

          if @token.type == :INSTANCE_VAR
            ivar_name = @token.value.to_s
            end_location = token_end_location
            next_token_skip_space

            atomic = ReadInstanceVar.new(atomic, ivar_name).at(location)
            atomic.end_location = end_location
            next
          end

          check AtomicWithMethodCheck
          name_location = @token.location

          if @token.value == :is_a?
            atomic = parse_is_a(atomic).at(location)
          elsif @token.value == :as
            atomic = parse_as(atomic).at(location)
          elsif @token.value == :as?
            atomic = parse_as?(atomic).at(location)
          elsif @token.value == :responds_to?
            atomic = parse_responds_to(atomic).at(location)
          elsif !@in_macro_expression && @token.value == :nil?
            atomic = parse_nil?(atomic).at(location)
          elsif @token.type == :"!"
            atomic = parse_negation_suffix(atomic).at(location)
            atomic = parse_atomic_method_suffix_special(atomic, location)
          elsif @token.type == :"["
            return parse_atomic_method_suffix(atomic, location)
          else
            name = case @token.type
                   when :IDENT, :CONST
                     @token.value.to_s
                   else
                     @token.type.to_s
                   end
            end_location = token_end_location

            @wants_regex = false
            has_parentheses = false
            next_token

            space_consumed = false
            if @token.type == :SPACE
              @wants_regex = true
              next_token
              space_consumed = true
            end

            case @token.type
            when :"="
              # Rewrite 'f.x = arg' as f.x=(arg)
              next_token

              if @token.type == :"("
                # If we have `f.x=(exp1).a.b.c`, consider it the same as `f.x = (exp1).a.b.c`
                # and not as `(f.x = exp1).a.b.c` because a difference in space
                # should not make a difference in semantic (#4399)
                # The only exception is doing a splat, in which case this can only
                # be expanded arguments for the call.
                if current_char == '*'
                  next_token_skip_space
                  arg = parse_single_arg
                  check :")"
                  next_token
                else
                  arg = parse_op_assign_no_control
                end
              else
                skip_space_or_newline
                arg = parse_single_arg
              end

              atomic = Call.new(atomic, "#{name}=", arg).at(location)
              atomic.name_location = name_location
              next
            when :"+=", :"-=", :"*=", :"/=", :"//=", :"%=", :"|=", :"&=", :"^=", :"**=", :"<<=", :">>=", :"||=", :"&&=", :"&+=", :"&-=", :"&*="
              name_location = @token.location
              method = @token.type.to_s.byte_slice(0, @token.type.to_s.size - 1)
              next_token_skip_space_or_newline
              value = parse_op_assign
              call = Call.new(atomic, name).at(location)
              call.name_location = name_location
              atomic = OpAssign.new(call, method, value).at(location)
              atomic.name_location = name_location
              next
            else
              call_args = preserve_stop_on_do { space_consumed ? parse_call_args_space_consumed : parse_call_args }
              if call_args
                args = call_args.args
                block = call_args.block
                block_arg = call_args.block_arg
                named_args = call_args.named_args
              else
                args = block = block_arg = named_args = nil
              end
            end

            block = parse_block(block, stop_on_do: @stop_on_do)
            if block || block_arg
              if name == "[]="
                raise "setter method '[]=' cannot be called with a block"
              end
            end

            atomic = Call.new atomic, name, (args || [] of ASTNode), block, block_arg, named_args
            atomic.name_location = name_location
            atomic.end_location = call_args.try(&.end_location) || block.try(&.end_location) || end_location
            atomic.at(location)
            atomic
          end
        when :"[]"
          check_void_value atomic, location

          name_location = @token.location
          end_location = token_end_location
          @wants_regex = false
          next_token_skip_space
          atomic = Call.new(atomic, "[]").at(location)
          atomic.name_location = name_location
          atomic.end_location = end_location
          atomic.name_size = 0 if atomic.is_a?(Call)
          atomic
        when :"["
          check_void_value atomic, location

          name_location = @token.location
          next_token_skip_space_or_newline
          call_args = preserve_stop_on_do do
            parse_call_args_space_consumed(
              check_plus_and_minus: false,
              allow_curly: true,
              end_token: :"]",
              allow_beginless_range: true,
            )
          end
          skip_space_or_newline
          check :"]"
          end_location = token_end_location
          @wants_regex = false
          next_token

          if call_args
            args = call_args.args
            block = call_args.block
            block_arg = call_args.block_arg
            named_args = call_args.named_args
          end

          if @token.type == :"?"
            method_name = "[]?"
            next_token_skip_space
          else
            method_name = "[]"
            skip_space
          end

          atomic = Call.new(atomic, method_name, (args || [] of ASTNode), block, block_arg, named_args).at(location)
          atomic.name_location = name_location
          atomic.end_location = end_location
          atomic.name_size = 0 if atomic.is_a?(Call)
          atomic
        else
          break
        end
      end

      atomic
    end

    def parse_atomic_method_suffix_special(call, location)
      case @token.type
      when :".", :"[", :"[]"
        parse_atomic_method_suffix(call, location)
      else
        call
      end
    end

    def parse_single_arg
      if @token.type == :"*"
        next_token_skip_space
        arg = parse_op_assign_no_control
        Splat.new(arg)
      else
        parse_op_assign_no_control
      end
    end

    def parse_is_a(atomic)
      next_token_skip_space

      if @token.type == :"("
        next_token_skip_space_or_newline
        type = parse_bare_proc_type
        skip_space_or_newline
        check :")"
        next_token_skip_space
      else
        type = parse_union_type
      end

      IsA.new(atomic, type)
    end

    def parse_as(atomic, klass = Cast)
      next_token_skip_space

      if @token.type == :"("
        next_token_skip_space_or_newline
        type = parse_bare_proc_type
        skip_space_or_newline
        check :")"
        end_location = token_end_location
        next_token_skip_space
      else
        type = parse_union_type
        end_location = token_end_location
      end

      klass.new(atomic, type).at_end(end_location)
    end

    def parse_as?(atomic)
      parse_as atomic, klass: NilableCast
    end

    def parse_responds_to(atomic)
      next_token

      if @token.type == :"("
        next_token_skip_space_or_newline
        name = parse_responds_to_name
        next_token_skip_space_or_newline
        check :")"
        next_token_skip_space
      elsif @token.type == :SPACE
        next_token
        name = parse_responds_to_name
        next_token_skip_space
      else
        unexpected_token msg: "expected space or '('"
      end

      RespondsTo.new(atomic, name)
    end

    def parse_responds_to_name
      if @token.type != :SYMBOL
        unexpected_token msg: "expected symbol"
      end

      @token.value.to_s
    end

    def parse_nil?(atomic)
      next_token

      if @token.type == :"("
        next_token_skip_space_or_newline
        check :")"
        next_token_skip_space
      end

      IsA.new(atomic, Path.global("Nil"), nil_check: true)
    end

    def parse_negation_suffix(atomic)
      next_token

      if @token.type == :"("
        next_token_skip_space_or_newline
        check :")"
        next_token_skip_space
      end

      Not.new(atomic)
    end

    def parse_atomic
      location = @token.location
      atomic = parse_atomic_without_location
      atomic.location ||= location
      atomic
    end

    def parse_atomic_without_location
      case @token.type
      when :"("
        parse_parenthesized_expression
      when :"[]"
        parse_empty_array_literal
      when :"["
        parse_array_literal
      when :"{"
        parse_hash_or_tuple_literal
      when :"{{"
        parse_percent_macro_expression
      when :"{%"
        parse_percent_macro_control
      when :"::"
        parse_generic_or_global_call
      when :"->"
        parse_fun_literal
      when :"@["
        parse_annotation
      when :NUMBER
        @wants_regex = false
        node_and_next_token NumberLiteral.new(@token.value.to_s, @token.number_kind)
      when :CHAR
        node_and_next_token CharLiteral.new(@token.value.as(Char))
      when :STRING, :DELIMITER_START
        parse_delimiter
      when :STRING_ARRAY_START
        parse_string_array
      when :SYMBOL_ARRAY_START
        parse_symbol_array
      when :SYMBOL
        node_and_next_token SymbolLiteral.new(@token.value.to_s)
      when :GLOBAL
        raise "$global_variables are not supported, use @@class_variables instead"
      when :"$~", :"$?"
        location = @token.location
        var = Var.new(@token.to_s).at(location)

        if peek_ahead { next_token_skip_space; @token.type == :"=" }
          push_var var
          node_and_next_token var
        else
          node_and_next_token Global.new(var.name).at(location)
        end
      when :GLOBAL_MATCH_DATA_INDEX
        value = @token.value.to_s
        if value_prefix = value.rchop? '?'
          method = "[]?"
          value = value_prefix
        else
          method = "[]"
        end
        location = @token.location
        node_and_next_token Call.new(Global.new("$~").at(location), method, NumberLiteral.new(value.to_i))
      when :__LINE__
        node_and_next_token MagicConstant.expand_line_node(@token.location)
      when :__END_LINE__
        raise "__END_LINE__ can only be used in default parameter value", @token
      when :__FILE__
        node_and_next_token MagicConstant.expand_file_node(@token.location)
      when :__DIR__
        node_and_next_token MagicConstant.expand_dir_node(@token.location)
      when :IDENT
        # NOTE: Update `Parser#invalid_internal_name?` keyword list
        # when adding or removing keyword to handle here.
        case @token.value
        when :begin
          check_type_declaration { parse_begin }
        when :nil
          check_type_declaration { node_and_next_token NilLiteral.new }
        when :true
          check_type_declaration { node_and_next_token BoolLiteral.new(true) }
        when :false
          check_type_declaration { node_and_next_token BoolLiteral.new(false) }
        when :yield
          check_type_declaration { parse_yield }
        when :with
          check_type_declaration { parse_yield_with_scope }
        when :abstract
          check_type_declaration do
            check_not_inside_def("can't use abstract") do
              doc = @token.doc

              next_token_skip_space_or_newline
              case @token.type
              when :IDENT
                case @token.value
                when :def
                  parse_def is_abstract: true, doc: doc
                when :class
                  parse_class_def is_abstract: true, doc: doc
                when :struct
                  parse_class_def is_abstract: true, is_struct: true, doc: doc
                else
                  unexpected_token
                end
              else
                unexpected_token
              end
            end
          end
        when :def
          check_type_declaration do
            check_not_inside_def("can't define def") do
              parse_def
            end
          end
        when :macro
          check_type_declaration do
            check_not_inside_def("can't define macro") do
              parse_macro
            end
          end
        when :require
          check_type_declaration do
            check_not_inside_def("can't require") do
              parse_require
            end
          end
        when :case
          check_type_declaration { parse_case }
        when :select
          check_type_declaration { parse_select }
        when :if
          check_type_declaration { parse_if }
        when :unless
          check_type_declaration { parse_unless }
        when :include
          check_type_declaration do
            check_not_inside_def("can't include") do
              parse_include
            end
          end
        when :extend
          check_type_declaration do
            check_not_inside_def("can't extend") do
              parse_extend
            end
          end
        when :class
          check_type_declaration do
            check_not_inside_def("can't define class") do
              parse_class_def
            end
          end
        when :struct
          check_type_declaration do
            check_not_inside_def("can't define struct") do
              parse_class_def is_struct: true
            end
          end
        when :module
          check_type_declaration do
            check_not_inside_def("can't define module") do
              parse_module_def
            end
          end
        when :enum
          check_type_declaration do
            check_not_inside_def("can't define enum") do
              parse_enum_def
            end
          end
        when :while
          check_type_declaration { parse_while }
        when :until
          check_type_declaration { parse_until }
        when :return
          check_type_declaration { parse_return }
        when :next
          check_type_declaration { parse_next }
        when :break
          check_type_declaration { parse_break }
        when :lib
          check_type_declaration do
            check_not_inside_def("can't define lib") do
              parse_lib
            end
          end
        when :fun
          check_type_declaration do
            check_not_inside_def("can't define fun") do
              parse_fun_def top_level: true, require_body: true
            end
          end
        when :alias
          check_type_declaration do
            check_not_inside_def("can't define alias") do
              parse_alias
            end
          end
        when :pointerof
          check_type_declaration { parse_pointerof }
        when :sizeof
          check_type_declaration { parse_sizeof }
        when :instance_sizeof
          check_type_declaration { parse_instance_sizeof }
        when :offsetof
          check_type_declaration { parse_offsetof }
        when :typeof
          check_type_declaration { parse_typeof }
        when :private
          check_type_declaration { parse_visibility_modifier Visibility::Private }
        when :protected
          check_type_declaration { parse_visibility_modifier Visibility::Protected }
        when :asm
          check_type_declaration { parse_asm }
        when :annotation
          check_type_declaration do
            check_not_inside_def("can't define annotation") do
              parse_annotation_def
            end
          end
        else
          set_visibility parse_var_or_call
        end
      when :CONST
        parse_generic_or_custom_literal
      when :INSTANCE_VAR
        if @in_macro_expression && @token.value == "@type"
          @is_macro_def = true
        end
        new_node_check_type_declaration InstanceVar
      when :CLASS_VAR
        new_node_check_type_declaration ClassVar
      when :UNDERSCORE
        node_and_next_token Underscore.new
      else
        unexpected_token_in_atomic
      end
    end

    def check_type_declaration
      if next_comes_colon_space?
        name = @token.value.to_s
        var = Var.new(name).at(@token.location)
        next_token_skip_space
        check :":"
        type_declaration = parse_type_declaration(var)
        set_visibility type_declaration
      else
        yield
      end
    end

    def parse_type_declaration(var)
      next_token_skip_space_or_newline
      var_type = parse_bare_proc_type
      skip_space
      if @token.type == :"="
        next_token_skip_space_or_newline
        value = parse_op_assign_no_control
      end
      TypeDeclaration.new(var, var_type, value).at(var.location)
    end

    def next_comes_colon_space?
      return false unless @no_type_declaration == 0

      pos = current_pos
      while current_char.ascii_whitespace?
        next_char_no_column_increment
      end
      comes_colon_space = current_char == ':'
      if comes_colon_space
        next_char_no_column_increment
        comes_colon_space = current_char.ascii_whitespace?
      end
      self.current_pos = pos
      comes_colon_space
    end

    def new_node_check_type_declaration(klass)
      new_node_check_type_declaration(klass) { }
    end

    def new_node_check_type_declaration(klass)
      name = @token.value.to_s
      yield name
      var = klass.new(name).at(@token.location)
      var.end_location = token_end_location
      @wants_regex = false
      next_token_skip_space

      if @no_type_declaration == 0 && @token.type == :":"
        parse_type_declaration(var)
      else
        var
      end
    end

    def parse_generic_or_custom_literal
      type = parse_generic(expression: true)
      parse_custom_literal type
    end

    def parse_custom_literal(type)
      skip_space

      if @token.type == :"{"
        tuple_or_hash = parse_hash_or_tuple_literal allow_of: false

        skip_space

        if @token.keyword?(:"of")
          unexpected_token
        end

        case tuple_or_hash
        when TupleLiteral
          ary = ArrayLiteral.new(tuple_or_hash.elements, name: type).at(tuple_or_hash.location)
          return ary
        when HashLiteral
          tuple_or_hash.name = type
          return tuple_or_hash
        else
          raise "BUG: tuple_or_hash should be tuple or hash, not #{tuple_or_hash}"
        end
      end

      type
    end

    def check_not_inside_def(message)
      if @def_nest == 0 && @fun_nest == 0
        yield
      else
        suffix = @def_nest > 0 ? " inside def" : " inside fun"
        raise message + suffix, @token.line_number, @token.column_number
      end
    end

    def inside_def?
      @def_nest > 0
    end

    def inside_fun?
      @fun_nest > 0
    end

    def parse_annotation
      doc = @token.doc

      next_token_skip_space
      name = parse_path
      skip_space

      args = [] of ASTNode
      named_args = nil

      if @token.type == :"("
        open("annotation") do
          next_token_skip_space_or_newline
          while @token.type != :")"
            if @token.type == :IDENT && current_char == ':'
              named_args = parse_named_args(@token.location, first_name: nil, allow_newline: true)
              check :")"
              break
            else
              args << parse_call_arg
            end

            skip_space_or_newline
            if @token.type == :","
              next_token_skip_space_or_newline
            end
          end
          next_token_skip_space
        end
      end
      check :"]"
      @wants_regex = false
      next_token_skip_space

      ann = Annotation.new(name, args, named_args)
      ann.doc = doc
      ann
    end

    def parse_begin
      slash_is_regex!
      next_token_skip_statement_end
      exps = parse_expressions
      node, end_location = parse_exception_handler exps
      node.end_location = end_location
      if !node.is_a?(ExceptionHandler) && (!node.is_a?(Expressions) || node.keyword)
        node = Expressions.new([node]).at(node).at_end(node)
      end
      node.keyword = :begin if node.is_a?(Expressions)
      node
    end

    def parse_exception_handler(exp, implicit = false)
      rescues = nil
      a_else = nil
      a_ensure = nil
      begin_location = exp.location

      if @token.keyword?(:rescue)
        rescues = [] of Rescue
        found_catch_all = false
        while true
          begin_location ||= @token.location
          location = @token.location
          a_rescue = parse_rescue
          if a_rescue.types
            if found_catch_all
              raise "specific rescue must come before catch-all rescue", location
            end
          else
            if found_catch_all
              raise "catch-all rescue can only be specified once", location
            end
            found_catch_all = true
          end
          rescues << a_rescue
          break unless @token.keyword?(:rescue)
        end
      end

      if @token.keyword?(:else)
        unless rescues
          raise "'else' is useless without 'rescue'", @token, 4
        end

        begin_location ||= @token.location
        next_token_skip_statement_end
        a_else = parse_expressions
        skip_statement_end
      end

      if @token.keyword?(:ensure)
        begin_location ||= @token.location
        next_token_skip_statement_end
        a_ensure = parse_expressions
        skip_statement_end
      end

      end_location = token_end_location

      check_ident :end
      slash_is_not_regex!
      next_token_skip_space

      if rescues || a_ensure
        ex = ExceptionHandler.new(exp, rescues, a_else, a_ensure).at(exp).at_end(end_location)
        ex.at(begin_location)
        ex.implicit = true if implicit
        {ex, end_location}
      else
        exp
        {exp, end_location}
      end
    end

    SemicolonOrNewLine = [:";", :NEWLINE]
    ConstOrDoubleColon = [:CONST, :"::"]

    def parse_rescue
      next_token_skip_space

      case @token.type
      when :IDENT
        name = @token.value.to_s
        push_var_name name
        next_token_skip_space

        if @token.type == :":"
          next_token_skip_space_or_newline
          check ConstOrDoubleColon
          types = parse_rescue_types
        end
      when :CONST, :"::"
        types = parse_rescue_types
      else
        # keep going
      end

      check SemicolonOrNewLine

      next_token_skip_space_or_newline

      if @token.keyword?(:end)
        body = nil
      else
        body = parse_expressions
        skip_statement_end
      end

      Rescue.new(body, types, name)
    end

    def parse_rescue_types
      types = [] of ASTNode
      while true
        types << parse_generic
        skip_space
        if @token.type == :"|"
          next_token_skip_space
        else
          skip_space
          break
        end
      end
      types
    end

    def parse_while
      parse_while_or_until While
    end

    def parse_until
      parse_while_or_until Until
    end

    def parse_while_or_until(klass)
      slash_is_regex!
      next_token_skip_space_or_newline

      cond = parse_op_assign_no_control allow_suffix: false

      slash_is_regex!
      skip_statement_end

      body = parse_expressions
      skip_statement_end

      end_location = token_end_location
      check_ident :end
      next_token_skip_space

      klass.new(cond, body).at_end(end_location)
    end

    def call_block_arg_follows?
      @token.type == :"&" && !current_char.ascii_whitespace?
    end

    def parse_call_block_arg(args, check_paren, named_args = nil)
      location = @token.location

      next_token_skip_space

      if @token.type == :"."
        block_arg_name = temp_arg_name
        obj = Var.new(block_arg_name)

        @wants_regex = false
        if current_char == '%'
          next_char
          @token.type = :"%"
          @token.column_number += 1
          skip_space
        else
          next_token_skip_space

          if @token.type == :INSTANCE_VAR
            ivar_name = @token.value.to_s
            end_location = token_end_location
            next_token

            call = ReadInstanceVar.new(obj, ivar_name).at(location)
            call.end_location = end_location
          end
        end

        call ||= parse_call_block_arg_after_dot(obj)

        block = Block.new([Var.new(block_arg_name)], call).at(location)
      else
        block_arg = parse_op_assign
      end

      end_location = token_end_location

      if check_paren
        skip_space_or_newline
        check :")"
        next_token_skip_space
      else
        skip_space
      end

      CallArgs.new args, block, block_arg, named_args, false, end_location, has_parentheses: check_paren
    end

    def parse_call_block_arg_after_dot(obj)
      location = @token.location

      check AtomicWithMethodCheck

      if @token.value == :is_a?
        call = parse_is_a(obj).at(location)
        call = parse_atomic_method_suffix_special(call, location)
      elsif @token.value == :as
        call = parse_as(obj).at(location)
        call = parse_atomic_method_suffix_special(call, location)
      elsif @token.value == :as?
        call = parse_as?(obj).at(location)
        call = parse_atomic_method_suffix_special(call, location)
      elsif @token.value == :responds_to?
        call = parse_responds_to(obj).at(location)
        call = parse_atomic_method_suffix_special(call, location)
      elsif !@in_macro_expression && @token.value == :nil?
        call = parse_nil?(obj).at(location)
        call = parse_atomic_method_suffix_special(call, location)
      elsif @token.type == :"!"
        call = parse_negation_suffix(obj).at(location)
        call = parse_atomic_method_suffix_special(call, location)
      elsif @token.type == :"["
        call = parse_atomic_method_suffix obj, location

        if @token.type == :"=" && call.is_a?(Call)
          next_token_skip_space
          exp = parse_op_assign
          call.name = "#{call.name}="
          call.args << exp
        end
      else
        # At this point we want to attach the "do" to the next call
        old_stop_on_do = @stop_on_do
        @stop_on_do = false
        call = parse_var_or_call(force_call: true).at(location)

        if call.is_a?(Call)
          call.obj = obj
        else
          raise "BUG: #{call} should be a call"
        end

        call = call.as(Call)

        if @token.type == :"="
          next_token_skip_space
          if @token.type == :"("
            next_token_skip_space
            exp = parse_op_assign
            check :")"
            next_token_skip_space
            call.name = "#{call.name}="
            call.args = [exp] of ASTNode
            call = parse_atomic_method_suffix call, location
          else
            exp = parse_op_assign
            call.name = "#{call.name}="
            call.args = [exp] of ASTNode
          end
        else
          call = parse_atomic_method_suffix call, location

          if @token.type == :"=" && call.is_a?(Call) && call.name == "[]"
            next_token_skip_space
            exp = parse_op_assign
            call.name = "#{call.name}="
            call.args << exp
          end
        end

        @stop_on_do = old_stop_on_do
      end

      call
    end

    def parse_class_def(is_abstract = false, is_struct = false, doc = nil)
      @type_nest += 1

      doc ||= @token.doc

      next_token_skip_space_or_newline
      name_location = @token.location

      name = parse_path
      skip_space

      type_vars, splat_index = parse_type_vars

      superclass = nil

      if @token.type == :"<"
        next_token_skip_space_or_newline
        if @token.keyword?(:self)
          superclass = Self.new.at(@token.location)
          next_token
        else
          superclass = parse_generic
        end
      end
      skip_statement_end

      body = push_visibility { parse_expressions }

      end_location = token_end_location
      check_ident :end
      next_token_skip_space

      @type_nest -= 1

      class_def = ClassDef.new name, body, superclass, type_vars, is_abstract, is_struct, splat_index
      class_def.doc = doc
      class_def.name_location = name_location
      class_def.end_location = end_location
      set_visibility class_def
      class_def
    end

    def parse_type_vars
      type_vars = nil
      splat_index = nil
      if @token.type == :"("
        type_vars = [] of String

        next_token_skip_space_or_newline

        index = 0
        while @token.type != :")"
          if @token.type == :"*"
            raise "splat type parameter already specified", @token if splat_index
            splat_index = index
            next_token
          end
          type_var_name = check_const

          if type_vars.includes? type_var_name
            raise "duplicated type parameter name: #{type_var_name}", @token
          end

          type_vars.push type_var_name

          next_token_skip_space
          if @token.type == :","
            next_token_skip_space_or_newline
          else
            skip_space_or_newline
            check :")"
          end

          index += 1
        end

        if type_vars.empty?
          raise "must specify at least one type var"
        end

        next_token_skip_space
      end
      {type_vars, splat_index}
    end

    def parse_module_def
      @type_nest += 1

      location = @token.location
      doc = @token.doc

      next_token_skip_space_or_newline

      name_location = @token.location
      name = parse_path
      skip_space

      type_vars, splat_index = parse_type_vars
      skip_statement_end

      body = push_visibility { parse_expressions }

      end_location = token_end_location
      check_ident :end
      next_token_skip_space

      @type_nest -= 1

      module_def = ModuleDef.new name, body, type_vars, splat_index
      module_def.doc = doc
      module_def.name_location = name_location
      module_def.end_location = end_location
      set_visibility module_def
      module_def
    end

    def parse_annotation_def
      location = @token.location
      doc = @token.doc

      next_token_skip_space_or_newline

      name_location = @token.location
      name = parse_path
      skip_statement_end

      end_location = token_end_location
      check_ident :end
      next_token_skip_space

      annotation_def = AnnotationDef.new name
      annotation_def.doc = doc
      annotation_def.name_location = name_location
      annotation_def.end_location = end_location
      annotation_def
    end

    def parse_parenthesized_expression
      location = @token.location
      slash_is_regex!
      next_token_skip_space_or_newline

      if @token.type == :")"
        node = Expressions.new([Nop.new] of ASTNode)
        node.keyword = :"("
        return node_and_next_token node
      end

      exps = [] of ASTNode

      # do...end in parenthesis should not stop because there's no call further
      # left to bind to:
      #
      # ```
      # (foo do
      # end)
      # ```
      @stop_on_do = false

      while true
        exps << parse_expression
        case @token.type
        when :")"
          @wants_regex = false
          next_token_skip_space
          break
        when :NEWLINE, :";"
          next_token_skip_space
          if @token.type == :")"
            @wants_regex = false
            next_token_skip_space
            break
          end
        else
          raise "unterminated parenthesized expression", location
        end
      end

      unexpected_token "(" if @token.type == :"("

      node = Expressions.new(exps)
      node.keyword = :"("
      node
    end

    def parse_fun_literal
      location = @token.location

      next_token_skip_space_or_newline

      unless @token.type == :"{" || @token.type == :"(" || @token.keyword?(:do)
        return parse_fun_pointer
      end

      args = [] of Arg
      if @token.type == :"("
        next_token_skip_space_or_newline
        while @token.type != :")"
          location = @token.location
          arg = parse_fun_literal_arg.at(location)
          if args.any? &.name.==(arg.name)
            raise "duplicated proc literal parameter name: #{arg.name}", location
          end

          args << arg
        end
        next_token_skip_space_or_newline
      end

      with_lexical_var_scope do
        push_vars args

        end_location = nil

        if @token.keyword?(:do)
          next_token_skip_statement_end
          check_not_pipe_before_proc_literal_body
          body = parse_expressions
          body, end_location = parse_exception_handler body, implicit: true
        elsif @token.type == :"{"
          next_token_skip_statement_end
          check_not_pipe_before_proc_literal_body
          body = preserve_stop_on_do { parse_expressions }
          end_location = token_end_location
          check :"}"
          next_token_skip_space
        else
          unexpected_token
        end

        a_def = Def.new("->", args, body).at(location).at_end(end_location)
        ProcLiteral.new(a_def).at(location).at_end(end_location)
      end
    end

    def check_not_pipe_before_proc_literal_body
      if @token.type == :"|"
        location = @token.location
        next_token_skip_space

        msg = String.build do |msg|
          msg << "unexpected token '|', proc literals specify their parameters like this: ->("
          if @token.type == :IDENT
            msg << @token.value.to_s << " : Type"
            next_token_skip_space_or_newline
            msg << ", ..." if @token.type == :","
          else
            msg << "arg : Type"
          end
          msg << ") { ... }"
        end

        raise msg, location
      end
    end

    def parse_fun_literal_arg
      name = check_ident
      next_token_skip_space_or_newline

      if @token.type == :":"
        next_token_skip_space_or_newline

        type = parse_bare_proc_type
      end

      if @token.type == :","
        next_token_skip_space_or_newline
      else
        skip_space_or_newline
        check :")"
      end

      Arg.new name, restriction: type
    end

    def parse_fun_pointer
      location = @token.location

      case @token.type
      when :IDENT
        name = @token.value.to_s
        if consume_def_equals_sign_skip_space
          name = "#{name}="
        elsif @token.type == :"."
          if name != "self" && !var_in_scope?(name)
            raise "undefined variable '#{name}'", location.line_number, location.column_number
          end
          obj = Var.new(name)

          name = consume_def_or_macro_name
          name = "#{name}=" if consume_def_equals_sign_skip_space
        end
      when :CONST
        obj = parse_generic
        check :"."
        name = consume_def_or_macro_name
        name = "#{name}=" if consume_def_equals_sign_skip_space
      when :INSTANCE_VAR
        obj = InstanceVar.new(@token.value.to_s)
        next_token_skip_space
        check :"."
        name = consume_def_or_macro_name
        name = "#{name}=" if consume_def_equals_sign_skip_space
      when :CLASS_VAR
        obj = ClassVar.new(@token.value.to_s)
        next_token_skip_space
        check :"."
        name = consume_def_or_macro_name
        name = "#{name}=" if consume_def_equals_sign_skip_space
      else
        unexpected_token
      end

      if @token.type == :"."
        unexpected_token
      end

      if @token.type == :"("
        next_token_skip_space
        types = parse_union_types(:")")
        check :")"
        next_token_skip_space
      else
        types = [] of ASTNode
      end

      ProcPointer.new(obj, name, types)
    end

    record Piece,
      value : String | ASTNode,
      line_number : Int32

    def parse_delimiter(want_skip_space = true)
      if @token.type == :STRING
        return node_and_next_token StringLiteral.new(@token.value.to_s).at(@token.location)
      end

      location = @token.location
      delimiter_state = @token.delimiter_state

      check :DELIMITER_START

      if delimiter_state.kind == :heredoc
        if @inside_interpolation
          raise "heredoc cannot be used inside interpolation", location
        end
        node = StringInterpolation.new([] of ASTNode).at(location)
        @heredocs << {delimiter_state, node}
        next_token
        return node
      end

      next_string_token(delimiter_state)
      delimiter_state = @token.delimiter_state

      pieces = [] of Piece
      has_interpolation = false

      delimiter_state, has_interpolation, options, token_end_location = consume_delimiter pieces, delimiter_state, has_interpolation

      if want_skip_space && delimiter_state.kind == :string
        while true
          passed_backslash_newline = @token.passed_backslash_newline
          skip_space

          if passed_backslash_newline && @token.type == :DELIMITER_START && @token.delimiter_state.kind == :string
            next_string_token(delimiter_state)
            delimiter_state = @token.delimiter_state
            delimiter_state, has_interpolation, options, token_end_location = consume_delimiter pieces, delimiter_state, has_interpolation
          else
            break
          end
        end
      end

      if has_interpolation
        pieces = combine_interpolation_pieces(pieces, delimiter_state)
        result = StringInterpolation.new(pieces).at(location)
      else
        string = combine_pieces(pieces, delimiter_state)
        result = StringLiteral.new string
      end

      case delimiter_state.kind
      when :command
        result = Call.new(nil, "`", result).at(location)
      when :regex
        if result.is_a?(StringLiteral) && (regex_error = Regex.error?(result.value))
          raise "invalid regex: #{regex_error}", location
        end

        result = RegexLiteral.new(result, options)
      else
        # no special treatment
      end

      result.end_location = token_end_location

      result
    end

    private def combine_interpolation_pieces(pieces, delimiter_state)
      if needs_heredoc_indent_removed?(delimiter_state)
        remove_heredoc_indent(pieces, delimiter_state.heredoc_indent)
      else
        pieces.map do |piece|
          value = piece.value
          value.is_a?(String) ? StringLiteral.new(value) : value
        end
      end
    end

    private def combine_pieces(pieces, delimiter_state)
      if needs_heredoc_indent_removed?(delimiter_state)
        pieces = remove_heredoc_indent(pieces, delimiter_state.heredoc_indent)
        pieces.join { |piece| piece.as(StringLiteral).value }
      else
        pieces.map(&.value).join
      end
    end

    def consume_delimiter(pieces, delimiter_state, has_interpolation)
      options = Regex::Options::None
      token_end_location = nil
      while true
        case @token.type
        when :STRING
          pieces << Piece.new(@token.value.to_s, @token.line_number)

          next_string_token(delimiter_state)
          delimiter_state = @token.delimiter_state
        when :DELIMITER_END
          if delimiter_state.kind == :regex
            options = consume_regex_options
          end
          token_end_location = token_end_location()
          next_token
          break
        when :EOF
          case delimiter_state.kind
          when :command
            raise "Unterminated command"
          when :regex
            raise "Unterminated regular expression"
          when :heredoc
            raise "Unterminated heredoc"
          else
            raise "Unterminated string literal"
          end
        else
          line_number = @token.line_number
          delimiter_state = @token.delimiter_state
          next_token_skip_space_or_newline
          old_inside_interpolation = @inside_interpolation
          @inside_interpolation = true
          exp = preserve_stop_on_do { parse_expression }

          # We cannot reduce `StringLiteral` of interpolation inside heredoc into `String`
          # because heredoc try to remove its indentation.
          if exp.is_a?(StringLiteral) && delimiter_state.kind != :heredoc
            pieces << Piece.new(exp.value, line_number)
          else
            pieces << Piece.new(exp, line_number)
            has_interpolation = true
          end

          skip_space_or_newline
          if @token.type != :"}"
            raise "Unterminated string interpolation"
          end

          @token.delimiter_state = delimiter_state
          next_string_token(delimiter_state)
          @inside_interpolation = old_inside_interpolation
          delimiter_state = @token.delimiter_state
        end
      end

      {delimiter_state, has_interpolation, options, token_end_location}
    end

    def consume_regex_options
      options = Regex::Options::None
      while true
        case current_char
        when 'i'
          options |= Regex::Options::IGNORE_CASE
          next_char
        when 'm'
          options |= Regex::Options::MULTILINE
          next_char
        when 'x'
          options |= Regex::Options::EXTENDED
          next_char
        else
          if 'a' <= current_char.downcase <= 'z'
            raise "unknown regex option: #{current_char}"
          end
          break
        end
      end
      options
    end

    def consume_heredocs
      @consuming_heredocs = true
      @heredocs.reverse!
      while heredoc = @heredocs.pop?
        consume_heredoc(heredoc[0], heredoc[1].as(StringInterpolation))
      end
      @consuming_heredocs = false
    end

    def consume_heredoc(delimiter_state, node)
      next_string_token(delimiter_state)
      delimiter_state = @token.delimiter_state

      pieces = [] of Piece
      has_interpolation = false

      delimiter_state, has_interpolation, options, token_end_location = consume_delimiter pieces, delimiter_state, has_interpolation

      if has_interpolation
        pieces = combine_interpolation_pieces(pieces, delimiter_state)
        node.expressions.concat(pieces)
      else
        string = combine_pieces(pieces, delimiter_state)
        node.expressions.push(StringLiteral.new(string).at(node.location).at_end(token_end_location))
      end

      node.heredoc_indent = delimiter_state.heredoc_indent

      node.end_location = token_end_location
    end

    def needs_heredoc_indent_removed?(delimiter_state)
      delimiter_state.kind == :heredoc && delimiter_state.heredoc_indent >= 0
    end

    def remove_heredoc_indent(pieces : Array, indent)
      current_line = IO::Memory.new
      remove_indent = true
      new_pieces = [] of ASTNode | String
      previous_line_number = 0
      pieces.each_with_index do |piece, i|
        value = piece.value
        line_number = piece.line_number

        this_piece_is_in_new_line = line_number != previous_line_number
        next_piece_is_in_new_line = i == pieces.size - 1 || pieces[i + 1].line_number != line_number
        if value.is_a?(String)
          if value == "\n" || value == "\r\n"
            current_line << value
            if this_piece_is_in_new_line || next_piece_is_in_new_line
              line = current_line.to_s
              line = remove_heredoc_from_line(line, indent, line_number - 1) if remove_indent
              add_heredoc_piece new_pieces, line
              current_line.clear
              remove_indent = true
            end
          elsif (slash_n = value.starts_with?('\n')) || value.starts_with?("\r\n")
            current_line << (slash_n ? '\n' : "\r\n")
            line = current_line.to_s
            line = remove_heredoc_from_line(line, indent, line_number - 1) if remove_indent
            add_heredoc_piece new_pieces, line
            current_line.clear
            remove_indent = true
            current_line << value.byte_slice(slash_n ? 1 : 2)
          else
            current_line << value
          end
        else
          if remove_indent
            line = current_line.to_s
            if (line.size < indent) || !line.each_char.first(indent).all?(&.ascii_whitespace?)
              raise "heredoc line must have an indent greater than or equal to #{indent}", line_number, 1
            else
              line = line[indent..-1]
            end
            add_heredoc_piece new_pieces, line unless line.empty?
            add_heredoc_piece new_pieces, value
            remove_indent = false
            current_line.clear
          else
            unless current_line.empty?
              line = current_line.to_s
              add_heredoc_piece new_pieces, line
              current_line.clear
            end

            add_heredoc_piece new_pieces, value
          end
        end
        previous_line_number = line_number
      end
      unless current_line.empty?
        line = current_line.to_s
        line = remove_heredoc_from_line(line, indent, pieces.last.line_number) if remove_indent
        add_heredoc_piece new_pieces, line
      end
      new_pieces.map do |piece|
        if piece.is_a?(String)
          StringLiteral.new(piece)
        else
          piece
        end
      end
    end

    private def add_heredoc_piece(pieces, piece : String)
      last = pieces.last?
      if last.is_a?(String)
        last += piece
        pieces[-1] = last
      else
        pieces << piece
      end
    end

    private def add_heredoc_piece(pieces, piece : ASTNode)
      pieces << piece
    end

    def remove_heredoc_from_line(line, indent, line_number)
      if line.each_char.first(indent).all? &.ascii_whitespace?
        if line.size - 1 < indent
          "\n"
        else
          line[indent..-1]
        end
      else
        raise "heredoc line must have an indent greater than or equal to #{indent}", line_number, 1
      end
    end

    def parse_string_without_interpolation(context, want_skip_space = true)
      location = @token.location

      unless string_literal_start?
        raise "expected string literal for #{context}, not #{@token}"
      end

      string = parse_delimiter(want_skip_space)
      if string.is_a?(StringLiteral)
        string.value
      else
        raise "interpolation not allowed in #{context}", location
      end
    end

    def parse_string_array
      parse_string_or_symbol_array StringLiteral, "String"
    end

    def parse_symbol_array
      parse_string_or_symbol_array SymbolLiteral, "Symbol"
    end

    def parse_string_or_symbol_array(klass, elements_type)
      strings = [] of ASTNode

      while true
        next_string_array_token
        case @token.type
        when :STRING
          strings << klass.new(@token.value.to_s)
        when :STRING_ARRAY_END
          next_token
          break
        else
          raise "Unterminated #{elements_type.downcase} array literal"
        end
      end

      ArrayLiteral.new strings, Path.global(elements_type)
    end

    def parse_empty_array_literal
      line = @line_number
      column = @token.column_number

      next_token_skip_space
      if @token.keyword?(:of)
        next_token_skip_space_or_newline
        of = parse_bare_proc_type
        ArrayLiteral.new(of: of).at_end(of)
      else
        raise "for empty arrays use '[] of ElementType'", line, column
      end
    end

    def parse_array_literal
      line = @line_number
      column = @token.column_number

      slash_is_regex!

      exps = [] of ASTNode
      end_location = nil

      open("array literal") do
        next_token_skip_space_or_newline
        while @token.type != :"]"
          exp_location = @token.location

          if @token.type == :"*"
            next_token_skip_space_or_newline
            exp = Splat.new(parse_op_assign_no_control).at(exp_location)
          else
            exp = parse_op_assign_no_control
          end

          exps << exp
          end_location = token_end_location
          skip_space

          if @token.type == :","
            slash_is_regex!
            next_token_skip_space_or_newline
          else
            skip_space_or_newline
            check :"]"
            break
          end
        end
        @wants_regex = false
        next_token_skip_space
      end

      of = nil
      if @token.keyword?(:of)
        next_token_skip_space_or_newline
        of = parse_bare_proc_type
        end_location = of.end_location
      elsif exps.size == 0
        raise "for empty arrays use '[] of ElementType'", line, column
      end

      ArrayLiteral.new(exps, of).at_end(end_location)
    end

    def parse_hash_or_tuple_literal(allow_of = true)
      location = @token.location
      line = @line_number
      column = @token.column_number

      slash_is_regex!
      next_token_skip_space_or_newline

      if @token.type == :"}"
        end_location = token_end_location
        next_token_skip_space
        new_hash_literal([] of HashLiteral::Entry, line, column, end_location)
      else
        if named_tuple_start?
          unless allow_of
            raise "can't use named tuple syntax for Hash-like literal, use '=>'", @token
          end
          return parse_named_tuple(location)
        else
          if @token.type == :"*"
            first_is_splat = true
            next_token_skip_space_or_newline
          end

          first_key = parse_op_assign_no_control
          first_key = Splat.new(first_key).at(location) if first_is_splat
          case @token.type
          when :":"
            unexpected_token if first_is_splat

            # Check that there's no space before the ':'
            if @token.column_number != first_key.end_location.not_nil!.column_number + 1
              raise "space not allowed between named argument name and ':'"
            end

            if first_key.is_a?(StringLiteral)
              # It's a named tuple
              unless allow_of
                raise "can't use named tuple syntax for Hash-like literal, use '=>'", @token
              end
              return parse_named_tuple(location, first_key.value)
            else
              check :"=>"
            end
          when :","
            slash_is_regex!
            next_token_skip_space_or_newline
            return parse_tuple first_key, location
          when :"}"
            return parse_tuple first_key, location
          when :NEWLINE
            next_token_skip_space
            check :"}"
            return parse_tuple first_key, location
          else
            unexpected_token if first_is_splat
            check :"=>"
          end
        end
        slash_is_regex!
        next_token_skip_space
        parse_hash_literal first_key, location, allow_of
      end
    end

    def parse_hash_literal(first_key, location, allow_of)
      line = @line_number
      column = @token.column_number
      end_location = nil

      entries = [] of HashLiteral::Entry
      entries << HashLiteral::Entry.new(first_key, parse_op_assign)

      if @token.type == :NEWLINE
        next_token_skip_space_or_newline
        check :"}"
        next_token_skip_space
      else
        open("hash literal", location) do
          skip_space_or_newline
          if @token.type == :","
            slash_is_regex!
            next_token_skip_space_or_newline
          else
            skip_space_or_newline
            check :"}"
          end

          while @token.type != :"}"
            key = parse_op_assign_no_control
            skip_space_or_newline
            if @token.type == :":" && key.is_a?(StringLiteral)
              # Nothing: it's a string key
            else
              check :"=>"
            end
            slash_is_regex!
            next_token_skip_space_or_newline
            entries << HashLiteral::Entry.new(key, parse_op_assign)
            skip_space
            if @token.type == :","
              slash_is_regex!
              next_token_skip_space_or_newline
            else
              skip_space_or_newline
              check :"}"
              break
            end
          end
          end_location = token_end_location
          next_token_skip_space
        end
      end

      new_hash_literal entries, line, column, end_location, allow_of: allow_of
    end

    def named_tuple_start?
      (@token.type == :IDENT || @token.type == :CONST) && current_char == ':' && peek_next_char != ':'
    end

    def string_literal_start?
      @token.type == :DELIMITER_START && @token.delimiter_state.kind == :string
    end

    def parse_tuple(first_exp, location)
      exps = [] of ASTNode
      end_location = nil

      open("tuple literal", location) do
        exps << first_exp
        while @token.type != :"}"
          exp_location = @token.location

          if @token.type == :"*"
            next_token_skip_space_or_newline
            exp = Splat.new(parse_op_assign_no_control).at(exp_location)
          else
            exp = parse_op_assign_no_control
          end

          exps << exp
          skip_space

          if @token.type == :","
            next_token_skip_space_or_newline
          else
            skip_space_or_newline
            check :"}"
            break
          end
        end
        end_location = token_end_location
        next_token_skip_space
      end

      TupleLiteral.new(exps).at_end(end_location)
    end

    def new_hash_literal(entries, line, column, end_location, allow_of = true)
      of = nil

      if allow_of
        if @token.keyword?(:of)
          next_token_skip_space_or_newline
          of_key = parse_bare_proc_type
          check :"=>"
          next_token_skip_space_or_newline
          of_value = parse_bare_proc_type
          of = HashLiteral::Entry.new(of_key, of_value)
          end_location = of_value.end_location
        end

        if entries.empty? && !of
          raise "for empty hashes use '{} of KeyType => ValueType'", line, column
        end
      end

      HashLiteral.new(entries, of).at_end(end_location)
    end

    def parse_named_tuple(location)
      parse_named_tuple(location, @token.value.to_s)
    end

    def parse_named_tuple(location, first_key)
      next_token_never_a_symbol

      slash_is_regex!
      next_token_skip_space

      first_value = parse_op_assign
      skip_space_or_newline

      end_location = nil

      entries = [] of NamedTupleLiteral::Entry
      entries << NamedTupleLiteral::Entry.new(first_key, first_value)

      if @token.type == :","
        next_token_skip_space_or_newline

        while @token.type != :"}"
          key = @token.value.to_s
          if named_tuple_start?
            next_token_never_a_symbol
          elsif string_literal_start?
            key = parse_string_without_interpolation("named tuple name", want_skip_space: false)
          else
            raise "expected '}' or named tuple name, not #{@token}", @token
          end

          if @token.type == :SPACE
            raise "space not allowed between named argument name and ':'"
          end

          check :":"

          if entries.any? { |entry| entry.key == key }
            raise "duplicated key: #{key}", @token
          end

          slash_is_regex!
          next_token_skip_space

          value = parse_op_assign_no_control
          skip_space

          entries << NamedTupleLiteral::Entry.new(key, value)
          if @token.type == :","
            next_token_skip_space_or_newline
          else
            break
          end
        end
      end

      skip_space_or_newline
      check :"}"

      end_location = token_end_location
      next_token_skip_space

      NamedTupleLiteral.new(entries).at(location).at_end(end_location)
    end

    def parse_require
      raise "can't require inside type declarations", @token if @type_nest > 0

      next_token_skip_space
      string = parse_string_without_interpolation("require")

      skip_space

      Require.new string
    end

    def parse_case
      slash_is_regex!
      next_token_skip_space_or_newline
      while @token.type == :";"
        next_token_skip_space
      end

      unless @token.keyword? && @token.value.in?(:when, :else, :end)
        cond = parse_op_assign_no_control
        skip_statement_end
      end

      whens = [] of When
      a_else = nil
      exhaustive = nil

      # All when expressions, so we can detect duplicates
      when_exps = Set(ASTNode).new

      while true
        case @token.type
        when :IDENT
          case @token.value
          when :when, :in
            if exhaustive.nil?
              exhaustive = @token.value == :in
              if exhaustive && !cond
                raise "exhaustive case (case ... in) requires a case expression (case exp; in ..)"
              end
            elsif exhaustive && @token.value == :when
              raise "expected 'in', not 'when'"
            elsif !exhaustive && @token.value == :in
              raise "expected 'when', not 'in'"
            end

            location = @token.location
            slash_is_regex!
            next_token_skip_space_or_newline
            when_conds = [] of ASTNode

            if cond.is_a?(TupleLiteral)
              raise "splat is not allowed inside case expression" if cond.elements.any?(Splat)

              while true
                if @token.type == :"{"
                  curly_location = @token.location

                  next_token_skip_space_or_newline

                  tuple_elements = [] of ASTNode

                  while true
                    exp = parse_when_expression(cond, single: false, exhaustive: exhaustive)
                    check_valid_exhaustive_expression(exp) if exhaustive

                    tuple_elements << exp

                    skip_space
                    if @token.type == :","
                      next_token_skip_space_or_newline
                    else
                      break
                    end
                  end

                  if tuple_elements.size != cond.elements.size
                    raise "wrong number of tuple elements (given #{tuple_elements.size}, expected #{cond.elements.size})", curly_location
                  end

                  tuple = TupleLiteral.new(tuple_elements).at(curly_location)
                  when_conds << tuple
                  add_when_exp(when_exps, tuple)

                  check :"}"
                  next_token_skip_space
                else
                  exp = parse_when_expression(cond, single: true, exhaustive: exhaustive)
                  when_conds << exp
                  add_when_exp(when_exps, exp)
                  skip_space
                end

                break if when_expression_end
              end
            else
              while true
                exp = parse_when_expression(cond, single: true, exhaustive: exhaustive)
                check_valid_exhaustive_expression(exp) if exhaustive

                when_conds << exp
                add_when_exp(when_exps, exp)
                skip_space
                break if when_expression_end
              end
            end

            when_body = parse_expressions
            skip_space_or_newline
            whens << When.new(when_conds, when_body).at(location)
          when :else
            if exhaustive
              raise "exhaustive case (case ... in) doesn't allow an 'else'"
            end

            next_token_skip_statement_end
            a_else = parse_expressions
            skip_statement_end
            check_ident :end
            next_token
            break
          when :end
            next_token
            break
          else
            unexpected_token @token.to_s, "expecting when, else or end"
          end
        else
          unexpected_token @token.to_s, "expecting when, else or end"
        end
      end

      Case.new(cond, whens, a_else, exhaustive.nil? ? false : exhaustive)
    end

    def check_valid_exhaustive_expression(exp)
      case exp
      when NilLiteral, BoolLiteral, Path, Generic, Underscore
        return
      when Call
        if exp.obj.is_a?(ImplicitObj) && exp.name.ends_with?('?') &&
           exp.args.empty? && !exp.named_args &&
           !exp.block
          return
        end

        if (exp.obj.is_a?(Path) || exp.obj.is_a?(Generic)) && exp.name == "class" &&
           exp.args.empty? && !exp.named_args &&
           !exp.block
          return
        end
      end

      raise "expression of exhaustive case (case ... in) must be a constant (like `IO::Memory`), a generic (like `Array(Int32)`), a bool literal (true or false), a nil literal (nil) or a question method (like `.red?`)", exp.location.not_nil!
    end

    # Adds an expression to all when expressions and error on duplicates
    def add_when_exp(when_exps, exp)
      return unless when_exp_constant?(exp)

      if when_exps.includes?(exp)
        raise "duplicate when #{exp} in case", exp.location.not_nil!
      end

      when_exps << exp
    end

    # Only error on constant values, because calls might have side-effects:
    # a first call might return one value and not match the case
    # value, but the second same call returns something different
    # and matches it.
    def when_exp_constant?(exp)
      case exp
      when NilLiteral, BoolLiteral, CharLiteral, NumberLiteral,
           StringLiteral, SymbolLiteral, Path
        true
      when ArrayLiteral
        exp.elements.all? { |e| when_exp_constant?(e) }
      when TupleLiteral
        exp.elements.all? { |e| when_exp_constant?(e) }
      when RegexLiteral
        when_exp_constant?(exp.value)
      when RangeLiteral
        when_exp_constant?(exp.from) &&
          when_exp_constant?(exp.to)
      else
        false
      end
    end

    def when_expression_end
      slash_is_regex!
      if @token.keyword?(:then)
        next_token_skip_space_or_newline
        return true
      else
        case @token.type
        when :","
          next_token_skip_space_or_newline
        when :NEWLINE
          skip_space_or_newline
          return true
        when :";"
          skip_statement_end
          return true
        else
          unexpected_token @token.to_s, "expecting ',', ';' or '\n'"
        end
      end
      false
    end

    def parse_when_expression(cond, single, exhaustive)
      if cond && @token.type == :"."
        location = @token.location
        next_token
        call = parse_var_or_call(force_call: true).at(location)
        case call
        when Call        then call.obj = ImplicitObj.new
        when RespondsTo  then call.obj = ImplicitObj.new
        when IsA         then call.obj = ImplicitObj.new
        when Cast        then call.obj = ImplicitObj.new
        when NilableCast then call.obj = ImplicitObj.new
        when Not         then call.exp = ImplicitObj.new
        else
          raise "BUG: expected Call, RespondsTo, IsA, Cast or NilableCast"
        end
        call
      elsif single && @token.type == :UNDERSCORE
        if exhaustive
          raise "'when _' is not supported"
        else
          raise "'when _' is not supported, use 'else' block instead"
        end
      else
        parse_op_assign_no_control
      end
    end

    def parse_select
      slash_is_regex!
      next_token_skip_space
      skip_statement_end

      whens = [] of Select::When

      while true
        case @token.type
        when :IDENT
          case @token.value
          when :when
            slash_is_regex!
            next_token_skip_space_or_newline

            location = @token.location
            condition = parse_op_assign_no_control
            unless valid_select_when?(condition)
              raise "invalid select when expression: must be an assignment or call", location
            end

            skip_space
            unless when_expression_end
              unexpected_token @token.to_s, "expecting then, ';' or newline"
            end
            skip_statement_end

            body = parse_expressions
            skip_space_or_newline

            whens << Select::When.new(condition, body)
          when :else
            if whens.size == 0
              unexpected_token @token.to_s, "expecting when"
            end
            slash_is_regex!
            next_token_skip_statement_end
            a_else = parse_expressions
            skip_statement_end
            check_ident :end
            next_token
            break
          when :end
            if whens.empty?
              unexpected_token @token.to_s, "expecting when, else or end"
            end
            next_token
            break
          else
            unexpected_token @token.to_s, "expecting when, else or end"
          end
        else
          unexpected_token @token.to_s, "expecting when, else or end"
        end
      end

      Select.new(whens, a_else)
    end

    def valid_select_when?(node)
      case node
      when Assign
        node.value.is_a?(Call)
      when Call
        true
      else
        false
      end
    end

    def parse_include
      parse_include_or_extend Include
    end

    def parse_extend
      parse_include_or_extend Extend
    end

    def parse_include_or_extend(klass)
      location = @token.location

      next_token_skip_space_or_newline

      if @token.keyword?(:self)
        name = Self.new.at(@token.location)
        name.end_location = token_end_location
        next_token_skip_space
      else
        name = parse_generic
      end

      klass.new name
    end

    def parse_to_def(a_def)
      prepare_parse_def
      @def_nest += 1

      result = parse

      a_def.calls_super = @calls_super
      a_def.calls_initialize = @calls_initialize
      a_def.calls_previous_def = @calls_previous_def
      a_def.uses_block_arg = @uses_block_arg
      a_def.assigns_special_var = @assigns_special_var

      result
    end

    def parse_def(is_abstract = false, is_macro_def = false, doc = nil)
      doc ||= @token.doc

      prepare_parse_def
      a_def = with_isolated_var_scope do
        parse_def_helper is_abstract: is_abstract
      end

      a_def.calls_super = @calls_super
      a_def.calls_initialize = @calls_initialize
      a_def.calls_previous_def = @calls_previous_def
      a_def.uses_block_arg = @uses_block_arg
      a_def.assigns_special_var = @assigns_special_var
      a_def.doc = doc
      @calls_super = false
      @calls_initialize = false
      @calls_previous_def = false
      @uses_block_arg = false
      @assigns_special_var = false
      @block_arg_name = nil
      @is_macro_def = false
      a_def
    end

    def prepare_parse_def
      @calls_super = false
      @calls_initialize = false
      @calls_previous_def = false
      @uses_block_arg = false
      @block_arg_name = nil
      @assigns_special_var = false
      @is_macro_def = false
    end

    def parse_macro
      doc = @token.doc

      # Force lexer return if possible a def or macro name
      # cases like: def `, def /, def //
      # that in regular statements states for delimiters
      # here must be treated as method names.
      name = consume_def_or_macro_name

      with_isolated_var_scope do
        name_location = @token.location

        case @token.type
        when :CONST
          raise "macro can't have a receiver"
        when :IDENT
          check_valid_def_name
          name = "#{name}=" if consume_def_equals_sign_skip_space
        else
          check_valid_def_op_name
          next_token_skip_space
        end

        args = [] of Arg

        found_default_value = false
        found_splat = false
        found_double_splat = nil

        splat_index = nil
        double_splat = nil
        index = 0

        case @token.type
        when :"("
          next_token_skip_space_or_newline
          while @token.type != :")"
            extras = parse_arg(args,
              extra_assigns: nil,
              parentheses: true,
              found_default_value: found_default_value,
              found_splat: found_splat,
              found_double_splat: found_double_splat,
              allow_restrictions: false)
            if !found_default_value && extras.default_value
              found_default_value = true
            end
            if !splat_index && extras.splat
              splat_index = index
              found_splat = true
            end
            if extras.double_splat
              double_splat = args.pop
              found_double_splat = double_splat
            end
            if block_arg = extras.block_arg
              check :")"
              break
            elsif @token.type == :","
              next_token_skip_space_or_newline
            else
              skip_space_or_newline
              check :")"
            end
            index += 1
          end

          if splat_index == args.size - 1 && args.last.name.empty?
            raise "named arguments must follow bare *", args.last.location.not_nil!
          end

          next_token
        when :IDENT, :"*"
          if @token.keyword?(:end)
            unexpected_token @token.to_s, "expected ';' or newline"
          else
            unexpected_token @token.to_s, "parentheses are mandatory for macro arguments"
          end
        when :";", :"NEWLINE"
          # Skip
        when :"."
          raise "macro can't have a receiver"
        else
          unexpected_token
        end

<<<<<<< HEAD
        end_location = nil
=======
        if splat_index == args.size - 1 && args.last.name.empty?
          raise "named parameters must follow bare *", args.last.location.not_nil!
        end
>>>>>>> f5b7bae4

        if @token.keyword?(:end)
          end_location = token_end_location
          body = Expressions.new
          next_token_skip_space
        else
<<<<<<< HEAD
          body, end_location = parse_macro_body(name_location)
=======
          unexpected_token @token.to_s, "parentheses are mandatory for macro parameters"
>>>>>>> f5b7bae4
        end

        node = Macro.new name, args, body, block_arg, splat_index, double_splat: double_splat
        node.name_location = name_location
        node.doc = doc
        node.end_location = end_location
        set_visibility node
        node
      end
    end

    def parse_macro_body(start_location, macro_state = Token::MacroState.default)
      skip_whitespace = check_macro_skip_whitespace
      slash_is_regex!

      pieces = [] of ASTNode

      while true
        next_macro_token macro_state, skip_whitespace
        macro_state = @token.macro_state
        if macro_state.yields
          @yields ||= 0
        end

        skip_whitespace = false

        case @token.type
        when :MACRO_LITERAL
          pieces << MacroLiteral.new(@token.value.to_s)
        when :MACRO_EXPRESSION_START
          pieces << MacroExpression.new(parse_macro_expression)
          check_macro_expression_end
          skip_whitespace = check_macro_skip_whitespace
        when :MACRO_CONTROL_START
          macro_control = parse_macro_control(start_location, macro_state)
          if macro_control
            skip_space_or_newline
            check :"%}"
            pieces << macro_control
            skip_whitespace = check_macro_skip_whitespace
          else
            return new_macro_expressions(pieces), nil
          end
        when :MACRO_VAR
          macro_var_name = @token.value.to_s
          if current_char == '{'
            macro_var_exps = parse_macro_var_exps
          else
            macro_var_exps = nil
          end
          pieces << MacroVar.new(macro_var_name, macro_var_exps)
        when :MACRO_END
          break
        when :EOF
          raise "unterminated macro", start_location
        else
          unexpected_token
        end
      end

      end_location = token_end_location

      next_token

      {new_macro_expressions(pieces), end_location}
    end

    private def new_macro_expressions(pieces)
      if pieces.empty?
        Expressions.new
      else
        Expressions.from(pieces)
      end
    end

    def parse_macro_var_exps
      next_token # '{'
      next_token

      exps = [] of ASTNode
      while true
        exps << parse_expression_inside_macro
        skip_space
        case @token.type
        when :","
          next_token_skip_space
          if @token.type == :"}"
            break
          end
        when :"}"
          break
        else
          unexpected_token @token, "expecting ',' or '}'"
        end
      end
      exps
    end

    def check_macro_skip_whitespace
      if current_char == '\\' && peek_next_char.ascii_whitespace?
        next_char
        true
      else
        false
      end
    end

    def parse_percent_macro_expression
      raise "can't nest macro expressions", @token if @in_macro_expression

      slash_is_regex!
      location = @token.location
      macro_exp = parse_macro_expression
      check_macro_expression_end
      end_location = token_end_location
      next_token
      MacroExpression.new(macro_exp).at(location).at_end(end_location)
    end

    def parse_macro_expression
      next_token_skip_space_or_newline
      parse_expression_inside_macro
    end

    def check_macro_expression_end
      if @token.type == :","
        raise <<-MSG
          expecting token ',', not '}'

          If you are nesting tuples or hashes you must write them like this:

              { {x, y}, {z, w} } # Note the space after the first curly brace

          because {{...}} is parsed as a macro expression.
          MSG
      end

      check :"}"

      next_token
      check :"}"
    end

    def parse_percent_macro_control
      raise "can't nest macro expressions", @token if @in_macro_expression

      macro_control = parse_macro_control(@token.location)
      if macro_control
        skip_space_or_newline
        check :"%}"
        next_token_skip_space
        macro_control
      else
        unexpected_token_in_atomic
      end
    end

    def parse_macro_control(start_location, macro_state = Token::MacroState.default)
      next_token_skip_space_or_newline

      if @token.type == :IDENT
        case @token.value
        when :for
          next_token_skip_space

          vars = [] of Var

          while true
            vars << Var.new(check_ident).at(@token.location)

            next_token_skip_space
            if @token.type == :","
              next_token_skip_space
            else
              break
            end
          end

          check_ident :in
          next_token_skip_space

          exp = parse_expression_inside_macro

          check :"%}"

          macro_state.control_nest += 1
          body, end_location = parse_macro_body(start_location, macro_state)
          macro_state.control_nest -= 1

          check_ident :end
          next_token_skip_space
          check :"%}"

          return MacroFor.new(vars, exp, body).at_end(token_end_location)
        when :if
          return parse_macro_if(start_location, macro_state)
        when :unless
          return parse_macro_if(start_location, macro_state, is_unless: true)
        when :begin
          next_token_skip_space
          check :"%}"

          macro_state.control_nest += 1
          body, end_location = parse_macro_body(start_location, macro_state)
          macro_state.control_nest -= 1

          check_ident :end
          next_token_skip_space
          check :"%}"

          return MacroIf.new(BoolLiteral.new(true), body).at_end(token_end_location)
        when :else, :elsif, :end
          return nil
        when :verbatim
          next_token_skip_space
          unless @token.keyword?(:do)
            unexpected_token(msg: "expecting 'do'")
          end
          next_token_skip_space
          check :"%}"

          macro_state.control_nest += 1
          body, end_location = parse_macro_body(start_location, macro_state)
          macro_state.control_nest -= 1

          check_ident :end
          next_token_skip_space
          check :"%}"

          return MacroVerbatim.new(body).at_end(token_end_location)
        else
          # will be parsed as a normal expression
        end
      end

      @in_macro_expression = true
      exps = parse_expressions
      @in_macro_expression = false

      MacroExpression.new(exps, output: false).at_end(token_end_location)
    end

    def parse_macro_if(start_location, macro_state, check_end = true, is_unless = false)
      location = @token.location

      next_token_skip_space

      @in_macro_expression = true
      cond = parse_op_assign
      @in_macro_expression = false

      if @token.type != :"%}" && check_end
        if is_unless
          node = parse_unless_after_condition cond, location
        else
          node = parse_if_after_condition cond, location, true
        end
        return MacroExpression.new(node, output: false).at_end(token_end_location)
      end

      check :"%}"

      macro_state.control_nest += 1
      a_then, end_location = parse_macro_body(start_location, macro_state)
      macro_state.control_nest -= 1

      if @token.type == :IDENT
        case @token.value
        when :else
          next_token_skip_space
          check :"%}"

          macro_state.control_nest += 1
          a_else, end_location = parse_macro_body(start_location, macro_state)
          macro_state.control_nest -= 1

          if check_end
            check_ident :end
            next_token_skip_space
            check :"%}"
          end
        when :elsif
          unexpected_token if is_unless
          a_else = parse_macro_if(start_location, macro_state, false)

          if check_end
            check_ident :end
            next_token_skip_space
            check :"%}"
          end
        when :end
          if check_end
            next_token_skip_space
            check :"%}"
          end
        else
          unexpected_token
        end
      else
        unexpected_token
      end

      a_then, a_else = a_else, a_then if is_unless
      return MacroIf.new(cond, a_then, a_else).at_end(token_end_location)
    end

    def parse_expression_inside_macro
      @in_macro_expression = true

      case @token.type
      when :"*"
        next_token_skip_space
        exp = parse_expression
        exp = Splat.new(exp).at(exp.location)
      when :"**"
        next_token_skip_space
        exp = parse_expression
        exp = DoubleSplat.new(exp).at(exp.location)
      else
        exp = parse_expression
      end

      skip_space_or_newline

      @in_macro_expression = false
      exp
    end

    DefOrMacroCheck2 = [:"<<", :"<", :"<=", :"==", :"===", :"!=", :"=~", :"!~", :">>", :">", :">=", :"+", :"-", :"*", :"/", :"//", :"!", :"~", :"%", :"&", :"|", :"^", :"**", :"[]", :"[]?", :"[]=", :"<=>", :"&+", :"&-", :"&*", :"&**"]

    def parse_def_helper(is_abstract = false)
      @doc_enabled = false
      @def_nest += 1

      # At this point we want to attach the "do" to calls inside the def,
      # not to calls that might have this def as a macro argument.
      @stop_on_do = false

      next_token

      consume_def_or_macro_name

      receiver = nil
      @yields = nil
      name_line_number = @token.line_number
      name_location = @token.location
      receiver_location = @token.location
      end_location = token_end_location

      if @token.type == :CONST
        receiver = parse_path
      elsif @token.type == :IDENT
        check_valid_def_name
        name = @token.value.to_s
        name = "#{name}=" if consume_def_equals_sign_skip_space
      else
        check_valid_def_op_name
        name = @token.type.to_s

        next_token_skip_space
      end

      args = [] of Arg
      extra_assigns = [] of ASTNode

      if @token.type == :"."
        unless receiver
          if name
            receiver = Var.new(name).at(receiver_location)
          else
            raise "shouldn't reach this line"
          end
        end

        consume_def_or_macro_name

        if @token.type == :IDENT
          check_valid_def_name
          name = @token.value.to_s

          name_location = @token.location
          name = "#{name}=" if consume_def_equals_sign_skip_space
        else
          check DefOrMacroCheck2
          check_valid_def_op_name
          name = @token.type.to_s

          name_location = @token.location
          next_token_skip_space
        end
      else
        if receiver
          unexpected_token
        else
          raise "shouldn't reach this line" unless name
        end
        name = name.not_nil!
      end

      found_default_value = false
      found_splat = false
      found_double_splat = nil
      found_block = false

      index = 0
      splat_index = nil
      double_splat = nil

      case @token.type
      when :"("
        next_token_skip_space_or_newline
        while @token.type != :")"
          extras = parse_arg(args,
            extra_assigns: extra_assigns,
            parentheses: true,
            found_default_value: found_default_value,
            found_splat: found_splat,
            found_double_splat: found_double_splat,
            allow_restrictions: true,
          )
          if !found_default_value && extras.default_value
            found_default_value = true
          end
          if !splat_index && extras.splat
            splat_index = index
            found_splat = true
          end
          if extras.double_splat
            double_splat = args.pop
            found_double_splat = double_splat
          end
          if block_arg = extras.block_arg
            compute_block_arg_yields block_arg
            check :")"
            found_block = true
            break
          elsif @token.type == :","
            next_token_skip_space_or_newline
          else
            skip_space_or_newline
            check :")"
          end
          index += 1
        end

        if name.ends_with?('=')
          if name != "[]=" && (args.size > 1 || found_splat || found_double_splat)
            raise "setter method '#{name}' cannot have more than one parameter"
          elsif found_block
            raise "setter method '#{name}' cannot have a block"
          end
        end

        if splat_index == args.size - 1 && args.last.name.empty?
          raise "named parameters must follow bare *", args.last.location.not_nil!
        end

        next_token_skip_space
        if @token.type == :SYMBOL
          raise "a space is mandatory between ':' and return type", @token
        end
      when :IDENT, :INSTANCE_VAR, :CLASS_VAR, :"*", :"**"
        if @token.keyword?(:end)
          unexpected_token @token.to_s, "expected ';' or newline"
        else
          unexpected_token @token.to_s, "parentheses are mandatory for def parameters"
        end
      when :";", :"NEWLINE"
        # Skip
      when :":"
        # Skip
      when :"&"
        unexpected_token @token.to_s, "parentheses are mandatory for def parameters"
      when :SYMBOL
        raise "a space is mandatory between ':' and return type", @token
      else
        if is_abstract && @token.type == :EOF
          # OK
        else
          unexpected_token
        end
      end

      if @token.type == :":"
        next_token_skip_space
        return_type = parse_bare_proc_type
        end_location = return_type.end_location
      end

      skip_space
      if @token.keyword?("forall")
        next_token_skip_space
        free_vars = parse_def_free_vars
      end

      if is_abstract
        body = Nop.new
      else
        slash_is_regex!
        skip_statement_end

        end_location = token_end_location

        if @token.keyword?(:end)
          body = Expressions.from(extra_assigns).at(@token.location)
          next_token_skip_space
        else
          body = parse_expressions
          if extra_assigns.size > 0
            exps = [] of ASTNode
            exps.concat extra_assigns
            if body.is_a?(Expressions)
              exps.concat body.expressions
            else
              exps.push body
            end
            body = Expressions.from(exps).at(body)
          end
          body, end_location = parse_exception_handler body, implicit: true
        end
      end

      @def_nest -= 1
      @doc_enabled = !!@wants_doc

      node = Def.new name, args, body, receiver, block_arg, return_type, @is_macro_def, @yields, is_abstract, splat_index, double_splat: double_splat, free_vars: free_vars
      node.name_location = name_location
      set_visibility node
      node.end_location = end_location
      node
    end

    def check_valid_def_name
      if @token.value.in?(:is_a?, :as, :as?, :responds_to?, :nil?)
        raise "'#{@token.value}' is a pseudo-method and can't be redefined", @token
      end
    end

    def check_valid_def_op_name
      if @token.type == :"!"
        raise "'!' is a pseudo-method and can't be redefined", @token
      end
    end

    def parse_def_free_vars
      free_vars = [] of String
      while true
        check :CONST
        free_vars << @token.value.to_s

        next_token_skip_space
        if @token.type == :","
          next_token_skip_space
          check :CONST
        else
          break
        end
      end
      free_vars
    end

    def compute_block_arg_yields(block_arg)
      block_arg_restriction = block_arg.restriction
      if block_arg_restriction.is_a?(ProcNotation)
        @yields = block_arg_restriction.inputs.try(&.size) || 0
      else
        @yields = 0
      end
    end

    record ArgExtras,
      block_arg : Arg?,
      default_value : Bool,
      splat : Bool,
      double_splat : Bool

    def parse_arg(args, extra_assigns, parentheses, found_default_value, found_splat, found_double_splat, allow_restrictions)
      if @token.type == :"&"
        next_token_skip_space_or_newline
        block_arg = parse_block_arg(extra_assigns)
        skip_space_or_newline
        # When block_arg.name is empty, this is an anonymous parameter.
        # An anonymous parameter should not conflict other parameters names.
        # (In fact `args` may contain anonymous splat parameter. See #9108).
        # So check is skipped.
        unless block_arg.name.empty?
          conflict_arg = args.any?(&.name.==(block_arg.name))
          conflict_double_splat = found_double_splat && found_double_splat.name == block_arg.name
          if conflict_arg || conflict_double_splat
            raise "duplicated def parameter name: #{block_arg.name}", block_arg.location.not_nil!
          end
        end
        return ArgExtras.new(block_arg, false, false, false)
      end

      if found_double_splat
        raise "only block parameter is allowed after double splat"
      end

      splat = false
      double_splat = false
      arg_location = @token.location
      allow_external_name = true

      case @token.type
      when :"*"
        if found_splat
          unexpected_token
        end

        splat = true
        allow_external_name = false
        next_token_skip_space
      when :"**"
        double_splat = true
        allow_external_name = false
        next_token_skip_space
      else
        # not a splat
      end

      found_space = false

      if splat && (@token.type == :"," || @token.type == :")")
        arg_name = ""
        uses_arg = false
        allow_restrictions = false
      else
        arg_location = @token.location
        arg_name, external_name, found_space, uses_arg = parse_arg_name(arg_location, extra_assigns, allow_external_name: allow_external_name)

        args.each do |arg|
          if arg.name == arg_name
            raise "duplicated def parameter name: #{arg_name}", arg_location
          end

          if arg.external_name == external_name
            raise "duplicated def parameter external name: #{external_name}", arg_location
          end
        end

        if @token.type == :SYMBOL
          raise "space required after colon in type restriction", @token
        end
      end

      default_value = nil
      restriction = nil

      found_colon = false

      if allow_restrictions && @token.type == :":"
        if !default_value && !found_space
          raise "space required before colon in type restriction", @token
        end

        next_token_skip_space_or_newline

        location = @token.location
        splat_restriction = false
        if (splat && @token.type == :"*") || (double_splat && @token.type == :"**")
          splat_restriction = true
          next_token
        end

        restriction = parse_bare_proc_type

        if splat_restriction
          restriction = splat ? Splat.new(restriction) : DoubleSplat.new(restriction)
          restriction.at(location)
        end
        found_colon = true
      end

      if @token.type == :"="
        raise "splat parameter can't have default value", @token if splat
        raise "double splat parameter can't have default value", @token if double_splat

        slash_is_regex!
        next_token_skip_space_or_newline

        case @token.type
        when :__LINE__, :__END_LINE__, :__FILE__, :__DIR__
          default_value = MagicConstant.new(@token.type).at(@token.location)
          next_token
        else
          @no_type_declaration += 1
          default_value = parse_op_assign
          @no_type_declaration -= 1
        end

        skip_space
      else
        if found_default_value && !found_splat && !splat && !double_splat
          raise "parameter must have a default value", arg_location
        end
      end

      unless found_colon
        if @token.type == :SYMBOL
          raise "the syntax for a parameter with a default value V and type T is `arg : T = V`", @token
        end

        if allow_restrictions && @token.type == :":"
          raise "the syntax for a parameter with a default value V and type T is `arg : T = V`", @token
        end
      end

      raise "BUG: arg_name is nil" unless arg_name

      arg = Arg.new(arg_name, default_value, restriction, external_name: external_name).at(arg_location)
      args << arg
      push_var arg

      ArgExtras.new(nil, !!default_value, splat, !!double_splat)
    end

    def parse_block_arg(extra_assigns)
      name_location = @token.location

      if @token.type == :")" || @token.type == :NEWLINE || @token.type == :":"
        arg_name = ""
      else
        arg_name, external_name, found_space, uses_arg = parse_arg_name(name_location, extra_assigns, allow_external_name: false)
        @uses_block_arg = true if uses_arg
      end

      inputs = nil
      output = nil

      if @token.type == :":"
        next_token_skip_space_or_newline

        location = @token.location

        type_spec = parse_bare_proc_type
      end

      block_arg = Arg.new(arg_name, restriction: type_spec).at(name_location)

      push_var block_arg

      @block_arg_name = block_arg.name

      block_arg
    end

    def parse_arg_name(location, extra_assigns, allow_external_name)
      do_next_token = true
      found_string_literal = false
      invalid_internal_name = nil

      if allow_external_name && (@token.type == :IDENT || string_literal_start?)
        if @token.type == :IDENT
          if @token.keyword? && invalid_internal_name?(@token.value)
            invalid_internal_name = @token.dup
          end
          external_name = @token.type == :IDENT ? @token.value.to_s : ""
          next_token
        else
          external_name = parse_string_without_interpolation("external name")
          found_string_literal = true
        end
        found_space = @token.type == :SPACE || @token.type == :NEWLINE
        skip_space
        do_next_token = false
      end

      case @token.type
      when :IDENT
        if @token.keyword? && invalid_internal_name?(@token.value)
          raise "cannot use '#{@token}' as a parameter name", @token
        end

        arg_name = @token.value.to_s
        if arg_name == external_name
          raise "when specified, external name must be different than internal name", @token
        end

        uses_arg = false
        do_next_token = true
      when :INSTANCE_VAR
        # Transform `def foo(@x); end` to `def foo(x); @x = x; end`
        arg_name = @token.value.to_s[1..-1]
        if arg_name == external_name
          raise "when specified, external name must be different than internal name", @token
        end

        # If it's something like @select, we can't transform it to:
        #
        #     @select = select
        #
        # because if someone uses `to_s` later it will produce invalid code.
        # So we do something like:
        #
        # def method(select __arg0)
        #   @select = __arg0
        # end
        if !external_name && invalid_internal_name?(arg_name)
          arg_name, external_name = temp_arg_name, arg_name
        end

        ivar = InstanceVar.new(@token.value.to_s).at(location)
        var = Var.new(arg_name).at(location)
        assign = Assign.new(ivar, var).at(location)
        if extra_assigns
          extra_assigns.push assign
        else
          raise "can't use @instance_variable here"
        end
        uses_arg = true
        do_next_token = true
      when :CLASS_VAR
        arg_name = @token.value.to_s[2..-1]
        if arg_name == external_name
          raise "when specified, external name must be different than internal name", @token
        end

        # Same case as :INSTANCE_VAR for things like @select
        if !external_name && invalid_internal_name?(arg_name)
          arg_name, external_name = temp_arg_name, arg_name
        end

        cvar = ClassVar.new(@token.value.to_s).at(location)
        var = Var.new(arg_name).at(location)
        assign = Assign.new(cvar, var).at(location)
        if extra_assigns
          extra_assigns.push assign
        else
          raise "can't use @@class_var here"
        end
        uses_arg = true
        do_next_token = true
      else
        if external_name
          if found_string_literal
            raise "unexpected token: #{@token}, expected parameter internal name"
          end
          if invalid_internal_name
            raise "cannot use '#{invalid_internal_name}' as a parameter name", invalid_internal_name
          end
          arg_name = external_name
        else
          raise "unexpected token: #{@token}"
        end
      end

      if do_next_token
        next_token
        found_space = @token.type == :SPACE || @token.type == :NEWLINE
      end

      skip_space

      {arg_name, external_name, found_space, uses_arg}
    end

    def invalid_internal_name?(keyword)
      case keyword
      when Symbol
        case keyword
        # These names are handled as keyword by `Parser#parse_atomic_without_location`.
        # We cannot assign value into them and never reference them,
        # so they are invalid internal name.
        when :begin, :nil, :true, :false, :yield, :with, :abstract,
             :def, :macro, :require, :case, :select, :if, :unless, :include,
             :extend, :class, :struct, :module, :enum, :while, :until, :return,
             :next, :break, :lib, :fun, :alias, :pointerof, :sizeof, :offsetof,
             :instance_sizeof, :typeof, :private, :protected, :asm, :out,
             :self, :in, :end
          true
        else
          false
        end
      when String
        case keyword
        when "begin", "nil", "true", "false", "yield", "with", "abstract",
             "def", "macro", "require", "case", "select", "if", "unless", "include",
             "extend", "class", "struct", "module", "enum", "while", "until", "return",
             "next", "break", "lib", "fun", "alias", "pointerof", "sizeof", "offsetof",
             "instance_sizeof", "typeof", "private", "protected", "asm", "out",
             "self", "in", "end"
          true
        else
          false
        end
      else
        false
      end
    end

    def parse_if(check_end = true)
      location = @token.location

      slash_is_regex!
      next_token_skip_space_or_newline

      cond = parse_op_assign_no_control allow_suffix: false
      parse_if_after_condition cond, location, check_end
    end

    def parse_if_after_condition(cond, location, check_end)
      slash_is_regex!
      skip_statement_end

      a_then = parse_expressions
      skip_statement_end

      a_else = nil
      if @token.type == :IDENT
        case @token.value
        when :else
          next_token_skip_statement_end
          a_else = parse_expressions
        when :elsif
          a_else = parse_if check_end: false
        end
      end

      end_location = token_end_location
      if check_end
        check_ident :end
        next_token_skip_space
      end

      If.new(cond, a_then, a_else).at(location).at_end(end_location)
    end

    def parse_unless
      location = @token.location

      slash_is_regex!
      next_token_skip_space_or_newline

      cond = parse_op_assign_no_control allow_suffix: false
      parse_unless_after_condition(cond, location)
    end

    def parse_unless_after_condition(cond, location)
      slash_is_regex!
      skip_statement_end

      a_then = parse_expressions
      skip_statement_end

      a_else = nil
      if @token.keyword?(:else)
        next_token_skip_statement_end
        a_else = parse_expressions
      end

      check_ident :end
      end_location = token_end_location
      next_token_skip_space

      Unless.new(cond, a_then, a_else).at(location).at_end(end_location)
    end

    def set_visibility(node)
      if visibility = @visibility
        node.visibility = visibility
      end
      node
    end

    def parse_var_or_call(global = false, force_call = false)
      location = @token.location
      end_location = token_end_location
      doc = @token.doc

      if @token.type == :"!"
        # only trigger from `parse_when_expression`
        obj = Var.new("self").at(location)
        return parse_negation_suffix(obj)
      end

      case @token.value
      when :is_a?
        obj = Var.new("self").at(location)
        return parse_is_a(obj)
      when :as
        obj = Var.new("self").at(location)
        return parse_as(obj)
      when :as?
        obj = Var.new("self").at(location)
        return parse_as?(obj)
      when :responds_to?
        obj = Var.new("self").at(location)
        return parse_responds_to(obj)
      when :nil?
        unless @in_macro_expression
          obj = Var.new("self").at(location)
          return parse_nil?(obj)
        end
      else
        # Not a special call, go on
      end

      name = @token.value.to_s
      name_location = @token.location

      if force_call && !@token.value
        name = @token.type.to_s
      end

      is_var = var?(name)

      # If the name is a var and '+' or '-' follow, never treat the name as a call
      if is_var && next_comes_plus_or_minus?
        var = Var.new(name)
        var.doc = doc
        var.location = name_location
        var.end_location = end_location
        next_token
        return var
      end

      @wants_regex = false
      next_token

      if @token.type == :SPACE
        # We don't want the next token to be a regex literal if the call's name is
        # a variable in the current scope (it's unlikely that there will be a method
        # with that name that accepts a regex as a first argument).
        # This allows us to write: a = 1; b = 2; a /b
        @wants_regex = !is_var
      end

      case name
      when "super"
        @calls_super = true
      when "initialize"
        @calls_initialize = true
      when "previous_def"
        @calls_previous_def = true
      else
        # Not a special call
      end

      call_args = preserve_stop_on_do(@stop_on_do) { parse_call_args stop_on_do_after_space: @stop_on_do }

      if call_args
        args = call_args.args
        block = call_args.block
        block_arg = call_args.block_arg
        named_args = call_args.named_args
        has_parentheses = call_args.has_parentheses
        force_call ||= has_parentheses || (args.try(&.empty?) == false) || (named_args.try(&.empty?) == false)
      else
        has_parentheses = false
      end

      if call_args && call_args.stopped_on_do_after_space
        # This is the case when we have:
        #
        #     x = 1
        #     foo x do
        #         ^~~~
        #     end
        #
        # In this case, since x is a variable and the previous call (foo)
        # doesn't have parentheses, we don't parse "x do end" as an invocation
        # to a method x with a block. Instead, we just stop on x and we don't
        # consume the block, leaving the block for 'foo' to consume.
        block = parse_curly_block(block)
      elsif @stop_on_do && call_args && call_args.has_parentheses
        # This is the case when we have:
        #
        #    foo x(y) do
        #        ^~~~~~~
        #    end
        #
        # We don't want to attach the block to `x`, but to `foo`.
        block = parse_curly_block(block)
      else
        block = parse_block(block)
      end

      if block && block_arg
        raise "can't use captured and non-captured blocks together", location
      end

      node =
        if block || block_arg || global
          call = Call.new(nil, name, (args || [] of ASTNode), block, block_arg, named_args, global)
          call.name_location = name_location
          call.has_parentheses = has_parentheses
          call
        else
          if args
            maybe_var = !force_call && is_var
            if maybe_var
              Var.new(name)
            else
              call = Call.new(nil, name, args, nil, nil, named_args, global)
              call.name_location = name_location
              call.has_parentheses = has_parentheses
              call
            end
          else
            if @no_type_declaration == 0 && @token.type == :":"
              declare_var = parse_type_declaration(Var.new(name).at(location))
              push_var declare_var if @call_args_nest == 0
              declare_var
            elsif (!force_call && is_var)
              if @block_arg_name && !@uses_block_arg && name == @block_arg_name
                @uses_block_arg = true
              end
              Var.new(name)
            else
              if !force_call && !named_args && !global && @assigned_vars.includes?(name)
                raise "can't use variable name '#{name}' inside assignment to variable '#{name}'", location
              end

              call = Call.new(nil, name, [] of ASTNode, nil, nil, named_args, global)
              call.name_location = name_location
              call.has_parentheses = has_parentheses
              call
            end
          end
        end
      node.doc = doc
      node.location = location
      node.end_location = block.try(&.end_location) || call_args.try(&.end_location) || end_location
      node
    end

    def next_comes_plus_or_minus?
      pos = current_pos
      while current_char.ascii_whitespace?
        next_char_no_column_increment
      end
      comes_plus_or_minus = current_char == '+' || current_char == '-'
      self.current_pos = pos
      comes_plus_or_minus
    end

    def preserve_stop_on_do(new_value = false)
      old_stop_on_do = @stop_on_do
      @stop_on_do = new_value
      value = yield
      @stop_on_do = old_stop_on_do
      value
    end

    def parse_block(block, stop_on_do = false)
      if @token.keyword?(:do)
        return block if stop_on_do

        raise "block already specified with &" if block
        parse_block2 do |body|
          parse_exception_handler body, implicit: true
        end
      else
        parse_curly_block(block)
      end
    end

    def parse_curly_block(block)
      if @token.type == :"{"
        raise "block already specified with &" if block
        parse_block2 do |body|
          check :"}"
          end_location = token_end_location
          slash_is_not_regex!
          next_token_skip_space
          {body, end_location}
        end
      else
        block
      end
    end

    def parse_block2
      location = @token.location

      block_args = [] of Var
      all_names = [] of String
      extra_assigns = nil
      block_body = nil
      arg_index = 0
      splat_index = nil

      slash_is_regex!
      next_token_skip_space
      if @token.type == :"|"
        next_token_skip_space_or_newline
        while true
          if @token.type == :"*"
            if splat_index
              raise "splat block parameter already specified", @token
            end
            splat_index = arg_index
            next_token
          end

          case @token.type
          when :IDENT
            if @token.keyword? && invalid_internal_name?(@token.value)
              raise "cannot use '#{@token}' as a block parameter name", @token
            end

            arg_name = @token.value.to_s

            if all_names.includes?(arg_name)
              raise "duplicated block parameter name: #{arg_name}", @token
            end
            all_names << arg_name
          when :UNDERSCORE
            arg_name = "_"
          when :"("
            block_arg_name = temp_arg_name

            next_token_skip_space_or_newline

            i = 0
            while true
              case @token.type
              when :IDENT
                if @token.keyword? && invalid_internal_name?(@token.value)
                  raise "cannot use '#{@token}' as a block parameter name", @token
                end

                sub_arg_name = @token.value.to_s

                if all_names.includes?(sub_arg_name)
                  raise "duplicated block parameter name: #{sub_arg_name}", @token
                end
                all_names << sub_arg_name
              when :UNDERSCORE
                sub_arg_name = "_"
              else
                raise "expecting block parameter name, not #{@token.type}", @token
              end

              push_var_name sub_arg_name
              location = @token.location

              unless sub_arg_name == "_"
                extra_assigns ||= [] of ASTNode
                extra_assigns << Assign.new(
                  Var.new(sub_arg_name).at(location),
                  Call.new(Var.new(block_arg_name).at(location), "[]", NumberLiteral.new(i)).at(location)
                ).at(location)
              end

              next_token_skip_space_or_newline
              case @token.type
              when :","
                next_token_skip_space_or_newline
                break if @token.type == :")"
              when :")"
                break
              else
                raise "expecting ',' or ')', not #{@token}", @token
              end

              i += 1
            end

            arg_name = block_arg_name
          else
            raise "expecting block parameter name, not #{@token.type}", @token
          end

          var = Var.new(arg_name).at(@token.location)
          block_args << var

          next_token_skip_space_or_newline

          case @token.type
          when :","
            next_token_skip_space_or_newline
            break if @token.type == :"|"
          when :"|"
            break
          else
            raise "expecting ',' or '|', not #{@token}", @token
          end

          arg_index += 1
        end
        next_token_skip_statement_end
      else
        skip_statement_end
      end

      with_lexical_var_scope do
        push_vars block_args

        block_body = parse_expressions

        if extra_assigns
          exps = [] of ASTNode
          exps.concat extra_assigns
          if block_body.is_a?(Expressions)
            exps.concat block_body.expressions
          else
            exps.push block_body
          end
          block_body = Expressions.from(exps).at(block_body)
        end

        block_body, end_location = yield block_body
        Block.new(block_args, block_body, splat_index).at(location).at_end(end_location)
      end
    end

    record CallArgs,
      args : Array(ASTNode)?,
      block : Block?,
      block_arg : ASTNode?,
      named_args : Array(NamedArgument)?,
      stopped_on_do_after_space : Bool,
      end_location : Location?,
      has_parentheses : Bool

    def parse_call_args(stop_on_do_after_space = false, allow_curly = false, control = false)
      @call_args_nest += 1

      case @token.type
      when :"{"
        nil
      when :"("
        slash_is_regex!

        args = [] of ASTNode
        end_location = nil

        open("call") do
          # We found a parentheses, so calls inside it will get the `do`
          # attached to them
          @stop_on_do = false
          found_double_splat = false

          next_token_skip_space_or_newline
          while @token.type != :")"
            if call_block_arg_follows?
              return parse_call_block_arg(args, true)
            end

            if named_tuple_start?
              return parse_call_args_named_args(@token.location, args, first_name: nil, allow_newline: true)
            else
              arg = parse_call_arg(found_double_splat)
              if @token.type == :":" && arg.is_a?(StringLiteral)
                return parse_call_args_named_args(arg.location.not_nil!, args, first_name: arg.value, allow_newline: true)
              else
                args << arg
                found_double_splat = arg.is_a?(DoubleSplat)
              end
            end

            skip_space
            if @token.type == :","
              slash_is_regex!
              next_token_skip_space_or_newline
            else
              skip_space_or_newline
              check :")"
              break
            end
          end
          end_location = token_end_location
          @wants_regex = false
          next_token_skip_space
        end

        CallArgs.new args, nil, nil, nil, false, end_location, has_parentheses: true
      when :SPACE
        slash_is_not_regex!
        end_location = token_end_location
        next_token

        if stop_on_do_after_space && @token.keyword?(:do)
          return CallArgs.new nil, nil, nil, nil, true, end_location, has_parentheses: false
        end

        if control && @token.keyword?(:do)
          unexpected_token
        end

        parse_call_args_space_consumed check_plus_and_minus: true, allow_curly: allow_curly, control: control
      else
        nil
      end
    ensure
      @call_args_nest -= 1
    end

    def parse_call_args_space_consumed(check_plus_and_minus = true, allow_curly = false, control = false, end_token = :")",
                                       allow_beginless_range = false)
      # This method is called by `parse_call_args`, so it increments once too much in this case.
      # But it is no problem, because it decrements once too much.
      @call_args_nest += 1

      if @token.keyword?(:end) && !next_comes_colon_space?
        return nil
      end

      case @token.type
      when :"&"
        return nil if current_char.ascii_whitespace?
      when :"+", :"-"
        if check_plus_and_minus
          return nil if current_char.ascii_whitespace?
        end
      when :"{"
        return nil unless allow_curly
      when :CHAR, :STRING, :DELIMITER_START, :STRING_ARRAY_START, :SYMBOL_ARRAY_START, :NUMBER, :IDENT, :SYMBOL, :INSTANCE_VAR, :CLASS_VAR, :CONST, :GLOBAL, :"$~", :"$?", :GLOBAL_MATCH_DATA_INDEX, :REGEX, :"(", :"!", :"[", :"[]", :"~", :"->", :"{{", :__LINE__, :__END_LINE__, :__FILE__, :__DIR__, :UNDERSCORE
        # Nothing
      when :"*", :"**"
        if current_char.ascii_whitespace?
          return nil
        end
      when :"::"
        if current_char.ascii_whitespace?
          return nil
        end
      when :"..", :"..."
        return nil unless allow_beginless_range
      else
        return nil
      end

      case @token.value
      when :if, :unless, :while, :until, :rescue, :ensure
        return nil unless next_comes_colon_space?
      when :yield
        return nil if @stop_on_yield > 0 && !next_comes_colon_space?
      else
        # keep going
      end

      args = [] of ASTNode
      end_location = nil

      # On calls without parentheses we want to stop on `do`.
      # The exception is when parsing `return`, `break`, `yield`
      # and `next` arguments (marked with the `control` flag),
      # because this:
      #
      # ```
      # return foo do
      # end
      # ```
      #
      # must always be parsed as the block belonging to `foo`,
      # never to `return`.
      @stop_on_do = true unless control

      found_double_splat = false

      while @token.type != :NEWLINE && @token.type != :";" && @token.type != :EOF && @token.type != end_token && @token.type != :":" && !end_token?
        if call_block_arg_follows?
          return parse_call_block_arg(args, false)
        end

        if @token.type == :IDENT && current_char == ':'
          return parse_call_args_named_args(@token.location, args, first_name: nil, allow_newline: false)
        else
          arg = parse_call_arg(found_double_splat)
          if @token.type == :":" && arg.is_a?(StringLiteral)
            return parse_call_args_named_args(arg.location.not_nil!, args, first_name: arg.value, allow_newline: false)
          else
            args << arg
            found_double_splat = arg.is_a?(DoubleSplat)
          end
          end_location = arg.end_location
        end

        skip_space

        if @token.type == :","
          location = @token.location
          slash_is_regex!
          next_token_skip_space_or_newline
          raise "invalid trailing comma in call" if (@token.keyword?(:end) && !next_comes_colon_space?) || @token.type == :EOF
        else
          break
        end
      end

      CallArgs.new args, nil, nil, nil, false, end_location, has_parentheses: false
    ensure
      @call_args_nest -= 1
    end

    def parse_call_args_named_args(location, args, first_name, allow_newline)
      named_args = parse_named_args(location, first_name: first_name, allow_newline: allow_newline)

      if call_block_arg_follows?
        return parse_call_block_arg(args, check_paren: allow_newline, named_args: named_args)
      end

      check :")" if allow_newline
      end_location = token_end_location

      if allow_newline
        next_token_skip_space
      else
        skip_space
      end
      return CallArgs.new args, nil, nil, named_args, false, end_location, has_parentheses: allow_newline
    end

    def parse_named_args(location, first_name = nil, allow_newline = false)
      named_args = [] of NamedArgument
      while true
        if first_name
          name = first_name
          first_name = nil
        else
          if named_tuple_start?
            name = @token.value.to_s
            next_token_never_a_symbol
          elsif string_literal_start?
            name = parse_string_without_interpolation("named argument")
          else
            raise "expected named argument, not #{@token}", location
          end
        end

        if named_args.any? { |arg| arg.name == name }
          raise "duplicated named argument: #{name}", location
        end

        check :":"
        slash_is_regex!
        next_token_skip_space_or_newline

        if @token.keyword?(:out)
          value = parse_out
        else
          value = parse_op_assign
        end

        named_args << NamedArgument.new(name, value).at(location)
        skip_space
        if @token.type == :","
          next_token_skip_space_or_newline
          if @token.type == :")" || @token.type == :"&" || @token.type == :"]"
            break
          end
        elsif @token.type == :NEWLINE && allow_newline
          skip_space_or_newline
          break
        else
          break
        end

        location = @token.location
      end
      named_args
    end

    def parse_call_arg(found_double_splat = false)
      if @token.keyword?(:out)
        if found_double_splat
          raise "out argument not allowed after double splat"
        end

        parse_out
      else
        splat = nil
        case @token.type
        when :"*"
          unless current_char.ascii_whitespace?
            if found_double_splat
              raise "splat not allowed after double splat"
            end

            splat = :single
            next_token
          end
        when :"**"
          unless current_char.ascii_whitespace?
            splat = :double
            next_token
          end
        else
          # not a splat
        end

        arg = parse_op_assign_no_control

        if found_double_splat && splat != :double
          raise "argument not allowed after double splat", arg.location.not_nil!
        end

        case splat
        when :single
          arg = Splat.new(arg).at(arg.location)
        when :double
          arg = DoubleSplat.new(arg).at(arg.location)
        else
          # no splat
        end

        arg
      end
    end

    def parse_out
      next_token_skip_space_or_newline
      location = @token.location
      name = @token.value.to_s

      case @token.type
      when :IDENT
        var = Var.new(name).at(location)
        var_out = Out.new(var).at(location)
        push_var var

        next_token
        var_out
      when :INSTANCE_VAR
        ivar = InstanceVar.new(name).at(location)
        ivar_out = Out.new(ivar).at(location)
        next_token
        ivar_out
      when :UNDERSCORE
        underscore = Underscore.new.at(location)
        var_out = Out.new(underscore).at(location)
        next_token
        var_out
      else
        raise "expecting variable or instance variable after out"
      end
    end

    def parse_generic_or_global_call
      location = @token.location
      next_token_skip_space_or_newline

      case @token.type
      when :IDENT
        set_visibility parse_var_or_call global: true
      when :CONST
        ident = parse_generic global: true, location: location, expression: true
        parse_custom_literal ident
      else
        unexpected_token
      end
    end

    # Parse a **bare** proc type like `A, B, C -> D`.
    # Generally it is entry point of type parsing and
    # it is used on the context expected type (e.g. type restrictions, rhs of `alias` and more)
    def parse_bare_proc_type
      type = parse_type_splat { parse_union_type }

      # To determine to consume comma, looking-ahead is needed.
      # Consider `[ [] of Int32, Foo.new ]`, we want to parse it as `[ ([] of Int32), Foo.new ]` of course.
      # If the parser consumes comma after Int32 quickly, it may cause parsing error.
      unless @token.type == :"->" || (@token.type == :"," && type_start?(consume_newlines: true))
        if type.is_a?(Splat)
          raise "invalid type splat", type.location.not_nil!
        end
        return type
      end

      input_types = [type]
      if @token.type != :"->"
        loop do
          next_token_skip_space_or_newline
          input_types << parse_type_splat { parse_union_type }
          break unless @token.type == :"," && type_start?(consume_newlines: true)
        end
      end

      parse_proc_type_output(input_types, input_types.first.location)
    end

    def parse_union_type
      type = parse_atomic_type_with_suffix
      return type unless @token.type == :|

      types = [type]
      while @token.type == :|
        next_token_skip_space_or_newline
        types << parse_atomic_type_with_suffix
      end

      Union.new(types).at(types.first).at_end(types.last)
    end

    def parse_atomic_type_with_suffix
      type = parse_atomic_type
      parse_type_suffix type
    end

    def parse_atomic_type
      location = @token.location

      case @token.type
      when :IDENT
        case @token.value
        when :self
          next_token_skip_space
          Self.new.at(location)
        when "self?"
          next_token_skip_space
          make_nilable_type Self.new.at(location)
        when :typeof
          parse_typeof
        else
          unexpected_token
        end
      when :UNDERSCORE
        next_token_skip_space
        Underscore.new.at(location)
      when :CONST, :"::"
        parse_generic
      when :"{"
        next_token_skip_space_or_newline
        if named_tuple_start? || @token.type == :DELIMITER_START
          type = make_named_tuple_type parse_named_type_args(:"}")
        else
          type = make_tuple_type parse_union_types(:"}", allow_splats: true)
        end
        check :"}"
        next_token_skip_space
        type
      when :"->"
        parse_proc_type_output(nil, location)
      when :"("
        next_token_skip_space_or_newline
        type = parse_type_splat { parse_union_type }
        if @token.type == :")"
          next_token_skip_space
          if @token.type == :"->" # `(A) -> B` case
            type = parse_proc_type_output([type], location)
          elsif type.is_a?(Splat)
            raise "invalid type splat", type.location.not_nil!
          end
        else
          input_types = [type]
          while @token.type == :","
            next_token_skip_space_or_newline
            break if @token.type == :")" # allow trailing comma
            input_types << parse_type_splat { parse_union_type }
          end
          if @token.type == :"->" # `(A, B, C -> D)` case
            type = parse_proc_type_output(input_types, input_types.first.location)
            check :")"
            next_token_skip_space
          else # `(A, B, C) -> D` case
            check :")"
            next_token_skip_space
            type = parse_proc_type_output(input_types, location)
          end
        end
        type
      else
        unexpected_token
      end
    end

    def parse_union_types(end_token, *, allow_splats = false)
      type = allow_splats ? parse_type_splat { parse_union_type } : parse_union_type
      types = [type]

      while @token.type == :","
        next_token_skip_space_or_newline
        break if @token.type == end_token # allow trailing comma
        type = allow_splats ? parse_type_splat { parse_union_type } : parse_union_type
        types << type
      end

      types
    end

    # Parse generic type path like `A::B(C, D)?`.
    # This method is used to parse not only a type, but also an expression represents type.
    # And it also consumes prefix `::` to specify global path.
    def parse_generic(expression = false)
      location = @token.location

      global = false
      if @token.type == :"::"
        next_token_skip_space_or_newline
        global = true
      end

      parse_generic global, location, expression
    end

    def parse_generic(global, location, expression)
      path = parse_path(global, location)
      type = parse_type_args(path)

      # Nilable suffixes without any spaces are consumed here
      # for expression represents nilable type. Typically such an expression
      # is appeared in macro expression. (e.g. `{% if T <= Int32? %} ... {% end %}`)
      # Note that the parser cannot consume any spaces because it conflicts ternary operator.
      while expression && @token.type == :"?"
        next_token
        type = make_nilable_expression(type)
      end

      skip_space

      type
    end

    # Parse type path.
    # It also consumes prefix `::` to specify global path.
    def parse_path
      location = @token.location

      global = false
      if @token.type == :"::"
        next_token_skip_space_or_newline
        global = true
      end

      path = parse_path(global, @token.location)
      skip_space
      path
    end

    def parse_path(global, location)
      names = [check_const]
      end_location = token_end_location

      @wants_regex = false
      next_token
      while @token.type == :"::"
        next_token_skip_space_or_newline
        names << check_const
        end_location = token_end_location

        @wants_regex = false
        next_token
      end

      Path.new(names, global).at(location).at_end(end_location)
    end

    def parse_type_args(name)
      return name unless @token.type == :"("

      next_token_skip_space_or_newline
      args = [] of ASTNode
      if named_tuple_start? || string_literal_start?
        named_args = parse_named_type_args(:")")
      else
        args << parse_type_splat { parse_type_arg }
        while @token.type == :","
          next_token_skip_space_or_newline
          break if @token.type == :")" # allow trailing comma
          args << parse_type_splat { parse_type_arg }
        end

        has_int = args.any? { |arg| arg.is_a?(NumberLiteral) || arg.is_a?(SizeOf) || arg.is_a?(InstanceSizeOf) || arg.is_a?(OffsetOf) }
        if @token.type == :"->" && !has_int
          args = [parse_proc_type_output(args, args.first.location)] of ASTNode
        end
      end

      skip_space_or_newline
      check :")"
      end_location = token_end_location
      next_token

      Generic.new(name, args, named_args).at(name).at_end(end_location)
    end

    def parse_named_type_args(end_token)
      named_args = [] of NamedArgument

      while @token.type != end_token
        if named_tuple_start?
          name = @token.value.to_s
          next_token
        elsif string_literal_start?
          name = parse_string_without_interpolation("named argument")
        else
          raise "expected '#{end_token}' or named argument, not #{@token}", @token
        end

        if named_args.any? { |arg| arg.name == name }
          raise "duplicated key: #{name}", @token
        end

        check :":"
        next_token_skip_space_or_newline

        type = parse_bare_proc_type
        skip_space

        named_args << NamedArgument.new(name, type)

        if @token.type == :","
          next_token_skip_space_or_newline
        else
          skip_space_or_newline
          check end_token
          break
        end
      end

      named_args
    end

    def parse_type_splat
      location = @token.location

      splat = false
      if @token.type == :"*"
        next_token_skip_space_or_newline
        splat = true
      end

      type = yield
      type = Splat.new(type).at(location) if splat
      type
    end

    def parse_type_arg
      if @token.type == :NUMBER
        num = NumberLiteral.new(@token.value.to_s, @token.number_kind).at(@token.location)
        next_token_skip_space
        return num
      end

      case @token
      when .keyword?(:sizeof)
        parse_sizeof
      when .keyword?(:instance_sizeof)
        parse_instance_sizeof
      when .keyword?(:offsetof)
        parse_offsetof
      else
        parse_union_type
      end
    end

    def parse_type_suffix(type)
      loop do
        case @token.type
        when :"."
          next_token_skip_space_or_newline
          check_ident :class
          next_token_skip_space
          type = Metaclass.new(type).at(type)
        when :"?"
          next_token_skip_space
          type = make_nilable_type(type)
        when :"*"
          next_token_skip_space
          type = make_pointer_type(type)
        when :"**"
          next_token_skip_space
          type = make_pointer_type(make_pointer_type(type))
        when :"["
          next_token_skip_space_or_newline
          size = parse_type_arg
          skip_space_or_newline
          check :"]"
          next_token_skip_space
          type = make_static_array_type(type, size)
        else
          return type
        end
      end
    end

    def parse_proc_type_output(input_types, location)
      has_output_type = type_start?(consume_newlines: false)

      check :"->"
      next_token_skip_space

      if has_output_type
        skip_space_or_newline
        output_type = parse_union_type
      end

      ProcNotation.new(input_types, output_type).at(location)
    end

    def make_nilable_type(type)
      Union.new([type, Path.global("Nil").at(type)]).at(type)
    end

    def make_nilable_expression(type)
      type = Generic.new(Path.global("Union").at(type), [type, Path.global("Nil").at(type)]).at(type)
      type.question = true
      type
    end

    def make_pointer_type(type)
      Generic.new(Path.global("Pointer").at(type), [type] of ASTNode).at(type)
    end

    def make_static_array_type(type, size)
      Generic.new(Path.global("StaticArray").at(type), [type, size] of ASTNode).at(type)
    end

    def make_tuple_type(types)
      Generic.new(Path.global("Tuple"), types)
    end

    def make_named_tuple_type(named_args)
      Generic.new(Path.global("NamedTuple"), [] of ASTNode, named_args: named_args)
    end

    # Looks ahead next tokens to check whether they indicate type.
    def type_start?(*, consume_newlines)
      peek_ahead do
        begin
          if consume_newlines
            next_token_skip_space_or_newline
          else
            next_token_skip_space
          end

          type_start?
        rescue
          false
        end
      end
    end

    def type_start?
      while @token.type == :"(" || @token.type == :"{"
        next_token_skip_space_or_newline
      end

      # TODO: the below conditions are not complete, and there are many false-positive or true-negative examples.

      case @token.type
      when :IDENT
        return false if named_tuple_start?
        case @token.value
        when :typeof
          true
        when :self, "self?"
          next_token_skip_space
          delimiter_or_type_suffix?
        else
          false
        end
      when :CONST
        return false if named_tuple_start?
        type_path_start?
      when :"::"
        next_token
        type_path_start?
      when :UNDERSCORE, :"->"
        true
      when :"*"
        next_token_skip_space_or_newline
        type_start?
      else
        false
      end
    end

    def type_path_start?
      while @token.type == :CONST
        next_token
        break unless @token.type == :"::"
        next_token_skip_space_or_newline
      end

      skip_space
      delimiter_or_type_suffix?
    end

    def delimiter_or_type_suffix?
      case @token.type
      when :"."
        next_token_skip_space_or_newline
        @token.keyword?(:class)
      when :"?", :"*", :"**"
        # They are conflicted with operators, so more look-ahead is needed.
        next_token_skip_space
        delimiter_or_type_suffix?
      when :"->", :"|", :",", :"=>", :NEWLINE, :EOF, :"=", :";", :"(", :")", :"[", :"]"
        true
      else
        false
      end
    end

    def parse_typeof
      location = @token.location

      next_token_skip_space
      check :"("
      next_token_skip_space_or_newline
      if @token.type == :")"
        raise "missing typeof argument"
      end

      with_lexical_var_scope do
        exps = [] of ASTNode
        while @token.type != :")"
          exps << parse_op_assign
          if @token.type == :","
            next_token_skip_space_or_newline
          else
            skip_space_or_newline
            check :")"
          end
        end

        end_location = token_end_location
        next_token_skip_space

        TypeOf.new(exps).at(location).at_end(end_location)
      end
    end

    def parse_visibility_modifier(modifier)
      doc = @token.doc
      location = @token.location

      next_token_skip_space
      exp = parse_op_assign

      modifier = VisibilityModifier.new(modifier, exp).at(location).at_end(exp)
      modifier.doc = doc
      exp.doc = doc
      modifier
    end

    def parse_asm
      next_token_skip_space
      check :"("
      next_token_skip_space_or_newline
      text = parse_string_without_interpolation("asm")
      skip_space_or_newline

      volatile = false
      alignstack = false
      intel = false

      part_index = 0
      until @token.type == :")"
        if @token.type == :"::"
          next_token_skip_space_or_newline
          part_index += 2
        elsif @token.type == :":"
          next_token_skip_space_or_newline
          part_index += 1
        else
          unexpected_token
        end

        case part_index
        when 1
          if @token.type == :DELIMITER_START
            outputs = parse_asm_operands
          end
        when 2
          if @token.type == :DELIMITER_START
            inputs = parse_asm_operands
          end
        when 3
          if @token.type == :DELIMITER_START
            clobbers = parse_asm_clobbers
          end
        when 4
          if @token.type == :DELIMITER_START
            volatile, alignstack, intel = parse_asm_options
          end
        else break
        end
      end

      check :")"

      next_token_skip_space

      Asm.new(text, outputs, inputs, clobbers, volatile, alignstack, intel)
    end

    def parse_asm_operands
      operands = [] of AsmOperand
      while true
        operands << parse_asm_operand
        if @token.type == :","
          next_token_skip_space_or_newline
        end
        break unless @token.type == :DELIMITER_START
      end
      operands
    end

    def parse_asm_operand
      text = parse_string_without_interpolation("constraint")
      check :"("
      next_token_skip_space_or_newline
      exp = parse_expression
      check :")"
      next_token_skip_space_or_newline
      AsmOperand.new(text, exp)
    end

    def parse_asm_clobbers
      clobbers = [] of String
      while true
        clobbers << parse_string_without_interpolation("asm clobber")
        skip_space_or_newline
        if @token.type == :","
          next_token_skip_space_or_newline
        end
        break unless @token.type == :DELIMITER_START
      end
      clobbers
    end

    def parse_asm_options
      volatile = false
      alignstack = false
      intel = false
      while true
        location = @token.location
        option = parse_string_without_interpolation("asm option")
        skip_space_or_newline
        case option
        when "volatile"
          volatile = true
        when "alignstack"
          alignstack = true
        when "intel"
          intel = true
        else
          raise "unknown asm option: #{option}", location
        end

        if @token.type == :","
          next_token_skip_space_or_newline
        end
        break unless @token.type == :DELIMITER_START
      end
      {volatile, alignstack, intel}
    end

    def parse_yield_with_scope
      location = @token.location
      next_token_skip_space
      @stop_on_yield += 1
      @yields ||= 1
      scope = parse_op_assign
      @stop_on_yield -= 1
      skip_space
      check_ident :yield
      parse_yield scope, location
    end

    def parse_yield(scope = nil, location = @token.location)
      end_location = token_end_location
      next_token

      call_args = preserve_stop_on_do { parse_call_args control: true }

      if call_args
        args = call_args.args
        end_location = nil
      end

      yields = (@yields ||= 0)
      if args && args.size > yields
        @yields = args.size
      end

      Yield.new(args || [] of ASTNode, scope).at(location).at_end(end_location)
    end

    def parse_break
      parse_control_expression Break
    end

    def parse_return
      parse_control_expression Return
    end

    def parse_next
      parse_control_expression Next
    end

    def parse_control_expression(klass)
      end_location = token_end_location
      next_token

      call_args = preserve_stop_on_do { parse_call_args allow_curly: true, control: true }
      args = call_args.args if call_args

      if args && !args.empty?
        if args.size == 1 && !args.first.is_a?(Splat)
          node = klass.new(args.first)
        else
          tuple = TupleLiteral.new(args).at(args.last)
          node = klass.new(tuple)
        end
      else
        node = klass.new.at_end(end_location)
      end

      node
    end

    def parse_lib
      location = @token.location
      next_token_skip_space_or_newline

      name = check_const
      name_location = @token.location
      next_token_skip_statement_end

      body = push_visibility { parse_lib_body_expressions }

      check_ident :end
      end_location = token_end_location
      next_token_skip_space

      lib_def = LibDef.new(name, body).at(location).at_end(end_location)
      lib_def.name_location = name_location
      lib_def
    end

    def parse_lib_body
      next_token_skip_statement_end
      Expressions.from(parse_lib_body_expressions)
    end

    private def parse_lib_body_expressions
      expressions = [] of ASTNode
      while true
        skip_statement_end
        break if end_token?
        expressions << parse_lib_body_exp
      end
      expressions
    end

    def parse_lib_body_exp
      location = @token.location
      parse_lib_body_exp_without_location.at(location)
    end

    def parse_lib_body_exp_without_location
      case @token.type
      when :"@["
        parse_annotation
      when :IDENT
        case @token.value
        when :alias
          parse_alias
        when :fun
          parse_fun_def(top_level: false)
        when :type
          parse_type_def
        when :struct
          @inside_c_struct = true
          node = parse_c_struct_or_union union: false
          @inside_c_struct = false
          node
        when :union
          parse_c_struct_or_union union: true
        when :enum
          parse_enum_def
        else
          unexpected_token
        end
      when :CONST
        ident = parse_path(global: false, location: @token.location)
        skip_space
        check :"="
        next_token_skip_space_or_newline
        value = parse_expression
        skip_statement_end
        Assign.new(ident, value)
      when :GLOBAL
        location = @token.location
        name = @token.value.to_s[1..-1]
        next_token_skip_space_or_newline
        if @token.type == :"="
          next_token_skip_space
          check IdentOrConst
          real_name = @token.value.to_s
          next_token_skip_space
        end
        check :":"
        next_token_skip_space_or_newline
        type = parse_bare_proc_type

        if name[0].ascii_uppercase?
          raise "external variables must start with lowercase, use for example `$#{name.underscore} = #{name} : #{type}`", location
        end

        skip_statement_end
        ExternalVar.new(name, type, real_name)
      when :"{{"
        parse_percent_macro_expression
      when :"{%"
        parse_percent_macro_control
      else
        unexpected_token
      end
    end

    IdentOrConst = [:IDENT, :CONST]

    def parse_fun_def(top_level, require_body = false)
      location = @token.location
      doc = @token.doc

      with_isolated_var_scope(require_body) do
        next_token_skip_space_or_newline

        name = if top_level
                 check_ident
               else
                 check IdentOrConst
                 @token.value.to_s
               end

        next_token_skip_space_or_newline

        if @token.type == :"="
          next_token_skip_space_or_newline
          case @token.type
          when :IDENT, :CONST
            real_name = @token.value.to_s
            next_token_skip_space_or_newline
          when :DELIMITER_START
            real_name = parse_string_without_interpolation("fun name")
            skip_space
          else
            unexpected_token
          end
        else
          real_name = name
        end

        args = [] of Arg
        varargs = false

        if @token.type == :"("
          next_token_skip_space_or_newline
          while @token.type != :")"
            if @token.type == :"..."
              varargs = true
              next_token_skip_space_or_newline
              check :")"
              break
            end

            if @token.type == :IDENT
              arg_name = @token.value.to_s
              arg_location = @token.location

              next_token_skip_space_or_newline
              check :":"
              next_token_skip_space_or_newline
              arg_type = parse_bare_proc_type
              skip_space_or_newline

              args << Arg.new(arg_name, nil, arg_type).at(arg_location)

              push_var_name arg_name if require_body
            else
              arg_type = parse_union_type
              args << Arg.new("", nil, arg_type).at(arg_type.location)
            end

            if @token.type == :","
              next_token_skip_space_or_newline
            else
              skip_space_or_newline
              check :")"
              break
            end
          end
          next_token_skip_statement_end
        end

        if @token.type == :":"
          next_token_skip_space_or_newline
          return_type = parse_bare_proc_type
        end

        skip_statement_end

        if require_body
          @fun_nest += 1

          if @token.keyword?(:end)
            body = Nop.new
            end_location = token_end_location
            next_token
          else
            body = parse_expressions
            body, end_location = parse_exception_handler body, implicit: true
          end

          @fun_nest -= 1
        else
          body = nil
          end_location = token_end_location
        end

        fun_def = FunDef.new name, args, return_type, varargs, body, real_name
        fun_def.doc = doc
        fun_def.at(location).at_end(end_location)
      end
    end

    def parse_alias
      doc = @token.doc

      next_token_skip_space_or_newline

      name = parse_path

      skip_space
      check :"="
      next_token_skip_space_or_newline

      value = parse_bare_proc_type
      skip_space

      alias_node = Alias.new(name, value)
      alias_node.doc = doc
      alias_node
    end

    def parse_pointerof
      next_token_skip_space

      check :"("
      next_token_skip_space_or_newline

      if @token.keyword?(:self)
        raise "can't take address of self", @token.line_number, @token.column_number
      end

      exp = parse_op_assign
      skip_space_or_newline

      end_location = token_end_location
      check :")"
      next_token_skip_space

      PointerOf.new(exp).at_end(end_location)
    end

    def parse_sizeof
      parse_sizeof SizeOf
    end

    def parse_instance_sizeof
      parse_sizeof InstanceSizeOf
    end

    def parse_sizeof(klass)
      next_token_skip_space

      check :"("
      next_token_skip_space_or_newline

      location = @token.location
      exp = parse_bare_proc_type.at(location)

      skip_space_or_newline

      end_location = token_end_location
      check :")"
      next_token_skip_space

      klass.new(exp).at_end(end_location)
    end

    def parse_offsetof
      next_token_skip_space
      check :"("

      next_token_skip_space_or_newline
      type_location = @token.location
      type = parse_bare_proc_type.at(type_location)

      skip_space
      check :","

      next_token_skip_space_or_newline
      offset = case @token.type
               when :INSTANCE_VAR
                 InstanceVar.new(@token.value.to_s)
               when :NUMBER
                 raise "expecting an integer offset, not '#{@token}'", @token if @token.number_kind != :i32
                 NumberLiteral.new(@token.value.to_s, @token.number_kind)
               else
                 raise "expecting an instance variable or a integer offset, not '#{@token}'", @token
               end
      offset.at(@token.location)

      next_token_skip_space_or_newline

      end_location = token_end_location
      check :")"
      next_token_skip_space

      OffsetOf.new(type, offset).at_end(end_location)
    end

    def parse_type_def
      next_token_skip_space_or_newline
      name = check_const
      name_location = @token.location
      next_token_skip_space_or_newline
      check :"="
      next_token_skip_space_or_newline

      type = parse_bare_proc_type
      skip_space

      typedef = TypeDef.new name, type
      typedef.name_location = name_location
      typedef
    end

    def parse_c_struct_or_union(union : Bool)
      location = @token.location
      next_token_skip_space_or_newline
      name = check_const
      next_token_skip_statement_end
      body = parse_c_struct_or_union_body_expressions
      check_ident :end
      end_location = token_end_location
      next_token_skip_space

      CStructOrUnionDef.new(name, Expressions.from(body), union: union).at(location).at_end(end_location)
    end

    def parse_c_struct_or_union_body
      next_token_skip_statement_end
      Expressions.from(parse_c_struct_or_union_body_expressions)
    end

    private def parse_c_struct_or_union_body_expressions
      exps = [] of ASTNode

      while true
        case @token.type
        when :IDENT
          case @token.value
          when :include
            if @inside_c_struct
              location = @token.location
              exps << parse_include.at(location)
            else
              parse_c_struct_or_union_fields exps
            end
          when :else
            break
          when :end
            break
          else
            parse_c_struct_or_union_fields exps
          end
        when :"{{"
          exps << parse_percent_macro_expression
        when :"{%"
          exps << parse_percent_macro_control
        when :";", :NEWLINE
          skip_statement_end
        else
          break
        end
      end

      exps
    end

    def parse_c_struct_or_union_fields(exps)
      vars = [Var.new(@token.value.to_s).at(@token.location)]

      next_token_skip_space_or_newline

      while @token.type == :","
        next_token_skip_space_or_newline
        vars << Var.new(check_ident).at(@token.location)
        next_token_skip_space_or_newline
      end

      check :":"
      next_token_skip_space_or_newline

      type = parse_bare_proc_type

      skip_statement_end

      vars.each do |var|
        exps << TypeDeclaration.new(var, type).at(var).at_end(type)
      end
    end

    def parse_enum_def
      location = @token.location
      doc = @token.doc

      next_token_skip_space_or_newline

      name = parse_path
      skip_space

      case @token.type
      when :":"
        next_token_skip_space_or_newline
        base_type = parse_bare_proc_type
        skip_statement_end
      when :";", :NEWLINE
        skip_statement_end
      else
        unexpected_token
      end

      members = parse_enum_body_expressions

      check_ident :end
      end_location = token_end_location
      next_token_skip_space

      enum_def = EnumDef.new name, members, base_type
      enum_def.doc = doc
      enum_def.at(location).at_end(end_location)
    end

    def parse_enum_body
      next_token_skip_statement_end
      Expressions.from(parse_enum_body_expressions)
    end

    private def parse_enum_body_expressions
      members = [] of ASTNode
      until end_token?
        case @token.type
        when :CONST
          location = @token.location
          constant_name = @token.value.to_s
          member_doc = @token.doc

          next_token_skip_space
          if @token.type == :"="
            next_token_skip_space_or_newline
            constant_value = parse_logical_or
          else
            constant_value = nil
          end

          skip_space

          case @token.type
          when :";", :NEWLINE, :EOF
            next_token_skip_statement_end
          else
            unless @token.keyword?(:end)
              raise "expecting ';', 'end' or newline after enum member", location
            end
          end

          arg = Arg.new(constant_name, constant_value).at(location).at_end(constant_value || location)
          arg.doc = member_doc

          members << arg
        when :IDENT
          visibility = nil

          case @token.value
          when :private
            visibility = Visibility::Private
            next_token_skip_space
          when :protected
            visibility = Visibility::Protected
            next_token_skip_space
          else
            # not a visibility modifier
          end

          def_location = @token.location

          case @token.value
          when :def
            member = parse_def.at(def_location)
            member = VisibilityModifier.new(visibility, member) if visibility
            members << member
          when :macro
            member = parse_macro.at(def_location)
            member = VisibilityModifier.new(visibility, member) if visibility
            members << member
          else
            unexpected_token
          end
        when :CLASS_VAR
          class_var = ClassVar.new(@token.value.to_s).at(@token.location)

          next_token_skip_space
          check :"="
          next_token_skip_space_or_newline
          value = parse_op_assign

          members << Assign.new(class_var, value).at(class_var)
        when :"{{"
          members << parse_percent_macro_expression
        when :"{%"
          location = @token.location
          members << parse_percent_macro_control.at(location)
        when :"@["
          members << parse_annotation
        when :";", :NEWLINE
          skip_statement_end
        else
          unexpected_token
        end
      end
      members
    end

    def node_and_next_token(node)
      node.end_location = token_end_location
      next_token
      node
    end

    def end_token?
      case @token.type
      when :"}", :"]", :"%}", :EOF
        true
      when :IDENT
        case @token.value
        when :do, :end, :else, :elsif, :when, :in, :rescue, :ensure, :then
          !next_comes_colon_space?
        else
          false
        end
      else
        false
      end
    end

    def can_be_assigned?(node)
      case node
      when Var, InstanceVar, ClassVar, Path, Global, Underscore
        true
      when Call
        (node.obj.nil? && node.args.size == 0 && node.block.nil?) || node.name == "[]"
      else
        false
      end
    end

    DefOrMacroCheck1 = [:IDENT, :CONST, :"`",
                        :"<<", :"<", :"<=", :"==", :"===", :"!=", :"=~", :"!~", :">>", :">", :">=", :"+", :"-", :"*", :"/", :"//", :"!", :"~", :"%", :"&", :"|", :"^", :"**", :"[]", :"[]?", :"[]=", :"<=>", :"&+", :"&-", :"&*", :"&**"]

    def consume_def_or_macro_name
      # Force lexer return if possible a def or macro name
      # cases like: def `, def /, def //
      # that in regular statements states for delimiters
      # here must be treated as method names.
      @wants_def_or_macro_name = true
      next_token_skip_space_or_newline
      check DefOrMacroCheck1
      @wants_def_or_macro_name = false
      @token.to_s
    end

    def consume_def_equals_sign_skip_space
      next_token
      if @token.type == :"="
        next_token_skip_space
        true
      else
        skip_space
        false
      end
    end

    # If *create_scope* is true, creates an isolated variable scope and returns
    # the yield result, resetting the scope afterwards. Otherwise simply returns
    # the yield result without touching the scopes.
    def with_isolated_var_scope(create_scope = true)
      return yield unless create_scope

      begin
        @var_scopes.push(Set(String).new)
        yield
      ensure
        @var_scopes.pop
      end
    end

    # Creates a new variable scope with the same variables as the current scope,
    # and then returns the yield result, resetting the scope afterwards.
    def with_lexical_var_scope
      current_scope = @var_scopes.last.dup
      @var_scopes.push current_scope
      yield
    ensure
      @var_scopes.pop
    end

    def push_vars(vars)
      vars.each do |var|
        push_var var
      end
    end

    def push_var(var : Var | Arg)
      push_var_name var.name.to_s
    end

    def push_var(var : TypeDeclaration)
      var_var = var.var
      case var_var
      when Var
        push_var_name var_var.name
      when InstanceVar
        push_var_name var_var.name
      else
        raise "can't happen"
      end
    end

    def push_var_name(name)
      @var_scopes.last.add name
    end

    def push_var(node)
      # Nothing
    end

    def var_in_scope?(name)
      @var_scopes.last.includes? name
    end

    def open(symbol, location = @token.location)
      @unclosed_stack.push Unclosed.new(symbol, location)
      begin
        value = yield
      ensure
        @unclosed_stack.pop
      end
      value
    end

    def check_void_value(exp, location)
      if exp.is_a?(ControlExpression)
        raise "void value expression", location
      end
    end

    def check_void_expression_keyword
      case @token.type
      when :IDENT
        case @token.value
        when :break, :next, :return
          unless next_comes_colon_space?
            raise "void value expression", @token, @token.value.to_s.size
          end
        else
          # not a void expression
        end
      else
        # not a void expression
      end
    end

    def check(token_types : Array)
      raise "expecting any of these tokens: #{token_types.join ", "} (not '#{@token.type}')", @token unless token_types.any? { |type| @token.type == type }
    end

    def check(token_type)
      raise "expecting token '#{token_type}', not '#{@token}'", @token unless token_type == @token.type
    end

    def check_token(value)
      raise "expecting token '#{value}', not '#{@token}'", @token unless @token.type == :TOKEN && @token.value == value
    end

    def check_ident(value)
      raise "expecting identifier '#{value}', not '#{@token}'", @token unless @token.keyword?(value)
    end

    def check_ident
      check :IDENT
      @token.value.to_s
    end

    def check_const
      check :CONST
      @token.value.to_s
    end

    def unexpected_token(token = @token.to_s, msg = nil)
      if msg
        raise "unexpected token: #{token} (#{msg})", @token
      else
        raise "unexpected token: #{token}", @token
      end
    end

    def unexpected_token_in_atomic
      if unclosed = @unclosed_stack.last?
        raise "unterminated #{unclosed.name}", unclosed.location
      end

      unexpected_token
    end

    def var?(name)
      return true if @in_macro_expression

      name = name.to_s
      name == "self" || var_in_scope?(name)
    end

    def push_visibility
      old_visibility = @visibility
      @visibility = nil
      value = yield
      @visibility = old_visibility
      value
    end

    def next_token
      token = super

      if token.type == :NEWLINE && !@consuming_heredocs && !@heredocs.empty?
        consume_heredocs
      end

      token
    end

    def temp_arg_name
      arg_name = "__arg#{@temp_arg_count}"
      @temp_arg_count += 1
      arg_name
    end
  end

  class StringInterpolation
    include Lexer::HeredocItem
  end
end<|MERGE_RESOLUTION|>--- conflicted
+++ resolved
@@ -3023,7 +3023,7 @@
           end
 
           if splat_index == args.size - 1 && args.last.name.empty?
-            raise "named arguments must follow bare *", args.last.location.not_nil!
+            raise "named parameters must follow bare *", args.last.location.not_nil!
           end
 
           next_token
@@ -3031,7 +3031,7 @@
           if @token.keyword?(:end)
             unexpected_token @token.to_s, "expected ';' or newline"
           else
-            unexpected_token @token.to_s, "parentheses are mandatory for macro arguments"
+            unexpected_token @token.to_s, "parentheses are mandatory for macro parameters"
           end
         when :";", :"NEWLINE"
           # Skip
@@ -3041,24 +3041,14 @@
           unexpected_token
         end
 
-<<<<<<< HEAD
         end_location = nil
-=======
-        if splat_index == args.size - 1 && args.last.name.empty?
-          raise "named parameters must follow bare *", args.last.location.not_nil!
-        end
->>>>>>> f5b7bae4
 
         if @token.keyword?(:end)
           end_location = token_end_location
           body = Expressions.new
           next_token_skip_space
         else
-<<<<<<< HEAD
           body, end_location = parse_macro_body(name_location)
-=======
-          unexpected_token @token.to_s, "parentheses are mandatory for macro parameters"
->>>>>>> f5b7bae4
         end
 
         node = Macro.new name, args, body, block_arg, splat_index, double_splat: double_splat
