require "set"
require "./ast"
require "./lexer"

module Crystal
  class Parser < Lexer
    enum ParseMode
      Normal
      Lib
      LibStructOrUnion
      Enum
    end

    record Unclosed, name : String, location : Location

    property visibility : Visibility?
    property def_nest : Int32
    property fun_nest : Int32
    property type_nest : Int32
    getter? wants_doc : Bool
    @block_arg_name : String?

    def self.parse(str, string_pool : StringPool? = nil, def_vars = [Set(String).new]) : ASTNode
      new(str, string_pool, def_vars).parse
    end

    def initialize(str, string_pool : StringPool? = nil, @def_vars = [Set(String).new])
      super(str, string_pool)
      @temp_token = Token.new
      @unclosed_stack = [] of Unclosed
      @calls_super = false
      @calls_initialize = false
      @calls_previous_def = false
      @uses_block_arg = false
      @is_macro_def = false
      @assigns_special_var = false
      @def_nest = 0
      @fun_nest = 0
      @type_nest = 0
      @call_args_nest = 0
      @temp_arg_count = 0
      @in_macro_expression = false
      @stop_on_yield = 0
      @inside_c_struct = false
      @wants_doc = false
      @doc_enabled = false
      @no_type_declaration = 0
      @consuming_heredocs = false
      @inside_interpolation = false

      # This flags tells the parser where it has to consider a "do"
      # as belonging to the current parsed call. For example when writing
      #
      # ```
      # foo bar do
      # end
      # ```
      #
      # this flag will be set to false for `foo`, and when parsing
      # `foo`'s arguments it will be set to true. When `bar` is parsed
      # the `do` won't be considered as part of `bar`, and eventually
      # be considered as part of `foo`.
      #
      # If `foo` is written with parentheses, for example:
      #
      # ```
      # foo(bar do
      # end)
      # ```
      #
      # then this flag is set to `true` when parsing `foo`'s arguments.
      @stop_on_do = false
      @assigned_vars = [] of String
    end

    def wants_doc=(wants_doc)
      @wants_doc = !!wants_doc
      @doc_enabled = !!wants_doc
    end

    def parse
      next_token_skip_statement_end

      expressions = parse_expressions.tap { check :EOF }

      check :EOF

      expressions
    end

    def parse(mode : ParseMode)
      case mode
      when .normal?
        parse
      when .lib?
        parse_lib_body
      when .lib_struct_or_union?
        parse_c_struct_or_union_body
      else
        parse_enum_body
      end
    end

    def parse_expressions
      preserve_stop_on_do { parse_expressions_internal }
    end

    def parse_expressions_internal
      if end_token?
        return Nop.new
      end

      exp = parse_multi_assign

      slash_is_regex!
      skip_statement_end

      if end_token?
        return exp
      end

      exps = [] of ASTNode
      exps.push exp

      loop do
        exps << parse_multi_assign
        skip_statement_end
        break if end_token?
      end

      Expressions.from(exps)
    end

    def parse_multi_assign
      location = @token.location

      last = parse_expression
      skip_space

      last_is_target = multi_assign_target?(last)

      case @token.type
      when :","
        unless last_is_target
          raise "Multiple assignment is not allowed for constants" if last.is_a?(Path)
          unexpected_token
        end
      when :NEWLINE, :";"
        return last
      else
        if end_token?
          return last
        else
          unexpected_token
        end
      end

      exps = [] of ASTNode
      exps << last

      i = 0
      assign_index = -1

      while @token.type == :","
        if assign_index == -1 && multi_assign_middle?(last)
          assign_index = i
        end

        i += 1

        next_token_skip_space_or_newline
        last = parse_op_assign(allow_ops: false)
        if assign_index == -1 && !multi_assign_target?(last)
          unexpected_token
        end

        exps << last
        skip_space
      end

      if assign_index == -1 && multi_assign_middle?(last)
        assign_index = i
      end

      if assign_index == -1
        unexpected_token
      end

      targets = exps[0...assign_index].map { |exp| multiassign_left_hand(exp) }

      assign = exps[assign_index]
      values = [] of ASTNode

      case assign
      when Assign
        targets << multiassign_left_hand(assign.target)
        values << assign.value
      when Call
        assign.name = assign.name.byte_slice(0, assign.name.bytesize - 1)
        targets << assign
        values << assign.args.pop
      else
        raise "BUG: multiassign index expression can only be Assign or Call"
      end

      values.concat exps[assign_index + 1..-1]
      if values.size != 1 && targets.size != values.size
        raise "Multiple assignment count mismatch", location
      end

      multi = MultiAssign.new(targets, values).at(location)
      parse_expression_suffix multi, @token.location
    end

    def multi_assign_target?(exp)
      case exp
      when Underscore, Var, InstanceVar, ClassVar, Global, Assign
        true
      when Call
        !exp.has_parentheses? && (
          (exp.args.empty? && !exp.named_args) ||
            (exp.name[0].ascii_letter? && exp.name.ends_with?('=')) ||
            exp.name == "[]" || exp.name == "[]="
        )
      else
        false
      end
    end

    def multi_assign_middle?(exp)
      case exp
      when Assign
        true
      when Call
        exp.name.ends_with? '='
      else
        false
      end
    end

    def multiassign_left_hand(exp)
      if exp.is_a?(Path)
        raise "can't assign to constant in multiple assignment", exp.location.not_nil!
      end

      if exp.is_a?(Call) && !exp.obj && exp.args.empty?
        exp = Var.new(exp.name).at(exp)
      end
      if exp.is_a?(Var)
        if exp.name == "self"
          raise "can't change the value of self", exp.location.not_nil!
        end
        push_var exp
      end
      exp
    end

    def parse_expression
      location = @token.location
      atomic = parse_op_assign
      parse_expression_suffix atomic, location
    end

    def parse_expression_suffix(atomic, location)
      while true
        case @token.type
        when :SPACE
          next_token
        when :IDENT
          case @token.value
          when :if
            atomic = parse_expression_suffix(location) { |exp| If.new(exp, atomic) }
          when :unless
            atomic = parse_expression_suffix(location) { |exp| Unless.new(exp, atomic) }
          when :while
            raise "trailing `while` is not supported", @token
          when :until
            raise "trailing `until` is not supported", @token
          when :rescue
            next_token_skip_space
            rescue_body = parse_op_assign
            rescues = [Rescue.new(rescue_body)] of Rescue
            if atomic.is_a?(Assign)
              atomic.value = ExceptionHandler.new(atomic.value, rescues).at(location).tap { |e| e.suffix = true }
            else
              atomic = ExceptionHandler.new(atomic, rescues).at(location).tap { |e| e.suffix = true }
            end
          when :ensure
            next_token_skip_space
            ensure_body = parse_op_assign
            if atomic.is_a?(Assign)
              atomic.value = ExceptionHandler.new(atomic.value, ensure: ensure_body).at(location).tap { |e| e.suffix = true }
            else
              atomic = ExceptionHandler.new(atomic, ensure: ensure_body).at(location).tap { |e| e.suffix = true }
            end
          else
            break
          end
        when :")", :",", :";", :"%}", :"}}", :NEWLINE, :EOF
          break
        else
          if end_token?
            break
          else
            unexpected_token
          end
        end
      end
      atomic
    end

    def parse_expression_suffix(location)
      slash_is_regex!
      next_token_skip_statement_end
      exp = parse_op_assign_no_control
      (yield exp).at(location).at_end(exp)
    end

    def parse_op_assign_no_control(allow_ops = true, allow_suffix = true)
      check_void_expression_keyword
      parse_op_assign(allow_ops, allow_suffix)
    end

    def parse_op_assign(allow_ops = true, allow_suffix = true)
      doc = @token.doc
      location = @token.location

      atomic = parse_question_colon

      while true
        name_location = @token.location

        case @token.type
        when :SPACE
          next_token
          next
        when :IDENT
          unexpected_token unless allow_suffix
          break
        when :"="
          slash_is_regex!
          if atomic.is_a?(Call) && atomic.name == "[]"
            next_token_skip_space_or_newline

            atomic.name = "[]="
            atomic.name_size = 0
            atomic.args << parse_op_assign_no_control
          else
            break unless can_be_assigned?(atomic)

            if atomic.is_a?(Path) && (inside_def? || inside_fun?)
              raise "dynamic constant assignment. Constants can only be declared at the top level or inside other types."
            end

            if atomic.is_a?(Var) && atomic.name == "self"
              raise "can't change the value of self", location
            end

            if atomic.is_a?(Call) && (atomic.name.ends_with?('?') || atomic.name.ends_with?('!'))
              raise "unexpected token: =", location
            end

            atomic = Var.new(atomic.name).at(atomic) if atomic.is_a?(Call)

            next_token_skip_space_or_newline

            # Constants need a new scope for their value
            case atomic
            when Path
              needs_new_scope = true
            when InstanceVar
              needs_new_scope = @def_nest == 0
            when ClassVar
              needs_new_scope = @def_nest == 0
            when Var
              @assigns_special_var = true if atomic.special_var?
            else
              needs_new_scope = false
            end

            push_def if needs_new_scope

            if @token.keyword?(:uninitialized) && (
                 atomic.is_a?(Var) || atomic.is_a?(InstanceVar) ||
                 atomic.is_a?(ClassVar) || atomic.is_a?(Global)
               )
              push_var atomic
              next_token_skip_space
              type = parse_bare_proc_type
              atomic = UninitializedVar.new(atomic, type).at(location)
              return atomic
            else
              if atomic.is_a?(Var) && !var?(atomic.name)
                @assigned_vars.push atomic.name
                value = parse_op_assign_no_control
                @assigned_vars.pop
              else
                value = parse_op_assign_no_control
              end
            end

            pop_def if needs_new_scope

            push_var atomic

            atomic = Assign.new(atomic, value).at(location)
            atomic.doc = doc
            atomic
          end
        when :"+=", :"-=", :"*=", :"/=", :"//=", :"%=", :"|=", :"&=", :"^=", :"**=", :"<<=", :">>=",
             :"||=", :"&&=", :"&+=", :"&-=", :"&*="
          unexpected_token unless allow_ops

          break unless can_be_assigned?(atomic)

          if atomic.is_a?(Path)
            raise "can't reassign to constant"
          end

          if atomic.is_a?(Var) && atomic.name == "self"
            raise "can't change the value of self", location
          end

          if atomic.is_a?(Call) && atomic.name != "[]" && !@def_vars.last.includes?(atomic.name)
            raise "'#{@token.type}' before definition of '#{atomic.name}'"
          end

          push_var atomic
          method = @token.type.to_s.byte_slice(0, @token.to_s.bytesize - 1)
          next_token_skip_space_or_newline
          value = parse_op_assign_no_control
          atomic = OpAssign.new(atomic, method, value).at(location)
          atomic.name_location = name_location
        else
          break
        end
        allow_ops = true
      end

      atomic
    end

    def parse_question_colon
      cond = parse_range

      while @token.type == :"?"
        location = @token.location

        check_void_value cond, location

        next_token_skip_space_or_newline

        @no_type_declaration += 1
        true_val = parse_question_colon

        skip_space_or_newline
        check :":"
        next_token_skip_space_or_newline

        false_val = parse_question_colon
        @no_type_declaration -= 1

        cond = If.new(cond, true_val, false_val, ternary: true).at(cond).at_end(false_val)
      end

      cond
    end

    def parse_range
      location = @token.location

      if @token.type == :".." || @token.type == :"..."
        exp = Nop.new
      else
        exp = parse_or
      end

      while true
        case @token.type
        when :".."
          exp = new_range(exp, location, false)
        when :"..."
          exp = new_range(exp, location, true)
        else
          return exp
        end
      end
    end

    def new_range(exp, location, exclusive)
      check_void_value exp, location
      next_token_skip_space
      check_void_expression_keyword
      right = if end_token? ||
                 @token.type == :")" ||
                 @token.type == :"," ||
                 @token.type == :";" ||
                 @token.type == :"=>" ||
                 @token.type == :NEWLINE
                Nop.new
              else
                parse_or
              end
      RangeLiteral.new(exp, right, exclusive).at(location).at_end(right)
    end

    macro parse_operator(name, next_operator, node, operators, right_associative = false)
      def parse_{{name.id}}
        location = @token.location

        left = parse_{{next_operator.id}}
        while true
          case @token.type
          when :SPACE
            next_token
          when {{operators.id}}
            check_void_value left, location

            method = @token.type.to_s
            name_location = @token.location

            slash_is_regex!
            next_token_skip_space_or_newline
            right = parse_{{(right_associative ? name : next_operator).id}}
            left = ({{node.id}}).at(location).at_end(right)
            left.name_location = name_location if left.is_a?(Call)
          else
            return left
          end
        end
      end
    end

    parse_operator :or, :and, "Or.new left, right", ":\"||\""
    parse_operator :and, :equality, "And.new left, right", ":\"&&\""
    parse_operator :equality, :cmp, "Call.new left, method, right", ":\"<\", :\"<=\", :\">\", :\">=\", :\"<=>\""
    parse_operator :cmp, :logical_or, "Call.new left, method, right", ":\"==\", :\"!=\", :\"=~\", :\"!~\", :\"===\""
    parse_operator :logical_or, :logical_and, "Call.new left, method, right", ":\"|\", :\"^\""
    parse_operator :logical_and, :shift, "Call.new left, method, right", ":\"&\""
    parse_operator :shift, :add_or_sub, "Call.new left, method, right", ":\"<<\", :\">>\""

    def parse_add_or_sub
      location = @token.location

      left = parse_mul_or_div
      while true
        case @token.type
        when :SPACE
          next_token
        when :"+", :"-", :"&+", :"&-"
          check_void_value left, location

          method = @token.type.to_s
          name_location = @token.location
          next_token_skip_space_or_newline
          right = parse_mul_or_div
          left = Call.new(left, method, right).at(location).at_end(right)
          left.name_location = name_location
        when :NUMBER
          case char = @token.value.to_s[0]
          when '+', '-'
            method = char.to_s
            name_location = @token.location

            # Go back to the +/-, advance one char and continue from there
            self.current_pos = @token.start + 1
            next_token

            right = parse_mul_or_div
            left = Call.new(left, method, right).at(location).at_end(right)
            left.name_location = name_location
          else
            return left
          end
        else
          return left
        end
      end
    end

    parse_operator :mul_or_div, :pow, "Call.new left, method, right", %(:"*", :"/", :"//", :"%", :"&*")
    parse_operator :pow, :prefix, "Call.new left, method, right", %(:"**", :"&**"), right_associative: true

    def parse_prefix
      name_location = @token.location
      case token_type = @token.type
      when :"!", :"+", :"-", :"~", :"&+", :"&-"
        location = @token.location
        next_token_skip_space_or_newline
        check_void_expression_keyword
        arg = parse_prefix
        if token_type == :"!"
          Not.new(arg).at(location).at_end(arg)
        else
          call = Call.new(arg, token_type.to_s).at(location).at_end(arg)
          call.name_location = name_location
          call
        end
      else
        parse_atomic_with_method
      end
    end

    AtomicWithMethodCheck = [:IDENT, :CONST, :"+", :"-", :"*", :"/", :"//", :"%", :"|", :"&", :"^", :"~", :"!", :"**", :"<<", :"<", :"<=", :"==", :"!=", :"=~", :"!~", :">>", :">", :">=", :"<=>", :"===", :"[]", :"[]=", :"[]?", :"[", :"&+", :"&-", :"&*", :"&**"]

    def parse_atomic_with_method
      location = @token.location
      atomic = parse_atomic
      parse_atomic_method_suffix atomic, location
    end

    def parse_atomic_method_suffix(atomic, location)
      while true
        case @token.type
        when :SPACE
          next_token
        when :NEWLINE
          # In these cases we don't want to chain a call
          case atomic
          when ClassDef, ModuleDef, EnumDef, FunDef, Def
            break
          else
            # continue chaining
          end

          # Allow '.' after newline for chaining calls
          old_pos, old_line, old_column = current_pos, @line_number, @column_number
          @temp_token.copy_from @token
          next_token_skip_space_or_newline
          unless @token.type == :"."
            self.current_pos, @line_number, @column_number = old_pos, old_line, old_column
            @token.copy_from @temp_token
            break
          end
        when :"."
          check_void_value atomic, location

          @wants_regex = false

          if current_char == '%'
            next_char
            @token.type = :"%"
            @token.column_number += 1
            skip_space_or_newline
          else
            next_token_skip_space_or_newline

            if @token.type == :INSTANCE_VAR
              ivar_name = @token.value.to_s
              end_location = token_end_location
              next_token_skip_space

              atomic = ReadInstanceVar.new(atomic, ivar_name).at(location)
              atomic.end_location = end_location
              next
            end
          end

          check AtomicWithMethodCheck
          name_location = @token.location

          if @token.value == :is_a?
            atomic = parse_is_a(atomic).at(location)
          elsif @token.value == :as
            atomic = parse_as(atomic).at(location)
          elsif @token.value == :as?
            atomic = parse_as?(atomic).at(location)
          elsif @token.value == :responds_to?
            atomic = parse_responds_to(atomic).at(location)
          elsif @token.value == :nil?
            atomic = parse_nil?(atomic).at(location)
          elsif @token.type == :"!"
            atomic = parse_negation_suffix(atomic).at(location)
            atomic = parse_atomic_method_suffix_special(atomic, location)
          elsif @token.type == :"["
            return parse_atomic_method_suffix(atomic, location)
          else
            name = case @token.type
                   when :IDENT, :CONST
                     @token.value.to_s
                   else
                     @token.type.to_s
                   end
            end_location = token_end_location

            @wants_regex = false
            has_parentheses = false
            next_token

            space_consumed = false
            if @token.type == :SPACE
              @wants_regex = true
              next_token
              space_consumed = true
            end

            case @token.type
            when :"="
              # Rewrite 'f.x = arg' as f.x=(arg)
              next_token

              if @token.type == :"("
                # If we have `f.x=(exp1).a.b.c`, consider it the same as `f.x = (exp1).a.b.c`
                # and not as `(f.x = exp1).a.b.c` because a difference in space
                # should not make a difference in semantic (#4399)
                # The only exception is doing a splat, in which case this can only
                # be expanded arguments for the call.
                if current_char == '*'
                  next_token_skip_space
                  arg = parse_single_arg
                  check :")"
                  next_token
                else
                  arg = parse_op_assign_no_control
                end
              else
                skip_space_or_newline
                arg = parse_single_arg
              end

              atomic = Call.new(atomic, "#{name}=", arg).at(location)
              atomic.name_location = name_location
              next
            when :"+=", :"-=", :"*=", :"/=", :"//=", :"%=", :"|=", :"&=", :"^=", :"**=", :"<<=", :">>=", :"||=", :"&&=", :"&+=", :"&-=", :"&*="
              name_location = @token.location
              method = @token.type.to_s.byte_slice(0, @token.type.to_s.size - 1)
              next_token_skip_space_or_newline
              value = parse_op_assign
              call = Call.new(atomic, name).at(location)
              call.name_location = name_location
              atomic = OpAssign.new(call, method, value).at(location)
              atomic.name_location = name_location
              next
            else
              call_args = preserve_stop_on_do { space_consumed ? parse_call_args_space_consumed : parse_call_args }
              if call_args
                args = call_args.args
                block = call_args.block
                block_arg = call_args.block_arg
                named_args = call_args.named_args
              else
                args = block = block_arg = named_args = nil
              end
            end

            block = parse_block(block, stop_on_do: @stop_on_do)
            if block || block_arg
              if name == "[]="
                raise "setter method '[]=' cannot be called with a block"
              end
            end

            atomic = Call.new atomic, name, (args || [] of ASTNode), block, block_arg, named_args
            atomic.name_location = name_location
            atomic.end_location = call_args.try(&.end_location) || block.try(&.end_location) || end_location
            atomic.at(location)
            atomic
          end
        when :"[]"
          check_void_value atomic, location

          name_location = @token.location
          end_location = token_end_location
          @wants_regex = false
          next_token_skip_space
          atomic = Call.new(atomic, "[]").at(location)
          atomic.name_location = name_location
          atomic.end_location = end_location
          atomic.name_size = 0 if atomic.is_a?(Call)
          atomic
        when :"["
          check_void_value atomic, location

          name_location = @token.location
          next_token_skip_space_or_newline
          call_args = preserve_stop_on_do do
            parse_call_args_space_consumed(
              check_plus_and_minus: false,
              allow_curly: true,
              end_token: :"]",
              allow_beginless_range: true,
            )
          end
          skip_space_or_newline
          check :"]"
          end_location = token_end_location
          @wants_regex = false
          next_token

          if call_args
            args = call_args.args
            block = call_args.block
            block_arg = call_args.block_arg
            named_args = call_args.named_args
          end

          if @token.type == :"?"
            method_name = "[]?"
            next_token_skip_space
          else
            method_name = "[]"
            skip_space
          end

          atomic = Call.new(atomic, method_name, (args || [] of ASTNode), block, block_arg, named_args).at(location)
          atomic.name_location = name_location
          atomic.end_location = end_location
          atomic.name_size = 0 if atomic.is_a?(Call)
          atomic
        else
          break
        end
      end

      atomic
    end

    def parse_atomic_method_suffix_special(call, location)
      case @token.type
      when :".", :"[", :"[]"
        parse_atomic_method_suffix(call, location)
      else
        call
      end
    end

    def parse_single_arg
      if @token.type == :"*"
        next_token_skip_space
        arg = parse_op_assign_no_control
        Splat.new(arg)
      else
        parse_op_assign_no_control
      end
    end

    def parse_is_a(atomic)
      next_token_skip_space

      if @token.type == :"("
        next_token_skip_space_or_newline
        type = parse_bare_proc_type
        skip_space_or_newline
        check :")"
        next_token_skip_space
      else
        type = parse_union_type
      end

      IsA.new(atomic, type)
    end

    def parse_as(atomic, klass = Cast)
      next_token_skip_space

      if @token.type == :"("
        next_token_skip_space_or_newline
        type = parse_bare_proc_type
        skip_space_or_newline
        check :")"
        end_location = token_end_location
        next_token_skip_space
      else
        type = parse_union_type
        end_location = token_end_location
      end

      klass.new(atomic, type).at_end(end_location)
    end

    def parse_as?(atomic)
      parse_as atomic, klass: NilableCast
    end

    def parse_responds_to(atomic)
      next_token

      if @token.type == :"("
        next_token_skip_space_or_newline
        name = parse_responds_to_name
        next_token_skip_space_or_newline
        check :")"
        next_token_skip_space
      elsif @token.type == :SPACE
        next_token
        name = parse_responds_to_name
        next_token_skip_space
      else
        unexpected_token msg: "expected space or '('"
      end

      RespondsTo.new(atomic, name)
    end

    def parse_responds_to_name
      if @token.type != :SYMBOL
        unexpected_token msg: "expected symbol"
      end

      @token.value.to_s
    end

    def parse_nil?(atomic)
      next_token

      if @token.type == :"("
        next_token_skip_space_or_newline
        check :")"
        next_token_skip_space
      end

      IsA.new(atomic, Path.global("Nil"), nil_check: true)
    end

    def parse_negation_suffix(atomic)
      next_token

      if @token.type == :"("
        next_token_skip_space_or_newline
        check :")"
        next_token_skip_space
      end

      Not.new(atomic)
    end

    def parse_atomic
      location = @token.location
      atomic = parse_atomic_without_location
      atomic.location ||= location
      atomic
    end

    def parse_atomic_without_location
      case @token.type
      when :"("
        parse_parenthesized_expression
      when :"[]"
        parse_empty_array_literal
      when :"["
        parse_array_literal
      when :"{"
        parse_hash_or_tuple_literal
      when :"{{"
        parse_percent_macro_expression
      when :"{%"
        parse_percent_macro_control
      when :"::"
        parse_generic_or_global_call
      when :"->"
        parse_fun_literal
      when :"@["
        parse_annotation
      when :NUMBER
        @wants_regex = false
        node_and_next_token NumberLiteral.new(@token.value.to_s, @token.number_kind)
      when :CHAR
        node_and_next_token CharLiteral.new(@token.value.as(Char))
      when :STRING, :DELIMITER_START
        parse_delimiter
      when :STRING_ARRAY_START
        parse_string_array
      when :SYMBOL_ARRAY_START
        parse_symbol_array
      when :SYMBOL
        node_and_next_token SymbolLiteral.new(@token.value.to_s)
      when :GLOBAL
        raise "$global_variables are not supported, use @@class_variables instead"
      when :"$~", :"$?"
        location = @token.location
        var = Var.new(@token.to_s).at(location)

        old_pos, old_line, old_column = current_pos, @line_number, @column_number
        @temp_token.copy_from(@token)

        next_token_skip_space

        if @token.type == :"="
          @token.copy_from(@temp_token)
          self.current_pos, @line_number, @column_number = old_pos, old_line, old_column

          push_var var
          node_and_next_token var
        else
          @token.copy_from(@temp_token)
          self.current_pos, @line_number, @column_number = old_pos, old_line, old_column

          node_and_next_token Global.new(var.name).at(location)
        end
      when :GLOBAL_MATCH_DATA_INDEX
        value = @token.value.to_s
        if value_prefix = value.rchop? '?'
          method = "[]?"
          value = value_prefix
        else
          method = "[]"
        end
        location = @token.location
        node_and_next_token Call.new(Global.new("$~").at(location), method, NumberLiteral.new(value.to_i))
      when :__LINE__
        node_and_next_token MagicConstant.expand_line_node(@token.location)
      when :__END_LINE__
        raise "__END_LINE__ can only be used in default argument value", @token
      when :__FILE__
        node_and_next_token MagicConstant.expand_file_node(@token.location)
      when :__DIR__
        node_and_next_token MagicConstant.expand_dir_node(@token.location)
      when :IDENT
        # NOTE: Update `Parser#invalid_internal_name?` keyword list
        # when adding or removing keyword to handle here.
        case @token.value
        when :begin
          check_type_declaration { parse_begin }
        when :nil
          check_type_declaration { node_and_next_token NilLiteral.new }
        when :true
          check_type_declaration { node_and_next_token BoolLiteral.new(true) }
        when :false
          check_type_declaration { node_and_next_token BoolLiteral.new(false) }
        when :yield
          check_type_declaration { parse_yield }
        when :with
          check_type_declaration { parse_yield_with_scope }
        when :abstract
          check_type_declaration do
            check_not_inside_def("can't use abstract") do
              doc = @token.doc

              next_token_skip_space_or_newline
              case @token.type
              when :IDENT
                case @token.value
                when :def
                  parse_def is_abstract: true, doc: doc
                when :class
                  parse_class_def is_abstract: true, doc: doc
                when :struct
                  parse_class_def is_abstract: true, is_struct: true, doc: doc
                else
                  unexpected_token
                end
              else
                unexpected_token
              end
            end
          end
        when :def
          check_type_declaration do
            check_not_inside_def("can't define def") do
              parse_def
            end
          end
        when :macro
          check_type_declaration do
            check_not_inside_def("can't define macro") do
              parse_macro
            end
          end
        when :require
          check_type_declaration do
            check_not_inside_def("can't require") do
              parse_require
            end
          end
        when :case
          check_type_declaration { parse_case }
        when :select
          check_type_declaration { parse_select }
        when :if
          check_type_declaration { parse_if }
        when :unless
          check_type_declaration { parse_unless }
        when :include
          check_type_declaration do
            check_not_inside_def("can't include") do
              parse_include
            end
          end
        when :extend
          check_type_declaration do
            check_not_inside_def("can't extend") do
              parse_extend
            end
          end
        when :class
          check_type_declaration do
            check_not_inside_def("can't define class") do
              parse_class_def
            end
          end
        when :struct
          check_type_declaration do
            check_not_inside_def("can't define struct") do
              parse_class_def is_struct: true
            end
          end
        when :module
          check_type_declaration do
            check_not_inside_def("can't define module") do
              parse_module_def
            end
          end
        when :enum
          check_type_declaration do
            check_not_inside_def("can't define enum") do
              parse_enum_def
            end
          end
        when :while
          check_type_declaration { parse_while }
        when :until
          check_type_declaration { parse_until }
        when :return
          check_type_declaration { parse_return }
        when :next
          check_type_declaration { parse_next }
        when :break
          check_type_declaration { parse_break }
        when :lib
          check_type_declaration do
            check_not_inside_def("can't define lib") do
              parse_lib
            end
          end
        when :fun
          check_type_declaration do
            check_not_inside_def("can't define fun") do
              parse_fun_def top_level: true, require_body: true
            end
          end
        when :alias
          check_type_declaration do
            check_not_inside_def("can't define alias") do
              parse_alias
            end
          end
        when :pointerof
          check_type_declaration { parse_pointerof }
        when :sizeof
          check_type_declaration { parse_sizeof }
        when :instance_sizeof
          check_type_declaration { parse_instance_sizeof }
        when :offsetof
          check_type_declaration { parse_offsetof }
        when :typeof
          check_type_declaration { parse_typeof }
        when :private
          check_type_declaration { parse_visibility_modifier Visibility::Private }
        when :protected
          check_type_declaration { parse_visibility_modifier Visibility::Protected }
        when :asm
          check_type_declaration { parse_asm }
        when :annotation
          check_type_declaration do
            check_not_inside_def("can't define annotation") do
              parse_annotation_def
            end
          end
        else
          set_visibility parse_var_or_call
        end
      when :CONST
        parse_generic_or_custom_literal
      when :INSTANCE_VAR
        if @in_macro_expression && @token.value == "@type"
          @is_macro_def = true
        end
        new_node_check_type_declaration InstanceVar
      when :CLASS_VAR
        new_node_check_type_declaration ClassVar
      when :UNDERSCORE
        node_and_next_token Underscore.new
      else
        unexpected_token_in_atomic
      end
    end

    def check_type_declaration
      if next_comes_colon_space?
        name = @token.value.to_s
        var = Var.new(name).at(@token.location)
        next_token_skip_space
        check :":"
        type_declaration = parse_type_declaration(var)
        set_visibility type_declaration
      else
        yield
      end
    end

    def parse_type_declaration(var)
      next_token_skip_space_or_newline
      var_type = parse_bare_proc_type
      skip_space
      if @token.type == :"="
        next_token_skip_space_or_newline
        value = parse_op_assign_no_control
      end
      TypeDeclaration.new(var, var_type, value).at(var.location)
    end

    def next_comes_colon_space?
      return false unless @no_type_declaration == 0

      pos = current_pos
      while current_char.ascii_whitespace?
        next_char_no_column_increment
      end
      comes_colon_space = current_char == ':'
      if comes_colon_space
        next_char_no_column_increment
        comes_colon_space = current_char.ascii_whitespace?
      end
      self.current_pos = pos
      comes_colon_space
    end

    def new_node_check_type_declaration(klass)
      new_node_check_type_declaration(klass) { }
    end

    def new_node_check_type_declaration(klass)
      name = @token.value.to_s
      yield name
      var = klass.new(name).at(@token.location)
      var.end_location = token_end_location
      @wants_regex = false
      next_token_skip_space

      if @no_type_declaration == 0 && @token.type == :":"
        parse_type_declaration(var)
      else
        var
      end
    end

    def parse_generic_or_custom_literal
      type = parse_generic(expression: true)
      parse_custom_literal type
    end

    def parse_custom_literal(type)
      skip_space

      if @token.type == :"{"
        tuple_or_hash = parse_hash_or_tuple_literal allow_of: false

        skip_space

        if @token.keyword?(:"of")
          unexpected_token
        end

        case tuple_or_hash
        when TupleLiteral
          ary = ArrayLiteral.new(tuple_or_hash.elements, name: type).at(tuple_or_hash.location)
          return ary
        when HashLiteral
          tuple_or_hash.name = type
          return tuple_or_hash
        else
          raise "BUG: tuple_or_hash should be tuple or hash, not #{tuple_or_hash}"
        end
      end

      type
    end

    def check_not_inside_def(message)
      if @def_nest == 0 && @fun_nest == 0
        yield
      else
        suffix = @def_nest > 0 ? " inside def" : " inside fun"
        raise message + suffix, @token.line_number, @token.column_number
      end
    end

    def inside_def?
      @def_nest > 0
    end

    def inside_fun?
      @fun_nest > 0
    end

    def parse_annotation
      doc = @token.doc

      next_token_skip_space
      name = parse_path
      skip_space

      args = [] of ASTNode
      named_args = nil

      if @token.type == :"("
        open("attribute") do
          next_token_skip_space_or_newline
          while @token.type != :")"
            if @token.type == :IDENT && current_char == ':'
              named_args = parse_named_args(@token.location, first_name: nil, allow_newline: true)
              check :")"
              break
            else
              args << parse_call_arg
            end

            skip_space_or_newline
            if @token.type == :","
              next_token_skip_space_or_newline
            end
          end
          next_token_skip_space
        end
      end
      check :"]"
      @wants_regex = false
      next_token_skip_space

      ann = Annotation.new(name, args, named_args)
      ann.doc = doc
      ann
    end

    def parse_begin
      slash_is_regex!
      next_token_skip_statement_end
      exps = parse_expressions
      node, end_location = parse_exception_handler exps
      node.end_location = end_location
      if !node.is_a?(ExceptionHandler) && (!node.is_a?(Expressions) || node.keyword)
        node = Expressions.new([node]).at(node).at_end(node)
      end
      node.keyword = :begin if node.is_a?(Expressions)
      node
    end

    def parse_exception_handler(exp, implicit = false)
      rescues = nil
      a_else = nil
      a_ensure = nil
      begin_location = exp.location

      if @token.keyword?(:rescue)
        rescues = [] of Rescue
        found_catch_all = false
        while true
          begin_location ||= @token.location
          location = @token.location
          a_rescue = parse_rescue
          if a_rescue.types
            if found_catch_all
              raise "specific rescue must come before catch-all rescue", location
            end
          else
            if found_catch_all
              raise "catch-all rescue can only be specified once", location
            end
            found_catch_all = true
          end
          rescues << a_rescue
          break unless @token.keyword?(:rescue)
        end
      end

      if @token.keyword?(:else)
        unless rescues
          raise "'else' is useless without 'rescue'", @token, 4
        end

        begin_location ||= @token.location
        next_token_skip_statement_end
        a_else = parse_expressions
        skip_statement_end
      end

      if @token.keyword?(:ensure)
        begin_location ||= @token.location
        next_token_skip_statement_end
        a_ensure = parse_expressions
        skip_statement_end
      end

      end_location = token_end_location

      check_ident :end
      slash_is_not_regex!
      next_token_skip_space

      if rescues || a_ensure
        ex = ExceptionHandler.new(exp, rescues, a_else, a_ensure).at(exp).at_end(end_location)
        ex.at(begin_location)
        ex.implicit = true if implicit
        {ex, end_location}
      else
        exp
        {exp, end_location}
      end
    end

    SemicolonOrNewLine = [:";", :NEWLINE]
    ConstOrDoubleColon = [:CONST, :"::"]

    def parse_rescue
      next_token_skip_space

      case @token.type
      when :IDENT
        name = @token.value.to_s
        push_var_name name
        next_token_skip_space

        if @token.type == :":"
          next_token_skip_space_or_newline
          check ConstOrDoubleColon
          types = parse_rescue_types
        end
      when :CONST, :"::"
        types = parse_rescue_types
      else
        # keep going
      end

      check SemicolonOrNewLine

      next_token_skip_space_or_newline

      if @token.keyword?(:end)
        body = nil
      else
        body = parse_expressions
        skip_statement_end
      end

      Rescue.new(body, types, name)
    end

    def parse_rescue_types
      types = [] of ASTNode
      while true
        types << parse_generic
        skip_space
        if @token.type == :"|"
          next_token_skip_space
        else
          skip_space
          break
        end
      end
      types
    end

    def parse_while
      parse_while_or_until While
    end

    def parse_until
      parse_while_or_until Until
    end

    def parse_while_or_until(klass)
      slash_is_regex!
      next_token_skip_space_or_newline

      cond = parse_op_assign_no_control allow_suffix: false

      slash_is_regex!
      skip_statement_end

      body = parse_expressions
      skip_statement_end

      end_location = token_end_location
      check_ident :end
      next_token_skip_space

      klass.new(cond, body).at_end(end_location)
    end

    def call_block_arg_follows?
      @token.type == :"&" && !current_char.ascii_whitespace?
    end

    def parse_call_block_arg(args, check_paren, named_args = nil)
      location = @token.location

      next_token_skip_space

      if @token.type == :"."
        block_arg_name = temp_arg_name
        obj = Var.new(block_arg_name)

        @wants_regex = false
        if current_char == '%'
          next_char
          @token.type = :"%"
          @token.column_number += 1
          skip_space
        else
          next_token_skip_space

          if @token.type == :INSTANCE_VAR
            ivar_name = @token.value.to_s
            end_location = token_end_location
            next_token

            call = ReadInstanceVar.new(obj, ivar_name).at(location)
            call.end_location = end_location
          end
        end

        call ||= parse_call_block_arg_after_dot(obj)

        block = Block.new([Var.new(block_arg_name)], call).at(location)
      else
        block_arg = parse_op_assign
      end

      end_location = token_end_location

      if check_paren
        skip_space_or_newline
        check :")"
        next_token_skip_space
      else
        skip_space
      end

      CallArgs.new args, block, block_arg, named_args, false, end_location, has_parentheses: check_paren
    end

    def parse_call_block_arg_after_dot(obj)
      location = @token.location

      check AtomicWithMethodCheck

      if @token.value == :is_a?
        call = parse_is_a(obj).at(location)
        call = parse_atomic_method_suffix_special(call, location)
      elsif @token.value == :as
        call = parse_as(obj).at(location)
        call = parse_atomic_method_suffix_special(call, location)
      elsif @token.value == :as?
        call = parse_as?(obj).at(location)
        call = parse_atomic_method_suffix_special(call, location)
      elsif @token.value == :responds_to?
        call = parse_responds_to(obj).at(location)
        call = parse_atomic_method_suffix_special(call, location)
      elsif @token.value == :nil?
        call = parse_nil?(obj).at(location)
        call = parse_atomic_method_suffix_special(call, location)
      elsif @token.type == :"!"
        call = parse_negation_suffix(obj).at(location)
        call = parse_atomic_method_suffix_special(call, location)
      elsif @token.type == :"["
        call = parse_atomic_method_suffix obj, location

        if @token.type == :"=" && call.is_a?(Call)
          next_token_skip_space
          exp = parse_op_assign
          call.name = "#{call.name}="
          call.args << exp
        end
      else
        # At this point we want to attach the "do" to the next call
        old_stop_on_do = @stop_on_do
        @stop_on_do = false
        call = parse_var_or_call(force_call: true).at(location)

        if call.is_a?(Call)
          call.obj = obj
        else
          raise "BUG: #{call} should be a call"
        end

        call = call.as(Call)

        if @token.type == :"="
          next_token_skip_space
          if @token.type == :"("
            next_token_skip_space
            exp = parse_op_assign
            check :")"
            next_token_skip_space
            call.name = "#{call.name}="
            call.args = [exp] of ASTNode
            call = parse_atomic_method_suffix call, location
          else
            exp = parse_op_assign
            call.name = "#{call.name}="
            call.args = [exp] of ASTNode
          end
        else
          call = parse_atomic_method_suffix call, location

          if @token.type == :"=" && call.is_a?(Call) && call.name == "[]"
            next_token_skip_space
            exp = parse_op_assign
            call.name = "#{call.name}="
            call.args << exp
          end
        end

        @stop_on_do = old_stop_on_do
      end

      call
    end

    def parse_class_def(is_abstract = false, is_struct = false, doc = nil)
      @type_nest += 1

      doc ||= @token.doc

      next_token_skip_space_or_newline
      name_location = @token.location

      name = parse_path
      skip_space

      type_vars, splat_index = parse_type_vars

      superclass = nil

      if @token.type == :"<"
        next_token_skip_space_or_newline
        if @token.keyword?(:self)
          superclass = Self.new.at(@token.location)
          next_token
        else
          superclass = parse_generic
        end
      end
      skip_statement_end

      body = push_visibility { parse_expressions }

      end_location = token_end_location
      check_ident :end
      next_token_skip_space

      @type_nest -= 1

      class_def = ClassDef.new name, body, superclass, type_vars, is_abstract, is_struct, splat_index
      class_def.doc = doc
      class_def.name_location = name_location
      class_def.end_location = end_location
      set_visibility class_def
      class_def
    end

    def parse_type_vars
      type_vars = nil
      splat_index = nil
      if @token.type == :"("
        type_vars = [] of String

        next_token_skip_space_or_newline

        index = 0
        while @token.type != :")"
          if @token.type == :"*"
            raise "splat type argument already specified", @token if splat_index
            splat_index = index
            next_token
          end
          type_var_name = check_const

          if type_vars.includes? type_var_name
            raise "duplicated type var name: #{type_var_name}", @token
          end

          type_vars.push type_var_name

          next_token_skip_space
          if @token.type == :","
            next_token_skip_space_or_newline
          else
            skip_space_or_newline
            check :")"
          end

          index += 1
        end

        if type_vars.empty?
          raise "must specify at least one type var"
        end

        next_token_skip_space
      end
      {type_vars, splat_index}
    end

    def parse_module_def
      @type_nest += 1

      location = @token.location
      doc = @token.doc

      next_token_skip_space_or_newline

      name_location = @token.location
      name = parse_path
      skip_space

      type_vars, splat_index = parse_type_vars
      skip_statement_end

      body = push_visibility { parse_expressions }

      end_location = token_end_location
      check_ident :end
      next_token_skip_space

      @type_nest -= 1

      module_def = ModuleDef.new name, body, type_vars, splat_index
      module_def.doc = doc
      module_def.name_location = name_location
      module_def.end_location = end_location
      set_visibility module_def
      module_def
    end

    def parse_annotation_def
      location = @token.location
      doc = @token.doc

      next_token_skip_space_or_newline

      name_location = @token.location
      name = parse_path
      skip_statement_end

      end_location = token_end_location
      check_ident :end
      next_token_skip_space

      annotation_def = AnnotationDef.new name
      annotation_def.doc = doc
      annotation_def.name_location = name_location
      annotation_def.end_location = end_location
      annotation_def
    end

    def parse_parenthesized_expression
      location = @token.location
      slash_is_regex!
      next_token_skip_space_or_newline

      if @token.type == :")"
        node = Expressions.new([Nop.new] of ASTNode)
        node.keyword = :"("
        return node_and_next_token node
      end

      exps = [] of ASTNode

      while true
        exps << parse_expression
        case @token.type
        when :")"
          @wants_regex = false
          next_token_skip_space
          break
        when :NEWLINE, :";"
          next_token_skip_space
          if @token.type == :")"
            @wants_regex = false
            next_token_skip_space
            break
          end
        else
          raise "unterminated parenthesized expression", location
        end
      end

      unexpected_token "(" if @token.type == :"("

      node = Expressions.new(exps)
      node.keyword = :"("
      node
    end

    def parse_fun_literal
      location = @token.location

      next_token_skip_space_or_newline

      unless @token.type == :"{" || @token.type == :"(" || @token.keyword?(:do)
        return parse_fun_pointer
      end

      args = [] of Arg
      if @token.type == :"("
        next_token_skip_space_or_newline
        while @token.type != :")"
          location = @token.location
          arg = parse_fun_literal_arg.at(location)
          if args.any? &.name.==(arg.name)
            raise "duplicated argument name: #{arg.name}", location
          end

          args << arg
        end
        next_token_skip_space_or_newline
      end

      current_vars = @def_vars.last.dup
      push_def current_vars
      push_vars args

      end_location = nil

      if @token.keyword?(:do)
        next_token_skip_statement_end
        check_not_pipe_before_proc_literal_body
        body = parse_expressions
        body, end_location = parse_exception_handler body, implicit: true
      elsif @token.type == :"{"
        next_token_skip_statement_end
        check_not_pipe_before_proc_literal_body
        body = preserve_stop_on_do { parse_expressions }
        end_location = token_end_location
        check :"}"
        next_token_skip_space
      else
        unexpected_token
      end

      pop_def

      a_def = Def.new("->", args, body).at(location).at_end(end_location)
      ProcLiteral.new(a_def).at(location).at_end(end_location)
    end

    def check_not_pipe_before_proc_literal_body
      if @token.type == :"|"
        location = @token.location
        next_token_skip_space

        msg = String.build do |msg|
          msg << "unexpected token '|', proc literals specify their arguments like this: ->("
          if @token.type == :IDENT
            msg << @token.value.to_s << " : Type"
            next_token_skip_space_or_newline
            msg << ", ..." if @token.type == :","
          else
            msg << "arg : Type"
          end
          msg << ") { ... }"
        end

        raise msg, location
      end
    end

    def parse_fun_literal_arg
      name = check_ident
      next_token_skip_space_or_newline

      if @token.type == :":"
        next_token_skip_space_or_newline

        type = parse_bare_proc_type
      end

      if @token.type == :","
        next_token_skip_space_or_newline
      else
        skip_space_or_newline
        check :")"
      end

      Arg.new name, restriction: type
    end

    def parse_fun_pointer
      location = @token.location

      case @token.type
      when :IDENT
        name = @token.value.to_s
        next_token
        if @token.type == :"="
          name = "#{name}="
          next_token_skip_space
        else
          skip_space
          if @token.type == :"."
            second_name = consume_def_or_macro_name
            if name != "self" && !@def_vars.last.includes?(name)
              raise "undefined variable '#{name}'", location.line_number, location.column_number
            end
            obj = Var.new(name)
            name = second_name
            next_token
            if @token.type == :"="
              name = "#{name}="
              next_token_skip_space
            else
              skip_space
            end
          end
        end
      when :CONST
        obj = parse_generic
        check :"."
        name = consume_def_or_macro_name
        next_token_skip_space
      when :INSTANCE_VAR
        obj = InstanceVar.new(@token.value.to_s)
        next_token_skip_space
        check :"."
        name = consume_def_or_macro_name
        next_token_skip_space
      when :CLASS_VAR
        obj = ClassVar.new(@token.value.to_s)
        next_token_skip_space
        check :"."
        name = consume_def_or_macro_name
        next_token_skip_space
      else
        unexpected_token
      end

      if @token.type == :"."
        unexpected_token
      end

      if @token.type == :"("
        next_token_skip_space
        types = parse_union_types(:")")
        check :")"
        next_token_skip_space
      else
        types = [] of ASTNode
      end

      ProcPointer.new(obj, name, types)
    end

    record Piece,
      value : String | ASTNode,
      line_number : Int32

    def parse_delimiter(want_skip_space = true)
      if @token.type == :STRING
        return node_and_next_token StringLiteral.new(@token.value.to_s).at(@token.location)
      end

      location = @token.location
      delimiter_state = @token.delimiter_state

      check :DELIMITER_START

      if delimiter_state.kind == :heredoc
        if @inside_interpolation
          raise "heredoc cannot be used inside interpolation", location
        end
        node = StringInterpolation.new([] of ASTNode).at(location)
        @heredocs << {delimiter_state, node}
        next_token
        return node
      end

      next_string_token(delimiter_state)
      delimiter_state = @token.delimiter_state

      pieces = [] of Piece
      has_interpolation = false

      delimiter_state, has_interpolation, options, token_end_location = consume_delimiter pieces, delimiter_state, has_interpolation

      if want_skip_space && delimiter_state.kind == :string
        while true
          passed_backslash_newline = @token.passed_backslash_newline
          skip_space

          if passed_backslash_newline && @token.type == :DELIMITER_START && @token.delimiter_state.kind == :string
            next_string_token(delimiter_state)
            delimiter_state = @token.delimiter_state
            delimiter_state, has_interpolation, options, token_end_location = consume_delimiter pieces, delimiter_state, has_interpolation
          else
            break
          end
        end
      end

      if has_interpolation
        pieces = combine_interpolation_pieces(pieces, delimiter_state)
        result = StringInterpolation.new(pieces).at(location)
      else
        string = combine_pieces(pieces, delimiter_state)
        result = StringLiteral.new string
      end

      case delimiter_state.kind
      when :command
        result = Call.new(nil, "`", result).at(location)
      when :regex
        if result.is_a?(StringLiteral) && (regex_error = Regex.error?(result.value))
          raise "invalid regex: #{regex_error}", location
        end

        result = RegexLiteral.new(result, options)
      else
        # no special treatment
      end

      result.end_location = token_end_location

      result
    end

    private def combine_interpolation_pieces(pieces, delimiter_state)
      if needs_heredoc_indent_removed?(delimiter_state)
        remove_heredoc_indent(pieces, delimiter_state.heredoc_indent)
      else
        pieces.map do |piece|
          value = piece.value
          value.is_a?(String) ? StringLiteral.new(value) : value
        end
      end
    end

    private def combine_pieces(pieces, delimiter_state)
      if needs_heredoc_indent_removed?(delimiter_state)
        pieces = remove_heredoc_indent(pieces, delimiter_state.heredoc_indent)
        pieces.join { |piece| piece.as(StringLiteral).value }
      else
        pieces.map(&.value).join
      end
    end

    def consume_delimiter(pieces, delimiter_state, has_interpolation)
      options = Regex::Options::None
      token_end_location = nil
      while true
        case @token.type
        when :STRING
          pieces << Piece.new(@token.value.to_s, @token.line_number)

          next_string_token(delimiter_state)
          delimiter_state = @token.delimiter_state
        when :DELIMITER_END
          if delimiter_state.kind == :regex
            options = consume_regex_options
          end
          token_end_location = token_end_location()
          next_token
          break
        when :EOF
          case delimiter_state.kind
          when :command
            raise "Unterminated command"
          when :regex
            raise "Unterminated regular expression"
          when :heredoc
            raise "Unterminated heredoc"
          else
            raise "Unterminated string literal"
          end
        else
          line_number = @token.line_number
          delimiter_state = @token.delimiter_state
          next_token_skip_space_or_newline
          old_inside_interpolation = @inside_interpolation
          @inside_interpolation = true
          exp = preserve_stop_on_do { parse_expression }

          # We cannot reduce `StringLiteral` of interpolation inside heredoc into `String`
          # because heredoc try to remove its indentation.
          if exp.is_a?(StringLiteral) && delimiter_state.kind != :heredoc
            pieces << Piece.new(exp.value, line_number)
          else
            pieces << Piece.new(exp, line_number)
            has_interpolation = true
          end

          skip_space_or_newline
          if @token.type != :"}"
            raise "Unterminated string interpolation"
          end

          @token.delimiter_state = delimiter_state
          next_string_token(delimiter_state)
          @inside_interpolation = old_inside_interpolation
          delimiter_state = @token.delimiter_state
        end
      end

      {delimiter_state, has_interpolation, options, token_end_location}
    end

    def consume_regex_options
      options = Regex::Options::None
      while true
        case current_char
        when 'i'
          options |= Regex::Options::IGNORE_CASE
          next_char
        when 'm'
          options |= Regex::Options::MULTILINE
          next_char
        when 'x'
          options |= Regex::Options::EXTENDED
          next_char
        else
          if 'a' <= current_char.downcase <= 'z'
            raise "unknown regex option: #{current_char}"
          end
          break
        end
      end
      options
    end

    def consume_heredocs
      @consuming_heredocs = true
      @heredocs.reverse!
      while heredoc = @heredocs.pop?
        consume_heredoc(heredoc[0], heredoc[1].as(StringInterpolation))
      end
      @consuming_heredocs = false
    end

    def consume_heredoc(delimiter_state, node)
      next_string_token(delimiter_state)
      delimiter_state = @token.delimiter_state

      pieces = [] of Piece
      has_interpolation = false

      delimiter_state, has_interpolation, options, token_end_location = consume_delimiter pieces, delimiter_state, has_interpolation

      if has_interpolation
        pieces = combine_interpolation_pieces(pieces, delimiter_state)
        node.expressions.concat(pieces)
      else
        string = combine_pieces(pieces, delimiter_state)
        node.expressions.push(StringLiteral.new(string).at(node.location).at_end(token_end_location))
      end

      node.heredoc_indent = delimiter_state.heredoc_indent

      node.end_location = token_end_location
    end

    def needs_heredoc_indent_removed?(delimiter_state)
      delimiter_state.kind == :heredoc && delimiter_state.heredoc_indent >= 0
    end

    def remove_heredoc_indent(pieces : Array, indent)
      current_line = IO::Memory.new
      remove_indent = true
      new_pieces = [] of ASTNode | String
      previous_line_number = 0
      pieces.each_with_index do |piece, i|
        value = piece.value
        line_number = piece.line_number

        this_piece_is_in_new_line = line_number != previous_line_number
        next_piece_is_in_new_line = i == pieces.size - 1 || pieces[i + 1].line_number != line_number
        if value.is_a?(String)
          if value == "\n" || value == "\r\n"
            current_line << value
            if this_piece_is_in_new_line || next_piece_is_in_new_line
              line = current_line.to_s
              line = remove_heredoc_from_line(line, indent, line_number - 1) if remove_indent
              add_heredoc_piece new_pieces, line
              current_line.clear
              remove_indent = true
            end
          elsif (slash_n = value.starts_with?('\n')) || value.starts_with?("\r\n")
            current_line << (slash_n ? '\n' : "\r\n")
            line = current_line.to_s
            line = remove_heredoc_from_line(line, indent, line_number - 1) if remove_indent
            add_heredoc_piece new_pieces, line
            current_line.clear
            remove_indent = true
            current_line << value.byte_slice(slash_n ? 1 : 2)
          else
            current_line << value
          end
        else
          if remove_indent
            line = current_line.to_s
            if (line.size < indent) || !line.each_char.first(indent).all?(&.ascii_whitespace?)
              raise "heredoc line must have an indent greater than or equal to #{indent}", line_number, 1
            else
              line = line[indent..-1]
            end
            add_heredoc_piece new_pieces, line unless line.empty?
            add_heredoc_piece new_pieces, value
            remove_indent = false
            current_line.clear
          else
            unless current_line.empty?
              line = current_line.to_s
              add_heredoc_piece new_pieces, line
              current_line.clear
            end

            add_heredoc_piece new_pieces, value
          end
        end
        previous_line_number = line_number
      end
      unless current_line.empty?
        line = current_line.to_s
        line = remove_heredoc_from_line(line, indent, pieces.last.line_number) if remove_indent
        add_heredoc_piece new_pieces, line
      end
      new_pieces.map do |piece|
        if piece.is_a?(String)
          StringLiteral.new(piece)
        else
          piece
        end
      end
    end

    private def add_heredoc_piece(pieces, piece : String)
      last = pieces.last?
      if last.is_a?(String)
        last += piece
        pieces[-1] = last
      else
        pieces << piece
      end
    end

    private def add_heredoc_piece(pieces, piece : ASTNode)
      pieces << piece
    end

    def remove_heredoc_from_line(line, indent, line_number)
      if line.each_char.first(indent).all? &.ascii_whitespace?
        if line.size - 1 < indent
          "\n"
        else
          line[indent..-1]
        end
      else
        raise "heredoc line must have an indent greater than or equal to #{indent}", line_number, 1
      end
    end

    def parse_string_without_interpolation(context, want_skip_space = true)
      location = @token.location

      unless string_literal_start?
        raise "expected string literal for #{context}, not #{@token}"
      end

      string = parse_delimiter(want_skip_space)
      if string.is_a?(StringLiteral)
        string.value
      else
        raise "interpolation not allowed in #{context}", location
      end
    end

    def parse_string_array
      parse_string_or_symbol_array StringLiteral, "String"
    end

    def parse_symbol_array
      parse_string_or_symbol_array SymbolLiteral, "Symbol"
    end

    def parse_string_or_symbol_array(klass, elements_type)
      strings = [] of ASTNode

      while true
        next_string_array_token
        case @token.type
        when :STRING
          strings << klass.new(@token.value.to_s)
        when :STRING_ARRAY_END
          next_token
          break
        else
          raise "Unterminated #{elements_type.downcase} array literal"
        end
      end

      ArrayLiteral.new strings, Path.global(elements_type)
    end

    def parse_empty_array_literal
      line = @line_number
      column = @token.column_number

      next_token_skip_space
      if @token.keyword?(:of)
        next_token_skip_space_or_newline
        of = parse_bare_proc_type
        ArrayLiteral.new(of: of).at_end(of)
      else
        raise "for empty arrays use '[] of ElementType'", line, column
      end
    end

    def parse_array_literal
      line = @line_number
      column = @token.column_number

      slash_is_regex!

      exps = [] of ASTNode
      end_location = nil

      open("array literal") do
        next_token_skip_space_or_newline
        while @token.type != :"]"
          exps << parse_op_assign_no_control
          end_location = token_end_location
          skip_space

          if @token.type == :","
            slash_is_regex!
            next_token_skip_space_or_newline
          else
            skip_space_or_newline
            check :"]"
            break
          end
        end
        @wants_regex = false
        next_token_skip_space
      end

      of = nil
      if @token.keyword?(:of)
        next_token_skip_space_or_newline
        of = parse_bare_proc_type
        end_location = of.end_location
      elsif exps.size == 0
        raise "for empty arrays use '[] of ElementType'", line, column
      end

      ArrayLiteral.new(exps, of).at_end(end_location)
    end

    def parse_hash_or_tuple_literal(allow_of = true)
      location = @token.location
      line = @line_number
      column = @token.column_number

      slash_is_regex!
      next_token_skip_space_or_newline

      if @token.type == :"}"
        end_location = token_end_location
        next_token_skip_space
        new_hash_literal([] of HashLiteral::Entry, line, column, end_location)
      else
        if named_tuple_start?
          unless allow_of
            raise "can't use named tuple syntax for Hash-like literal, use '=>'", @token
          end
          return parse_named_tuple(location)
        else
          first_key = parse_op_assign_no_control
          case @token.type
          when :":"
            # Check that there's no space before the ':'
            if @token.column_number != first_key.end_location.not_nil!.column_number + 1
              raise "space not allowed between named argument name and ':'"
            end

            if first_key.is_a?(StringLiteral)
              # It's a named tuple
              unless allow_of
                raise "can't use named tuple syntax for Hash-like literal, use '=>'", @token
              end
              return parse_named_tuple(location, first_key.value)
            else
              check :"=>"
            end
          when :","
            slash_is_regex!
            next_token_skip_space_or_newline
            return parse_tuple first_key, location
          when :"}"
            return parse_tuple first_key, location
          when :NEWLINE
            next_token_skip_space
            check :"}"
            return parse_tuple first_key, location
          else
            check :"=>"
          end
        end
        slash_is_regex!
        next_token_skip_space
        parse_hash_literal first_key, location, allow_of
      end
    end

    def parse_hash_literal(first_key, location, allow_of)
      line = @line_number
      column = @token.column_number
      end_location = nil

      entries = [] of HashLiteral::Entry
      entries << HashLiteral::Entry.new(first_key, parse_op_assign)

      if @token.type == :NEWLINE
        next_token_skip_space_or_newline
        check :"}"
        next_token_skip_space
      else
        open("hash literal", location) do
          skip_space_or_newline
          if @token.type == :","
            slash_is_regex!
            next_token_skip_space_or_newline
          else
            skip_space_or_newline
            check :"}"
          end

          while @token.type != :"}"
            key = parse_op_assign_no_control
            skip_space_or_newline
            if @token.type == :":" && key.is_a?(StringLiteral)
              # Nothing: it's a string key
            else
              check :"=>"
            end
            slash_is_regex!
            next_token_skip_space_or_newline
            entries << HashLiteral::Entry.new(key, parse_op_assign)
            skip_space
            if @token.type == :","
              slash_is_regex!
              next_token_skip_space_or_newline
            else
              skip_space_or_newline
              check :"}"
              break
            end
          end
          end_location = token_end_location
          next_token_skip_space
        end
      end

      new_hash_literal entries, line, column, end_location, allow_of: allow_of
    end

    def named_tuple_start?
      (@token.type == :IDENT || @token.type == :CONST) && current_char == ':' && peek_next_char != ':'
    end

    def string_literal_start?
      @token.type == :DELIMITER_START && @token.delimiter_state.kind == :string
    end

    def parse_tuple(first_exp, location)
      exps = [] of ASTNode
      end_location = nil

      open("tuple literal", location) do
        exps << first_exp
        while @token.type != :"}"
          exps << parse_op_assign_no_control
          skip_space
          if @token.type == :","
            next_token_skip_space_or_newline
          else
            skip_space_or_newline
            check :"}"
            break
          end
        end
        end_location = token_end_location
        next_token_skip_space
      end

      TupleLiteral.new(exps).at_end(end_location)
    end

    def new_hash_literal(entries, line, column, end_location, allow_of = true)
      of = nil

      if allow_of
        if @token.keyword?(:of)
          next_token_skip_space_or_newline
          of_key = parse_bare_proc_type
          check :"=>"
          next_token_skip_space_or_newline
          of_value = parse_bare_proc_type
          of = HashLiteral::Entry.new(of_key, of_value)
          end_location = of_value.end_location
        end

        if entries.empty? && !of
          raise "for empty hashes use '{} of KeyType => ValueType'", line, column
        end
      end

      HashLiteral.new(entries, of).at_end(end_location)
    end

    def parse_named_tuple(location)
      parse_named_tuple(location, @token.value.to_s)
    end

    def parse_named_tuple(location, first_key)
      next_token_never_a_symbol

      slash_is_regex!
      next_token_skip_space

      first_value = parse_op_assign
      skip_space_or_newline

      end_location = nil

      entries = [] of NamedTupleLiteral::Entry
      entries << NamedTupleLiteral::Entry.new(first_key, first_value)

      if @token.type == :","
        next_token_skip_space_or_newline

        while @token.type != :"}"
          key = @token.value.to_s
          if named_tuple_start?
            next_token_never_a_symbol
          elsif string_literal_start?
            key = parse_string_without_interpolation("named tuple name", want_skip_space: false)
          else
            raise "expected '}' or named tuple name, not #{@token}", @token
          end

          if @token.type == :SPACE
            raise "space not allowed between named argument name and ':'"
          end

          check :":"

          if entries.any? { |entry| entry.key == key }
            raise "duplicated key: #{key}", @token
          end

          slash_is_regex!
          next_token_skip_space

          value = parse_op_assign_no_control
          skip_space

          entries << NamedTupleLiteral::Entry.new(key, value)
          if @token.type == :","
            next_token_skip_space_or_newline
          else
            break
          end
        end
      end

      skip_space_or_newline
      check :"}"

      end_location = token_end_location
      next_token_skip_space

      NamedTupleLiteral.new(entries).at(location).at_end(end_location)
    end

    def parse_require
      raise "can't require inside type declarations", @token if @type_nest > 0

      next_token_skip_space
      string = parse_string_without_interpolation("require")

      skip_space

      Require.new string
    end

    def parse_case
      slash_is_regex!
      next_token_skip_space_or_newline
      while @token.type == :";"
        next_token_skip_space
      end

      unless @token.keyword? && @token.value.in?(:when, :else, :end)
        cond = parse_op_assign_no_control
        skip_statement_end
      end

      whens = [] of When
      a_else = nil
      exhaustive = nil

      # All when expressions, so we can detect duplicates
      when_exps = Set(ASTNode).new

      while true
        case @token.type
        when :IDENT
          case @token.value
          when :when, :in
            if exhaustive.nil?
              exhaustive = @token.value == :in
              if exhaustive && !cond
                raise "exhaustive case (case ... in) requires a case expression (case exp; in ..)"
              end
            elsif exhaustive && @token.value == :when
              raise "expected 'in', not 'when'"
            elsif !exhaustive && @token.value == :in
              raise "expected 'when', not 'in'"
            end

            location = @token.location
            slash_is_regex!
            next_token_skip_space_or_newline
            when_conds = [] of ASTNode

            if cond.is_a?(TupleLiteral)
              while true
                if @token.type == :"{"
                  curly_location = @token.location

                  next_token_skip_space_or_newline

                  tuple_elements = [] of ASTNode

                  while true
                    exp = parse_when_expression(cond, single: false, exhaustive: exhaustive)
                    check_valid_exhaustive_expression(exp) if exhaustive

                    tuple_elements << exp

                    skip_space
                    if @token.type == :","
                      next_token_skip_space_or_newline
                    else
                      break
                    end
                  end

                  if tuple_elements.size != cond.elements.size
                    raise "wrong number of tuple elements (given #{tuple_elements.size}, expected #{cond.elements.size})", curly_location
                  end

                  tuple = TupleLiteral.new(tuple_elements).at(curly_location)
                  when_conds << tuple
                  add_when_exp(when_exps, tuple)

                  check :"}"
                  next_token_skip_space
                else
                  exp = parse_when_expression(cond, single: true, exhaustive: exhaustive)
                  when_conds << exp
                  add_when_exp(when_exps, exp)
                  skip_space
                end

                break if when_expression_end
              end
            else
              while true
                exp = parse_when_expression(cond, single: true, exhaustive: exhaustive)
                check_valid_exhaustive_expression(exp) if exhaustive

                when_conds << exp
                add_when_exp(when_exps, exp)
                skip_space
                break if when_expression_end
              end
            end

            when_body = parse_expressions
            skip_space_or_newline
            whens << When.new(when_conds, when_body).at(location)
          when :else
            if exhaustive
              raise "exhaustive case (case ... in) doesn't allow an 'else'"
            end

            next_token_skip_statement_end
            a_else = parse_expressions
            skip_statement_end
            check_ident :end
            next_token
            break
          when :end
            next_token
            break
          else
            unexpected_token @token.to_s, "expecting when, else or end"
          end
        else
          unexpected_token @token.to_s, "expecting when, else or end"
        end
      end

      Case.new(cond, whens, a_else, exhaustive.nil? ? false : exhaustive)
    end

    def check_valid_exhaustive_expression(exp)
      case exp
      when NilLiteral, BoolLiteral, Path, Generic, Underscore
        return
      when Call
        if exp.obj.is_a?(ImplicitObj) && exp.name.ends_with?('?') &&
           exp.args.empty? && !exp.named_args &&
           !exp.block
          return
        end

        if (exp.obj.is_a?(Path) || exp.obj.is_a?(Generic)) && exp.name == "class" &&
           exp.args.empty? && !exp.named_args &&
           !exp.block
          return
        end
      end

      raise "expression of exhaustive case (case ... in) must be a constant (like `IO::Memory`), a generic (like `Array(Int32)`) a bool literal (true or false), a nil literal (nil) or a question method (like `.red?`)", exp.location.not_nil!
    end

    # Adds an expression to all when expressions and error on duplicates
    def add_when_exp(when_exps, exp)
      return unless when_exp_constant?(exp)

      if when_exps.includes?(exp)
        raise "duplicate when #{exp} in case", exp.location.not_nil!
      end

      when_exps << exp
    end

    # Only error on constant values, because calls might have side-effects:
    # a first call might return one value and not match the case
    # value, but the second same call returns something different
    # and matches it.
    def when_exp_constant?(exp)
      case exp
      when NilLiteral, BoolLiteral, CharLiteral, NumberLiteral,
           StringLiteral, SymbolLiteral, Path
        true
      when ArrayLiteral
        exp.elements.all? { |e| when_exp_constant?(e) }
      when TupleLiteral
        exp.elements.all? { |e| when_exp_constant?(e) }
      when RegexLiteral
        when_exp_constant?(exp.value)
      when RangeLiteral
        when_exp_constant?(exp.from) &&
          when_exp_constant?(exp.to)
      else
        false
      end
    end

    def when_expression_end
      if @token.keyword?(:then)
        next_token_skip_space_or_newline
        return true
      else
        slash_is_regex!
        case @token.type
        when :","
          next_token_skip_space_or_newline
        when :NEWLINE
          skip_space_or_newline
          return true
        when :";"
          skip_statement_end
          return true
        else
          unexpected_token @token.to_s, "expecting ',', ';' or '\n'"
        end
      end
      false
    end

    def parse_when_expression(cond, single, exhaustive)
      if cond && @token.type == :"."
        next_token
        call = parse_var_or_call(force_call: true)
        case call
        when Call        then call.obj = ImplicitObj.new
        when RespondsTo  then call.obj = ImplicitObj.new
        when IsA         then call.obj = ImplicitObj.new
        when Cast        then call.obj = ImplicitObj.new
        when NilableCast then call.obj = ImplicitObj.new
        when Not         then call.exp = ImplicitObj.new
        else
          raise "BUG: expected Call, RespondsTo, IsA, Cast or NilableCast"
        end
        call
      elsif single && @token.type == :UNDERSCORE
        if exhaustive
          raise "'when _' is not supported"
        else
          raise "'when _' is not supported, use 'else' block instead"
        end
      else
        parse_op_assign_no_control
      end
    end

    def parse_select
      slash_is_regex!
      next_token_skip_space
      skip_statement_end

      whens = [] of Select::When

      while true
        case @token.type
        when :IDENT
          case @token.value
          when :when
            slash_is_regex!
            next_token_skip_space_or_newline

            location = @token.location
            condition = parse_op_assign_no_control
            unless valid_select_when?(condition)
              raise "invalid select when expression: must be an assignment or call", location
            end

            skip_space
            unless when_expression_end
              unexpected_token @token.to_s, "expecting then, ';' or newline"
            end
            skip_statement_end

            body = parse_expressions
            skip_space_or_newline

            whens << Select::When.new(condition, body)
          when :else
            if whens.size == 0
              unexpected_token @token.to_s, "expecting when"
            end
            slash_is_regex!
            next_token_skip_statement_end
            a_else = parse_expressions
            skip_statement_end
            check_ident :end
            next_token
            break
          when :end
            if whens.empty?
              unexpected_token @token.to_s, "expecting when, else or end"
            end
            next_token
            break
          else
            unexpected_token @token.to_s, "expecting when, else or end"
          end
        else
          unexpected_token @token.to_s, "expecting when, else or end"
        end
      end

      Select.new(whens, a_else)
    end

    def valid_select_when?(node)
      case node
      when Assign
        node.value.is_a?(Call)
      when Call
        true
      else
        false
      end
    end

    def parse_include
      parse_include_or_extend Include
    end

    def parse_extend
      parse_include_or_extend Extend
    end

    def parse_include_or_extend(klass)
      location = @token.location

      next_token_skip_space_or_newline

      if @token.keyword?(:self)
        name = Self.new.at(@token.location)
        name.end_location = token_end_location
        next_token_skip_space
      else
        name = parse_generic
      end

      klass.new name
    end

    def parse_to_def(a_def)
      prepare_parse_def
      @def_nest += 1

      result = parse

      a_def.calls_super = @calls_super
      a_def.calls_initialize = @calls_initialize
      a_def.calls_previous_def = @calls_previous_def
      a_def.uses_block_arg = @uses_block_arg
      a_def.assigns_special_var = @assigns_special_var

      result
    end

    def parse_def(is_abstract = false, is_macro_def = false, doc = nil)
      doc ||= @token.doc

      prepare_parse_def
      a_def = parse_def_helper is_abstract: is_abstract

      a_def.calls_super = @calls_super
      a_def.calls_initialize = @calls_initialize
      a_def.calls_previous_def = @calls_previous_def
      a_def.uses_block_arg = @uses_block_arg
      a_def.assigns_special_var = @assigns_special_var
      a_def.doc = doc
      @calls_super = false
      @calls_initialize = false
      @calls_previous_def = false
      @uses_block_arg = false
      @assigns_special_var = false
      @block_arg_name = nil
      @is_macro_def = false
      a_def
    end

    def prepare_parse_def
      @calls_super = false
      @calls_initialize = false
      @calls_previous_def = false
      @uses_block_arg = false
      @block_arg_name = nil
      @assigns_special_var = false
      @is_macro_def = false
    end

    def parse_macro
      doc = @token.doc

      # Force lexer return if possible a def or macro name
      # cases like: def `, def /, def //
      # that in regular statements states for delimiters
      # here must be treated as method names.
      name = consume_def_or_macro_name

      push_def

      name_location = @token.location

      if @token.type == :CONST
        raise "macro can't have a receiver"
      elsif @token.type == :IDENT
        check_valid_def_name

        next_token
        if @token.type == :"="
<<<<<<< HEAD
          name = "#{name}="
          next_token_skip_space
        else
          skip_space
        end
      else
        check_valid_def_op_name
=======
          raise "macro can't be a setter"
        end
        skip_space
      else
        check_valid_def_op_name
        if @token.type != :"[]"
          raise "only '[]' can be used as a macro name", @token
        end
>>>>>>> 1a200c9d
        next_token_skip_space
      end

      args = [] of Arg

      found_default_value = false
      found_splat = false
      found_double_splat = nil

      splat_index = nil
      double_splat = nil
      index = 0

      case @token.type
      when :"("
        next_token_skip_space_or_newline
        while @token.type != :")"
          extras = parse_arg(args,
            extra_assigns: nil,
            parentheses: true,
            found_default_value: found_default_value,
            found_splat: found_splat,
            found_double_splat: found_double_splat,
            allow_restrictions: false)
          if !found_default_value && extras.default_value
            found_default_value = true
          end
          if !splat_index && extras.splat
            splat_index = index
            found_splat = true
          end
          if extras.double_splat
            double_splat = args.pop
            found_double_splat = double_splat
          end
          if block_arg = extras.block_arg
            check :")"
            break
          elsif @token.type == :","
            next_token_skip_space_or_newline
          else
            skip_space_or_newline
            check :")"
          end
          index += 1
        end

        if splat_index == args.size - 1 && args.last.name.empty?
          raise "named arguments must follow bare *", args.last.location.not_nil!
        end

        next_token
      when :IDENT, :"*"
        if @token.keyword?(:end)
          unexpected_token @token.to_s, "expected ';' or newline"
        else
          unexpected_token @token.to_s, "parentheses are mandatory for macro arguments"
        end
      when :";", :"NEWLINE"
        # Skip
      when :"."
        raise "macro can't have a receiver"
      else
        unexpected_token
      end

      end_location = nil

      if @token.keyword?(:end)
        end_location = token_end_location
        body = Expressions.new
        next_token_skip_space
      else
        body, end_location = parse_macro_body(name_location)
      end

      pop_def

      node = Macro.new name, args, body, block_arg, splat_index, double_splat: double_splat
      node.name_location = name_location
      node.doc = doc
      node.end_location = end_location
      set_visibility node
      node
    end

    def parse_macro_body(start_location, macro_state = Token::MacroState.default)
      skip_whitespace = check_macro_skip_whitespace
      slash_is_regex!

      pieces = [] of ASTNode

      while true
        next_macro_token macro_state, skip_whitespace
        macro_state = @token.macro_state
        if macro_state.yields
          @yields ||= 0
        end

        skip_whitespace = false

        case @token.type
        when :MACRO_LITERAL
          pieces << MacroLiteral.new(@token.value.to_s)
        when :MACRO_EXPRESSION_START
          pieces << MacroExpression.new(parse_macro_expression)
          check_macro_expression_end
          skip_whitespace = check_macro_skip_whitespace
        when :MACRO_CONTROL_START
          macro_control = parse_macro_control(start_location, macro_state)
          if macro_control
            skip_space_or_newline
            check :"%}"
            pieces << macro_control
            skip_whitespace = check_macro_skip_whitespace
          else
            return new_macro_expressions(pieces), nil
          end
        when :MACRO_VAR
          macro_var_name = @token.value.to_s
          if current_char == '{'
            macro_var_exps = parse_macro_var_exps
          else
            macro_var_exps = nil
          end
          pieces << MacroVar.new(macro_var_name, macro_var_exps)
        when :MACRO_END
          break
        when :EOF
          raise "unterminated macro", start_location
        else
          unexpected_token
        end
      end

      end_location = token_end_location

      next_token

      {new_macro_expressions(pieces), end_location}
    end

    private def new_macro_expressions(pieces)
      if pieces.empty?
        Expressions.new
      else
        Expressions.from(pieces)
      end
    end

    def parse_macro_var_exps
      next_token # '{'
      next_token

      exps = [] of ASTNode
      while true
        exps << parse_expression_inside_macro
        skip_space
        case @token.type
        when :","
          next_token_skip_space
          if @token.type == :"}"
            break
          end
        when :"}"
          break
        else
          unexpected_token @token, "expecting ',' or '}'"
        end
      end
      exps
    end

    def check_macro_skip_whitespace
      if current_char == '\\' && peek_next_char.ascii_whitespace?
        next_char
        true
      else
        false
      end
    end

    def parse_percent_macro_expression
      raise "can't nest macro expressions", @token if @in_macro_expression

      slash_is_regex!
      location = @token.location
      macro_exp = parse_macro_expression
      check_macro_expression_end
      end_location = token_end_location
      next_token
      MacroExpression.new(macro_exp).at(location).at_end(end_location)
    end

    def parse_macro_expression
      next_token_skip_space_or_newline
      parse_expression_inside_macro
    end

    def check_macro_expression_end
      if @token.type == :","
        raise <<-MSG
          expecting token ',', not '}'

          If you are nesting tuples or hashes you must write them like this:

              { {x, y}, {z, w} } # Note the space after the first curly brace

          because {{...}} is parsed as a macro expression.
          MSG
      end

      check :"}"

      next_token
      check :"}"
    end

    def parse_percent_macro_control
      raise "can't nest macro expressions", @token if @in_macro_expression

      macro_control = parse_macro_control(@token.location)
      if macro_control
        skip_space_or_newline
        check :"%}"
        next_token_skip_space
        macro_control
      else
        unexpected_token_in_atomic
      end
    end

    def parse_macro_control(start_location, macro_state = Token::MacroState.default)
      next_token_skip_space_or_newline

      if @token.type == :IDENT
        case @token.value
        when :for
          next_token_skip_space

          vars = [] of Var

          while true
            vars << Var.new(check_ident).at(@token.location)

            next_token_skip_space
            if @token.type == :","
              next_token_skip_space
            else
              break
            end
          end

          check_ident :in
          next_token_skip_space

          exp = parse_expression_inside_macro

          check :"%}"

          macro_state.control_nest += 1
          body, end_location = parse_macro_body(start_location, macro_state)
          macro_state.control_nest -= 1

          check_ident :end
          next_token_skip_space
          check :"%}"

          return MacroFor.new(vars, exp, body).at_end(token_end_location)
        when :if
          return parse_macro_if(start_location, macro_state)
        when :unless
          return parse_macro_if(start_location, macro_state, is_unless: true)
        when :begin
          next_token_skip_space
          check :"%}"

          macro_state.control_nest += 1
          body, end_location = parse_macro_body(start_location, macro_state)
          macro_state.control_nest -= 1

          check_ident :end
          next_token_skip_space
          check :"%}"

          return MacroIf.new(BoolLiteral.new(true), body).at_end(token_end_location)
        when :else, :elsif, :end
          return nil
        when :verbatim
          next_token_skip_space
          unless @token.keyword?(:do)
            unexpected_token(msg: "expecting 'do'")
          end
          next_token_skip_space
          check :"%}"

          macro_state.control_nest += 1
          body, end_location = parse_macro_body(start_location, macro_state)
          macro_state.control_nest -= 1

          check_ident :end
          next_token_skip_space
          check :"%}"

          return MacroVerbatim.new(body).at_end(token_end_location)
        else
          # will be parsed as a normal expression
        end
      end

      @in_macro_expression = true
      exps = parse_expressions
      @in_macro_expression = false

      MacroExpression.new(exps, output: false).at_end(token_end_location)
    end

    def parse_macro_if(start_location, macro_state, check_end = true, is_unless = false)
      location = @token.location

      next_token_skip_space

      @in_macro_expression = true
      cond = parse_op_assign
      @in_macro_expression = false

      if @token.type != :"%}" && check_end
        if is_unless
          node = parse_unless_after_condition cond, location
        else
          node = parse_if_after_condition cond, location, true
        end
        return MacroExpression.new(node, output: false).at_end(token_end_location)
      end

      check :"%}"

      macro_state.control_nest += 1
      a_then, end_location = parse_macro_body(start_location, macro_state)
      macro_state.control_nest -= 1

      if @token.type == :IDENT
        case @token.value
        when :else
          next_token_skip_space
          check :"%}"

          macro_state.control_nest += 1
          a_else, end_location = parse_macro_body(start_location, macro_state)
          macro_state.control_nest -= 1

          if check_end
            check_ident :end
            next_token_skip_space
            check :"%}"
          end
        when :elsif
          unexpected_token if is_unless
          a_else = parse_macro_if(start_location, macro_state, false)

          if check_end
            check_ident :end
            next_token_skip_space
            check :"%}"
          end
        when :end
          if check_end
            next_token_skip_space
            check :"%}"
          end
        else
          unexpected_token
        end
      else
        unexpected_token
      end

      a_then, a_else = a_else, a_then if is_unless
      return MacroIf.new(cond, a_then, a_else).at_end(token_end_location)
    end

    def parse_expression_inside_macro
      @in_macro_expression = true

      case @token.type
      when :"*"
        next_token_skip_space
        exp = parse_expression
        exp = Splat.new(exp).at(exp.location)
      when :"**"
        next_token_skip_space
        exp = parse_expression
        exp = DoubleSplat.new(exp).at(exp.location)
      else
        exp = parse_expression
      end

      skip_space_or_newline

      @in_macro_expression = false
      exp
    end

    DefOrMacroCheck2 = [:"<<", :"<", :"<=", :"==", :"===", :"!=", :"=~", :"!~", :">>", :">", :">=", :"+", :"-", :"*", :"/", :"//", :"!", :"~", :"%", :"&", :"|", :"^", :"**", :"[]", :"[]?", :"[]=", :"<=>", :"&+", :"&-", :"&*", :"&**"]

    def parse_def_helper(is_abstract = false)
      push_def
      @doc_enabled = false
      @def_nest += 1

      # At this point we want to attach the "do" to calls inside the def,
      # not to calls that might have this def as a macro argument.
      @stop_on_do = false

      next_token

      consume_def_or_macro_name

      receiver = nil
      @yields = nil
      name_line_number = @token.line_number
      name_location = @token.location
      receiver_location = @token.location
      end_location = token_end_location

      if @token.type == :CONST
        receiver = parse_path
      elsif @token.type == :IDENT
        check_valid_def_name
        name = @token.value.to_s

        next_token
        if @token.type == :"="
          name = "#{name}="
          next_token_skip_space
        else
          skip_space
        end
      else
        check_valid_def_op_name
        name = @token.type.to_s

        next_token_skip_space
      end

      args = [] of Arg
      extra_assigns = [] of ASTNode

      if @token.type == :"."
        unless receiver
          if name
            receiver = Var.new(name).at(receiver_location)
          else
            raise "shouldn't reach this line"
          end
        end

        consume_def_or_macro_name

        if @token.type == :IDENT
          check_valid_def_name
          name = @token.value.to_s

          name_location = @token.location
          next_token
          if @token.type == :"="
            name = "#{name}="
            next_token_skip_space
          else
            skip_space
          end
        else
          check DefOrMacroCheck2
          check_valid_def_op_name
          name = @token.type.to_s

          name_location = @token.location
          next_token_skip_space
        end
      else
        if receiver
          unexpected_token
        else
          raise "shouldn't reach this line" unless name
        end
        name = name.not_nil!
      end

      found_default_value = false
      found_splat = false
      found_double_splat = nil
      found_block = false

      index = 0
      splat_index = nil
      double_splat = nil

      case @token.type
      when :"("
        next_token_skip_space_or_newline
        while @token.type != :")"
          extras = parse_arg(args,
            extra_assigns: extra_assigns,
            parentheses: true,
            found_default_value: found_default_value,
            found_splat: found_splat,
            found_double_splat: found_double_splat,
            allow_restrictions: true,
          )
          if !found_default_value && extras.default_value
            found_default_value = true
          end
          if !splat_index && extras.splat
            splat_index = index
            found_splat = true
          end
          if extras.double_splat
            double_splat = args.pop
            found_double_splat = double_splat
          end
          if block_arg = extras.block_arg
            compute_block_arg_yields block_arg
            check :")"
            found_block = true
            break
          elsif @token.type == :","
            next_token_skip_space_or_newline
          else
            skip_space_or_newline
            check :")"
          end
          index += 1
        end

        if name.ends_with?('=')
          if name != "[]=" && (args.size > 1 || found_splat || found_double_splat)
            raise "setter method '#{name}' cannot have more than one argument"
          elsif found_block
            raise "setter method '#{name}' cannot have a block"
          end
        end

        if splat_index == args.size - 1 && args.last.name.empty?
          raise "named arguments must follow bare *", args.last.location.not_nil!
        end

        next_token_skip_space
        if @token.type == :SYMBOL
          raise "a space is mandatory between ':' and return type", @token
        end
      when :IDENT, :INSTANCE_VAR, :CLASS_VAR, :"*", :"**"
        if @token.keyword?(:end)
          unexpected_token @token.to_s, "expected ';' or newline"
        else
          unexpected_token @token.to_s, "parentheses are mandatory for def arguments"
        end
      when :";", :"NEWLINE"
        # Skip
      when :":"
        # Skip
      when :"&"
        unexpected_token @token.to_s, "parentheses are mandatory for def arguments"
      when :SYMBOL
        raise "a space is mandatory between ':' and return type", @token
      else
        if is_abstract && @token.type == :EOF
          # OK
        else
          unexpected_token
        end
      end

      if @token.type == :":"
        next_token_skip_space
        return_type = parse_bare_proc_type
        end_location = return_type.end_location
      end

      skip_space
      if @token.keyword?("forall")
        next_token_skip_space
        free_vars = parse_def_free_vars
      end

      if is_abstract
        body = Nop.new
      else
        slash_is_regex!
        skip_statement_end

        end_location = token_end_location

        if @token.keyword?(:end)
          body = Expressions.from(extra_assigns)
          next_token_skip_space
        else
          body = parse_expressions
          if extra_assigns.size > 0
            exps = [] of ASTNode
            exps.concat extra_assigns
            if body.is_a?(Expressions)
              exps.concat body.expressions
            else
              exps.push body
            end
            body = Expressions.from(exps)
          end
          body, end_location = parse_exception_handler body, implicit: true
        end
      end

      @def_nest -= 1
      @doc_enabled = !!@wants_doc
      pop_def

      node = Def.new name, args, body, receiver, block_arg, return_type, @is_macro_def, @yields, is_abstract, splat_index, double_splat: double_splat, free_vars: free_vars
      node.name_location = name_location
      set_visibility node
      node.end_location = end_location
      node
    end

    def check_valid_def_name
      if @token.value.in?(:is_a?, :as, :as?, :responds_to?, :nil?)
        raise "'#{@token.value}' is a pseudo-method and can't be redefined", @token
      end
    end

    def check_valid_def_op_name
      if @token.type == :"!"
        raise "'!' is a pseudo-method and can't be redefined", @token
      end
    end

    def parse_def_free_vars
      free_vars = [] of String
      while true
        check :CONST
        free_vars << @token.value.to_s

        next_token_skip_space
        if @token.type == :","
          next_token_skip_space
          check :CONST
        else
          break
        end
      end
      free_vars
    end

    def compute_block_arg_yields(block_arg)
      block_arg_restriction = block_arg.restriction
      if block_arg_restriction.is_a?(ProcNotation)
        @yields = block_arg_restriction.inputs.try(&.size) || 0
      else
        @yields = 0
      end
    end

    record ArgExtras,
      block_arg : Arg?,
      default_value : Bool,
      splat : Bool,
      double_splat : Bool

    def parse_arg(args, extra_assigns, parentheses, found_default_value, found_splat, found_double_splat, allow_restrictions)
      if @token.type == :"&"
        next_token_skip_space_or_newline
        block_arg = parse_block_arg(extra_assigns)
        skip_space_or_newline
        # When block_arg.name is empty, this is an anonymous argument.
        # An anonymous argument should not conflict other arguments names.
        # (In fact `args` may contain anonymous splat argument. See #9108).
        # So check is skipped.
        unless block_arg.name.empty?
          conflict_arg = args.any?(&.name.==(block_arg.name))
          conflict_double_splat = found_double_splat && found_double_splat.name == block_arg.name
          if conflict_arg || conflict_double_splat
            raise "duplicated argument name: #{block_arg.name}", block_arg.location.not_nil!
          end
        end
        return ArgExtras.new(block_arg, false, false, false)
      end

      if found_double_splat
        raise "only block argument is allowed after double splat"
      end

      splat = false
      double_splat = false
      arg_location = @token.location
      allow_external_name = true

      case @token.type
      when :"*"
        if found_splat
          unexpected_token
        end

        splat = true
        allow_external_name = false
        next_token_skip_space
      when :"**"
        double_splat = true
        allow_external_name = false
        next_token_skip_space
      else
        # not a splat
      end

      found_space = false

      if splat && (@token.type == :"," || @token.type == :")")
        arg_name = ""
        uses_arg = false
        allow_restrictions = false
      else
        arg_location = @token.location
        arg_name, external_name, found_space, uses_arg = parse_arg_name(arg_location, extra_assigns, allow_external_name: allow_external_name)

        args.each do |arg|
          if arg.name == arg_name
            raise "duplicated argument name: #{arg_name}", arg_location
          end

          if arg.external_name == external_name
            raise "duplicated argument external name: #{external_name}", arg_location
          end
        end

        if @token.type == :SYMBOL
          raise "space required after colon in type restriction", @token
        end
      end

      default_value = nil
      restriction = nil

      found_colon = false

      if allow_restrictions && @token.type == :":"
        if !default_value && !found_space
          raise "space required before colon in type restriction", @token
        end

        next_token_skip_space_or_newline

        location = @token.location
        splat_restriction = false
        if (splat && @token.type == :"*") || (double_splat && @token.type == :"**")
          splat_restriction = true
          next_token
        end

        restriction = parse_bare_proc_type

        if splat_restriction
          restriction = splat ? Splat.new(restriction) : DoubleSplat.new(restriction)
          restriction.at(location)
        end
        found_colon = true
      end

      if @token.type == :"="
        raise "splat argument can't have default value", @token if splat
        raise "double splat argument can't have default value", @token if double_splat

        slash_is_regex!
        next_token_skip_space_or_newline

        case @token.type
        when :__LINE__, :__END_LINE__, :__FILE__, :__DIR__
          default_value = MagicConstant.new(@token.type).at(@token.location)
          next_token
        else
          @no_type_declaration += 1
          default_value = parse_op_assign
          @no_type_declaration -= 1
        end

        skip_space
      else
        if found_default_value && !found_splat && !splat && !double_splat
          raise "argument must have a default value", arg_location
        end
      end

      unless found_colon
        if @token.type == :SYMBOL
          raise "the syntax for an argument with a default value V and type T is `arg : T = V`", @token
        end

        if allow_restrictions && @token.type == :":"
          raise "the syntax for an argument with a default value V and type T is `arg : T = V`", @token
        end
      end

      raise "BUG: arg_name is nil" unless arg_name

      arg = Arg.new(arg_name, default_value, restriction, external_name: external_name).at(arg_location)
      args << arg
      push_var arg

      ArgExtras.new(nil, !!default_value, splat, !!double_splat)
    end

    def parse_block_arg(extra_assigns)
      name_location = @token.location

      if @token.type == :")" || @token.type == :NEWLINE || @token.type == :":"
        arg_name = ""
      else
        arg_name, external_name, found_space, uses_arg = parse_arg_name(name_location, extra_assigns, allow_external_name: false)
        @uses_block_arg = true if uses_arg
      end

      inputs = nil
      output = nil

      if @token.type == :":"
        next_token_skip_space_or_newline

        location = @token.location

        type_spec = parse_bare_proc_type
      end

      block_arg = Arg.new(arg_name, restriction: type_spec).at(name_location)

      push_var block_arg

      @block_arg_name = block_arg.name

      block_arg
    end

    def parse_arg_name(location, extra_assigns, allow_external_name)
      do_next_token = true
      found_string_literal = false
      invalid_internal_name = nil

      if allow_external_name && (@token.type == :IDENT || string_literal_start?)
        if @token.type == :IDENT
          if @token.keyword? && invalid_internal_name?(@token.value)
            invalid_internal_name = @token.dup
          end
          external_name = @token.type == :IDENT ? @token.value.to_s : ""
          next_token
        else
          external_name = parse_string_without_interpolation("external name")
          found_string_literal = true
        end
        found_space = @token.type == :SPACE || @token.type == :NEWLINE
        skip_space
        do_next_token = false
      end

      case @token.type
      when :IDENT
        if @token.keyword? && invalid_internal_name?(@token.value)
          raise "cannot use '#{@token}' as an argument name", @token
        end

        arg_name = @token.value.to_s
        if arg_name == external_name
          raise "when specified, external name must be different than internal name", @token
        end

        uses_arg = false
        do_next_token = true
      when :INSTANCE_VAR
        arg_name = @token.value.to_s[1..-1]
        if arg_name == external_name
          raise "when specified, external name must be different than internal name", @token
        end

        # If it's something like @select, we can't transform it to:
        #
        #     @select = select
        #
        # because if someone uses `to_s` later it will produce invalid code.
        # So we do something like:
        #
        # def method(select __arg0)
        #   @select = __arg0
        # end
        if !external_name && invalid_internal_name?(arg_name)
          arg_name, external_name = temp_arg_name, arg_name
        end

        ivar = InstanceVar.new(@token.value.to_s).at(location)
        var = Var.new(arg_name).at(location)
        assign = Assign.new(ivar, var).at(location)
        if extra_assigns
          extra_assigns.push assign
        else
          raise "can't use @instance_variable here"
        end
        uses_arg = true
        do_next_token = true
      when :CLASS_VAR
        arg_name = @token.value.to_s[2..-1]
        if arg_name == external_name
          raise "when specified, external name must be different than internal name", @token
        end

        # Same case as :INSTANCE_VAR for things like @select
        if !external_name && invalid_internal_name?(arg_name)
          arg_name, external_name = temp_arg_name, arg_name
        end

        cvar = ClassVar.new(@token.value.to_s).at(location)
        var = Var.new(arg_name).at(location)
        assign = Assign.new(cvar, var).at(location)
        if extra_assigns
          extra_assigns.push assign
        else
          raise "can't use @@class_var here"
        end
        uses_arg = true
        do_next_token = true
      else
        if external_name
          if found_string_literal
            raise "unexpected token: #{@token}, expected argument internal name"
          end
          if invalid_internal_name
            raise "cannot use '#{invalid_internal_name}' as an argument name", invalid_internal_name
          end
          arg_name = external_name
        else
          raise "unexpected token: #{@token}"
        end
      end

      if do_next_token
        next_token
        found_space = @token.type == :SPACE || @token.type == :NEWLINE
      end

      skip_space

      {arg_name, external_name, found_space, uses_arg}
    end

    def invalid_internal_name?(keyword)
      case keyword
      when Symbol
        case keyword
        # These names are handled as keyword by `Parser#parse_atomic_without_location`.
        # We cannot assign value into them and never reference them,
        # so they are invalid internal name.
        when :begin, :nil, :true, :false, :yield, :with, :abstract,
             :def, :macro, :require, :case, :select, :if, :unless, :include,
             :extend, :class, :struct, :module, :enum, :while, :until, :return,
             :next, :break, :lib, :fun, :alias, :pointerof, :sizeof, :offsetof,
             :instance_sizeof, :typeof, :private, :protected, :asm, :out,
             :self, :in, :end
          true
        else
          false
        end
      when String
        case keyword
        when "begin", "nil", "true", "false", "yield", "with", "abstract",
             "def", "macro", "require", "case", "select", "if", "unless", "include",
             "extend", "class", "struct", "module", "enum", "while", "until", "return",
             "next", "break", "lib", "fun", "alias", "pointerof", "sizeof", "offsetof",
             "instance_sizeof", "typeof", "private", "protected", "asm", "out",
             "self", "in", "end"
          true
        else
          false
        end
      else
        false
      end
    end

    def parse_if(check_end = true)
      location = @token.location

      slash_is_regex!
      next_token_skip_space_or_newline

      cond = parse_op_assign_no_control allow_suffix: false
      parse_if_after_condition cond, location, check_end
    end

    def parse_if_after_condition(cond, location, check_end)
      slash_is_regex!
      skip_statement_end

      a_then = parse_expressions
      skip_statement_end

      a_else = nil
      if @token.type == :IDENT
        case @token.value
        when :else
          next_token_skip_statement_end
          a_else = parse_expressions
        when :elsif
          a_else = parse_if check_end: false
        end
      end

      end_location = token_end_location
      if check_end
        check_ident :end
        next_token_skip_space
      end

      If.new(cond, a_then, a_else).at(location).at_end(end_location)
    end

    def parse_unless
      location = @token.location

      slash_is_regex!
      next_token_skip_space_or_newline

      cond = parse_op_assign_no_control allow_suffix: false
      parse_unless_after_condition(cond, location)
    end

    def parse_unless_after_condition(cond, location)
      slash_is_regex!
      skip_statement_end

      a_then = parse_expressions
      skip_statement_end

      a_else = nil
      if @token.keyword?(:else)
        next_token_skip_statement_end
        a_else = parse_expressions
      end

      check_ident :end
      end_location = token_end_location
      next_token_skip_space

      Unless.new(cond, a_then, a_else).at(location).at_end(end_location)
    end

    def set_visibility(node)
      if visibility = @visibility
        node.visibility = visibility
      end
      node
    end

    def parse_var_or_call(global = false, force_call = false)
      location = @token.location
      end_location = token_end_location
      doc = @token.doc

      if @token.type == :"!"
        # only trigger from `parse_when_expression`
        obj = Var.new("self").at(location)
        return parse_negation_suffix(obj)
      end

      case @token.value
      when :is_a?
        obj = Var.new("self").at(location)
        return parse_is_a(obj)
      when :as
        obj = Var.new("self").at(location)
        return parse_as(obj)
      when :as?
        obj = Var.new("self").at(location)
        return parse_as?(obj)
      when :responds_to?
        obj = Var.new("self").at(location)
        return parse_responds_to(obj)
      when :nil?
        obj = Var.new("self").at(location)
        return parse_nil?(obj)
      else
        # Not a special call, go on
      end

      name = @token.value.to_s
      name_location = @token.location

      if force_call && !@token.value
        name = @token.type.to_s
      end

      is_var = var?(name)

      # If the name is a var and '+' or '-' follow, never treat the name as a call
      if is_var && next_comes_plus_or_minus?
        var = Var.new(name)
        var.doc = doc
        var.location = name_location
        var.end_location = end_location
        next_token
        return var
      end

      @wants_regex = false
      next_token

      if @token.type == :SPACE
        # We don't want the next token to be a regex literal if the call's name is
        # a variable in the current scope (it's unlikely that there will be a method
        # with that name that accepts a regex as a first argument).
        # This allows us to write: a = 1; b = 2; a /b
        @wants_regex = !is_var
      end

      case name
      when "super"
        @calls_super = true
      when "initialize"
        @calls_initialize = true
      when "previous_def"
        @calls_previous_def = true
      else
        # Not a special call
      end

      call_args = preserve_stop_on_do(@stop_on_do) { parse_call_args stop_on_do_after_space: @stop_on_do }

      if call_args
        args = call_args.args
        block = call_args.block
        block_arg = call_args.block_arg
        named_args = call_args.named_args
        has_parentheses = call_args.has_parentheses
      else
        has_parentheses = false
      end

      if call_args && call_args.stopped_on_do_after_space
        # This is the case when we have:
        #
        #     x = 1
        #     foo x do
        #         ^~~~
        #     end
        #
        # In this case, since x is a variable and the previous call (foo)
        # doesn't have parentheses, we don't parse "x do end" as an invocation
        # to a method x with a block. Instead, we just stop on x and we don't
        # consume the block, leaving the block for 'foo' to consume.
        block = parse_curly_block(block)
      elsif @stop_on_do && call_args && call_args.has_parentheses
        # This is the case when we have:
        #
        #    foo x(y) do
        #        ^~~~~~~
        #    end
        #
        # We don't want to attach the block to `x`, but to `foo`.
        block = parse_curly_block(block)
      else
        block = parse_block(block)
      end

      if block && block_arg
        raise "can't use captured and non-captured blocks together", location
      end

      node =
        if block || block_arg || global
          call = Call.new(nil, name, (args || [] of ASTNode), block, block_arg, named_args, global)
          call.name_location = name_location
          call.has_parentheses = has_parentheses
          call
        else
          if args
            maybe_var = !force_call && is_var && !has_parentheses
            if maybe_var && args.size == 0
              Var.new(name)
            else
              call = Call.new(nil, name, args, nil, nil, named_args, global)
              call.name_location = name_location
              call.has_parentheses = has_parentheses
              call
            end
          else
            if @no_type_declaration == 0 && @token.type == :":"
              declare_var = parse_type_declaration(Var.new(name).at(location))
              push_var declare_var if @call_args_nest == 0
              declare_var
            elsif (!force_call && is_var)
              if @block_arg_name && !@uses_block_arg && name == @block_arg_name
                @uses_block_arg = true
              end
              Var.new(name)
            else
              if !force_call && !named_args && !global && !has_parentheses && @assigned_vars.includes?(name)
                raise "can't use variable name '#{name}' inside assignment to variable '#{name}'", location
              end

              call = Call.new(nil, name, [] of ASTNode, nil, nil, named_args, global)
              call.name_location = name_location
              call.has_parentheses = has_parentheses
              call
            end
          end
        end
      node.doc = doc
      node.location = location
      node.end_location = block.try(&.end_location) || call_args.try(&.end_location) || end_location
      node
    end

    def next_comes_plus_or_minus?
      pos = current_pos
      while current_char.ascii_whitespace?
        next_char_no_column_increment
      end
      comes_plus_or_minus = current_char == '+' || current_char == '-'
      self.current_pos = pos
      comes_plus_or_minus
    end

    def preserve_stop_on_do(new_value = false)
      old_stop_on_do = @stop_on_do
      @stop_on_do = new_value
      value = yield
      @stop_on_do = old_stop_on_do
      value
    end

    def parse_block(block, stop_on_do = false)
      if @token.keyword?(:do)
        return block if stop_on_do

        raise "block already specified with &" if block
        parse_block2 do |body|
          parse_exception_handler body, implicit: true
        end
      else
        parse_curly_block(block)
      end
    end

    def parse_curly_block(block)
      if @token.type == :"{"
        raise "block already specified with &" if block
        parse_block2 do |body|
          check :"}"
          end_location = token_end_location
          slash_is_not_regex!
          next_token_skip_space
          {body, end_location}
        end
      else
        block
      end
    end

    def parse_block2
      location = @token.location

      block_args = [] of Var
      all_names = [] of String
      extra_assigns = nil
      block_body = nil
      arg_index = 0
      splat_index = nil

      slash_is_regex!
      next_token_skip_space
      if @token.type == :"|"
        next_token_skip_space_or_newline
        while true
          if @token.type == :"*"
            if splat_index
              raise "splat block argument already specified", @token
            end
            splat_index = arg_index
            next_token
          end

          case @token.type
          when :IDENT
            if @token.keyword? && invalid_internal_name?(@token.value)
              raise "cannot use '#{@token}' as a block argument name", @token
            end

            arg_name = @token.value.to_s

            if all_names.includes?(arg_name)
              raise "duplicated block argument name: #{arg_name}", @token
            end
            all_names << arg_name
          when :UNDERSCORE
            arg_name = "_"
          when :"("
            block_arg_name = temp_arg_name

            next_token_skip_space_or_newline

            i = 0
            while true
              case @token.type
              when :IDENT
                if @token.keyword? && invalid_internal_name?(@token.value)
                  raise "cannot use '#{@token}' as a block argument name", @token
                end

                sub_arg_name = @token.value.to_s

                if all_names.includes?(sub_arg_name)
                  raise "duplicated block argument name: #{sub_arg_name}", @token
                end
                all_names << sub_arg_name
              when :UNDERSCORE
                sub_arg_name = "_"
              else
                raise "expecting block argument name, not #{@token.type}", @token
              end

              push_var_name sub_arg_name
              location = @token.location

              unless sub_arg_name == "_"
                extra_assigns ||= [] of ASTNode
                extra_assigns << Assign.new(
                  Var.new(sub_arg_name).at(location),
                  Call.new(Var.new(block_arg_name).at(location), "[]", NumberLiteral.new(i)).at(location)
                ).at(location)
              end

              next_token_skip_space_or_newline
              case @token.type
              when :","
                next_token_skip_space_or_newline
                break if @token.type == :")"
              when :")"
                break
              else
                raise "expecting ',' or ')', not #{@token}", @token
              end

              i += 1
            end

            arg_name = block_arg_name
          else
            raise "expecting block argument name, not #{@token.type}", @token
          end

          var = Var.new(arg_name).at(@token.location)
          block_args << var

          next_token_skip_space_or_newline

          case @token.type
          when :","
            next_token_skip_space_or_newline
            break if @token.type == :"|"
          when :"|"
            break
          else
            raise "expecting ',' or '|', not #{@token}", @token
          end

          arg_index += 1
        end
        next_token_skip_statement_end
      else
        skip_statement_end
      end

      current_vars = @def_vars.last.dup
      push_def current_vars
      push_vars block_args

      block_body = parse_expressions

      if extra_assigns
        exps = [] of ASTNode
        exps.concat extra_assigns
        if block_body.is_a?(Expressions)
          exps.concat block_body.expressions
        else
          exps.push block_body
        end
        block_body = Expressions.from exps
      end

      block_body, end_location = yield block_body

      pop_def

      Block.new(block_args, block_body, splat_index).at(location).at_end(end_location)
    end

    record CallArgs,
      args : Array(ASTNode)?,
      block : Block?,
      block_arg : ASTNode?,
      named_args : Array(NamedArgument)?,
      stopped_on_do_after_space : Bool,
      end_location : Location?,
      has_parentheses : Bool

    def parse_call_args(stop_on_do_after_space = false, allow_curly = false, control = false)
      @call_args_nest += 1

      case @token.type
      when :"{"
        nil
      when :"("
        slash_is_regex!

        args = [] of ASTNode
        end_location = nil

        open("call") do
          # We found a parentheses, so calls inside it will get the `do`
          # attached to them
          @stop_on_do = false
          found_double_splat = false

          next_token_skip_space_or_newline
          while @token.type != :")"
            if call_block_arg_follows?
              return parse_call_block_arg(args, true)
            end

            if named_tuple_start?
              return parse_call_args_named_args(@token.location, args, first_name: nil, allow_newline: true)
            else
              arg = parse_call_arg(found_double_splat)
              if @token.type == :":" && arg.is_a?(StringLiteral)
                return parse_call_args_named_args(arg.location.not_nil!, args, first_name: arg.value, allow_newline: true)
              else
                args << arg
                found_double_splat = arg.is_a?(DoubleSplat)
              end
            end

            skip_space
            if @token.type == :","
              slash_is_regex!
              next_token_skip_space_or_newline
            else
              skip_space_or_newline
              check :")"
              break
            end
          end
          end_location = token_end_location
          @wants_regex = false
          next_token_skip_space
        end

        CallArgs.new args, nil, nil, nil, false, end_location, has_parentheses: true
      when :SPACE
        slash_is_not_regex!
        end_location = token_end_location
        next_token

        if stop_on_do_after_space && @token.keyword?(:do)
          return CallArgs.new nil, nil, nil, nil, true, end_location, has_parentheses: false
        end

        if control && @token.keyword?(:do)
          unexpected_token
        end

        parse_call_args_space_consumed check_plus_and_minus: true, allow_curly: allow_curly, control: control
      else
        nil
      end
    ensure
      @call_args_nest -= 1
    end

    def parse_call_args_space_consumed(check_plus_and_minus = true, allow_curly = false, control = false, end_token = :")",
                                       allow_beginless_range = false)
      # This method is called by `parse_call_args`, so it increments once too much in this case.
      # But it is no problem, because it decrements once too much.
      @call_args_nest += 1

      if @token.keyword?(:end) && !next_comes_colon_space?
        return nil
      end

      case @token.type
      when :"&"
        return nil if current_char.ascii_whitespace?
      when :"+", :"-"
        if check_plus_and_minus
          return nil if current_char.ascii_whitespace?
        end
      when :"{"
        return nil unless allow_curly
      when :CHAR, :STRING, :DELIMITER_START, :STRING_ARRAY_START, :SYMBOL_ARRAY_START, :NUMBER, :IDENT, :SYMBOL, :INSTANCE_VAR, :CLASS_VAR, :CONST, :GLOBAL, :"$~", :"$?", :GLOBAL_MATCH_DATA_INDEX, :REGEX, :"(", :"!", :"[", :"[]", :"~", :"->", :"{{", :__LINE__, :__END_LINE__, :__FILE__, :__DIR__, :UNDERSCORE
        # Nothing
      when :"*", :"**"
        if current_char.ascii_whitespace?
          return nil
        end
      when :"::"
        if current_char.ascii_whitespace?
          return nil
        end
      when :"..", :"..."
        return nil unless allow_beginless_range
      else
        return nil
      end

      case @token.value
      when :if, :unless, :while, :until, :rescue, :ensure
        return nil unless next_comes_colon_space?
      when :yield
        return nil if @stop_on_yield > 0 && !next_comes_colon_space?
      else
        # keep going
      end

      args = [] of ASTNode
      end_location = nil

      # On calls without parentheses we want to stop on `do`.
      # The exception is when parsing `return`, `break`, `yield`
      # and `next` arguments (marked with the `control` flag),
      # because this:
      #
      # ```
      # return foo do
      # end
      # ```
      #
      # must always be parsed as the block belonging to `foo`,
      # never to `return`.
      @stop_on_do = true unless control

      found_double_splat = false

      while @token.type != :NEWLINE && @token.type != :";" && @token.type != :EOF && @token.type != end_token && @token.type != :":" && !end_token?
        if call_block_arg_follows?
          return parse_call_block_arg(args, false)
        end

        if @token.type == :IDENT && current_char == ':'
          return parse_call_args_named_args(@token.location, args, first_name: nil, allow_newline: false)
        else
          arg = parse_call_arg(found_double_splat)
          if @token.type == :":" && arg.is_a?(StringLiteral)
            return parse_call_args_named_args(arg.location.not_nil!, args, first_name: arg.value, allow_newline: false)
          else
            args << arg
            found_double_splat = arg.is_a?(DoubleSplat)
          end
          end_location = arg.end_location
        end

        skip_space

        if @token.type == :","
          location = @token.location
          slash_is_regex!
          next_token_skip_space_or_newline
          raise "invalid trailing comma in call" if (@token.keyword?(:end) && !next_comes_colon_space?) || @token.type == :EOF
        else
          break
        end
      end

      CallArgs.new args, nil, nil, nil, false, end_location, has_parentheses: false
    ensure
      @call_args_nest -= 1
    end

    def parse_call_args_named_args(location, args, first_name, allow_newline)
      named_args = parse_named_args(location, first_name: first_name, allow_newline: allow_newline)

      if call_block_arg_follows?
        return parse_call_block_arg(args, check_paren: allow_newline, named_args: named_args)
      end

      check :")" if allow_newline
      end_location = token_end_location

      if allow_newline
        next_token_skip_space
      else
        skip_space
      end
      return CallArgs.new args, nil, nil, named_args, false, end_location, has_parentheses: allow_newline
    end

    def parse_named_args(location, first_name = nil, allow_newline = false)
      named_args = [] of NamedArgument
      while true
        if first_name
          name = first_name
          first_name = nil
        else
          if named_tuple_start?
            name = @token.value.to_s
            next_token_never_a_symbol
          elsif string_literal_start?
            name = parse_string_without_interpolation("named argument")
          else
            raise "expected named argument, not #{@token}", location
          end
        end

        if named_args.any? { |arg| arg.name == name }
          raise "duplicated named argument: #{name}", location
        end

        check :":"
        slash_is_regex!
        next_token_skip_space_or_newline

        if @token.keyword?(:out)
          value = parse_out
        else
          value = parse_op_assign
        end

        named_args << NamedArgument.new(name, value).at(location)
        skip_space
        if @token.type == :","
          next_token_skip_space_or_newline
          if @token.type == :")" || @token.type == :"&" || @token.type == :"]"
            break
          end
        elsif @token.type == :NEWLINE && allow_newline
          skip_space_or_newline
          break
        else
          break
        end

        location = @token.location
      end
      named_args
    end

    def parse_call_arg(found_double_splat = false)
      if @token.keyword?(:out)
        if found_double_splat
          raise "out argument not allowed after double splat"
        end

        parse_out
      else
        splat = nil
        case @token.type
        when :"*"
          unless current_char.ascii_whitespace?
            if found_double_splat
              raise "splat not allowed after double splat"
            end

            splat = :single
            next_token
          end
        when :"**"
          unless current_char.ascii_whitespace?
            splat = :double
            next_token
          end
        else
          # not a splat
        end

        arg = parse_op_assign_no_control

        if found_double_splat && splat != :double
          raise "argument not allowed after double splat", arg.location.not_nil!
        end

        case splat
        when :single
          arg = Splat.new(arg).at(arg.location)
        when :double
          arg = DoubleSplat.new(arg).at(arg.location)
        else
          # no splat
        end

        arg
      end
    end

    def parse_out
      next_token_skip_space_or_newline
      location = @token.location
      name = @token.value.to_s

      case @token.type
      when :IDENT
        var = Var.new(name).at(location)
        var_out = Out.new(var).at(location)
        push_var var

        next_token
        var_out
      when :INSTANCE_VAR
        ivar = InstanceVar.new(name).at(location)
        ivar_out = Out.new(ivar).at(location)
        next_token
        ivar_out
      when :UNDERSCORE
        underscore = Underscore.new.at(location)
        var_out = Out.new(underscore).at(location)
        next_token
        var_out
      else
        raise "expecting variable or instance variable after out"
      end
    end

    def parse_generic_or_global_call
      location = @token.location
      next_token_skip_space_or_newline

      case @token.type
      when :IDENT
        set_visibility parse_var_or_call global: true
      when :CONST
        ident = parse_generic global: true, location: location, expression: true
        parse_custom_literal ident
      else
        unexpected_token
      end
    end

    # Parse a **bare** proc type like `A, B, C -> D`.
    # Generally it is entry point of type parsing and
    # it is used on the context expected type (e.g. type restrictions, rhs of `alias` and more)
    def parse_bare_proc_type
      type = parse_type_splat { parse_union_type }

      # To determine to consume comma, looking-ahead is needed.
      # Consider `[ [] of Int32, Foo.new ]`, we want to parse it as `[ ([] of Int32), Foo.new ]` of course.
      # If the parser consumes comma after Int32 quickly, it may cause parsing error.
      unless @token.type == :"->" || (@token.type == :"," && type_start?(consume_newlines: true))
        if type.is_a?(Splat)
          raise "invalid type splat", type.location.not_nil!
        end
        return type
      end

      input_types = [type]
      if @token.type != :"->"
        loop do
          next_token_skip_space_or_newline
          input_types << parse_type_splat { parse_union_type }
          break unless @token.type == :"," && type_start?(consume_newlines: true)
        end
      end

      parse_proc_type_output(input_types, input_types.first.location)
    end

    def parse_union_type
      type = parse_atomic_type_with_suffix
      return type unless @token.type == :|

      types = [type]
      while @token.type == :|
        next_token_skip_space_or_newline
        types << parse_atomic_type_with_suffix
      end

      Union.new(types).at(types.first).at_end(types.last)
    end

    def parse_atomic_type_with_suffix
      type = parse_atomic_type
      parse_type_suffix type
    end

    def parse_atomic_type
      location = @token.location

      case @token.type
      when :IDENT
        case @token.value
        when :self
          next_token_skip_space
          Self.new.at(location)
        when "self?"
          next_token_skip_space
          make_nilable_type Self.new.at(location)
        when :typeof
          parse_typeof
        else
          unexpected_token
        end
      when :UNDERSCORE
        next_token_skip_space
        Underscore.new.at(location)
      when :CONST, :"::"
        parse_generic
      when :"{"
        next_token_skip_space_or_newline
        if named_tuple_start? || @token.type == :DELIMITER_START
          type = make_named_tuple_type parse_named_type_args(:"}")
        else
          type = make_tuple_type parse_union_types(:"}")
        end
        check :"}"
        next_token_skip_space
        type
      when :"->"
        parse_proc_type_output(nil, location)
      when :"("
        next_token_skip_space_or_newline
        type = parse_type_splat { parse_union_type }
        if @token.type == :")"
          next_token_skip_space
          if @token.type == :"->" # `(A) -> B` case
            type = parse_proc_type_output([type], location)
          elsif type.is_a?(Splat)
            raise "invalid type splat", type.location.not_nil!
          end
        else
          input_types = [type]
          while @token.type == :","
            next_token_skip_space_or_newline
            break if @token.type == :")" # allow trailing comma
            input_types << parse_type_splat { parse_union_type }
          end
          if @token.type == :"->" # `(A, B, C -> D)` case
            type = parse_proc_type_output(input_types, input_types.first.location)
            check :")"
            next_token_skip_space
          else # `(A, B, C) -> D` case
            check :")"
            next_token_skip_space
            type = parse_proc_type_output(input_types, location)
          end
        end
        type
      else
        unexpected_token
      end
    end

    def parse_union_types(end_token)
      types = [parse_union_type]
      while @token.type == :","
        next_token_skip_space_or_newline
        break if @token.type == end_token # allow trailing comma
        types << parse_union_type
      end
      types
    end

    # Parse generic type path like `A::B(C, D)?`.
    # This method is used to parse not only a type, but also an expression represents type.
    # And it also consumes prefix `::` to specify global path.
    def parse_generic(expression = false)
      location = @token.location

      global = false
      if @token.type == :"::"
        next_token_skip_space_or_newline
        global = true
      end

      parse_generic global, location, expression
    end

    def parse_generic(global, location, expression)
      path = parse_path(global, location)
      type = parse_type_args(path)

      # Nilable suffixes without any spaces are consumed here
      # for expression represents nilable type. Typically such an expression
      # is appeared in macro expression. (e.g. `{% if T <= Int32? %} ... {% end %}`)
      # Note that the parser cannot consume any spaces because it conflicts ternary operator.
      while expression && @token.type == :"?"
        next_token
        type = make_nilable_expression(type)
      end

      skip_space

      type
    end

    # Parse type path.
    # It also consumes prefix `::` to specify global path.
    def parse_path
      location = @token.location

      global = false
      if @token.type == :"::"
        next_token_skip_space_or_newline
        global = true
      end

      path = parse_path(global, @token.location)
      skip_space
      path
    end

    def parse_path(global, location)
      names = [check_const]
      end_location = token_end_location

      @wants_regex = false
      next_token
      while @token.type == :"::"
        next_token_skip_space_or_newline
        names << check_const
        end_location = token_end_location

        @wants_regex = false
        next_token
      end

      Path.new(names, global).at(location).at_end(end_location)
    end

    def parse_type_args(name)
      return name unless @token.type == :"("

      next_token_skip_space_or_newline
      args = [] of ASTNode
      if named_tuple_start? || string_literal_start?
        named_args = parse_named_type_args(:")")
      else
        args << parse_type_splat { parse_type_arg }
        while @token.type == :","
          next_token_skip_space_or_newline
          break if @token.type == :")" # allow trailing comma
          args << parse_type_splat { parse_type_arg }
        end

        has_int = args.any? { |arg| arg.is_a?(NumberLiteral) || arg.is_a?(SizeOf) || arg.is_a?(InstanceSizeOf) || arg.is_a?(OffsetOf) }
        if @token.type == :"->" && !has_int
          args = [parse_proc_type_output(args, args.first.location)] of ASTNode
        end
      end

      skip_space_or_newline
      check :")"
      end_location = token_end_location
      next_token

      Generic.new(name, args, named_args).at(name).at_end(end_location)
    end

    def parse_named_type_args(end_token)
      named_args = [] of NamedArgument

      while @token.type != end_token
        if named_tuple_start?
          name = @token.value.to_s
          next_token
        elsif string_literal_start?
          name = parse_string_without_interpolation("named argument")
        else
          raise "expected '#{end_token}' or named argument, not #{@token}", @token
        end

        if named_args.any? { |arg| arg.name == name }
          raise "duplicated key: #{name}", @token
        end

        check :":"
        next_token_skip_space_or_newline

        type = parse_bare_proc_type
        skip_space

        named_args << NamedArgument.new(name, type)

        if @token.type == :","
          next_token_skip_space_or_newline
        else
          skip_space_or_newline
          check end_token
          break
        end
      end

      named_args
    end

    def parse_type_splat
      location = @token.location

      splat = false
      if @token.type == :"*"
        next_token_skip_space_or_newline
        splat = true
      end

      type = yield
      type = Splat.new(type).at(location) if splat
      type
    end

    def parse_type_arg
      if @token.type == :NUMBER
        num = NumberLiteral.new(@token.value.to_s, @token.number_kind).at(@token.location)
        next_token_skip_space
        return num
      end

      case @token
      when .keyword?(:sizeof)
        parse_sizeof
      when .keyword?(:instance_sizeof)
        parse_instance_sizeof
      when .keyword?(:offsetof)
        parse_offsetof
      else
        parse_union_type
      end
    end

    def parse_type_suffix(type)
      loop do
        case @token.type
        when :"."
          next_token_skip_space_or_newline
          check_ident :class
          next_token_skip_space
          type = Metaclass.new(type).at(type)
        when :"?"
          next_token_skip_space
          type = make_nilable_type(type)
        when :"*"
          next_token_skip_space
          type = make_pointer_type(type)
        when :"**"
          next_token_skip_space
          type = make_pointer_type(make_pointer_type(type))
        when :"["
          next_token_skip_space_or_newline
          size = parse_type_arg
          skip_space_or_newline
          check :"]"
          next_token_skip_space
          type = make_static_array_type(type, size)
        else
          return type
        end
      end
    end

    def parse_proc_type_output(input_types, location)
      has_output_type = type_start?(consume_newlines: false)

      check :"->"
      next_token_skip_space

      if has_output_type
        skip_space_or_newline
        output_type = parse_union_type
      end

      ProcNotation.new(input_types, output_type).at(location)
    end

    def make_nilable_type(type)
      Union.new([type, Path.global("Nil").at(type)]).at(type)
    end

    def make_nilable_expression(type)
      type = Generic.new(Path.global("Union").at(type), [type, Path.global("Nil").at(type)]).at(type)
      type.question = true
      type
    end

    def make_pointer_type(type)
      Generic.new(Path.global("Pointer").at(type), [type] of ASTNode).at(type)
    end

    def make_static_array_type(type, size)
      Generic.new(Path.global("StaticArray").at(type), [type, size] of ASTNode).at(type)
    end

    def make_tuple_type(types)
      Generic.new(Path.global("Tuple"), types)
    end

    def make_named_tuple_type(named_args)
      Generic.new(Path.global("NamedTuple"), [] of ASTNode, named_args: named_args)
    end

    # Looks ahead next tokens to check whether they indicate type.
    def type_start?(*, consume_newlines)
      old_pos, old_line, old_column = current_pos, @line_number, @column_number
      @temp_token.copy_from(@token)

      begin
        if consume_newlines
          next_token_skip_space_or_newline
        else
          next_token_skip_space
        end

        type_start?
      ensure
        @token.copy_from(@temp_token)
        self.current_pos, @line_number, @column_number = old_pos, old_line, old_column
      end
    end

    def type_start?
      while @token.type == :"(" || @token.type == :"{"
        next_token_skip_space_or_newline
      end

      # TODO: the below conditions are not complete, and there are many false-positive or true-negative examples.

      case @token.type
      when :IDENT
        return false if named_tuple_start?
        case @token.value
        when :typeof
          true
        when :self, "self?"
          next_token_skip_space
          delimiter_or_type_suffix?
        else
          false
        end
      when :CONST
        return false if named_tuple_start?
        type_path_start?
      when :"::"
        next_token
        type_path_start?
      when :UNDERSCORE, :"->"
        true
      when :"*"
        next_token_skip_space_or_newline
        type_start?
      else
        false
      end
    end

    def type_path_start?
      while @token.type == :CONST
        next_token
        break unless @token.type == :"::"
        next_token_skip_space_or_newline
      end

      skip_space
      delimiter_or_type_suffix?
    end

    def delimiter_or_type_suffix?
      case @token.type
      when :"."
        next_token_skip_space_or_newline
        @token.keyword?(:class)
      when :"?", :"*", :"**"
        # They are conflicted with operators, so more look-ahead is needed.
        next_token_skip_space
        delimiter_or_type_suffix?
      when :"->", :"|", :",", :"=>", :NEWLINE, :EOF, :"=", :";", :"(", :")", :"[", :"]"
        true
      else
        false
      end
    end

    def parse_typeof
      location = @token.location

      next_token_skip_space
      check :"("
      next_token_skip_space_or_newline
      if @token.type == :")"
        raise "missing typeof argument"
      end

      exps = [] of ASTNode
      while @token.type != :")"
        exps << parse_op_assign
        if @token.type == :","
          next_token_skip_space_or_newline
        else
          skip_space_or_newline
          check :")"
        end
      end

      end_location = token_end_location
      next_token_skip_space

      TypeOf.new(exps).at(location).at_end(end_location)
    end

    def parse_visibility_modifier(modifier)
      doc = @token.doc
      location = @token.location

      next_token_skip_space
      exp = parse_op_assign

      modifier = VisibilityModifier.new(modifier, exp).at(location).at_end(exp)
      modifier.doc = doc
      exp.doc = doc
      modifier
    end

    def parse_asm
      next_token_skip_space
      check :"("
      next_token_skip_space_or_newline
      text = parse_string_without_interpolation("asm")
      skip_space_or_newline

      volatile = false
      alignstack = false
      intel = false

      part_index = 0
      until @token.type == :")"
        if @token.type == :"::"
          next_token_skip_space_or_newline
          part_index += 2
        elsif @token.type == :":"
          next_token_skip_space_or_newline
          part_index += 1
        else
          unexpected_token
        end

        case part_index
        when 1
          if @token.type == :DELIMITER_START
            outputs = parse_asm_operands
          end
        when 2
          if @token.type == :DELIMITER_START
            inputs = parse_asm_operands
          end
        when 3
          if @token.type == :DELIMITER_START
            clobbers = parse_asm_clobbers
          end
        when 4
          if @token.type == :DELIMITER_START
            volatile, alignstack, intel = parse_asm_options
          end
        else break
        end
      end

      check :")"

      next_token_skip_space

      Asm.new(text, outputs, inputs, clobbers, volatile, alignstack, intel)
    end

    def parse_asm_operands
      operands = [] of AsmOperand
      while true
        operands << parse_asm_operand
        if @token.type == :","
          next_token_skip_space_or_newline
        end
        break unless @token.type == :DELIMITER_START
      end
      operands
    end

    def parse_asm_operand
      text = parse_string_without_interpolation("constraint")
      check :"("
      next_token_skip_space_or_newline
      exp = parse_expression
      check :")"
      next_token_skip_space_or_newline
      AsmOperand.new(text, exp)
    end

    def parse_asm_clobbers
      clobbers = [] of String
      while true
        clobbers << parse_string_without_interpolation("asm clobber")
        skip_space_or_newline
        if @token.type == :","
          next_token_skip_space_or_newline
        end
        break unless @token.type == :DELIMITER_START
      end
      clobbers
    end

    def parse_asm_options
      volatile = false
      alignstack = false
      intel = false
      while true
        location = @token.location
        option = parse_string_without_interpolation("asm option")
        skip_space_or_newline
        case option
        when "volatile"
          volatile = true
        when "alignstack"
          alignstack = true
        when "intel"
          intel = true
        else
          raise "unknown asm option: #{option}", location
        end

        if @token.type == :","
          next_token_skip_space_or_newline
        end
        break unless @token.type == :DELIMITER_START
      end
      {volatile, alignstack, intel}
    end

    def parse_yield_with_scope
      location = @token.location
      next_token_skip_space
      @stop_on_yield += 1
      @yields ||= 1
      scope = parse_op_assign
      @stop_on_yield -= 1
      skip_space
      check_ident :yield
      parse_yield scope, location
    end

    def parse_yield(scope = nil, location = @token.location)
      end_location = token_end_location
      next_token

      call_args = preserve_stop_on_do { parse_call_args control: true }

      if call_args
        args = call_args.args
        end_location = nil
      end

      yields = (@yields ||= 0)
      if args && args.size > yields
        @yields = args.size
      end

      Yield.new(args || [] of ASTNode, scope).at(location).at_end(end_location)
    end

    def parse_break
      parse_control_expression Break
    end

    def parse_return
      parse_control_expression Return
    end

    def parse_next
      parse_control_expression Next
    end

    def parse_control_expression(klass)
      end_location = token_end_location
      next_token

      call_args = preserve_stop_on_do { parse_call_args allow_curly: true, control: true }
      args = call_args.args if call_args

      if args && !args.empty?
        if args.size == 1
          node = klass.new(args.first)
        else
          tuple = TupleLiteral.new(args).at(args.last)
          node = klass.new(tuple)
        end
      else
        node = klass.new.at_end(end_location)
      end

      node
    end

    def parse_lib
      location = @token.location
      next_token_skip_space_or_newline

      name = check_const
      name_location = @token.location
      next_token_skip_statement_end

      body = push_visibility { parse_lib_body_expressions }

      check_ident :end
      end_location = token_end_location
      next_token_skip_space

      lib_def = LibDef.new(name, body).at(location).at_end(end_location)
      lib_def.name_location = name_location
      lib_def
    end

    def parse_lib_body
      next_token_skip_statement_end
      Expressions.from(parse_lib_body_expressions)
    end

    private def parse_lib_body_expressions
      expressions = [] of ASTNode
      while true
        skip_statement_end
        break if end_token?
        expressions << parse_lib_body_exp
      end
      expressions
    end

    def parse_lib_body_exp
      location = @token.location
      parse_lib_body_exp_without_location.at(location)
    end

    def parse_lib_body_exp_without_location
      case @token.type
      when :"@["
        parse_annotation
      when :IDENT
        case @token.value
        when :alias
          parse_alias
        when :fun
          parse_fun_def(top_level: false)
        when :type
          parse_type_def
        when :struct
          @inside_c_struct = true
          node = parse_c_struct_or_union union: false
          @inside_c_struct = false
          node
        when :union
          parse_c_struct_or_union union: true
        when :enum
          parse_enum_def
        else
          unexpected_token
        end
      when :CONST
        ident = parse_path(global: false, location: @token.location)
        skip_space
        check :"="
        next_token_skip_space_or_newline
        value = parse_expression
        skip_statement_end
        Assign.new(ident, value)
      when :GLOBAL
        location = @token.location
        name = @token.value.to_s[1..-1]
        next_token_skip_space_or_newline
        if @token.type == :"="
          next_token_skip_space
          check IdentOrConst
          real_name = @token.value.to_s
          next_token_skip_space
        end
        check :":"
        next_token_skip_space_or_newline
        type = parse_bare_proc_type

        if name[0].ascii_uppercase?
          raise "external variables must start with lowercase, use for example `$#{name.underscore} = #{name} : #{type}`", location
        end

        skip_statement_end
        ExternalVar.new(name, type, real_name)
      when :"{{"
        parse_percent_macro_expression
      when :"{%"
        parse_percent_macro_control
      else
        unexpected_token
      end
    end

    IdentOrConst = [:IDENT, :CONST]

    def parse_fun_def(top_level, require_body = false)
      location = @token.location
      doc = @token.doc

      push_def if require_body

      next_token_skip_space_or_newline

      name = if top_level
               check_ident
             else
               check IdentOrConst
               @token.value.to_s
             end

      next_token_skip_space_or_newline

      if @token.type == :"="
        next_token_skip_space_or_newline
        case @token.type
        when :IDENT, :CONST
          real_name = @token.value.to_s
          next_token_skip_space_or_newline
        when :DELIMITER_START
          real_name = parse_string_without_interpolation("fun name")
          skip_space
        else
          unexpected_token
        end
      else
        real_name = name
      end

      args = [] of Arg
      varargs = false

      if @token.type == :"("
        next_token_skip_space_or_newline
        while @token.type != :")"
          if @token.type == :"..."
            varargs = true
            next_token_skip_space_or_newline
            check :")"
            break
          end

          if @token.type == :IDENT
            arg_name = @token.value.to_s
            arg_location = @token.location

            next_token_skip_space_or_newline
            check :":"
            next_token_skip_space_or_newline
            arg_type = parse_bare_proc_type
            skip_space_or_newline

            args << Arg.new(arg_name, nil, arg_type).at(arg_location)

            push_var_name arg_name if require_body
          else
            arg_type = parse_union_type
            args << Arg.new("", nil, arg_type).at(arg_type.location)
          end

          if @token.type == :","
            next_token_skip_space_or_newline
          else
            skip_space_or_newline
            check :")"
            break
          end
        end
        next_token_skip_statement_end
      end

      if @token.type == :":"
        next_token_skip_space_or_newline
        return_type = parse_bare_proc_type
      end

      skip_statement_end

      if require_body
        @fun_nest += 1

        if @token.keyword?(:end)
          body = Nop.new
          end_location = token_end_location
          next_token
        else
          body = parse_expressions
          body, end_location = parse_exception_handler body, implicit: true
        end

        @fun_nest -= 1
      else
        body = nil
        end_location = token_end_location
      end

      pop_def if require_body

      fun_def = FunDef.new name, args, return_type, varargs, body, real_name
      fun_def.doc = doc
      fun_def.at(location).at_end(end_location)
    end

    def parse_alias
      doc = @token.doc

      next_token_skip_space_or_newline

      name = parse_path

      skip_space
      check :"="
      next_token_skip_space_or_newline

      value = parse_bare_proc_type
      skip_space

      alias_node = Alias.new(name, value)
      alias_node.doc = doc
      alias_node
    end

    def parse_pointerof
      next_token_skip_space

      check :"("
      next_token_skip_space_or_newline

      if @token.keyword?(:self)
        raise "can't take address of self", @token.line_number, @token.column_number
      end

      exp = parse_op_assign
      skip_space_or_newline

      end_location = token_end_location
      check :")"
      next_token_skip_space

      PointerOf.new(exp).at_end(end_location)
    end

    def parse_sizeof
      parse_sizeof SizeOf
    end

    def parse_instance_sizeof
      parse_sizeof InstanceSizeOf
    end

    def parse_sizeof(klass)
      next_token_skip_space

      check :"("
      next_token_skip_space_or_newline

      location = @token.location
      exp = parse_bare_proc_type.at(location)

      skip_space_or_newline

      end_location = token_end_location
      check :")"
      next_token_skip_space

      klass.new(exp).at_end(end_location)
    end

    def parse_offsetof
      next_token_skip_space
      check :"("

      next_token_skip_space_or_newline
      type_location = @token.location
      type = parse_bare_proc_type.at(type_location)

      skip_space
      check :","

      next_token_skip_space_or_newline
      check :INSTANCE_VAR

      ivar_location = @token.location
      instance_var = InstanceVar.new(@token.value.to_s).at(ivar_location)

      next_token_skip_space_or_newline

      end_location = token_end_location
      check :")"
      next_token_skip_space

      OffsetOf.new(type, instance_var).at_end(end_location)
    end

    def parse_type_def
      next_token_skip_space_or_newline
      name = check_const
      name_location = @token.location
      next_token_skip_space_or_newline
      check :"="
      next_token_skip_space_or_newline

      type = parse_bare_proc_type
      skip_space

      typedef = TypeDef.new name, type
      typedef.name_location = name_location
      typedef
    end

    def parse_c_struct_or_union(union : Bool)
      location = @token.location
      next_token_skip_space_or_newline
      name = check_const
      next_token_skip_statement_end
      body = parse_c_struct_or_union_body_expressions
      check_ident :end
      end_location = token_end_location
      next_token_skip_space

      CStructOrUnionDef.new(name, Expressions.from(body), union: union).at(location).at_end(end_location)
    end

    def parse_c_struct_or_union_body
      next_token_skip_statement_end
      Expressions.from(parse_c_struct_or_union_body_expressions)
    end

    private def parse_c_struct_or_union_body_expressions
      exps = [] of ASTNode

      while true
        case @token.type
        when :IDENT
          case @token.value
          when :include
            if @inside_c_struct
              location = @token.location
              exps << parse_include.at(location)
            else
              parse_c_struct_or_union_fields exps
            end
          when :else
            break
          when :end
            break
          else
            parse_c_struct_or_union_fields exps
          end
        when :"{{"
          exps << parse_percent_macro_expression
        when :"{%"
          exps << parse_percent_macro_control
        when :";", :NEWLINE
          skip_statement_end
        else
          break
        end
      end

      exps
    end

    def parse_c_struct_or_union_fields(exps)
      vars = [Var.new(@token.value.to_s).at(@token.location)]

      next_token_skip_space_or_newline

      while @token.type == :","
        next_token_skip_space_or_newline
        vars << Var.new(check_ident).at(@token.location)
        next_token_skip_space_or_newline
      end

      check :":"
      next_token_skip_space_or_newline

      type = parse_bare_proc_type

      skip_statement_end

      vars.each do |var|
        exps << TypeDeclaration.new(var, type).at(var).at_end(type)
      end
    end

    def parse_enum_def
      location = @token.location
      doc = @token.doc

      next_token_skip_space_or_newline

      name = parse_path
      skip_space

      case @token.type
      when :":"
        next_token_skip_space_or_newline
        base_type = parse_bare_proc_type
        skip_statement_end
      when :";", :NEWLINE
        skip_statement_end
      else
        unexpected_token
      end

      members = parse_enum_body_expressions

      check_ident :end
      end_location = token_end_location
      next_token_skip_space

      enum_def = EnumDef.new name, members, base_type
      enum_def.doc = doc
      enum_def.at(location).at_end(end_location)
    end

    def parse_enum_body
      next_token_skip_statement_end
      Expressions.from(parse_enum_body_expressions)
    end

    private def parse_enum_body_expressions
      members = [] of ASTNode
      until end_token?
        case @token.type
        when :CONST
          location = @token.location
          constant_name = @token.value.to_s
          member_doc = @token.doc

          next_token_skip_space
          if @token.type == :"="
            next_token_skip_space_or_newline
            constant_value = parse_logical_or
          else
            constant_value = nil
          end

          skip_space

          case @token.type
          when :";", :NEWLINE, :EOF
            next_token_skip_statement_end
          else
            unless @token.keyword?(:end)
              raise "expecting ';', 'end' or newline after enum member", location
            end
          end

          arg = Arg.new(constant_name, constant_value).at(location).at_end(constant_value || location)
          arg.doc = member_doc

          members << arg
        when :IDENT
          visibility = nil

          case @token.value
          when :private
            visibility = Visibility::Private
            next_token_skip_space
          when :protected
            visibility = Visibility::Protected
            next_token_skip_space
          else
            # not a visibility modifier
          end

          def_location = @token.location

          case @token.value
          when :def
            member = parse_def.at(def_location)
            member = VisibilityModifier.new(visibility, member) if visibility
            members << member
          when :macro
            member = parse_macro.at(def_location)
            member = VisibilityModifier.new(visibility, member) if visibility
            members << member
          else
            unexpected_token
          end
        when :CLASS_VAR
          class_var = ClassVar.new(@token.value.to_s).at(@token.location)

          next_token_skip_space
          check :"="
          next_token_skip_space_or_newline
          value = parse_op_assign

          members << Assign.new(class_var, value).at(class_var)
        when :"{{"
          members << parse_percent_macro_expression
        when :"{%"
          location = @token.location
          members << parse_percent_macro_control.at(location)
        when :"@["
          members << parse_annotation
        when :";", :NEWLINE
          skip_statement_end
        else
          unexpected_token
        end
      end
      members
    end

    def node_and_next_token(node)
      node.end_location = token_end_location
      next_token
      node
    end

    def end_token?
      case @token.type
      when :"}", :"]", :"%}", :EOF
        true
      when :IDENT
        case @token.value
        when :do, :end, :else, :elsif, :when, :in, :rescue, :ensure, :then
          !next_comes_colon_space?
        else
          false
        end
      else
        false
      end
    end

    def can_be_assigned?(node)
      case node
      when Var, InstanceVar, ClassVar, Path, Global, Underscore
        true
      when Call
        (node.obj.nil? && node.args.size == 0 && node.block.nil?) || node.name == "[]"
      else
        false
      end
    end

    DefOrMacroCheck1 = [:IDENT, :CONST, :"`",
                        :"<<", :"<", :"<=", :"==", :"===", :"!=", :"=~", :"!~", :">>", :">", :">=", :"+", :"-", :"*", :"/", :"//", :"!", :"~", :"%", :"&", :"|", :"^", :"**", :"[]", :"[]?", :"[]=", :"<=>", :"&+", :"&-", :"&*", :"&**"]

    def consume_def_or_macro_name
      # Force lexer return if possible a def or macro name
      # cases like: def `, def /, def //
      # that in regular statements states for delimiters
      # here must be treated as method names.
      @wants_def_or_macro_name = true
      next_token_skip_space_or_newline
      check DefOrMacroCheck1
      @wants_def_or_macro_name = false
      @token.to_s
    end

    def push_def
      @def_vars.push(Set(String).new)
    end

    def pop_def
      @def_vars.pop
    end

    def push_def(args)
      push_def(Set.new(args.map &.name))
      ret = yield
      pop_def
      ret
    end

    def push_def(set)
      @def_vars.push(set)
    end

    def push_vars(vars)
      vars.each do |var|
        push_var var
      end
    end

    def push_var(var : Var | Arg)
      push_var_name var.name.to_s
    end

    def push_var(var : TypeDeclaration)
      var_var = var.var
      case var_var
      when Var
        push_var_name var_var.name
      when InstanceVar
        push_var_name var_var.name
      else
        raise "can't happen"
      end
    end

    def push_var_name(name)
      @def_vars.last.add name
    end

    def push_var(node)
      # Nothing
    end

    def open(symbol, location = @token.location)
      @unclosed_stack.push Unclosed.new(symbol, location)
      begin
        value = yield
      ensure
        @unclosed_stack.pop
      end
      value
    end

    def check_void_value(exp, location)
      if exp.is_a?(ControlExpression)
        raise "void value expression", location
      end
    end

    def check_void_expression_keyword
      case @token.type
      when :IDENT
        case @token.value
        when :break, :next, :return
          unless next_comes_colon_space?
            raise "void value expression", @token, @token.value.to_s.size
          end
        else
          # not a void expression
        end
      else
        # not a void expression
      end
    end

    def check(token_types : Array)
      raise "expecting any of these tokens: #{token_types.join ", "} (not '#{@token.type}')", @token unless token_types.any? { |type| @token.type == type }
    end

    def check(token_type)
      raise "expecting token '#{token_type}', not '#{@token}'", @token unless token_type == @token.type
    end

    def check_token(value)
      raise "expecting token '#{value}', not '#{@token}'", @token unless @token.type == :TOKEN && @token.value == value
    end

    def check_ident(value)
      raise "expecting identifier '#{value}', not '#{@token}'", @token unless @token.keyword?(value)
    end

    def check_ident
      check :IDENT
      @token.value.to_s
    end

    def check_const
      check :CONST
      @token.value.to_s
    end

    def unexpected_token(token = @token.to_s, msg = nil)
      if msg
        raise "unexpected token: #{token} (#{msg})", @token
      else
        raise "unexpected token: #{token}", @token
      end
    end

    def unexpected_token_in_atomic
      if unclosed = @unclosed_stack.last?
        raise "unterminated #{unclosed.name}", unclosed.location
      end

      unexpected_token
    end

    def var?(name)
      return true if @in_macro_expression

      name = name.to_s
      name == "self" || @def_vars.last.includes?(name)
    end

    def push_visibility
      old_visibility = @visibility
      @visibility = nil
      value = yield
      @visibility = old_visibility
      value
    end

    def next_token
      token = super

      if token.type == :NEWLINE && !@consuming_heredocs && !@heredocs.empty?
        consume_heredocs
      end

      token
    end

    def temp_arg_name
      arg_name = "__arg#{@temp_arg_count}"
      @temp_arg_count += 1
      arg_name
    end
  end

  class StringInterpolation
    include Lexer::HeredocItem
  end
end<|MERGE_RESOLUTION|>--- conflicted
+++ resolved
@@ -2969,24 +2969,14 @@
 
         next_token
         if @token.type == :"="
-<<<<<<< HEAD
-          name = "#{name}="
-          next_token_skip_space
-        else
-          skip_space
-        end
-      else
-        check_valid_def_op_name
-=======
           raise "macro can't be a setter"
         end
         skip_space
       else
         check_valid_def_op_name
         if @token.type != :"[]"
-          raise "only '[]' can be used as a macro name", @token
-        end
->>>>>>> 1a200c9d
+          raise "only '[]' can be used as an operator macro", @token
+        end
         next_token_skip_space
       end
 
