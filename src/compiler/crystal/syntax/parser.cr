require "set"
require "./ast"
require "./lexer"

module Crystal
  class Parser < Lexer
    enum ParseMode
      Normal
      Lib
      LibStructOrUnion
      Enum
    end

    record Unclosed, name : String, location : Location

    property visibility : Visibility?
    property def_nest : Int32
    property fun_nest : Int32
    property type_nest : Int32
    getter? wants_doc : Bool
    @block_arg_name : String?

    def self.parse(str, string_pool : StringPool? = nil, var_scopes = [Set(String).new]) : ASTNode
      new(str, string_pool, var_scopes).parse
    end

    def initialize(str, string_pool : StringPool? = nil, @var_scopes = [Set(String).new], warnings : WarningCollection? = nil)
      super(str, string_pool, warnings)
      @unclosed_stack = [] of Unclosed
      @calls_super = false
      @calls_initialize = false
      @calls_previous_def = false
      @uses_block_arg = false
      @is_macro_def = false
      @assigns_special_var = false
      @def_nest = 0
      @fun_nest = 0
      @type_nest = 0
      @is_constant_assignment = false

      # Keeps track of current call args starting locations,
      # so if we parse a type declaration exactly at those points we
      # know we don't need to declare those as local variables in those scopes.
      @call_args_start_locations = [] of Location
      @temp_arg_count = 0
      @in_macro_expression = false
      @stop_on_yield = 0
      @inside_c_struct = false
      @wants_doc = false
      @doc_enabled = false
      @no_type_declaration = 0
      @consuming_heredocs = false
      @inside_interpolation = false

      # This flags tells the parser where it has to consider a "do"
      # as belonging to the current parsed call. For example when writing
      #
      # ```
      # foo bar do
      # end
      # ```
      #
      # this flag will be set to false for `foo`, and when parsing
      # `foo`'s arguments it will be set to true. When `bar` is parsed
      # the `do` won't be considered as part of `bar`, and eventually
      # be considered as part of `foo`.
      #
      # If `foo` is written with parentheses, for example:
      #
      # ```
      # foo(bar do
      # end)
      # ```
      #
      # then this flag is set to `true` when parsing `foo`'s arguments.
      @stop_on_do = false
      @assigned_vars = [] of String
    end

    def wants_doc=(wants_doc)
      @wants_doc = !!wants_doc
      @doc_enabled = !!wants_doc
    end

    def parse
      next_token_skip_statement_end

      parse_expressions.tap { check :EOF }
    end

    def parse(mode : ParseMode)
      case mode
      when .normal?
        parse
      when .lib?
        parse_lib_body
      when .lib_struct_or_union?
        parse_c_struct_or_union_body
      else
        parse_enum_body
      end
    end

    def parse_expressions
      preserve_stop_on_do { parse_expressions_internal }
    end

    def parse_expressions_internal
      if end_token?
        return Nop.new
      end

      exp = parse_multi_assign

      slash_is_regex!
      skip_statement_end

      if end_token?
        return exp
      end

      exps = [] of ASTNode
      exps.push exp

      loop do
        exps << parse_multi_assign
        skip_statement_end
        break if end_token?
      end

      Expressions.from(exps)
    end

    def parse_multi_assign
      location = @token.location

      if @token.type.op_star?
        lhs_splat_index = 0
        next_token_skip_space
      end

      last = parse_expression
      skip_space

      last_is_target = multi_assign_target?(last)

      case @token.type
      when .op_comma?
        unless last_is_target
          unexpected_token if lhs_splat_index
          raise "Multiple assignment is not allowed for constants" if last.is_a?(Path)
          unexpected_token
        end
      when .newline?, .op_semicolon?
        unexpected_token if lhs_splat_index && !multi_assign_middle?(last)
        return last unless lhs_splat_index
      else
        if end_token?
          unexpected_token if lhs_splat_index && !multi_assign_middle?(last)
          return last unless lhs_splat_index
        else
          unexpected_token
        end
      end

      exps = [] of ASTNode
      exps << last

      i = 0
      assign_index = -1

      while @token.type.op_comma?
        if assign_index == -1 && multi_assign_middle?(last)
          assign_index = i
        end

        i += 1

        next_token_skip_space_or_newline
        if @token.type.op_star?
          raise "splat assignment already specified" if lhs_splat_index
          lhs_splat_index = i
          next_token_skip_space
        end

        last = parse_op_assign(allow_ops: false)
        if assign_index == -1 && !multi_assign_target?(last)
          unexpected_token
        end

        exps << last
        skip_space
      end

      if assign_index == -1 && multi_assign_middle?(last)
        assign_index = i
      end

      if assign_index == -1
        unexpected_token
      end

      targets = exps[0...assign_index].map { |exp| multi_assign_left_hand(exp) }

      assign = exps[assign_index]
      values = [] of ASTNode

      case assign
      when Assign
        targets << multi_assign_left_hand(assign.target)
        values << assign.value
      when Call
        assign.name = assign.name.byte_slice(0, assign.name.bytesize - 1)
        targets << assign
        values << assign.args.pop
      else
        raise "BUG: multi_assign index expression can only be Assign or Call"
      end

      if lhs_splat_index
        targets[lhs_splat_index] = Splat.new(targets[lhs_splat_index])
      end

      values.concat exps[assign_index + 1..-1]
      if values.size != 1
        if lhs_splat_index
          raise "Multiple assignment count mismatch", location if targets.size - 1 > values.size
        else
          raise "Multiple assignment count mismatch", location if targets.size != values.size
        end
      end

      multi = MultiAssign.new(targets, values).at(location)
      parse_expression_suffix multi, location
    end

    def multi_assign_target?(exp)
      case exp
      when Underscore, Var, InstanceVar, ClassVar, Global, Assign
        true
      when Call
        !exp.has_parentheses? && (
          (exp.args.empty? && !exp.named_args) ||
            Lexer.setter?(exp.name) ||
            exp.name.in?("[]", "[]=")
        )
      else
        false
      end
    end

    def multi_assign_middle?(exp)
      case exp
      when Assign
        true
      when Call
        exp.name.ends_with? '='
      else
        false
      end
    end

    def multi_assign_left_hand(exp)
      if exp.is_a?(Path)
        raise "can't assign to constant in multiple assignment", exp.location.not_nil!
      end

      if exp.is_a?(Call)
        case obj = exp.obj
        when Nil
          if exp.args.empty?
            exp = Var.new(exp.name).at(exp)
          end
        when Global
          if obj.name == "$~" && exp.name == "[]"
            raise "global match data cannot be assigned to", obj.location.not_nil!
          end
        end
      end

      if exp.is_a?(Var)
        if exp.name == "self"
          raise "can't change the value of self", exp.location.not_nil!
        end
        push_var exp
      end
      exp
    end

    def parse_expression
      location = @token.location
      atomic = parse_op_assign
      parse_expression_suffix atomic, location
    end

    def parse_expression_suffix(atomic, location)
      while true
        case @token.type
        when .space?
          next_token
        when .ident?
          case @token.value
          when Keyword::IF
            atomic = parse_expression_suffix(location) { |exp| If.new(exp, atomic) }
          when Keyword::UNLESS
            atomic = parse_expression_suffix(location) { |exp| Unless.new(exp, atomic) }
          when Keyword::WHILE
            raise "trailing `while` is not supported", @token
          when Keyword::UNTIL
            raise "trailing `until` is not supported", @token
          when Keyword::RESCUE
            next_token_skip_space
            rescue_body = parse_op_assign
            rescues = [Rescue.new(rescue_body)] of Rescue
            if atomic.is_a?(Assign)
              atomic.value = ExceptionHandler.new(atomic.value, rescues).at(location).tap { |e| e.suffix = true }
            else
              atomic = ExceptionHandler.new(atomic, rescues).at(location).tap { |e| e.suffix = true }
            end
          when Keyword::ENSURE
            next_token_skip_space
            ensure_body = parse_op_assign
            if atomic.is_a?(Assign)
              atomic.value = ExceptionHandler.new(atomic.value, ensure: ensure_body).at(location).tap { |e| e.suffix = true }
            else
              atomic = ExceptionHandler.new(atomic, ensure: ensure_body).at(location).tap { |e| e.suffix = true }
            end
          else
            break
          end
        when .op_rparen?, .op_comma?, .op_semicolon?, .op_percent_rcurly?, .newline?, .eof?
          break
        else
          if end_token?
            break
          else
            unexpected_token
          end
        end
      end
      atomic
    end

    def parse_expression_suffix(location)
      slash_is_regex!
      next_token_skip_statement_end
      exp = parse_op_assign_no_control
      (yield exp).at(location).at_end(exp)
    end

    def parse_op_assign_no_control(allow_ops = true, allow_suffix = true)
      check_void_expression_keyword
      parse_op_assign(allow_ops, allow_suffix)
    end

    def parse_op_assign(allow_ops = true, allow_suffix = true)
      doc = @token.doc
      location = @token.location
      start_token = @token

      atomic = parse_question_colon

      while true
        name_location = @token.location

        case @token.type
        when .space?
          next_token
          next
        when .ident?
          unexpected_token unless allow_suffix
          break
        when .op_eq?
          slash_is_regex!
          if atomic.is_a?(Call) && atomic.name == "[]"
            next_token_skip_space_or_newline

            atomic.name = "[]="
            atomic.name_size = 0
            arg = parse_op_assign_no_control
            atomic.args << arg
            atomic.end_location = arg.end_location
          else
            break unless can_be_assigned?(atomic)

            if atomic.is_a?(Path) && (inside_def? || inside_fun? || @is_constant_assignment)
              raise "dynamic constant assignment. Constants can only be declared at the top level or inside other types."
            end

            @is_constant_assignment = true if atomic.is_a?(Path)

            if atomic.is_a?(Var) && atomic.name == "self"
              raise "can't change the value of self", location
            end

            if atomic.is_a?(Call) && (atomic.name.ends_with?('?') || atomic.name.ends_with?('!'))
              unexpected_token token: start_token
            end

            atomic = Var.new(atomic.name).at(atomic) if atomic.is_a?(Call)

            next_token_skip_space_or_newline

            # Constants need a new scope for their value
            case atomic
            when Path
              needs_new_scope = true
            when InstanceVar
              needs_new_scope = @def_nest == 0
            when ClassVar
              needs_new_scope = @def_nest == 0
            when Var
              @assigns_special_var = true if atomic.special_var?
            else
              needs_new_scope = false
            end

            atomic_value = with_isolated_var_scope(needs_new_scope) do
              if @token.keyword?(:uninitialized) && (
                   atomic.is_a?(Var) || atomic.is_a?(InstanceVar) ||
                   atomic.is_a?(ClassVar) || atomic.is_a?(Global)
                 )
                push_var atomic
                next_token_skip_space
                type = parse_bare_proc_type
                atomic = UninitializedVar.new(atomic, type).at(location)
                return atomic
              else
                if atomic.is_a?(Var) && !var?(atomic.name)
                  @assigned_vars.push atomic.name
                  value = parse_op_assign_no_control
                  @assigned_vars.pop
                  value
                else
                  parse_op_assign_no_control
                end
              end
            end

            @is_constant_assignment = false if atomic.is_a?(Path)

            push_var atomic

            atomic = Assign.new(atomic, atomic_value).at(location)
            atomic.doc = doc
            atomic
          end
        when .assignment_operator?
          unexpected_token unless allow_ops

          break unless can_be_assigned?(atomic)

          if atomic.is_a?(Path)
            raise "can't reassign to constant"
          end

          if atomic.is_a?(Var) && atomic.name == "self"
            raise "can't change the value of self", location
          end

          if atomic.is_a?(Call) && atomic.name != "[]" && !var_in_scope?(atomic.name)
            raise "'#{@token.type}' before definition of '#{atomic.name}'"
          end

          push_var atomic
          method = @token.type.to_s.byte_slice(0, @token.to_s.bytesize - 1)
          next_token_skip_space_or_newline
          value = parse_op_assign_no_control
          atomic = OpAssign.new(atomic, method, value).at(location)
          atomic.name_location = name_location
        else
          break
        end
        allow_ops = true
      end

      atomic
    end

    def parse_question_colon
      cond = parse_range

      while @token.type.op_question?
        location = @token.location

        check_void_value cond, location

        next_token_skip_space_or_newline

        @no_type_declaration += 1
        true_val = parse_question_colon

        skip_space_or_newline
        check :OP_COLON
        next_token_skip_space_or_newline

        false_val = parse_question_colon
        @no_type_declaration -= 1

        cond = If.new(cond, true_val, false_val, ternary: true).at(cond).at_end(false_val)
      end

      cond
    end

    def parse_range
      location = @token.location

      if @token.type.op_period_period? || @token.type.op_period_period_period?
        exp = Nop.new
      else
        exp = parse_or
      end

      while true
        case @token.type
        when .op_period_period?
          exp = new_range(exp, location, false)
        when .op_period_period_period?
          exp = new_range(exp, location, true)
        else
          return exp
        end
      end
    end

    def new_range(exp, location, exclusive)
      check_void_value exp, location
      next_token_skip_space
      check_void_expression_keyword
      right = if end_token? ||
                 @token.type.op_rparen? ||
                 @token.type.op_comma? ||
                 @token.type.op_semicolon? ||
                 @token.type.op_eq_gt? ||
                 @token.type.newline?
                Nop.new
              else
                parse_or
              end
      RangeLiteral.new(exp, right, exclusive).at(location).at_end(right)
    end

    macro parse_operator(name, next_operator, node, *operators, right_associative = false)
      def parse_{{name.id}}
        location = @token.location

        left = parse_{{next_operator.id}}
        while true
          case @token.type
          when .space?
            next_token
          when {{operators.map { |op| ".#{op.id}".id }.splat}}
            check_void_value left, location

            method = @token.type.to_s
            name_location = @token.location

            slash_is_regex!
            next_token_skip_space_or_newline
            right = parse_{{(right_associative ? name : next_operator).id}}
            left = ({{node.id}}).at(location).at_end(right)
            left.name_location = name_location if left.is_a?(Call)
          else
            return left
          end
        end
      end
    end

    parse_operator :or, :and, "Or.new left, right", :op_bar_bar?
    parse_operator :and, :equality, "And.new left, right", :op_amp_amp?
    parse_operator :equality, :cmp, "Call.new left, method, right", :op_lt?, :op_lt_eq?, :op_gt?, :op_gt_eq?, :op_lt_eq_gt?
    parse_operator :cmp, :logical_or, "Call.new left, method, right", :op_eq_eq?, :op_bang_eq?, :op_eq_tilde?, :op_bang_tilde?, :op_eq_eq_eq?
    parse_operator :logical_or, :logical_and, "Call.new left, method, right", :op_bar?, :op_caret?
    parse_operator :logical_and, :shift, "Call.new left, method, right", :op_amp?
    parse_operator :shift, :add_or_sub, "Call.new left, method, right", :op_lt_lt?, :op_gt_gt?

    def parse_add_or_sub
      location = @token.location

      left = parse_mul_or_div
      while true
        case @token.type
        when .space?
          next_token
        when .op_plus?, .op_minus?, .op_amp_plus?, .op_amp_minus?
          check_void_value left, location

          method = @token.type.to_s
          name_location = @token.location
          next_token_skip_space_or_newline
          right = parse_mul_or_div
          left = Call.new(left, method, right).at(location).at_end(right)
          left.name_location = name_location
        when .number?
          case char = @token.value.to_s[0]
          when '+', '-'
            method = char.to_s
            name_location = @token.location

            # Go back to the +/-, advance one char and continue from there
            self.current_pos = @token.start + 1
            next_token

            right = parse_mul_or_div
            left = Call.new(left, method, right).at(location).at_end(right)
            left.name_location = name_location
          else
            return left
          end
        else
          return left
        end
      end
    end

    parse_operator :mul_or_div, :pow, "Call.new left, method, right", :op_star?, :op_slash?, :op_slash_slash?, :op_percent?, :op_amp_star?
    parse_operator :pow, :prefix, "Call.new left, method, right", :op_star_star?, :op_amp_star_star?, right_associative: true

    def parse_prefix
      name_location = @token.location
      case token_type = @token.type
      when .op_bang?, .op_plus?, .op_minus?, .op_tilde?, .op_amp_plus?, .op_amp_minus?
        location = @token.location
        next_token_skip_space_or_newline
        check_void_expression_keyword
        arg = parse_prefix
        if token_type.op_bang?
          Not.new(arg).at(location).at_end(arg)
        else
          call = Call.new(arg, token_type.to_s).at(location).at_end(arg)
          call.name_location = name_location
          call
        end
      else
        parse_atomic_with_method
      end
    end

    # IDENT CONST + - * / // % | & ^ ~ ! ** << < <= == != =~ !~ >> > >= <=> === [] []= []? [ &+ &- &* &**
    AtomicWithMethodCheck = [
      :IDENT, :CONST, :OP_PLUS, :OP_MINUS, :OP_STAR, :OP_SLASH, :OP_SLASH_SLASH, :OP_PERCENT,
      :OP_BAR, :OP_AMP, :OP_CARET, :OP_TILDE, :OP_BANG, :OP_STAR_STAR, :OP_LT_LT, :OP_LT, :OP_LT_EQ,
      :OP_EQ_EQ, :OP_BANG_EQ, :OP_EQ_TILDE, :OP_BANG_TILDE, :OP_GT_GT, :OP_GT, :OP_GT_EQ,
      :OP_LT_EQ_GT, :OP_EQ_EQ_EQ, :OP_LSQUARE_RSQUARE, :OP_LSQUARE_RSQUARE_EQ, :OP_LSQUARE_RSQUARE_QUESTION,
      :OP_LSQUARE, :OP_AMP_PLUS, :OP_AMP_MINUS, :OP_AMP_STAR, :OP_AMP_STAR_STAR,
    ] of Token::Kind

    def parse_atomic_with_method
      location = @token.location
      atomic = parse_atomic
      parse_atomic_method_suffix atomic, location
    end

    def parse_atomic_method_suffix(atomic, location)
      while true
        case @token.type
        when .space?
          next_token
        when .newline?
          # In these cases we don't want to chain a call
          case atomic
          when ClassDef, ModuleDef, EnumDef, FunDef, Def
            break
          else
            # continue chaining
          end

          # Allow '.' after newline for chaining calls
          unless lookahead(preserve_token_on_fail: true) { next_token_skip_space_or_newline; @token.type.op_period? }
            break
          end
        when .op_period?
          check_void_value atomic, location

          @wants_regex = false

          @wants_def_or_macro_name = true
          next_token_skip_space_or_newline
          @wants_def_or_macro_name = false

          if @token.type.instance_var?
            ivar_name = @token.value.to_s
            end_location = token_end_location
            next_token_skip_space

            atomic = ReadInstanceVar.new(atomic, ivar_name).at(location)
            atomic.end_location = end_location
            next
          end

          check AtomicWithMethodCheck
          name_location = @token.location

          if @token.value == Keyword::IS_A_QUESTION
            atomic = parse_is_a(atomic).at(location)
          elsif @token.value == Keyword::AS
            atomic = parse_as(atomic).at(location)
          elsif @token.value == Keyword::AS_QUESTION
            atomic = parse_as?(atomic).at(location)
          elsif @token.value == Keyword::RESPONDS_TO_QUESTION
            atomic = parse_responds_to(atomic).at(location)
          elsif !@in_macro_expression && @token.value == Keyword::NIL_QUESTION
            atomic = parse_nil?(atomic).at(location)
          elsif @token.type.op_bang?
            atomic = parse_negation_suffix(atomic).at(location)
            atomic = parse_atomic_method_suffix_special(atomic, location)
          elsif @token.type.op_lsquare?
            return parse_atomic_method_suffix(atomic, location)
          else
            name = case @token.type
                   when .ident?, .const?
                     @token.value.to_s
                   else
                     @token.type.to_s
                   end
            end_location = token_end_location

            @wants_regex = false
            next_token

            space_consumed = false
            if @token.type.space?
              @wants_regex = true
              next_token
              space_consumed = true
            end

            case @token.type
            when .op_eq?
              # Rewrite 'f.x = arg' as f.x=(arg)
              next_token

              if @token.type.op_lparen?
                # If we have `f.x=(exp1).a.b.c`, consider it the same as `f.x = (exp1).a.b.c`
                # and not as `(f.x = exp1).a.b.c` because a difference in space
                # should not make a difference in semantic (#4399)
                # The only exception is doing a splat, in which case this can only
                # be expanded arguments for the call.
                if current_char == '*'
                  next_token_skip_space
                  arg = parse_single_arg
<<<<<<< HEAD
                  check :")"
                  end_location = token_end_location
=======
                  check :OP_RPAREN
>>>>>>> 1cb02e35
                  next_token
                else
                  arg = parse_op_assign_no_control
                  end_location = arg.end_location
                end
              else
                skip_space_or_newline
                arg = parse_single_arg
                end_location = arg.end_location
              end

              atomic = Call.new(atomic, "#{name}=", arg).at(location).at_end(end_location)
              atomic.name_location = name_location
              next
            when .assignment_operator?
              name_location = @token.location
              method = @token.type.to_s.byte_slice(0, @token.type.to_s.size - 1)
              next_token_skip_space_or_newline
              value = parse_op_assign
              call = Call.new(atomic, name).at(location)
              call.name_location = name_location
              atomic = OpAssign.new(call, method, value).at(location)
              atomic.name_location = name_location
              next
            else
              call_args = preserve_stop_on_do { space_consumed ? parse_call_args_space_consumed : parse_call_args }
              if call_args
                args = call_args.args
                block = call_args.block
                block_arg = call_args.block_arg
                named_args = call_args.named_args
              else
                args = block = block_arg = named_args = nil
              end
            end

            block = parse_block(block, stop_on_do: @stop_on_do)
            if block || block_arg
              if name == "[]="
                raise "setter method '[]=' cannot be called with a block"
              end
            end

            atomic = Call.new atomic, name, (args || [] of ASTNode), block, block_arg, named_args
            atomic.name_location = name_location
            atomic.end_location = block.try(&.end_location) || call_args.try(&.end_location) || end_location
            atomic.at(location)
            atomic
          end
        when .op_lsquare_rsquare?
          check_void_value atomic, location

          name_location = @token.location
          end_location = token_end_location
          @wants_regex = false
          next_token_skip_space
          atomic = Call.new(atomic, "[]").at(location)
          atomic.name_location = name_location
          atomic.end_location = end_location
          atomic.name_size = 0 if atomic.is_a?(Call)
          atomic
        when .op_lsquare?
          check_void_value atomic, location

          name_location = @token.location
          next_token_skip_space_or_newline
          call_args = preserve_stop_on_do do
            parse_call_args_space_consumed(
              check_plus_and_minus: false,
              allow_curly: true,
              end_token: :OP_RSQUARE,
              allow_beginless_range: true,
            )
          end
          skip_space_or_newline
          check :OP_RSQUARE
          end_location = token_end_location
          @wants_regex = false
          next_token

          if call_args
            args = call_args.args
            block = call_args.block
            block_arg = call_args.block_arg
            named_args = call_args.named_args
          end

          if @token.type.op_question?
            method_name = "[]?"
            end_location = token_end_location
            next_token_skip_space
          else
            method_name = "[]"
            skip_space
          end

          atomic = Call.new(atomic, method_name, (args || [] of ASTNode), block, block_arg, named_args).at(location)
          atomic.name_location = name_location
          atomic.end_location = end_location
          atomic.name_size = 0 if atomic.is_a?(Call)
          atomic
        else
          break
        end
      end

      atomic
    end

    def parse_atomic_method_suffix_special(call, location)
      case @token.type
      when .op_period?, .op_lsquare?, .op_lsquare_rsquare?
        parse_atomic_method_suffix(call, location)
      else
        call
      end
    end

    def parse_single_arg
      if @token.type.op_star?
        next_token_skip_space
        arg = parse_op_assign_no_control
        Splat.new(arg)
      else
        parse_op_assign_no_control
      end
    end

    def parse_is_a(atomic)
      next_token_skip_space

      if @token.type.op_lparen?
        next_token_skip_space_or_newline
        type = parse_bare_proc_type
        skip_space_or_newline
        check :OP_RPAREN
        end_location = token_end_location
        next_token_skip_space
      else
        type = parse_union_type
        end_location = type.end_location
      end

      IsA.new(atomic, type).at_end(end_location)
    end

    def parse_as(atomic, klass = Cast)
      next_token_skip_space

      if @token.type.op_lparen?
        next_token_skip_space_or_newline
        type = parse_bare_proc_type
        skip_space_or_newline
        check :OP_RPAREN
        end_location = token_end_location
        next_token_skip_space
      else
        type = parse_union_type
        end_location = token_end_location
      end

      klass.new(atomic, type).at_end(end_location)
    end

    def parse_as?(atomic)
      parse_as atomic, klass: NilableCast
    end

    def parse_responds_to(atomic)
      next_token

      if @token.type.op_lparen?
        next_token_skip_space_or_newline
        name = parse_responds_to_name
        next_token_skip_space_or_newline
        check :OP_RPAREN
        next_token_skip_space
      elsif @token.type.space?
        next_token
        name = parse_responds_to_name
        next_token_skip_space
      else
        unexpected_token "expected space or '('"
      end

      RespondsTo.new(atomic, name)
    end

    def parse_responds_to_name
      unless @token.type.symbol?
        unexpected_token "expected symbol"
      end

      @token.value.to_s
    end

    def parse_nil?(atomic)
      next_token

      if @token.type.op_lparen?
        next_token_skip_space_or_newline
        check :OP_RPAREN
        next_token_skip_space
      end

      IsA.new(atomic, Path.global("Nil"), nil_check: true)
    end

    def parse_negation_suffix(atomic)
      end_location = token_end_location
      next_token

      if @token.type.op_lparen?
        next_token_skip_space_or_newline
<<<<<<< HEAD
        check :")"
        end_location = token_end_location
=======
        check :OP_RPAREN
>>>>>>> 1cb02e35
        next_token_skip_space
      end

      Not.new(atomic).at_end(end_location)
    end

    def parse_atomic
      location = @token.location
      atomic = parse_atomic_without_location
      atomic.location ||= location
      atomic
    end

    def parse_atomic_without_location
      case @token.type
      when .op_lparen?
        parse_parenthesized_expression
      when .op_lsquare_rsquare?
        parse_empty_array_literal
      when .op_lsquare?
        parse_array_literal
      when .op_lcurly?
        parse_hash_or_tuple_literal
      when .op_lcurly_lcurly?
        parse_percent_macro_expression
      when .op_lcurly_percent?
        parse_percent_macro_control
      when .op_colon_colon?
        parse_generic_or_global_call
      when .op_minus_gt?
        parse_fun_literal
      when .op_at_lsquare?
        parse_annotation
      when .number?
        @wants_regex = false
        node_and_next_token NumberLiteral.new(@token.value.to_s, @token.number_kind)
      when .char?
        node_and_next_token CharLiteral.new(@token.value.as(Char))
      when .string?, .delimiter_start?
        parse_delimiter
      when .string_array_start?
        parse_string_array
      when .symbol_array_start?
        parse_symbol_array
      when .symbol?
        node_and_next_token SymbolLiteral.new(@token.value.to_s)
      when .global?
        raise "$global_variables are not supported, use @@class_variables instead"
      when .op_dollar_tilde?, .op_dollar_question?
        location = @token.location
        var = Var.new(@token.to_s).at(location)

        if peek_ahead { next_token_skip_space; @token.type.op_eq? }
          push_var var
          node_and_next_token var
        else
          node_and_next_token Global.new(var.name).at(location)
        end
      when .global_match_data_index?
        if peek_ahead { next_token_skip_space; @token.type.op_eq? }
          raise "global match data cannot be assigned to"
        end

        value = @token.value.to_s
        if value_prefix = value.rchop? '?'
          method = "[]?"
          value = value_prefix
        else
          method = "[]"
        end
        location = @token.location
        index = value.to_i?
        raise "Index $#{value} doesn't fit in an Int32" unless index
        node_and_next_token Call.new(Global.new("$~").at(location), method, NumberLiteral.new(index))
      when .magic_line?
        node_and_next_token MagicConstant.expand_line_node(@token.location)
      when .magic_end_line?
        raise "__END_LINE__ can only be used in default parameter value", @token
      when .magic_file?
        node_and_next_token MagicConstant.expand_file_node(@token.location)
      when .magic_dir?
        node_and_next_token MagicConstant.expand_dir_node(@token.location)
      when .ident?
        # NOTE: Update `Parser#invalid_internal_name?` keyword list
        # when adding or removing keyword to handle here.
        if keyword = @token.value.as?(Keyword)
          case keyword
          when .begin?
            check_type_declaration { parse_begin }
          when Keyword::NIL
            check_type_declaration { node_and_next_token NilLiteral.new }
          when .true?
            check_type_declaration { node_and_next_token BoolLiteral.new(true) }
          when .false?
            check_type_declaration { node_and_next_token BoolLiteral.new(false) }
          when .yield?
            check_type_declaration { parse_yield }
          when .with?
            check_type_declaration { parse_yield_with_scope }
          when .abstract?
            check_type_declaration do
              check_not_inside_def("can't use abstract") do
                doc = @token.doc

                next_token_skip_space_or_newline
                case @token.value
                when Keyword::DEF
                  parse_def is_abstract: true, doc: doc
                when Keyword::CLASS
                  parse_class_def is_abstract: true, doc: doc
                when Keyword::STRUCT
                  parse_class_def is_abstract: true, is_struct: true, doc: doc
                else
                  unexpected_token
                end
              end
            end
          when .def?
            check_type_declaration do
              check_not_inside_def("can't define def") do
                parse_def
              end
            end
          when .macro?
            check_type_declaration do
              check_not_inside_def("can't define macro") do
                parse_macro
              end
            end
          when .require?
            check_type_declaration do
              check_not_inside_def("can't require") do
                parse_require
              end
            end
          when .case?
            check_type_declaration { parse_case }
          when .select?
            check_type_declaration { parse_select }
          when .if?
            check_type_declaration { parse_if }
          when .unless?
            check_type_declaration { parse_unless }
          when .include?
            check_type_declaration do
              check_not_inside_def("can't include") do
                parse_include
              end
            end
          when .extend?
            check_type_declaration do
              check_not_inside_def("can't extend") do
                parse_extend
              end
            end
          when .class?
            check_type_declaration do
              check_not_inside_def("can't define class") do
                parse_class_def
              end
            end
          when .struct?
            check_type_declaration do
              check_not_inside_def("can't define struct") do
                parse_class_def is_struct: true
              end
            end
          when .module?
            check_type_declaration do
              check_not_inside_def("can't define module") do
                parse_module_def
              end
            end
          when .enum?
            check_type_declaration do
              check_not_inside_def("can't define enum") do
                parse_enum_def
              end
            end
          when .while?
            check_type_declaration { parse_while }
          when .until?
            check_type_declaration { parse_until }
          when .return?
            check_type_declaration { parse_return }
          when .next?
            check_type_declaration { parse_next }
          when .break?
            check_type_declaration { parse_break }
          when .lib?
            check_type_declaration do
              check_not_inside_def("can't define lib") do
                parse_lib
              end
            end
          when .fun?
            check_type_declaration do
              check_not_inside_def("can't define fun") do
                parse_fun_def top_level: true, require_body: true
              end
            end
          when .alias?
            check_type_declaration do
              check_not_inside_def("can't define alias") do
                parse_alias
              end
            end
          when .pointerof?
            check_type_declaration { parse_pointerof }
          when .sizeof?
            check_type_declaration { parse_sizeof }
          when .instance_sizeof?
            check_type_declaration { parse_instance_sizeof }
          when .offsetof?
            check_type_declaration { parse_offsetof }
          when .typeof?
            check_type_declaration { parse_typeof }
          when .private?
            check_type_declaration { parse_visibility_modifier Visibility::Private }
          when .protected?
            check_type_declaration { parse_visibility_modifier Visibility::Protected }
          when .asm?
            check_type_declaration { parse_asm }
          when .annotation?
            check_type_declaration do
              check_not_inside_def("can't define annotation") do
                parse_annotation_def
              end
            end
          else
            set_visibility parse_var_or_call
          end
        else
          set_visibility parse_var_or_call
        end
      when .const?
        parse_generic_or_custom_literal
      when .instance_var?
        if @in_macro_expression && @token.value == "@type"
          @is_macro_def = true
        end
        new_node_check_type_declaration InstanceVar
      when .class_var?
        new_node_check_type_declaration ClassVar
      when .underscore?
        node_and_next_token Underscore.new
      else
        unexpected_token_in_atomic
      end
    end

    def check_type_declaration
      if next_comes_colon_space?
        name = @token.value.to_s
        var = Var.new(name).at(@token.location)
        next_token_skip_space
        check :OP_COLON
        type_declaration = parse_type_declaration(var)
        set_visibility type_declaration
      else
        yield
      end
    end

    def parse_type_declaration(var)
      next_token_skip_space_or_newline
      var_type = parse_bare_proc_type
      skip_space
      if @token.type.op_eq?
        next_token_skip_space_or_newline
        value = parse_op_assign_no_control
      end
      TypeDeclaration.new(var, var_type, value).at(var).at_end(value || var_type)
    end

    def next_comes_colon_space?
      return false unless @no_type_declaration == 0

      pos = current_pos
      while current_char.ascii_whitespace?
        next_char_no_column_increment
      end
      comes_colon_space = current_char == ':'
      if comes_colon_space
        next_char_no_column_increment
        comes_colon_space = current_char.ascii_whitespace?
      end
      self.current_pos = pos
      comes_colon_space
    end

    def new_node_check_type_declaration(klass)
      new_node_check_type_declaration(klass) { }
    end

    def new_node_check_type_declaration(klass)
      name = @token.value.to_s
      yield name
      var = klass.new(name).at(@token.location)
      var.end_location = token_end_location
      @wants_regex = false
      next_token_skip_space

      if @no_type_declaration == 0 && @token.type.op_colon?
        parse_type_declaration(var)
      else
        var
      end
    end

    def parse_generic_or_custom_literal
      type = parse_generic(expression: true)
      parse_custom_literal type
    end

    def parse_custom_literal(type)
      skip_space

      if @token.type.op_lcurly?
        tuple_or_hash = parse_hash_or_tuple_literal allow_of: false

        skip_space

        if @token.keyword?(:of)
          unexpected_token
        end

        case tuple_or_hash
        when TupleLiteral
          ary = ArrayLiteral.new(tuple_or_hash.elements, name: type).at(tuple_or_hash)
          return ary
        when HashLiteral
          tuple_or_hash.name = type
          return tuple_or_hash
        else
          raise "BUG: tuple_or_hash should be tuple or hash, not #{tuple_or_hash}"
        end
      end

      type
    end

    def check_not_inside_def(message)
      if @def_nest == 0 && @fun_nest == 0
        yield
      else
        suffix = @def_nest > 0 ? " inside def" : " inside fun"
        raise message + suffix, @token.line_number, @token.column_number
      end
    end

    def inside_def?
      @def_nest > 0
    end

    def inside_fun?
      @fun_nest > 0
    end

    def parse_annotation
      doc = @token.doc

      next_token_skip_space
      name = parse_path
      skip_space

      args = [] of ASTNode
      named_args = nil

      if @token.type.op_lparen?
        open("annotation") do
          next_token_skip_space_or_newline
          while !@token.type.op_rparen?
            if @token.type.ident? && current_char == ':'
              named_args = parse_named_args(@token.location, first_name: nil, allow_newline: true)
              check :OP_RPAREN
              break
            else
              args << parse_call_arg
            end

            skip_space_or_newline
            if @token.type.op_comma?
              next_token_skip_space_or_newline
            end
          end
          next_token_skip_space
        end
      end
      check :OP_RSQUARE
      @wants_regex = false
      next_token_skip_space

      ann = Annotation.new(name, args, named_args)
      ann.doc = doc
      ann
    end

    def parse_begin
      begin_location = @token.location
      slash_is_regex!
      next_token_skip_statement_end
      exps = parse_expressions
      node, end_location = parse_exception_handler exps, begin_location: begin_location
      node.end_location = end_location
      if !node.is_a?(ExceptionHandler) && (!node.is_a?(Expressions) || !node.keyword.none?)
        node = Expressions.new([node]).at(begin_location).at_end(end_location)
      end
      node.keyword = :begin if node.is_a?(Expressions)
      node
    end

    def parse_exception_handler(exp, implicit = false, begin_location = nil)
      rescues = nil
      a_else = nil
      a_ensure = nil
      begin_location ||= exp.location

      if @token.keyword?(:rescue)
        rescues = [] of Rescue
        found_catch_all = false
        while true
          begin_location ||= @token.location
          location = @token.location
          a_rescue = parse_rescue
          if a_rescue.types
            if found_catch_all
              raise "specific rescue must come before catch-all rescue", location
            end
          else
            if found_catch_all
              raise "catch-all rescue can only be specified once", location
            end
            found_catch_all = true
          end
          rescues << a_rescue
          break unless @token.keyword?(:rescue)
        end
      end

      if @token.keyword?(:else)
        unless rescues
          raise "'else' is useless without 'rescue'", @token, 4
        end

        else_location = @token.location
        begin_location ||= @token.location
        next_token_skip_statement_end
        a_else = parse_expressions
        skip_statement_end
      end

      if @token.keyword?(:ensure)
        ensure_location = @token.location
        begin_location ||= @token.location
        next_token_skip_statement_end
        a_ensure = parse_expressions
        skip_statement_end
      end

      end_location = token_end_location

      check_ident :end
      slash_is_not_regex!
      next_token_skip_space

      if rescues || a_ensure
        ex = ExceptionHandler.new(exp, rescues, a_else, a_ensure).at(begin_location).at_end(end_location)
        ex.implicit = true if implicit
        ex.else_location = else_location
        ex.ensure_location = ensure_location
        {ex, end_location}
      else
        exp
        {exp, end_location}
      end
    end

    SemicolonOrNewLine = [:OP_SEMICOLON, :NEWLINE] of Token::Kind
    ConstOrDoubleColon = [:CONST, :OP_COLON_COLON] of Token::Kind

    def parse_rescue
      location = @token.location
      end_location = token_end_location
      next_token_skip_space

      case @token.type
      when .ident?
        name = @token.value.to_s
        push_var_name name
        end_location = token_end_location
        next_token_skip_space

        if @token.type.op_colon?
          next_token_skip_space_or_newline
          check ConstOrDoubleColon
          types = parse_rescue_types
          end_location = types.last.end_location
        end
      when .const?, .op_colon_colon?
        types = parse_rescue_types
        end_location = types.last.end_location
      else
        # keep going
      end

      check SemicolonOrNewLine

      next_token_skip_space_or_newline

      if @token.keyword?(:end)
        body = nil
      else
        body = parse_expressions
        end_location = body.end_location
        skip_statement_end
      end

      Rescue.new(body, types, name).at(location).at_end(end_location)
    end

    def parse_rescue_types
      types = [] of ASTNode
      while true
        types << parse_generic
        skip_space
        if @token.type.op_bar?
          next_token_skip_space
        else
          skip_space
          break
        end
      end
      types
    end

    def parse_while
      parse_while_or_until While
    end

    def parse_until
      parse_while_or_until Until
    end

    def parse_while_or_until(klass)
      slash_is_regex!
      next_token_skip_space_or_newline

      cond = parse_op_assign_no_control allow_suffix: false

      slash_is_regex!
      skip_statement_end

      body = parse_expressions
      skip_statement_end

      end_location = token_end_location
      check_ident :end
      next_token_skip_space

      klass.new(cond, body).at_end(end_location)
    end

    def call_block_arg_follows?
      @token.type.op_amp? && !current_char.ascii_whitespace?
    end

    def parse_call_block_arg(args, check_paren, named_args = nil)
      location = @token.location

      next_token_skip_space

      if @token.type.op_period?
        block_arg_name = temp_arg_name
        obj = Var.new(block_arg_name)

        @wants_regex = false
        if current_char == '%'
          next_char
          @token.type = :OP_PERCENT
          @token.column_number += 1
          skip_space
        else
          next_token_skip_space

          if @token.type.instance_var?
            ivar_name = @token.value.to_s
            end_location = token_end_location
            next_token

            call = ReadInstanceVar.new(obj, ivar_name).at(location)
            call.end_location = end_location
          end
        end

        call ||= parse_call_block_arg_after_dot(obj)

        block = Block.new([Var.new(block_arg_name)], call).at(location)
      else
        block_arg = parse_op_assign
      end

      end_location = token_end_location

      if check_paren
        skip_space_or_newline
<<<<<<< HEAD
        check :")"
        end_location = token_end_location
=======
        check :OP_RPAREN
>>>>>>> 1cb02e35
        next_token_skip_space
      else
        skip_space
      end

      CallArgs.new args, block, block_arg, named_args, false, end_location, has_parentheses: check_paren
    end

    def parse_call_block_arg_after_dot(obj)
      location = @token.location

      check AtomicWithMethodCheck

      if @token.value == Keyword::IS_A_QUESTION
        call = parse_is_a(obj).at(location)
        call = parse_atomic_method_suffix_special(call, location)
      elsif @token.value == Keyword::AS
        call = parse_as(obj).at(location)
        call = parse_atomic_method_suffix_special(call, location)
      elsif @token.value == Keyword::AS_QUESTION
        call = parse_as?(obj).at(location)
        call = parse_atomic_method_suffix_special(call, location)
      elsif @token.value == Keyword::RESPONDS_TO_QUESTION
        call = parse_responds_to(obj).at(location)
        call = parse_atomic_method_suffix_special(call, location)
      elsif !@in_macro_expression && @token.value == Keyword::NIL_QUESTION
        call = parse_nil?(obj).at(location)
        call = parse_atomic_method_suffix_special(call, location)
      elsif @token.type.op_bang?
        call = parse_negation_suffix(obj).at(location)
        call = parse_atomic_method_suffix_special(call, location)
      elsif @token.type.op_lsquare?
        call = parse_atomic_method_suffix obj, location

        if @token.type.op_eq? && call.is_a?(Call)
          next_token_skip_space
          exp = parse_op_assign
          call.name = "#{call.name}="
          call.args << exp
        end
      else
        # At this point we want to attach the "do" to the next call
        old_stop_on_do = @stop_on_do
        @stop_on_do = false
        call = parse_var_or_call(force_call: true).at(location)

        if call.is_a?(Call)
          call.obj = obj
        else
          raise "BUG: #{call} should be a call"
        end

        call = call.as(Call)

        if @token.type.op_eq?
          next_token_skip_space
          if @token.type.op_lparen?
            next_token_skip_space
            exp = parse_op_assign
            check :OP_RPAREN
            next_token_skip_space
            call.name = "#{call.name}="
            call.args = [exp] of ASTNode
            call = parse_atomic_method_suffix call, location
          else
            exp = parse_op_assign
            call.name = "#{call.name}="
            call.args = [exp] of ASTNode
          end
        else
          call = parse_atomic_method_suffix call, location

          if @token.type.op_eq? && call.is_a?(Call) && call.name == "[]"
            next_token_skip_space
            exp = parse_op_assign
            call.name = "#{call.name}="
            call.args << exp
          end
        end

        @stop_on_do = old_stop_on_do
      end

      call
    end

    def parse_class_def(is_abstract = false, is_struct = false, doc = nil)
      @type_nest += 1

      doc ||= @token.doc

      next_token_skip_space_or_newline
      name_location = @token.location

      name = parse_path
      skip_space

      unexpected_token unless @token.type.op_lt? ||     # Inheritance
                              @token.type.op_lparen? || # Generic Arguments
                              is_statement_end?

      type_vars, splat_index = parse_type_vars

      superclass = nil

      if @token.type.op_lt?
        next_token_skip_space_or_newline
        if @token.keyword?(:self)
          superclass = Self.new.at(@token.location)
          next_token
        else
          superclass = parse_generic
        end

        unexpected_token unless @token.type.space? || is_statement_end?
      end
      skip_statement_end

      body = push_visibility { parse_expressions }

      end_location = token_end_location
      check_ident :end
      next_token_skip_space

      @type_nest -= 1

      class_def = ClassDef.new name, body, superclass, type_vars, is_abstract, is_struct, splat_index
      class_def.doc = doc
      class_def.name_location = name_location
      class_def.end_location = end_location
      set_visibility class_def
      class_def
    end

    def is_statement_end?
      @token.type.newline? || @token.type.op_semicolon? || @token.keyword?(:end)
    end

    def parse_type_vars
      type_vars = nil
      splat_index = nil
      if @token.type.op_lparen?
        type_vars = [] of String

        next_token_skip_space_or_newline

        index = 0
        while !@token.type.op_rparen?
          if @token.type.op_star?
            raise "splat type parameter already specified", @token if splat_index
            splat_index = index
            next_token
          end
          type_var_name = check_const

          if type_vars.includes? type_var_name
            raise "duplicated type parameter name: #{type_var_name}", @token
          end

          type_vars.push type_var_name

          next_token_skip_space
          if @token.type.op_comma?
            next_token_skip_space_or_newline
          else
            skip_space_or_newline
            check :OP_RPAREN
          end

          index += 1
        end

        if type_vars.empty?
          raise "must specify at least one type var"
        end

        next_token_skip_space
      end
      {type_vars, splat_index}
    end

    def parse_module_def
      @type_nest += 1

      location = @token.location
      doc = @token.doc

      next_token_skip_space_or_newline

      name_location = @token.location
      name = parse_path
      skip_space

      type_vars, splat_index = parse_type_vars
      skip_statement_end

      body = push_visibility { parse_expressions }

      end_location = token_end_location
      check_ident :end
      next_token_skip_space

      @type_nest -= 1

      module_def = ModuleDef.new name, body, type_vars, splat_index
      module_def.doc = doc
      module_def.name_location = name_location
      module_def.end_location = end_location
      set_visibility module_def
      module_def
    end

    def parse_annotation_def
      location = @token.location
      doc = @token.doc

      next_token_skip_space_or_newline

      name_location = @token.location
      name = parse_path
      skip_statement_end

      end_location = token_end_location
      check_ident :end
      next_token_skip_space

      annotation_def = AnnotationDef.new name
      annotation_def.doc = doc
      annotation_def.name_location = name_location
      annotation_def.end_location = end_location
      annotation_def
    end

    def parse_parenthesized_expression
      location = @token.location
      slash_is_regex!
      next_token_skip_space_or_newline

      if @token.type.op_rparen?
        end_location = token_end_location
        node = Expressions.new([Nop.new] of ASTNode).at(location).at_end(end_location)
        node.keyword = :paren
        return node_and_next_token node
      end

      exps = [] of ASTNode

      # do...end in parenthesis should not stop because there's no call further
      # left to bind to:
      #
      # ```
      # (foo do
      # end)
      # ```
      @stop_on_do = false

      while true
        exps << parse_expression
        case @token.type
        when .op_rparen?
          @wants_regex = false
          end_location = token_end_location
          next_token_skip_space
          break
        when .newline?, .op_semicolon?
          next_token_skip_statement_end
          if @token.type.op_rparen?
            @wants_regex = false
            end_location = token_end_location
            next_token_skip_space
            break
          end
        else
          raise "unterminated parenthesized expression", location
        end
      end

      unexpected_token if @token.type.op_lparen?

      node = Expressions.new(exps).at(location).at_end(end_location)
      node.keyword = :paren
      node
    end

    def parse_fun_literal
      location = @token.location

      next_token_skip_space_or_newline

      case @token.type
      when .symbol?
        # -> :T { }
        raise "a space is mandatory between ':' and return type", @token
      when .op_lparen?, .op_lcurly?, .op_colon?
        # do nothing
      else
        return parse_fun_pointer unless @token.keyword?(:do)
      end

      params = [] of Arg
      if @token.type.op_lparen?
        next_token_skip_space_or_newline
        while !@token.type.op_rparen?
          param_location = @token.location
          param = parse_fun_literal_param.at(param_location)
          if params.any? &.name.==(param.name)
            raise "duplicated proc literal parameter name: #{param.name}", param_location
          end

          params << param
        end
        next_token_skip_space_or_newline
      end

      case @token.type
      when .symbol?
        # ->() :T { }
        raise "a space is mandatory between ':' and return type", @token
      when .op_colon?
        next_token_skip_space_or_newline
        return_type = parse_bare_proc_type
        skip_space_or_newline
      end

      with_lexical_var_scope do
        push_vars params

        end_location = nil

        if @token.keyword?(:do)
          next_token_skip_statement_end
          check_not_pipe_before_proc_literal_body
          body = parse_expressions
          body, end_location = parse_exception_handler body, implicit: true
        elsif @token.type.op_lcurly?
          next_token_skip_statement_end
          check_not_pipe_before_proc_literal_body
          body = preserve_stop_on_do { parse_expressions }
          end_location = token_end_location
          check :OP_RCURLY
          next_token_skip_space
        else
          unexpected_token
        end

        a_def = Def.new("->", params, body, return_type: return_type).at(location).at_end(end_location)
        ProcLiteral.new(a_def).at(location).at_end(end_location)
      end
    end

    def check_not_pipe_before_proc_literal_body
      if @token.type.op_bar?
        location = @token.location
        next_token_skip_space

        msg = String.build do |msg|
          msg << %[unexpected token: "|", proc literals specify their parameters like this: ->(]
          if @token.type.ident?
            msg << @token.value.to_s << " : Type"
            next_token_skip_space_or_newline
            msg << ", ..." if @token.type.op_comma?
          else
            msg << "param : Type"
          end
          msg << ") { ... }"
        end

        raise msg, location
      end
    end

    def parse_fun_literal_param
      name = check_ident
      next_token_skip_space_or_newline

      if @token.type.op_colon?
        next_token_skip_space_or_newline

        type = parse_bare_proc_type
      end

      if @token.type.op_comma?
        next_token_skip_space_or_newline
      else
        skip_space_or_newline
        check :OP_RPAREN
      end

      Arg.new name, restriction: type
    end

    def parse_fun_pointer
      location = @token.location

      global = false
      if @token.type.op_colon_colon?
        next_token_skip_space_or_newline
        global = true
      end

      case @token.type
      when .ident?
        name = @token.value.to_s
<<<<<<< HEAD
        end_location = token_end_location
        if equals_end_location = consume_def_equals_sign_skip_space
          end_location = equals_end_location
=======
        global_call = global
        if consume_def_equals_sign_skip_space
>>>>>>> 1cb02e35
          name = "#{name}="
        elsif @token.type.op_period?
          raise "ProcPointer of local variable cannot be global", location if global
          if name != "self" && !var_in_scope?(name)
            raise "undefined variable '#{name}'", location
          end
          obj = Var.new(name)

          name = consume_def_or_macro_name
          end_location = token_end_location
          if equals_end_location = consume_def_equals_sign_skip_space
            end_location = equals_end_location
            name = "#{name}="
          end
        end
      when .const?
        obj = parse_generic global: global, location: location, expression: false
        check :OP_PERIOD
        name = consume_def_or_macro_name
<<<<<<< HEAD
        end_location = token_end_location
        if equals_end_location = consume_def_equals_sign_skip_space
          end_location = equals_end_location
          name = "#{name}="
        end
      when :INSTANCE_VAR
=======
        name = "#{name}=" if consume_def_equals_sign_skip_space
      when .instance_var?
        raise "ProcPointer of instance variable cannot be global", location if global
>>>>>>> 1cb02e35
        obj = InstanceVar.new(@token.value.to_s)
        next_token_skip_space
        check :OP_PERIOD
        name = consume_def_or_macro_name
<<<<<<< HEAD
        end_location = token_end_location
        if equals_end_location = consume_def_equals_sign_skip_space
          end_location = equals_end_location
          name = "#{name}="
        end
      when :CLASS_VAR
=======
        name = "#{name}=" if consume_def_equals_sign_skip_space
      when .class_var?
        raise "ProcPointer of class variable cannot be global", location if global
>>>>>>> 1cb02e35
        obj = ClassVar.new(@token.value.to_s)
        next_token_skip_space
        check :OP_PERIOD
        name = consume_def_or_macro_name
        end_location = token_end_location
        if equals_end_location = consume_def_equals_sign_skip_space
          end_location = equals_end_location
          name = "#{name}="
        end
      else
        unexpected_token
      end

      if @token.type.op_period?
        unexpected_token
      end

      if @token.type.op_lparen?
        next_token_skip_space
<<<<<<< HEAD
        types = parse_union_types(:")")
        check :")"
        end_location = token_end_location
=======
        types = parse_union_types(:OP_RPAREN)
        check :OP_RPAREN
>>>>>>> 1cb02e35
        next_token_skip_space
      else
        types = [] of ASTNode
      end

<<<<<<< HEAD
      ProcPointer.new(obj, name, types).at_end(end_location)
=======
      ProcPointer.new(obj, name, types, !!global_call)
>>>>>>> 1cb02e35
    end

    record Piece,
      value : String | ASTNode,
      line_number : Int32

    def parse_delimiter(want_skip_space = true)
      if @token.type.string?
        return node_and_next_token StringLiteral.new(@token.value.to_s).at(@token.location)
      end

      location = @token.location
      delimiter_state = @token.delimiter_state

      check :DELIMITER_START

      if delimiter_state.kind.heredoc?
        if @inside_interpolation
          raise "heredoc cannot be used inside interpolation", location
        end
        node = StringInterpolation.new([] of ASTNode).at(location)
        @heredocs << {delimiter_state, node}
        next_token
        return node
      end

      next_string_token(delimiter_state)
      delimiter_state = @token.delimiter_state

      pieces = [] of Piece
      has_interpolation = false

      delimiter_state, has_interpolation, options, token_end_location = consume_delimiter pieces, delimiter_state, has_interpolation

      if want_skip_space && delimiter_state.kind.string?
        while true
          passed_backslash_newline = @token.passed_backslash_newline
          skip_space

          if passed_backslash_newline && @token.type.delimiter_start? && @token.delimiter_state.kind.string?
            next_string_token(delimiter_state)
            delimiter_state = @token.delimiter_state
            delimiter_state, has_interpolation, options, token_end_location = consume_delimiter pieces, delimiter_state, has_interpolation
          else
            break
          end
        end
      end

      if has_interpolation
        pieces = combine_interpolation_pieces(pieces, delimiter_state)
        result = StringInterpolation.new(pieces).at(location)
      else
        string = combine_pieces(pieces, delimiter_state)
        result = StringLiteral.new string
      end

      case delimiter_state.kind
      when .command?
        result = Call.new(nil, "`", result).at(location)
      when .regex?
        if result.is_a?(StringLiteral) && (regex_error = Regex.error?(result.value))
          raise "invalid regex: #{regex_error}", location
        end

        result = RegexLiteral.new(result, options)
      else
        # no special treatment
      end

      result.end_location = token_end_location

      result
    end

    private def combine_interpolation_pieces(pieces, delimiter_state)
      if needs_heredoc_indent_removed?(delimiter_state)
        remove_heredoc_indent(pieces, delimiter_state.heredoc_indent)
      else
        pieces.map do |piece|
          value = piece.value
          value.is_a?(String) ? StringLiteral.new(value) : value
        end
      end
    end

    private def combine_pieces(pieces, delimiter_state)
      if needs_heredoc_indent_removed?(delimiter_state)
        pieces = remove_heredoc_indent(pieces, delimiter_state.heredoc_indent)
        pieces.join { |piece| piece.as(StringLiteral).value }
      else
        pieces.map(&.value).join
      end
    end

    def consume_delimiter(pieces, delimiter_state, has_interpolation)
      options = Regex::Options::None
      token_end_location = nil
      while true
        case @token.type
        when .string?
          pieces << Piece.new(@token.value.to_s, @token.line_number)

          next_string_token(delimiter_state)
          delimiter_state = @token.delimiter_state
        when .delimiter_end?
          if delimiter_state.kind.regex?
            options = consume_regex_options
          end
          token_end_location = token_end_location()
          next_token
          break
        when .eof?
          case delimiter_state.kind
          when .command?
            raise "Unterminated command"
          when .regex?
            raise "Unterminated regular expression"
          when .heredoc?
            raise "Unterminated heredoc"
          else
            raise "Unterminated string literal"
          end
        else
          line_number = @token.line_number
          delimiter_state = @token.delimiter_state
          next_token_skip_space_or_newline
          old_inside_interpolation = @inside_interpolation
          @inside_interpolation = true
          exp = preserve_stop_on_do { parse_expression }

          # We cannot reduce `StringLiteral` of interpolation inside heredoc into `String`
          # because heredoc try to remove its indentation.
          if exp.is_a?(StringLiteral) && !delimiter_state.kind.heredoc?
            pieces << Piece.new(exp.value, line_number)
          else
            pieces << Piece.new(exp, line_number)
            has_interpolation = true
          end

          skip_space_or_newline
          if !@token.type.op_rcurly?
            raise "Unterminated string interpolation"
          end

          @token.delimiter_state = delimiter_state
          next_string_token(delimiter_state)
          @inside_interpolation = old_inside_interpolation
          delimiter_state = @token.delimiter_state
        end
      end

      {delimiter_state, has_interpolation, options, token_end_location}
    end

    def consume_regex_options
      options = Regex::Options::None
      while true
        case current_char
        when 'i'
          options |= Regex::Options::IGNORE_CASE
          next_char
        when 'm'
          options |= Regex::Options::MULTILINE
          next_char
        when 'x'
          options |= Regex::Options::EXTENDED
          next_char
        else
          if 'a' <= current_char.downcase <= 'z'
            raise "unknown regex option: #{current_char}"
          end
          break
        end
      end
      options
    end

    def consume_heredocs
      @consuming_heredocs = true
      @heredocs.reverse!
      while heredoc = @heredocs.pop?
        consume_heredoc(heredoc[0], heredoc[1].as(StringInterpolation))
      end
      @consuming_heredocs = false
    end

    def consume_heredoc(delimiter_state, node)
      next_string_token(delimiter_state)
      delimiter_state = @token.delimiter_state

      pieces = [] of Piece
      has_interpolation = false

      delimiter_state, has_interpolation, options, token_end_location = consume_delimiter pieces, delimiter_state, has_interpolation

      if has_interpolation
        pieces = combine_interpolation_pieces(pieces, delimiter_state)
        node.expressions.concat(pieces)
      else
        string = combine_pieces(pieces, delimiter_state)
        node.expressions.push(StringLiteral.new(string).at(node.location).at_end(token_end_location))
      end

      node.heredoc_indent = delimiter_state.heredoc_indent

      node.end_location = token_end_location
    end

    def needs_heredoc_indent_removed?(delimiter_state)
      delimiter_state.kind.heredoc? && delimiter_state.heredoc_indent >= 0
    end

    def remove_heredoc_indent(pieces : Array, indent)
      current_line = IO::Memory.new
      remove_indent = true
      new_pieces = [] of ASTNode | String
      previous_line_number = 0
      pieces.each_with_index do |piece, i|
        value = piece.value
        line_number = piece.line_number

        this_piece_is_in_new_line = line_number != previous_line_number
        next_piece_is_in_new_line = i == pieces.size - 1 || pieces[i + 1].line_number != line_number
        if value.is_a?(String)
          if value.in?("\n", "\r\n")
            current_line << value
            if this_piece_is_in_new_line || next_piece_is_in_new_line
              line = current_line.to_s
              line = remove_heredoc_from_line(line, indent, line_number - 1) if remove_indent
              add_heredoc_piece new_pieces, line
              current_line.clear
              remove_indent = true
            end
          elsif (slash_n = value.starts_with?('\n')) || value.starts_with?("\r\n")
            current_line << (slash_n ? '\n' : "\r\n")
            line = current_line.to_s
            line = remove_heredoc_from_line(line, indent, line_number - 1) if remove_indent
            add_heredoc_piece new_pieces, line
            current_line.clear
            remove_indent = true
            current_line << value.byte_slice(slash_n ? 1 : 2)
          else
            current_line << value
          end
        else
          if remove_indent
            line = current_line.to_s
            if (line.size < indent) || !line.each_char.first(indent).all?(&.ascii_whitespace?)
              raise "heredoc line must have an indent greater than or equal to #{indent}", line_number, 1
            else
              line = line[indent..-1]
            end
            add_heredoc_piece new_pieces, line unless line.empty?
            add_heredoc_piece new_pieces, value
            remove_indent = false
            current_line.clear
          else
            unless current_line.empty?
              line = current_line.to_s
              add_heredoc_piece new_pieces, line
              current_line.clear
            end

            add_heredoc_piece new_pieces, value
          end
        end
        previous_line_number = line_number
      end
      unless current_line.empty?
        line = current_line.to_s
        line = remove_heredoc_from_line(line, indent, pieces.last.line_number) if remove_indent
        add_heredoc_piece new_pieces, line
      end
      new_pieces.map do |piece|
        if piece.is_a?(String)
          StringLiteral.new(piece)
        else
          piece
        end
      end
    end

    private def add_heredoc_piece(pieces, piece : String)
      last = pieces.last?
      if last.is_a?(String)
        last += piece
        pieces[-1] = last
      else
        pieces << piece
      end
    end

    private def add_heredoc_piece(pieces, piece : ASTNode)
      pieces << piece
    end

    def remove_heredoc_from_line(line, indent, line_number)
      if line.each_char.first(indent).all? &.ascii_whitespace?
        if line.size - 1 < indent
          "\n"
        else
          line[indent..-1]
        end
      else
        raise "heredoc line must have an indent greater than or equal to #{indent}", line_number, 1
      end
    end

    def parse_string_without_interpolation(context, want_skip_space = true)
      location = @token.location

      unless string_literal_start?
        raise "expected string literal for #{context}, not #{@token}"
      end

      string = parse_delimiter(want_skip_space)
      if string.is_a?(StringLiteral)
        string.value
      else
        raise "interpolation not allowed in #{context}", location
      end
    end

    def parse_string_array
      parse_string_or_symbol_array StringLiteral, "String"
    end

    def parse_symbol_array
      parse_string_or_symbol_array SymbolLiteral, "Symbol"
    end

    def parse_string_or_symbol_array(klass, elements_type)
      strings = [] of ASTNode
      end_location = nil

      while true
        next_string_array_token
        case @token.type
        when .string?
          strings << klass.new(@token.value.to_s)
<<<<<<< HEAD
        when :STRING_ARRAY_END
          end_location = token_end_location
=======
        when .string_array_end?
>>>>>>> 1cb02e35
          next_token
          break
        else
          raise "Unterminated #{elements_type.downcase} array literal"
        end
      end

      ArrayLiteral.new(strings, Path.global(elements_type)).at_end(end_location)
    end

    def parse_empty_array_literal
      line = @line_number
      column = @token.column_number

      next_token_skip_space
      if @token.keyword?(:of)
        next_token_skip_space_or_newline
        of = parse_bare_proc_type
        ArrayLiteral.new(of: of).at_end(of)
      else
        raise "for empty arrays use '[] of ElementType'", line, column
      end
    end

    def parse_array_literal
      line = @line_number
      column = @token.column_number

      slash_is_regex!

      exps = [] of ASTNode
      end_location = nil

      open("array literal") do
        next_token_skip_space_or_newline
        while !@token.type.op_rsquare?
          exp_location = @token.location

          if @token.type.op_star?
            next_token_skip_space_or_newline
            exp = Splat.new(parse_op_assign_no_control).at(exp_location)
          else
            exp = parse_op_assign_no_control
          end

          exps << exp
          skip_space

          if @token.type.op_comma?
            slash_is_regex!
            next_token_skip_space_or_newline
          else
            skip_space_or_newline
            check :OP_RSQUARE
            break
          end
        end
        @wants_regex = false
        end_location = token_end_location
        next_token_skip_space
      end

      of = nil
      if @token.keyword?(:of)
        next_token_skip_space_or_newline
        of = parse_bare_proc_type
        end_location = of.end_location
      elsif exps.size == 0
        raise "for empty arrays use '[] of ElementType'", line, column
      end

      ArrayLiteral.new(exps, of).at_end(end_location)
    end

    def parse_hash_or_tuple_literal(allow_of = true)
      location = @token.location
      line = @line_number
      column = @token.column_number

      slash_is_regex!
      next_token_skip_space_or_newline

      if @token.type.op_rcurly?
        end_location = token_end_location
        next_token_skip_space
        new_hash_literal([] of HashLiteral::Entry, line, column, end_location)
      else
        if named_tuple_start?
          unless allow_of
            raise "can't use named tuple syntax for Hash-like literal, use '=>'", @token
          end
          return parse_named_tuple(location)
        else
          if @token.type.op_star?
            first_is_splat = true
            next_token_skip_space_or_newline
          end

          key_location = @token.location
          first_key = parse_op_assign_no_control
          first_key = Splat.new(first_key).at(location) if first_is_splat
          case @token.type
          when .op_colon?
            unexpected_token if first_is_splat

            # Check that there's no space before the ':'
            if @token.column_number != first_key.end_location.not_nil!.column_number + 1
              raise "space not allowed between named argument name and ':'"
            end

            if first_key.is_a?(StringLiteral)
              # It's a named tuple
              unless allow_of
                raise "can't use named tuple syntax for Hash-like literal, use '=>'", @token
              end
              if first_key.value.empty?
                raise "named tuple name cannot be empty", key_location
              end
              return parse_named_tuple(location, first_key.value)
            else
              check :OP_EQ_GT
            end
          when .op_comma?
            slash_is_regex!
            next_token_skip_space_or_newline
            return parse_tuple first_key, location
          when .op_rcurly?
            return parse_tuple first_key, location
          when .newline?
            next_token_skip_space
            check :OP_RCURLY
            return parse_tuple first_key, location
          else
            unexpected_token if first_is_splat
            check :OP_EQ_GT
          end
        end
        slash_is_regex!
        next_token_skip_space
        parse_hash_literal first_key, location, allow_of
      end
    end

    def parse_hash_literal(first_key, location, allow_of)
      line = @line_number
      column = @token.column_number
      end_location = nil

      entries = [] of HashLiteral::Entry
      entries << HashLiteral::Entry.new(first_key, parse_op_assign)

      if @token.type.newline?
        next_token_skip_space_or_newline
        check :OP_RCURLY
        next_token_skip_space
      else
        open("hash literal", location) do
          skip_space_or_newline
          if @token.type.op_comma?
            slash_is_regex!
            next_token_skip_space_or_newline
          else
            skip_space_or_newline
            check :OP_RCURLY
          end

          while !@token.type.op_rcurly?
            key_loc = @token.location
            key = parse_op_assign_no_control
            skip_space_or_newline
            if @token.type.op_colon? && key.is_a?(StringLiteral)
              raise "can't use 'key: value' syntax in a hash literal", key_loc
            else
              check :OP_EQ_GT
            end
            slash_is_regex!
            next_token_skip_space_or_newline
            entries << HashLiteral::Entry.new(key, parse_op_assign)
            skip_space
            if @token.type.op_comma?
              slash_is_regex!
              next_token_skip_space_or_newline
            else
              skip_space_or_newline
              check :OP_RCURLY
              break
            end
          end
          end_location = token_end_location
          next_token_skip_space
        end
      end

      new_hash_literal entries, line, column, end_location, allow_of: allow_of
    end

    def named_tuple_start?
      (@token.type.ident? || @token.type.const?) && current_char == ':' && peek_next_char != ':'
    end

    def string_literal_start?
      @token.type.delimiter_start? && @token.delimiter_state.kind.string?
    end

    def parse_tuple(first_exp, location)
      exps = [] of ASTNode
      end_location = nil

      open("tuple literal", location) do
        exps << first_exp
        while !@token.type.op_rcurly?
          exp_location = @token.location

          if @token.type.op_star?
            next_token_skip_space_or_newline
            exp = Splat.new(parse_op_assign_no_control).at(exp_location)
          else
            exp = parse_op_assign_no_control
          end

          exps << exp
          skip_space

          if @token.type.op_comma?
            next_token_skip_space_or_newline
          else
            skip_space_or_newline
            check :OP_RCURLY
            break
          end
        end
        end_location = token_end_location
        next_token_skip_space
      end

      TupleLiteral.new(exps).at_end(end_location)
    end

    def new_hash_literal(entries, line, column, end_location, allow_of = true)
      of = nil

      if allow_of
        if @token.keyword?(:of)
          next_token_skip_space_or_newline
          of_key = parse_bare_proc_type
          check :OP_EQ_GT
          next_token_skip_space_or_newline
          of_value = parse_bare_proc_type
          of = HashLiteral::Entry.new(of_key, of_value)
          end_location = of_value.end_location
        end

        if entries.empty? && !of
          raise "for empty hashes use '{} of KeyType => ValueType'", line, column
        end
      end

      HashLiteral.new(entries, of).at_end(end_location)
    end

    def parse_named_tuple(location)
      parse_named_tuple(location, @token.value.to_s)
    end

    def parse_named_tuple(location, first_key)
      next_token_never_a_symbol

      slash_is_regex!
      next_token_skip_space

      first_value = parse_op_assign
      skip_space_or_newline

      entries = [] of NamedTupleLiteral::Entry
      entries << NamedTupleLiteral::Entry.new(first_key, first_value)

      if @token.type.op_comma?
        next_token_skip_space_or_newline

        while !@token.type.op_rcurly?
          key_location = @token.location
          key = @token.value.to_s
          if named_tuple_start?
            next_token_never_a_symbol
          elsif string_literal_start?
            key = parse_string_without_interpolation("named tuple name", want_skip_space: false)
          else
            raise "expected '}' or named tuple name, not #{@token}", @token
          end

          if key.empty?
            raise "named tuple name cannot be empty", key_location
          end

          if @token.type.space?
            raise "space not allowed between named argument name and ':'"
          end

          check :OP_COLON

          if entries.any? { |entry| entry.key == key }
            raise "duplicated key: #{key}", @token
          end

          slash_is_regex!
          next_token_skip_space

          value = parse_op_assign_no_control
          skip_space

          entries << NamedTupleLiteral::Entry.new(key, value)
          if @token.type.op_comma?
            next_token_skip_space_or_newline
          else
            break
          end
        end
      end

      skip_space_or_newline
      check :OP_RCURLY

      end_location = token_end_location
      next_token_skip_space

      NamedTupleLiteral.new(entries).at(location).at_end(end_location)
    end

    def parse_require
      raise "can't require inside type declarations", @token if @type_nest > 0

      next_token_skip_space
      string = parse_string_without_interpolation("require")

      skip_space

      Require.new string
    end

    def parse_case
      slash_is_regex!
      next_token_skip_space_or_newline
      while @token.type.op_semicolon?
        next_token_skip_space
      end

      unless @token.value.in?(Keyword::WHEN, Keyword::ELSE, Keyword::END)
        cond = parse_op_assign_no_control
        skip_statement_end
      end

      whens = [] of When
      a_else = nil
      exhaustive = nil

      # All when expressions, so we can detect duplicates
      when_exps = Set(ASTNode).new

      while true
        case @token.value
        when Keyword::WHEN, Keyword::IN
          if exhaustive.nil?
            exhaustive = @token.value == Keyword::IN
            if exhaustive && !cond
              raise "exhaustive case (case ... in) requires a case expression (case exp; in ..)"
            end
          elsif exhaustive && @token.value == Keyword::WHEN
            raise "expected 'in', not 'when'"
          elsif !exhaustive && @token.value == Keyword::IN
            raise "expected 'when', not 'in'"
          end

          location = @token.location
          slash_is_regex!
          next_token_skip_space_or_newline
          when_conds = [] of ASTNode

          if cond.is_a?(TupleLiteral)
            raise "splat is not allowed inside case expression" if cond.elements.any?(Splat)

            while true
              if @token.type.op_lcurly?
                curly_location = @token.location

                next_token_skip_space_or_newline

                tuple_elements = [] of ASTNode

                while true
                  exp = parse_when_expression(cond, single: false, exhaustive: exhaustive)
                  check_valid_exhaustive_expression(exp) if exhaustive

                  tuple_elements << exp

                  skip_space
                  if @token.type.op_comma?
                    next_token_skip_space_or_newline
                  else
                    break
                  end
                end

                if tuple_elements.size != cond.elements.size
                  raise "wrong number of tuple elements (given #{tuple_elements.size}, expected #{cond.elements.size})", curly_location
                end

                tuple = TupleLiteral.new(tuple_elements).at(curly_location)
                when_conds << tuple
                add_when_exp(when_exps, tuple)

                check :OP_RCURLY
                next_token_skip_space
              else
                exp = parse_when_expression(cond, single: true, exhaustive: exhaustive)
                when_conds << exp
                add_when_exp(when_exps, exp)
                skip_space
              end

              break if when_expression_end
            end
          else
            while true
              exp = parse_when_expression(cond, single: true, exhaustive: exhaustive)
              check_valid_exhaustive_expression(exp) if exhaustive

              when_conds << exp
              add_when_exp(when_exps, exp)
              skip_space
              break if when_expression_end
            end
          end

          when_body = parse_expressions
          skip_space_or_newline
          whens << When.new(when_conds, when_body).at(location)
        when Keyword::ELSE
          if exhaustive
            raise "exhaustive case (case ... in) doesn't allow an 'else'"
          end

          next_token_skip_statement_end
          a_else = parse_expressions
          skip_statement_end
          check_ident :end
          next_token
          break
        when Keyword::END
          next_token
          break
        else
          unexpected_token "expecting when, else or end"
        end
      end

      Case.new(cond, whens, a_else, exhaustive.nil? ? false : exhaustive)
    end

    def check_valid_exhaustive_expression(exp)
      case exp
      when NilLiteral, BoolLiteral, Path, Generic, Underscore
        return
      when Call
        if exp.obj.is_a?(ImplicitObj) && exp.name.ends_with?('?') &&
           exp.args.empty? && !exp.named_args &&
           !exp.block
          return
        end

        if (exp.obj.is_a?(Path) || exp.obj.is_a?(Generic)) && exp.name == "class" &&
           exp.args.empty? && !exp.named_args &&
           !exp.block
          return
        end
      end

      raise "expression of exhaustive case (case ... in) must be a constant (like `IO::Memory`), a generic (like `Array(Int32)`), a bool literal (true or false), a nil literal (nil) or a question method (like `.red?`)", exp.location.not_nil!
    end

    # Adds an expression to all when expressions and error on duplicates
    def add_when_exp(when_exps, exp)
      return unless when_exp_constant?(exp)

      if when_exps.includes?(exp)
        raise "duplicate when #{exp} in case", exp.location.not_nil!
      end

      when_exps << exp
    end

    # Only error on constant values, because calls might have side-effects:
    # a first call might return one value and not match the case
    # value, but the second same call returns something different
    # and matches it.
    def when_exp_constant?(exp)
      case exp
      when NilLiteral, BoolLiteral, CharLiteral, NumberLiteral,
           StringLiteral, SymbolLiteral, Path
        true
      when ArrayLiteral
        exp.elements.all? { |e| when_exp_constant?(e) }
      when TupleLiteral
        exp.elements.all? { |e| when_exp_constant?(e) }
      when RegexLiteral
        when_exp_constant?(exp.value)
      when RangeLiteral
        when_exp_constant?(exp.from) &&
          when_exp_constant?(exp.to)
      else
        false
      end
    end

    def when_expression_end
      slash_is_regex!
      if @token.keyword?(:then)
        next_token_skip_space_or_newline
        return true
      else
        case @token.type
        when .op_comma?
          next_token_skip_space_or_newline
        when .newline?
          skip_space_or_newline
          return true
        when .op_semicolon?
          skip_statement_end
          return true
        else
          unexpected_token "expecting ',', ';' or '\n'"
        end
      end
      false
    end

    def parse_when_expression(cond, single, exhaustive)
      if cond && @token.type.op_period?
        location = @token.location
        next_token
        call = parse_var_or_call(force_call: true).at(location)
        case call
        when Call        then call.obj = ImplicitObj.new
        when RespondsTo  then call.obj = ImplicitObj.new
        when IsA         then call.obj = ImplicitObj.new
        when Cast        then call.obj = ImplicitObj.new
        when NilableCast then call.obj = ImplicitObj.new
        when Not         then call.exp = ImplicitObj.new
        else
          raise "BUG: expected Call, RespondsTo, IsA, Cast or NilableCast"
        end
        call
      elsif single && @token.type.underscore?
        if exhaustive
          raise "'when _' is not supported"
        else
          raise "'when _' is not supported, use 'else' block instead"
        end
      else
        parse_op_assign_no_control
      end
    end

    def parse_select
      slash_is_regex!
      next_token_skip_space
      skip_statement_end

      whens = [] of Select::When

      while true
        case @token.value
        when Keyword::WHEN
          slash_is_regex!
          next_token_skip_space_or_newline

          location = @token.location
          condition = parse_op_assign_no_control
          unless valid_select_when?(condition)
            raise "invalid select when expression: must be an assignment or call", location
          end

          skip_space
          unless when_expression_end
            unexpected_token "expecting then, ';' or newline"
          end
          skip_statement_end

          body = parse_expressions
          skip_space_or_newline

          whens << Select::When.new(condition, body)
        when Keyword::ELSE
          if whens.size == 0
            unexpected_token "expecting when"
          end
          slash_is_regex!
          next_token_skip_statement_end
          a_else = parse_expressions
          skip_statement_end
          check_ident :end
          next_token
          break
        when Keyword::END
          if whens.empty?
            unexpected_token "expecting when, else or end"
          end
          next_token
          break
        else
          unexpected_token "expecting when, else or end"
        end
      end

      Select.new(whens, a_else)
    end

    def valid_select_when?(node)
      case node
      when Assign
        node.value.is_a?(Call)
      when Call
        true
      else
        false
      end
    end

    def parse_include
      parse_include_or_extend Include
    end

    def parse_extend
      parse_include_or_extend Extend
    end

    def parse_include_or_extend(klass)
      location = @token.location

      next_token_skip_space_or_newline

      if @token.keyword?(:self)
        name = Self.new.at(@token.location)
        name.end_location = token_end_location
        next_token_skip_space
      else
        name = parse_generic
      end

      klass.new name
    end

    def parse_to_def(a_def)
      prepare_parse_def
      @def_nest += 1

      result = parse

      a_def.calls_super = @calls_super
      a_def.calls_initialize = @calls_initialize
      a_def.calls_previous_def = @calls_previous_def
      a_def.uses_block_arg = @uses_block_arg
      a_def.assigns_special_var = @assigns_special_var

      result
    end

    def parse_def(is_abstract = false, is_macro_def = false, doc = nil)
      doc ||= @token.doc

      prepare_parse_def
      a_def = with_isolated_var_scope do
        parse_def_helper is_abstract: is_abstract
      end

      a_def.calls_super = @calls_super
      a_def.calls_initialize = @calls_initialize
      a_def.calls_previous_def = @calls_previous_def
      a_def.uses_block_arg = @uses_block_arg
      a_def.assigns_special_var = @assigns_special_var
      a_def.doc = doc
      @calls_super = false
      @calls_initialize = false
      @calls_previous_def = false
      @uses_block_arg = false
      @assigns_special_var = false
      @block_arg_name = nil
      @is_macro_def = false
      a_def
    end

    def prepare_parse_def
      @calls_super = false
      @calls_initialize = false
      @calls_previous_def = false
      @uses_block_arg = false
      @block_arg_name = nil
      @assigns_special_var = false
      @is_macro_def = false
    end

    def parse_macro
      doc = @token.doc

      # Force lexer return if possible a def or macro name
      # cases like: def `, def /, def //
      # that in regular statements states for delimiters
      # here must be treated as method names.
      name = consume_def_or_macro_name

      with_isolated_var_scope do
        name_location = @token.location

        case @token.type
        when .const?
          raise "macro can't have a receiver"
        when .ident?
          check_valid_def_name
          name = "#{name}=" if consume_def_equals_sign_skip_space
        else
          check_valid_def_op_name
          next_token_skip_space
        end

        params = [] of Arg

        found_default_value = false
        found_splat = false
        found_double_splat = nil

        splat_index = nil
        double_splat = nil
        index = 0

        case @token.type
        when .op_lparen?
          next_token_skip_space_or_newline
          while !@token.type.op_rparen?
            extras = parse_param(params,
              extra_assigns: nil,
              parentheses: true,
              found_default_value: found_default_value,
              found_splat: found_splat,
              found_double_splat: found_double_splat,
              allow_restrictions: false)
            if !found_default_value && extras.default_value
              found_default_value = true
            end
            if !splat_index && extras.splat
              splat_index = index
              found_splat = true
            end
            if extras.double_splat
              double_splat = params.pop
              found_double_splat = double_splat
            end
            if block_param = extras.block_arg
              check :OP_RPAREN
              break
            elsif @token.type.op_comma?
              next_token_skip_space_or_newline
            else
              skip_space_or_newline
              check :OP_RPAREN
            end
            index += 1
          end

          if splat_index == params.size - 1 && params.last.name.empty?
            raise "named parameters must follow bare *", params.last.location.not_nil!
          end

          next_token
        when .ident?, .op_star?
          if @token.keyword?(:end)
            unexpected_token "expected ';' or newline"
          else
            unexpected_token "parentheses are mandatory for macro parameters"
          end
        when .op_semicolon?, .newline?
          # Skip
        when .op_period?
          raise "macro can't have a receiver"
        else
          unexpected_token
        end

        end_location = nil

        if @token.keyword?(:end)
          end_location = token_end_location
          body = Expressions.new
          next_token_skip_space
        else
          body, end_location = parse_macro_body(name_location)
        end

        node = Macro.new name, params, body, block_param, splat_index, double_splat: double_splat
        node.name_location = name_location
        node.doc = doc
        node.end_location = end_location
        set_visibility node
        node
      end
    end

    def parse_macro_body(start_location, macro_state = Token::MacroState.default)
      skip_whitespace = check_macro_skip_whitespace
      slash_is_regex!

      pieces = [] of ASTNode

      while true
        next_macro_token macro_state, skip_whitespace
        macro_state = @token.macro_state
        if macro_state.yields
          @yields ||= 0
        end

        skip_whitespace = false

        case @token.type
        when .macro_literal?
          pieces << MacroLiteral.new(@token.value.to_s)
        when .macro_expression_start?
          pieces << MacroExpression.new(parse_macro_expression)
          check_macro_expression_end
          skip_whitespace = check_macro_skip_whitespace
        when .macro_control_start?
          macro_control = parse_macro_control(start_location, macro_state)
          if macro_control
            skip_space_or_newline
            check :OP_PERCENT_RCURLY
            pieces << macro_control
            skip_whitespace = check_macro_skip_whitespace
          else
            return new_macro_expressions(pieces), nil
          end
        when .macro_var?
          macro_var_name = @token.value.to_s
          if current_char == '{'
            macro_var_exps = parse_macro_var_exps
          else
            macro_var_exps = nil
          end
          pieces << MacroVar.new(macro_var_name, macro_var_exps)
        when .macro_end?
          break
        when .eof?
          raise "unterminated macro", start_location
        else
          unexpected_token
        end
      end

      end_location = token_end_location

      next_token

      {new_macro_expressions(pieces), end_location}
    end

    private def new_macro_expressions(pieces)
      if pieces.empty?
        Expressions.new
      else
        Expressions.from(pieces)
      end
    end

    def parse_macro_var_exps
      next_token # '{'
      next_token

      exps = [] of ASTNode
      while true
        exps << parse_expression_inside_macro
        skip_space
        case @token.type
        when .op_comma?
          next_token_skip_space
          if @token.type.op_rcurly?
            break
          end
        when .op_rcurly?
          break
        else
          unexpected_token %(expecting "," or "}")
        end
      end
      exps
    end

    def check_macro_skip_whitespace
      if current_char == '\\' && peek_next_char.ascii_whitespace?
        next_char
        true
      else
        false
      end
    end

    def parse_percent_macro_expression
      raise "can't nest macro expressions", @token if @in_macro_expression

      slash_is_regex!
      location = @token.location
      macro_exp = parse_macro_expression
      check_macro_expression_end
      end_location = token_end_location
      next_token
      MacroExpression.new(macro_exp).at(location).at_end(end_location)
    end

    def parse_macro_expression
      next_token_skip_space_or_newline
      parse_expression_inside_macro
    end

    def check_macro_expression_end
      if @token.type.op_comma?
        raise <<-MSG
          expecting token ',', not '}'

          If you are nesting tuples or hashes you must write them like this:

              { {x, y}, {z, w} } # Note the space after the first curly brace

          because {{...}} is parsed as a macro expression.
          MSG
      end

      check :OP_RCURLY

      next_token
      check :OP_RCURLY
    end

    def parse_percent_macro_control
      raise "can't nest macro expressions", @token if @in_macro_expression

      macro_control = parse_macro_control(@token.location)
      if macro_control
        skip_space_or_newline
        check :OP_PERCENT_RCURLY
        next_token_skip_space
        macro_control
      else
        unexpected_token_in_atomic
      end
    end

    def parse_macro_control(start_location, macro_state = Token::MacroState.default)
      next_token_skip_space_or_newline

      case @token.value
      when Keyword::FOR
        next_token_skip_space

        vars = [] of Var

        while true
          var = case @token.type
                when .underscore?
                  "_"
                when .ident?
                  @token.value.to_s
                else
                  unexpected_token "expecting ident or underscore"
                end
          vars << Var.new(var).at(@token.location)

          next_token_skip_space
          if @token.type.op_comma?
            next_token_skip_space
          else
            break
          end
        end

        check_ident :in
        next_token_skip_space

        exp = parse_expression_inside_macro

        check :OP_PERCENT_RCURLY

        macro_state.control_nest += 1
        body, end_location = parse_macro_body(start_location, macro_state)
        macro_state.control_nest -= 1

        check_ident :end
        next_token_skip_space
        check :OP_PERCENT_RCURLY

        return MacroFor.new(vars, exp, body).at_end(token_end_location)
      when Keyword::IF
        return parse_macro_if(start_location, macro_state)
      when Keyword::UNLESS
        return parse_macro_if(start_location, macro_state, is_unless: true)
      when Keyword::BEGIN
        next_token_skip_space
        check :OP_PERCENT_RCURLY

        macro_state.control_nest += 1
        body, end_location = parse_macro_body(start_location, macro_state)
        macro_state.control_nest -= 1

        check_ident :end
        next_token_skip_space
        check :OP_PERCENT_RCURLY

        return MacroIf.new(BoolLiteral.new(true), body).at_end(token_end_location)
      when Keyword::ELSE, Keyword::ELSIF, Keyword::END
        return nil
      when Keyword::VERBATIM
        next_token_skip_space
        unless @token.keyword?(:do)
          unexpected_token(msg: "expecting 'do'")
        end
        next_token_skip_space
        check :OP_PERCENT_RCURLY

        macro_state.control_nest += 1
        body, end_location = parse_macro_body(start_location, macro_state)
        macro_state.control_nest -= 1

        check_ident :end
        next_token_skip_space
        check :OP_PERCENT_RCURLY

        return MacroVerbatim.new(body).at_end(token_end_location)
      else
        # will be parsed as a normal expression
      end

      @in_macro_expression = true
      exps = parse_expressions
      @in_macro_expression = false

      MacroExpression.new(exps, output: false).at_end(token_end_location)
    end

    def parse_macro_if(start_location, macro_state, check_end = true, is_unless = false)
      location = @token.location

      next_token_skip_space

      @in_macro_expression = true
      cond = parse_op_assign
      @in_macro_expression = false

      if !@token.type.op_percent_rcurly? && check_end
        if is_unless
          node = parse_unless_after_condition cond, location
        else
          node = parse_if_after_condition cond, location, true
        end
        skip_space_or_newline
        check :"%}"
        return MacroExpression.new(node, output: false).at_end(token_end_location)
      end

      check :OP_PERCENT_RCURLY

      macro_state.control_nest += 1
      a_then, end_location = parse_macro_body(start_location, macro_state)
      macro_state.control_nest -= 1

      case @token.value
      when Keyword::ELSE
        next_token_skip_space
        check :OP_PERCENT_RCURLY

        macro_state.control_nest += 1
        a_else, end_location = parse_macro_body(start_location, macro_state)
        macro_state.control_nest -= 1

        if check_end
          check_ident :end
          next_token_skip_space
          check :OP_PERCENT_RCURLY
        end
      when Keyword::ELSIF
        unexpected_token if is_unless
        a_else = parse_macro_if(start_location, macro_state, false)

        if check_end
          check_ident :end
          next_token_skip_space
          check :OP_PERCENT_RCURLY
        end
      when Keyword::END
        if check_end
          next_token_skip_space
          check :OP_PERCENT_RCURLY
        end
      else
        unexpected_token
      end

      a_then, a_else = a_else, a_then if is_unless
      MacroIf.new(cond, a_then, a_else).at_end(token_end_location)
    end

    def parse_expression_inside_macro
      @in_macro_expression = true

      case @token.type
      when .op_star?
        next_token_skip_space
        exp = parse_expression
        exp = Splat.new(exp).at(exp.location)
      when .op_star_star?
        next_token_skip_space
        exp = parse_expression
        exp = DoubleSplat.new(exp).at(exp.location)
      else
        exp = parse_expression
      end

      skip_space_or_newline

      @in_macro_expression = false
      exp
    end

    # << < <= == === != =~ !~ >> > >= + - * / // ! ~ % & | ^ ** [] []? []= <=> &+ &- &* &**
    DefOrMacroCheck2 = [
      :OP_LT_LT, :OP_LT, :OP_LT_EQ, :OP_EQ_EQ, :OP_EQ_EQ_EQ, :OP_BANG_EQ, :OP_EQ_TILDE,
      :OP_BANG_TILDE, :OP_GT_GT, :OP_GT, :OP_GT_EQ, :OP_PLUS, :OP_MINUS, :OP_STAR, :OP_SLASH,
      :OP_SLASH_SLASH, :OP_BANG, :OP_TILDE, :OP_PERCENT, :OP_AMP, :OP_BAR, :OP_CARET, :OP_STAR_STAR,
      :OP_LSQUARE_RSQUARE, :OP_LSQUARE_RSQUARE_EQ, :OP_LSQUARE_RSQUARE_QUESTION, :OP_LT_EQ_GT,
      :OP_AMP_PLUS, :OP_AMP_MINUS, :OP_AMP_STAR, :OP_AMP_STAR_STAR,
    ] of Token::Kind

    def parse_def_helper(is_abstract = false)
      @doc_enabled = false
      @def_nest += 1

      # At this point we want to attach the "do" to calls inside the def,
      # not to calls that might have this def as a macro argument.
      @stop_on_do = false

      next_token

      consume_def_or_macro_name

      receiver = nil
      @yields = nil
      name_location = @token.location
      receiver_location = @token.location
      end_location = token_end_location

      if @token.type.const?
        receiver = parse_path
      elsif @token.type.ident?
        check_valid_def_name
        name = @token.value.to_s
        name = "#{name}=" if consume_def_equals_sign_skip_space
      else
        check_valid_def_op_name
        name = @token.type.to_s

        next_token_skip_space
      end

      params = [] of Arg
      extra_assigns = [] of ASTNode

      if @token.type.op_period?
        unless receiver
          if name
            receiver = Var.new(name).at(receiver_location)
          else
            raise "shouldn't reach this line"
          end
        end

        consume_def_or_macro_name

        if @token.type.ident?
          check_valid_def_name
          name = @token.value.to_s

          name_location = @token.location
          name = "#{name}=" if consume_def_equals_sign_skip_space
        else
          check DefOrMacroCheck2
          check_valid_def_op_name
          name = @token.type.to_s

          name_location = @token.location
          next_token_skip_space
        end
      else
        if receiver
          unexpected_token
        else
          raise "shouldn't reach this line" unless name
        end
        name = name.not_nil!
      end

      found_default_value = false
      found_splat = false
      found_double_splat = nil
      found_block = false

      index = 0
      splat_index = nil
      double_splat = nil

      case @token.type
      when .op_lparen?
        next_token_skip_space_or_newline
        while !@token.type.op_rparen?
          extras = parse_param(params,
            extra_assigns: extra_assigns,
            parentheses: true,
            found_default_value: found_default_value,
            found_splat: found_splat,
            found_double_splat: found_double_splat,
            allow_restrictions: true,
          )
          if !found_default_value && extras.default_value
            found_default_value = true
          end
          if !splat_index && extras.splat
            splat_index = index
            found_splat = true
          end
          if extras.double_splat
            double_splat = params.pop
            found_double_splat = double_splat
          end
          if block_param = extras.block_arg
            compute_block_arg_yields block_param
            check :OP_RPAREN
            found_block = true
            break
          elsif @token.type.op_comma?
            next_token_skip_space_or_newline
          else
            skip_space_or_newline
            check :OP_RPAREN
          end
          index += 1
        end

        end_location = token_end_location

        if name.ends_with?('=')
          if name != "[]=" && (params.size > 1 || found_splat || found_double_splat)
            raise "setter method '#{name}' cannot have more than one parameter"
          elsif found_block
            raise "setter method '#{name}' cannot have a block"
          end
        end

        if splat_index == params.size - 1 && params.last.name.empty?
          raise "named parameters must follow bare *", params.last.location.not_nil!
        end

        next_token_skip_space
        if @token.type.symbol?
          raise "a space is mandatory between ':' and return type", @token
        end
      when .ident?, .instance_var?, .class_var?, .op_star?, .op_star_star?
        if @token.keyword?(:end)
          unexpected_token %(expected ";" or newline)
        else
          unexpected_token "parentheses are mandatory for def parameters"
        end
      when .op_semicolon?, .newline?
        # Skip
      when .op_colon?
        # Skip
      when .op_amp?
        unexpected_token "parentheses are mandatory for def parameters"
      when .symbol?
        raise "a space is mandatory between ':' and return type", @token
      else
        if is_abstract && @token.type.eof?
          # OK
        else
          unexpected_token
        end
      end

      if @token.type.op_colon?
        next_token_skip_space
        return_type = parse_bare_proc_type
        end_location = return_type.end_location
      end

      skip_space
      if @token.type.ident? && @token.value == "forall"
        next_token_skip_space
        free_vars = parse_def_free_vars
      end

      if is_abstract
        body = Nop.new
      else
        slash_is_regex!
        skip_statement_end

        end_location = token_end_location

        if @token.keyword?(:end)
          body = Expressions.from(extra_assigns).at(@token.location)
          next_token_skip_space
        else
          body = parse_expressions
          if extra_assigns.size > 0
            exps = [] of ASTNode
            exps.concat extra_assigns
            if body.is_a?(Expressions)
              exps.concat body.expressions
            else
              exps.push body
            end
            body = Expressions.from(exps).at(body)
          end
          body, end_location = parse_exception_handler body, implicit: true
        end
      end

      @def_nest -= 1
      @doc_enabled = !!@wants_doc

      node = Def.new name, params, body, receiver, block_param, return_type, @is_macro_def, @yields, is_abstract, splat_index, double_splat: double_splat, free_vars: free_vars
      node.name_location = name_location
      set_visibility node
      node.end_location = end_location
      node
    end

    def check_valid_def_name
      if @token.value.in?(Keyword::IS_A_QUESTION, Keyword::AS, Keyword::AS_QUESTION, Keyword::RESPONDS_TO_QUESTION, Keyword::NIL_QUESTION)
        raise "'#{@token.value}' is a pseudo-method and can't be redefined", @token
      end
    end

    def check_valid_def_op_name
      if @token.type.op_bang?
        raise "'!' is a pseudo-method and can't be redefined", @token
      end
    end

    def parse_def_free_vars
      free_vars = [] of String
      while true
        check :CONST
        free_var = @token.value.to_s
        raise "duplicated free variable name: #{free_var}", @token if free_vars.includes?(free_var)
        free_vars << free_var

        next_token_skip_space
        if @token.type.op_comma?
          next_token_skip_space
          check :CONST
        else
          break
        end
      end
      free_vars
    end

    def compute_block_arg_yields(block_arg)
      block_arg_restriction = block_arg.restriction
      if block_arg_restriction.is_a?(ProcNotation)
        @yields = block_arg_restriction.inputs.try(&.size) || 0
      else
        @yields = 0
      end
    end

    record ArgExtras,
      block_arg : Arg?,
      default_value : Bool,
      splat : Bool,
      double_splat : Bool

    def parse_param(params, extra_assigns, parentheses, found_default_value, found_splat, found_double_splat, allow_restrictions)
      annotations = nil

      # Parse annotations first since they would be before any actual param tokens.
      # Do this in a loop to account for multiple annotations.
      while @token.type.op_at_lsquare?
        (annotations ||= Array(Annotation).new) << parse_annotation
        skip_space_or_newline
      end

      if @token.type.op_amp?
        next_token_skip_space_or_newline
        block_param = parse_block_param(extra_assigns, annotations)
        skip_space_or_newline
        # When block_param.name is empty, this is an anonymous parameter.
        # An anonymous parameter should not conflict other parameters names.
        # (In fact `params` may contain anonymous splat parameter. See #9108).
        # So check is skipped.
        unless block_param.name.empty?
          conflict_param = params.any?(&.name.==(block_param.name))
          conflict_double_splat = found_double_splat && found_double_splat.name == block_param.name
          if conflict_param || conflict_double_splat
            raise "duplicated def parameter name: #{block_param.name}", block_param.location.not_nil!
          end
        end
        return ArgExtras.new(block_param, false, false, false)
      end

      if found_double_splat
        raise "only block parameter is allowed after double splat"
      end

      splat = false
      double_splat = false
      param_location = @token.location
      allow_external_name = true

      case @token.type
      when .op_star?
        if found_splat
          unexpected_token
        end

        splat = true
        allow_external_name = false
        next_token_skip_space
      when .op_star_star?
        double_splat = true
        allow_external_name = false
        next_token_skip_space
      else
        # not a splat
      end

      found_space = false

      if splat && (@token.type.op_comma? || @token.type.op_rparen?)
        param_name = ""
        allow_restrictions = false
      else
        param_location = @token.location
        param_name, external_name, found_space, uses_param = parse_param_name(param_location, extra_assigns, allow_external_name: allow_external_name)

        params.each do |param|
          if param.name == param_name
            raise "duplicated def parameter name: #{param_name}", param_location
          end

          if param.external_name == external_name
            raise "duplicated def parameter external name: #{external_name}", param_location
          end
        end

        if @token.type.symbol?
          raise "space required after colon in type restriction", @token
        end
      end

      default_value = nil
      restriction = nil

      found_colon = false

      if allow_restrictions && @token.type.op_colon?
        if !default_value && !found_space
          raise "space required before colon in type restriction", @token
        end

        next_token_skip_space_or_newline

        location = @token.location
        splat_restriction = false
        if (splat && @token.type.op_star?) || (double_splat && @token.type.op_star_star?)
          splat_restriction = true
          next_token
        end

        restriction = parse_bare_proc_type

        if splat_restriction
          restriction = splat ? Splat.new(restriction) : DoubleSplat.new(restriction)
          restriction.at(location)
        end
        found_colon = true
      end

      if @token.type.op_eq?
        raise "splat parameter can't have default value", @token if splat
        raise "double splat parameter can't have default value", @token if double_splat

        slash_is_regex!
        next_token_skip_space_or_newline

        case @token.type
        when .magic?
          default_value = MagicConstant.new(@token.type).at(@token.location)
          next_token
        else
          @no_type_declaration += 1
          default_value = parse_op_assign
          @no_type_declaration -= 1
        end

        skip_space
      else
        if found_default_value && !found_splat && !splat && !double_splat
          raise "parameter must have a default value", param_location
        end
      end

      unless found_colon
        if @token.type.symbol?
          raise "the syntax for a parameter with a default value V and type T is `param : T = V`", @token
        end

        if allow_restrictions && @token.type.op_colon?
          raise "the syntax for a parameter with a default value V and type T is `param : T = V`", @token
        end
      end

      raise "BUG: param_name is nil" unless param_name

      param = Arg.new(param_name, default_value, restriction, external_name: external_name, parsed_annotations: annotations).at(param_location)
      params << param
      push_var param

      ArgExtras.new(nil, !!default_value, splat, !!double_splat)
    end

    def parse_block_param(extra_assigns, annotations)
      name_location = @token.location

      if @token.type.op_rparen? || @token.type.newline? || @token.type.op_colon?
        param_name = ""
      else
        param_name, external_name, found_space, uses_param = parse_param_name(name_location, extra_assigns, allow_external_name: false)
        @uses_block_arg = true if uses_param
      end

      if @token.type.op_colon?
        next_token_skip_space_or_newline

        location = @token.location

        type_spec = parse_bare_proc_type
      end

      block_param = Arg.new(param_name, restriction: type_spec, parsed_annotations: annotations).at(name_location)

      push_var block_param

      @block_arg_name = block_param.name

      block_param
    end

    def parse_param_name(location, extra_assigns, allow_external_name)
      do_next_token = true
      found_string_literal = false
      invalid_internal_name = nil

      if allow_external_name && (@token.type.ident? || string_literal_start?)
        name_location = @token.location
        if @token.type.ident?
          if @token.keyword? && invalid_internal_name?(@token.value)
            invalid_internal_name = @token.dup
          end
          external_name = @token.value.to_s
          next_token
        else
          external_name = parse_string_without_interpolation("external name")
          found_string_literal = true
        end

        if external_name.empty?
          raise "external parameter name cannot be empty", name_location
        end

        found_space = @token.type.space? || @token.type.newline?
        skip_space
        do_next_token = false
      end

      case @token.type
      when .ident?
        if @token.keyword? && invalid_internal_name?(@token.value)
          raise "cannot use '#{@token}' as a parameter name", @token
        end

        param_name = @token.value.to_s
        if param_name == external_name
          raise "when specified, external name must be different than internal name", @token
        end

        uses_param = false
        do_next_token = true
      when .instance_var?
        # Transform `def foo(@x); end` to `def foo(x); @x = x; end`
        param_name = @token.value.to_s[1..-1]
        if param_name == external_name
          raise "when specified, external name must be different than internal name", @token
        end

        # If it's something like @select, we can't transform it to:
        #
        #     @select = select
        #
        # because if someone uses `to_s` later it will produce invalid code.
        # So we do something like:
        #
        # def method(select __arg0)
        #   @select = __arg0
        # end
        if !external_name && invalid_internal_name?(param_name)
          param_name, external_name = temp_arg_name, param_name
        end

        ivar = InstanceVar.new(@token.value.to_s).at(location)
        var = Var.new(param_name).at(location)
        assign = Assign.new(ivar, var).at(location)
        if extra_assigns
          extra_assigns.push assign
        else
          raise "can't use @instance_variable here"
        end
        uses_param = true
        do_next_token = true
      when .class_var?
        param_name = @token.value.to_s[2..-1]
        if param_name == external_name
          raise "when specified, external name must be different than internal name", @token
        end

        # Same case as :INSTANCE_VAR for things like @select
        if !external_name && invalid_internal_name?(param_name)
          param_name, external_name = temp_arg_name, param_name
        end

        cvar = ClassVar.new(@token.value.to_s).at(location)
        var = Var.new(param_name).at(location)
        assign = Assign.new(cvar, var).at(location)
        if extra_assigns
          extra_assigns.push assign
        else
          raise "can't use @@class_var here"
        end
        uses_param = true
        do_next_token = true
      else
        if external_name
          if found_string_literal
            unexpected_token "expected parameter internal name"
          end
          if invalid_internal_name
            raise "cannot use '#{invalid_internal_name}' as a parameter name", invalid_internal_name
          end
          param_name = external_name
        else
          unexpected_token
        end
      end

      if do_next_token
        next_token
        found_space = @token.type.space? || @token.type.newline?
      end

      skip_space

      {param_name, external_name, found_space, uses_param}
    end

    def invalid_internal_name?(keyword)
      case keyword
      when Keyword
        case keyword
        # These names are handled as keyword by `Parser#parse_atomic_without_location`.
        # We cannot assign value into them and never reference them,
        # so they are invalid internal name.
        when .begin?, Keyword::NIL, .true?, .false?, .yield?, .with?, .abstract?,
             .def?, .macro?, .require?, .case?, .select?, .if?, .unless?, .include?,
             .extend?, .class?, .struct?, .module?, .enum?, .while?, .until?, .return?,
             .next?, .break?, .lib?, .fun?, .alias?, .pointerof?, .sizeof?, .offsetof?,
             .instance_sizeof?, .typeof?, .private?, .protected?, .asm?, .out?,
             .self?, Keyword::IN, .end?
          true
        else
          false
        end
      when String
        case keyword
        when "begin", "nil", "true", "false", "yield", "with", "abstract",
             "def", "macro", "require", "case", "select", "if", "unless", "include",
             "extend", "class", "struct", "module", "enum", "while", "until", "return",
             "next", "break", "lib", "fun", "alias", "pointerof", "sizeof", "offsetof",
             "instance_sizeof", "typeof", "private", "protected", "asm", "out",
             "self", "in", "end"
          true
        else
          false
        end
      else
        false
      end
    end

    def parse_if(check_end = true)
      location = @token.location

      slash_is_regex!
      next_token_skip_space_or_newline

      cond = parse_op_assign_no_control allow_suffix: false
      parse_if_after_condition cond, location, check_end
    end

    def parse_if_after_condition(cond, location, check_end)
      slash_is_regex!
      skip_statement_end

      a_then = parse_expressions
      skip_statement_end

      else_location = nil
      a_else = nil
<<<<<<< HEAD
      if @token.type == :IDENT
        case @token.value
        when :else
          else_location = @token.location
          next_token_skip_statement_end
          a_else = parse_expressions
        when :elsif
          else_location = @token.location
=======
      if @token.type.ident?
        else_location = @token.location
        case @token.value
        when Keyword::ELSE
          next_token_skip_statement_end
          a_else = parse_expressions
        when Keyword::ELSIF
>>>>>>> 1cb02e35
          a_else = parse_if check_end: false
        end
      end

      end_location = token_end_location
      if check_end
        check_ident :end
        next_token_skip_space
      end

      node = If.new(cond, a_then, a_else).at(location).at_end(end_location)
      node.else_location = else_location
      node
    end

    def parse_unless
      location = @token.location

      slash_is_regex!
      next_token_skip_space_or_newline

      cond = parse_op_assign_no_control allow_suffix: false
      parse_unless_after_condition(cond, location)
    end

    def parse_unless_after_condition(cond, location)
      slash_is_regex!
      skip_statement_end

      a_then = parse_expressions
      skip_statement_end

      a_else = nil
      if @token.keyword?(:else)
        else_location = @token.location
        next_token_skip_statement_end
        a_else = parse_expressions
      end

      check_ident :end
      end_location = token_end_location
      next_token_skip_space

      node = Unless.new(cond, a_then, a_else).at(location).at_end(end_location)
      node.else_location = else_location
      node
    end

    def set_visibility(node)
      if visibility = @visibility
        node.visibility = visibility
      end
      node
    end

    def parse_var_or_call(global = false, force_call = false, location = @token.location)
      end_location = token_end_location
      doc = @token.doc

      if @token.type.op_bang?
        # only trigger from `parse_when_expression`
        obj = Var.new("self").at(location)
        return parse_negation_suffix(obj)
      end

      case @token.value
      when Keyword::IS_A_QUESTION
        obj = Var.new("self").at(location)
        return parse_is_a(obj)
      when Keyword::AS
        obj = Var.new("self").at(location)
        return parse_as(obj)
      when Keyword::AS_QUESTION
        obj = Var.new("self").at(location)
        return parse_as?(obj)
      when Keyword::RESPONDS_TO_QUESTION
        obj = Var.new("self").at(location)
        return parse_responds_to(obj)
      when Keyword::NIL_QUESTION
        unless @in_macro_expression
          obj = Var.new("self").at(location)
          return parse_nil?(obj)
        end
      else
        # Not a special call, go on
      end

      name = @token.value.to_s
      name_location = @token.location

      if force_call && !@token.value
        name = @token.type.to_s
      end

      is_var = var?(name)

      # If the name is a var and '+' or '-' follow, never treat the name as a call
      if is_var && next_comes_plus_or_minus?
        var = Var.new(name)
        var.doc = doc
        var.location = name_location
        var.end_location = end_location
        next_token
        return var
      end

      @wants_regex = false
      next_token

      if @token.type.space?
        # We don't want the next token to be a regex literal if the call's name is
        # a variable in the current scope (it's unlikely that there will be a method
        # with that name that accepts a regex as a first argument).
        # This allows us to write: a = 1; b = 2; a /b
        @wants_regex = !is_var
      end

      case name
      when "super"
        @calls_super = true
      when "initialize"
        @calls_initialize = true
      when "previous_def"
        @calls_previous_def = true
      else
        # Not a special call
      end

      call_args = preserve_stop_on_do(@stop_on_do) { parse_call_args stop_on_do_after_space: @stop_on_do }

      if call_args
        args = call_args.args
        block = call_args.block
        block_arg = call_args.block_arg
        named_args = call_args.named_args
        has_parentheses = call_args.has_parentheses
        force_call ||= has_parentheses || (args.try(&.empty?) == false) || (named_args.try(&.empty?) == false)
      else
        has_parentheses = false
      end

      if call_args && call_args.stopped_on_do_after_space
        # This is the case when we have:
        #
        #     x = 1
        #     foo x do
        #         ^~~~
        #     end
        #
        # In this case, since x is a variable and the previous call (foo)
        # doesn't have parentheses, we don't parse "x do end" as an invocation
        # to a method x with a block. Instead, we just stop on x and we don't
        # consume the block, leaving the block for 'foo' to consume.
        block = parse_curly_block(block)
      elsif @stop_on_do && call_args && call_args.has_parentheses
        # This is the case when we have:
        #
        #    foo x(y) do
        #        ^~~~~~~
        #    end
        #
        # We don't want to attach the block to `x`, but to `foo`.
        block = parse_curly_block(block)
      else
        block = parse_block(block)
      end

      if block && block_arg
        raise "can't use captured and non-captured blocks together", location
      end

      node =
        if block || block_arg || global
          call = Call.new(nil, name, (args || [] of ASTNode), block, block_arg, named_args, global)
          call.name_location = name_location
          call.has_parentheses = has_parentheses
          call
        else
          if args
            maybe_var = !force_call && is_var
            if maybe_var
              Var.new(name)
            else
              call = Call.new(nil, name, args, nil, nil, named_args, global)
              call.name_location = name_location
              call.has_parentheses = has_parentheses
              call
            end
          else
            if @no_type_declaration == 0 && @token.type.op_colon?
              declare_var = parse_type_declaration(Var.new(name).at(location))
<<<<<<< HEAD
              end_location = declare_var.end_location
              push_var declare_var if @call_args_nest == 0
=======

              # Don't declare a local variable if it happens directly as an argument
              # of a call, like `property foo : Int32` (we don't want `foo` to be a
              # local variable afterwards.)
              push_var declare_var unless @call_args_start_locations.includes?(location)
>>>>>>> 1cb02e35
              declare_var
            elsif (!force_call && is_var)
              if @block_arg_name && !@uses_block_arg && name == @block_arg_name
                @uses_block_arg = true
              end
              Var.new(name)
            else
              if !force_call && !named_args && !global && @assigned_vars.includes?(name)
                raise "can't use variable name '#{name}' inside assignment to variable '#{name}'", location
              end

              call = Call.new(nil, name, [] of ASTNode, nil, nil, named_args, global)
              call.name_location = name_location
              call.has_parentheses = has_parentheses
              call
            end
          end
        end
      node.doc = doc
      node.location = location
      node.end_location = block.try(&.end_location) || call_args.try(&.end_location) || end_location
      node
    end

    def next_comes_plus_or_minus?
      pos = current_pos
      while current_char.ascii_whitespace?
        next_char_no_column_increment
      end
      comes_plus_or_minus = current_char.in?('+', '-')
      self.current_pos = pos
      comes_plus_or_minus
    end

    def preserve_stop_on_do(new_value = false)
      old_stop_on_do = @stop_on_do
      @stop_on_do = new_value
      value = yield
      @stop_on_do = old_stop_on_do
      value
    end

    def parse_block(block, stop_on_do = false)
      if @token.keyword?(:do)
        return block if stop_on_do

        raise "block already specified with &" if block
        parse_block2 do |body|
          parse_exception_handler body, implicit: true
        end
      else
        parse_curly_block(block)
      end
    end

    def parse_curly_block(block)
      if @token.type.op_lcurly?
        raise "block already specified with &" if block
        parse_block2 do |body|
          check :OP_RCURLY
          end_location = token_end_location
          slash_is_not_regex!
          next_token_skip_space
          {body, end_location}
        end
      else
        block
      end
    end

    def parse_block2
      location = @token.location

      block_params = [] of Var
      all_names = [] of String
      extra_assigns = nil
      block_body = nil
      param_index = 0
      splat_index = nil

      slash_is_regex!
      next_token_skip_space
      if @token.type.op_bar?
        next_token_skip_space_or_newline
        while true
          if @token.type.op_star?
            if splat_index
              raise "splat block parameter already specified", @token
            end
            splat_index = param_index
            next_token
          end

          case @token.type
          when .ident?
            if @token.keyword? && invalid_internal_name?(@token.value)
              raise "cannot use '#{@token}' as a block parameter name", @token
            end

            param_name = @token.value.to_s

            if all_names.includes?(param_name)
              raise "duplicated block parameter name: #{param_name}", @token
            end
            all_names << param_name
          when .underscore?
            param_name = "_"
          when .op_lparen?
            block_param_name = temp_arg_name

            next_token_skip_space_or_newline

            i = 0
            while true
              case @token.type
              when .ident?
                if @token.keyword? && invalid_internal_name?(@token.value)
                  raise "cannot use '#{@token}' as a block parameter name", @token
                end

                sub_param_name = @token.value.to_s

                if all_names.includes?(sub_param_name)
                  raise "duplicated block parameter name: #{sub_param_name}", @token
                end
                all_names << sub_param_name
              when .underscore?
                sub_param_name = "_"
              else
                raise "expecting block parameter name, not #{@token.type}", @token
              end

              push_var_name sub_param_name
              location = @token.location

              unless sub_param_name == "_"
                extra_assigns ||= [] of ASTNode
                extra_assigns << Assign.new(
                  Var.new(sub_param_name).at(location),
                  Call.new(Var.new(block_param_name).at(location), "[]", NumberLiteral.new(i)).at(location)
                ).at(location)
              end

              next_token_skip_space_or_newline
              case @token.type
              when .op_comma?
                next_token_skip_space_or_newline
                break if @token.type.op_rparen?
              when .op_rparen?
                break
              else
                raise "expecting ',' or ')', not #{@token}", @token
              end

              i += 1
            end

            param_name = block_param_name
          else
            raise "expecting block parameter name, not #{@token.type}", @token
          end

          var = Var.new(param_name).at(@token.location)
          block_params << var

          next_token_skip_space_or_newline

          case @token.type
          when .op_comma?
            next_token_skip_space_or_newline
            break if @token.type.op_bar?
          when .op_bar?
            break
          else
            raise "expecting ',' or '|', not #{@token}", @token
          end

          param_index += 1
        end
        next_token_skip_statement_end
      else
        skip_statement_end
      end

      with_lexical_var_scope do
        push_vars block_params

        block_body = parse_expressions

        if extra_assigns
          exps = [] of ASTNode
          exps.concat extra_assigns
          if block_body.is_a?(Expressions)
            exps.concat block_body.expressions
          else
            exps.push block_body
          end
          block_body = Expressions.from(exps).at(block_body)
        end

        block_body, end_location = yield block_body
        Block.new(block_params, block_body, splat_index).at(location).at_end(end_location)
      end
    end

    record CallArgs,
      args : Array(ASTNode)?,
      block : Block?,
      block_arg : ASTNode?,
      named_args : Array(NamedArgument)?,
      stopped_on_do_after_space : Bool,
      end_location : Location?,
      has_parentheses : Bool

    def parse_call_args(stop_on_do_after_space = false, allow_curly = false, control = false)
      case @token.type
      when .op_lcurly?
        nil
      when .op_lparen?
        slash_is_regex!

        args = [] of ASTNode
        end_location = nil

        open("call") do
          # We found a parentheses, so calls inside it will get the `do`
          # attached to them
          @stop_on_do = false
          found_double_splat = false

          next_token_skip_space_or_newline
          while !@token.type.op_rparen?
            if call_block_arg_follows?
              return parse_call_block_arg(args, true)
            end

            if named_tuple_start?
              return parse_call_args_named_args(@token.location, args, first_name: nil, allow_newline: true)
            else
              arg = parse_call_arg(found_double_splat)
              if @token.type.op_colon? && arg.is_a?(StringLiteral)
                return parse_call_args_named_args(arg.location.not_nil!, args, first_name: arg.value, allow_newline: true)
              else
                args << arg
                found_double_splat = arg.is_a?(DoubleSplat)
              end
            end

            skip_space
            if @token.type.op_comma?
              slash_is_regex!
              next_token_skip_space_or_newline
            else
              skip_space_or_newline
              check :OP_RPAREN
              break
            end
          end
          end_location = token_end_location
          @wants_regex = false
          next_token_skip_space
        end

        CallArgs.new args, nil, nil, nil, false, end_location, has_parentheses: true
      when .space?
        slash_is_not_regex!
        end_location = token_end_location
        next_token

        if stop_on_do_after_space && @token.keyword?(:do)
          return CallArgs.new nil, nil, nil, nil, true, end_location, has_parentheses: false
        end

        if control && @token.keyword?(:do)
          unexpected_token
        end

        parse_call_args_space_consumed check_plus_and_minus: true, allow_curly: allow_curly, control: control
      else
        nil
      end
    end

    def parse_call_args_space_consumed(check_plus_and_minus = true, allow_curly = false, control = false, end_token : Token::Kind = :OP_RPAREN,
                                       allow_beginless_range = false)
      if @token.keyword?(:end) && !next_comes_colon_space?
        return nil
      end

      case @token.type
      when .op_amp?
        return nil if current_char.ascii_whitespace?
      when .op_plus?, .op_minus?
        if check_plus_and_minus
          return nil if current_char.ascii_whitespace?
        end
      when .op_lcurly?
        return nil unless allow_curly
      when .char?, .string?, .delimiter_start?, .string_array_start?, .symbol_array_start?,
           .number?, .ident?, .symbol?, .instance_var?, .class_var?, .const?, .global?,
           .op_dollar_tilde?, .op_dollar_question?, .global_match_data_index?, .op_lparen?,
           .op_bang?, .op_lsquare?, .op_lsquare_rsquare?, .op_tilde?, .op_minus_gt?,
           .op_lcurly_lcurly?, .magic?, .underscore?
        # Nothing
      when .op_star?, .op_star_star?
        if current_char.ascii_whitespace?
          return nil
        end
      when .op_colon_colon?
        if current_char.ascii_whitespace?
          return nil
        end
      when .op_period_period?, .op_period_period_period?
        return nil unless allow_beginless_range
      else
        return nil
      end

      case @token.value
      when Keyword::IF, Keyword::UNLESS, Keyword::WHILE, Keyword::UNTIL, Keyword::RESCUE, Keyword::ENSURE
        return nil unless next_comes_colon_space?
      when Keyword::YIELD
        return nil if @stop_on_yield > 0 && !next_comes_colon_space?
      else
        # keep going
      end

      args = [] of ASTNode
      end_location = nil

      # On calls without parentheses we want to stop on `do`.
      # The exception is when parsing `return`, `break`, `yield`
      # and `next` arguments (marked with the `control` flag),
      # because this:
      #
      # ```
      # return foo do
      # end
      # ```
      #
      # must always be parsed as the block belonging to `foo`,
      # never to `return`.
      @stop_on_do = true unless control

      found_double_splat = false

      while !@token.type.newline? && !@token.type.op_semicolon? && !@token.type.eof? && @token.type != end_token && !@token.type.op_colon? && !end_token?
        if call_block_arg_follows?
          return parse_call_block_arg(args, false)
        end

        if @token.type.ident? && current_char == ':'
          return parse_call_args_named_args(@token.location, args, first_name: nil, allow_newline: false)
        else
          arg = parse_call_arg(found_double_splat)
          if @token.type.op_colon? && arg.is_a?(StringLiteral)
            return parse_call_args_named_args(arg.location.not_nil!, args, first_name: arg.value, allow_newline: false)
          else
            args << arg
            found_double_splat = arg.is_a?(DoubleSplat)
          end
          end_location = arg.end_location
        end

        skip_space

        if @token.type.op_comma?
          location = @token.location
          slash_is_regex!
          next_token_skip_space_or_newline
          raise "invalid trailing comma in call" if (@token.keyword?(:end) && !next_comes_colon_space?) || @token.type.eof?
        else
          break
        end
      end

      CallArgs.new args, nil, nil, nil, false, end_location, has_parentheses: false
    end

    def parse_call_args_named_args(location, args, first_name, allow_newline)
      named_args = parse_named_args(location, first_name: first_name, allow_newline: allow_newline)

      if call_block_arg_follows?
        return parse_call_block_arg(args, check_paren: allow_newline, named_args: named_args)
      end

      check :OP_RPAREN if allow_newline
      end_location = token_end_location

      if allow_newline
        next_token_skip_space
      else
        skip_space
      end
      CallArgs.new args, nil, nil, named_args, false, end_location, has_parentheses: allow_newline
    end

    def parse_named_args(location, first_name = nil, allow_newline = false)
      named_args = [] of NamedArgument
      while true
        if first_name
          name = first_name
          first_name = nil
        else
          if named_tuple_start?
            name = @token.value.to_s
            next_token_never_a_symbol
          elsif string_literal_start?
            name = parse_string_without_interpolation("named argument")
          else
            raise "expected named argument, not #{@token}", location
          end
        end

        if name.empty?
          raise "named argument cannot have an empty name", location
        end

        if named_args.any? { |arg| arg.name == name }
          raise "duplicated named argument: #{name}", location
        end

        check :OP_COLON
        slash_is_regex!
        next_token_skip_space_or_newline

        if @token.keyword?(:out)
          value = parse_out
        else
          @call_args_start_locations << @token.location
          value =
            begin
              parse_op_assign
            ensure
              @call_args_start_locations.pop
            end
        end

        named_args << NamedArgument.new(name, value).at(location)
        skip_space
        if @token.type.op_comma?
          next_token_skip_space_or_newline
          if @token.type.op_rparen? || @token.type.op_amp? || @token.type.op_rsquare?
            break
          end
        elsif @token.type.newline? && allow_newline
          skip_space_or_newline
          break
        else
          break
        end

        location = @token.location
      end
      named_args
    end

    def parse_call_arg(found_double_splat = false)
      @call_args_start_locations.push @token.location

      if @token.keyword?(:out)
        if found_double_splat
          raise "out argument not allowed after double splat"
        end

        parse_out
      else
        location = @token.location
        splat = nil
        case @token.type
        when .op_star?
          unless current_char.ascii_whitespace?
            if found_double_splat
              raise "splat not allowed after double splat"
            end

            splat = :single
            next_token
          end
        when .op_star_star?
          unless current_char.ascii_whitespace?
            splat = :double
            next_token
          end
        else
          # not a splat
        end

        arg = parse_op_assign_no_control

        if found_double_splat && splat != :double
          raise "argument not allowed after double splat", arg.location.not_nil!
        end

        case splat
        when :single
          arg = Splat.new(arg).at(location).at_end(arg)
        when :double
          arg = DoubleSplat.new(arg).at(location).at_end(arg)
        else
          # no splat
        end

        arg
      end
    ensure
      @call_args_start_locations.pop
    end

    def parse_out
      location = @token.location
      next_token_skip_space_or_newline
      name = @token.value.to_s

      case @token.type
<<<<<<< HEAD
      when :IDENT
        var = Var.new(name)
        push_var var
      when :INSTANCE_VAR
        var = InstanceVar.new(name)
      when :UNDERSCORE
        var = Underscore.new
=======
      when .ident?
        var = Var.new(name).at(location)
        var_out = Out.new(var).at(location)
        push_var var

        next_token
        var_out
      when .instance_var?
        ivar = InstanceVar.new(name).at(location)
        ivar_out = Out.new(ivar).at(location)
        next_token
        ivar_out
      when .underscore?
        underscore = Underscore.new.at(location)
        var_out = Out.new(underscore).at(location)
        next_token
        var_out
>>>>>>> 1cb02e35
      else
        raise "expecting variable or instance variable after out"
      end
      var.location = @token.location
      var.end_location = token_end_location
      next_token
      Out.new(var).at(location).at_end(var)
    end

    def parse_generic_or_global_call
      location = @token.location
      next_token_skip_space_or_newline

      case @token.type
<<<<<<< HEAD
      when :IDENT
        set_visibility parse_var_or_call global: true, location: location
      when :CONST
=======
      when .ident?
        set_visibility parse_var_or_call global: true
      when .const?
>>>>>>> 1cb02e35
        ident = parse_generic global: true, location: location, expression: true
        parse_custom_literal ident
      else
        unexpected_token
      end
    end

    # Parse a **bare** proc type like `A, B, C -> D`.
    # Generally it is entry point of type parsing and
    # it is used on the context expected type (e.g. type restrictions, rhs of `alias` and more)
    def parse_bare_proc_type
      type = parse_type_splat { parse_union_type }

      # To determine to consume comma, looking-ahead is needed.
      # Consider `[ [] of Int32, Foo.new ]`, we want to parse it as `[ ([] of Int32), Foo.new ]` of course.
      # If the parser consumes comma after Int32 quickly, it may cause parsing error.
      unless @token.type.op_minus_gt? || (@token.type.op_comma? && type_start?(consume_newlines: true))
        if type.is_a?(Splat)
          raise "invalid type splat", type.location.not_nil!
        end
        return type
      end

      input_types = [type]
      if !@token.type.op_minus_gt?
        loop do
          next_token_skip_space_or_newline
          input_types << parse_type_splat { parse_union_type }
          break unless @token.type.op_comma? && type_start?(consume_newlines: true)
        end
      end

      parse_proc_type_output(input_types, input_types.first.location)
    end

    def parse_union_type
      type = parse_atomic_type_with_suffix
      return type unless @token.type.op_bar?

      types = [type]
      while @token.type.op_bar?
        next_token_skip_space_or_newline
        types << parse_atomic_type_with_suffix
      end

      Union.new(types).at(types.first).at_end(types.last)
    end

    def parse_atomic_type_with_suffix
      type = parse_atomic_type
      parse_type_suffix type
    end

    def parse_atomic_type
      location = @token.location

      case @token.type
      when .ident?
        case @token.value
        when Keyword::SELF
          next_token_skip_space
          Self.new.at(location)
        when "self?"
          next_token_skip_space
          make_nilable_type Self.new.at(location)
        when Keyword::TYPEOF
          parse_typeof
        else
          unexpected_token
        end
      when .underscore?
        next_token_skip_space
        Underscore.new.at(location)
      when .const?, .op_colon_colon?
        parse_generic
      when .op_lcurly?
        next_token_skip_space_or_newline
        if named_tuple_start? || @token.type.delimiter_start?
          type = make_named_tuple_type parse_named_type_args(:OP_RCURLY)
        else
          type = make_tuple_type parse_union_types(:OP_RCURLY, allow_splats: true)
        end
        check :OP_RCURLY
        next_token_skip_space
        type
      when .op_minus_gt?
        parse_proc_type_output(nil, location)
      when .op_lparen?
        next_token_skip_space_or_newline
        type = parse_type_splat { parse_union_type }
        if @token.type.op_rparen?
          next_token_skip_space
          if @token.type.op_minus_gt? # `(A) -> B` case
            type = parse_proc_type_output([type], location)
          elsif type.is_a?(Splat)
            raise "invalid type splat", type.location.not_nil!
          end
        else
          input_types = [type]
          while @token.type.op_comma?
            next_token_skip_space_or_newline
            break if @token.type.op_rparen? # allow trailing comma
            input_types << parse_type_splat { parse_union_type }
          end
          if @token.type.op_minus_gt? # `(A, B, C -> D)` case
            type = parse_proc_type_output(input_types, input_types.first.location)
            check :OP_RPAREN
            next_token_skip_space
          else # `(A, B, C) -> D` case
            check :OP_RPAREN
            next_token_skip_space
            type = parse_proc_type_output(input_types, location)
          end
        end
        type
      else
        unexpected_token
      end
    end

    def parse_union_types(end_token : Token::Kind, *, allow_splats = false)
      type = allow_splats ? parse_type_splat { parse_union_type } : parse_union_type
      types = [type]

      while @token.type.op_comma?
        next_token_skip_space_or_newline
        break if @token.type == end_token # allow trailing comma
        type = allow_splats ? parse_type_splat { parse_union_type } : parse_union_type
        types << type
      end

      types
    end

    # Parse generic type path like `A::B(C, D)?`.
    # This method is used to parse not only a type, but also an expression represents type.
    # And it also consumes prefix `::` to specify global path.
    def parse_generic(expression = false)
      location = @token.location

      global = false
      if @token.type.op_colon_colon?
        next_token_skip_space_or_newline
        global = true
      end

      parse_generic global, location, expression
    end

    def parse_generic(global, location, expression)
      path = parse_path(global, location)
      type = parse_type_args(path)

      # Nilable suffixes without any spaces are consumed here
      # for expression represents nilable type. Typically such an expression
      # is appeared in macro expression. (e.g. `{% if T <= Int32? %} ... {% end %}`)
      # Note that the parser cannot consume any spaces because it conflicts ternary operator.
<<<<<<< HEAD
      while expression && @token.type == :"?"
        end_location = token_end_location
=======
      while expression && @token.type.op_question?
>>>>>>> 1cb02e35
        next_token
        type = make_nilable_expression(type).at_end(end_location)
      end

      skip_space

      type
    end

    # Parse type path.
    # It also consumes prefix `::` to specify global path.
    def parse_path
      location = @token.location

      global = false
      if @token.type.op_colon_colon?
        next_token_skip_space_or_newline
        global = true
      end

      path = parse_path(global, @token.location)
      skip_space
      path
    end

    def parse_path(global, location)
      names = [check_const]
      end_location = token_end_location

      @wants_regex = false
      next_token
      while @token.type.op_colon_colon?
        next_token_skip_space_or_newline
        names << check_const
        end_location = token_end_location

        @wants_regex = false
        next_token
      end

      Path.new(names, global).at(location).at_end(end_location)
    end

    def parse_type_args(name)
      return name unless @token.type.op_lparen?

      next_token_skip_space_or_newline
      args = [] of ASTNode
      if named_tuple_start? || string_literal_start?
        named_args = parse_named_type_args(:OP_RPAREN)
      elsif !@token.type.op_rparen?
        args << parse_type_splat { parse_type_arg }
        while @token.type.op_comma?
          next_token_skip_space_or_newline
          break if @token.type.op_rparen? # allow trailing comma
          args << parse_type_splat { parse_type_arg }
        end

        has_int = args.any? { |arg| arg.is_a?(NumberLiteral) || arg.is_a?(SizeOf) || arg.is_a?(InstanceSizeOf) || arg.is_a?(OffsetOf) }
        if @token.type.op_minus_gt? && !has_int
          args = [parse_proc_type_output(args, args.first.location)] of ASTNode
        end
      end

      skip_space_or_newline
      check :OP_RPAREN
      end_location = token_end_location
      next_token

      Generic.new(name, args, named_args).at(name).at_end(end_location)
    end

    def parse_named_type_args(end_token : Token::Kind)
      named_args = [] of NamedArgument

      while @token.type != end_token
        name_location = @token.location
        if named_tuple_start?
          name = @token.value.to_s
          next_token
        elsif string_literal_start?
          name = parse_string_without_interpolation("named argument")
        else
          raise "expected '#{end_token}' or named argument, not #{@token}", @token
        end

        if name.empty?
          raise "named argument cannot have an empty name", name_location
        end

        if named_args.any? { |arg| arg.name == name }
          raise "duplicated key: #{name}", @token
        end

        check :OP_COLON
        next_token_skip_space_or_newline

        type = parse_bare_proc_type
        skip_space

        named_args << NamedArgument.new(name, type)

        if @token.type.op_comma?
          next_token_skip_space_or_newline
        else
          skip_space_or_newline
          check end_token
          break
        end
      end

      named_args
    end

    def parse_type_splat
      location = @token.location

      splat = false
      if @token.type.op_star?
        next_token_skip_space_or_newline
        splat = true
      end

      type = yield
      type = Splat.new(type).at(location) if splat
      type
    end

    def parse_type_arg
      if @token.type.number?
        num = NumberLiteral.new(@token.value.to_s, @token.number_kind).at(@token.location)
        next_token_skip_space
        return num
      end

      case @token
      when .keyword?(:sizeof)
        parse_sizeof
      when .keyword?(:instance_sizeof)
        parse_instance_sizeof
      when .keyword?(:offsetof)
        parse_offsetof
      else
        parse_union_type
      end
    end

    def parse_type_suffix(type)
      loop do
        end_location = token_end_location
        case @token.type
        when .op_period?
          next_token_skip_space_or_newline
          check_ident :class
          end_location = token_end_location
          next_token_skip_space
<<<<<<< HEAD
          type = Metaclass.new(type).at(type).at_end(end_location)
        when :"?"
          next_token_skip_space
          type = make_nilable_type(type).at_end(end_location)
        when :"*"
          next_token_skip_space
          type = make_pointer_type(type).at_end(end_location)
        when :"**"
          next_token_skip_space
          type = make_pointer_type(make_pointer_type(type)).at_end(end_location)
        when :"["
          next_token_skip_space_or_newline
          size = parse_type_arg
          skip_space_or_newline
          check :"]"
          end_location = token_end_location
=======
          type = Metaclass.new(type).at(type)
        when .op_question?
          next_token_skip_space
          type = make_nilable_type(type)
        when .op_star?
          next_token_skip_space
          type = make_pointer_type(type)
        when .op_star_star?
          next_token_skip_space
          type = make_pointer_type(make_pointer_type(type))
        when .op_lsquare?
          next_token_skip_space_or_newline
          size = parse_type_arg
          skip_space_or_newline
          check :OP_RSQUARE
>>>>>>> 1cb02e35
          next_token_skip_space
          type = make_static_array_type(type, size).at_end(end_location)
        else
          return type
        end
      end
    end

    def parse_proc_type_output(input_types, location)
      has_output_type = type_start?(consume_newlines: false)

<<<<<<< HEAD
      check :"->"
      end_location = token_end_location
=======
      check :OP_MINUS_GT
>>>>>>> 1cb02e35
      next_token_skip_space

      if has_output_type
        skip_space_or_newline
        output_type = parse_union_type
        end_location = output_type.end_location
      end

      ProcNotation.new(input_types, output_type).at(location).at_end(end_location)
    end

    def make_nilable_type(type)
      Union.new([type, Path.global("Nil").at(type)]).at(type)
    end

    def make_nilable_expression(type)
      type = Generic.new(Path.global("Union").at(type), [type, Path.global("Nil").at(type)]).at(type)
      type.suffix = :question
      type
    end

    def make_pointer_type(type)
      type = Generic.new(Path.global("Pointer").at(type), [type] of ASTNode).at(type)
      type.suffix = :asterisk
      type
    end

    def make_static_array_type(type, size)
      type = Generic.new(Path.global("StaticArray").at(type), [type, size] of ASTNode).at(type)
      type.suffix = :bracket
      type
    end

    def make_tuple_type(types)
      Generic.new(Path.global("Tuple"), types)
    end

    def make_named_tuple_type(named_args)
      Generic.new(Path.global("NamedTuple"), [] of ASTNode, named_args: named_args)
    end

    # Looks ahead next tokens to check whether they indicate type.
    def type_start?(*, consume_newlines)
      peek_ahead do
        begin
          if consume_newlines
            next_token_skip_space_or_newline
          else
            next_token_skip_space
          end

          type_start?
        rescue
          false
        end
      end
    end

    def type_start?
      while @token.type.op_lparen? || @token.type.op_lcurly?
        next_token_skip_space_or_newline
      end

      # TODO: the below conditions are not complete, and there are many false-positive or true-negative examples.

      case @token.type
      when .ident?
        return false if named_tuple_start?
        case @token.value
        when Keyword::TYPEOF
          true
        when Keyword::SELF, "self?"
          next_token_skip_space
          delimiter_or_type_suffix?
        else
          false
        end
      when .const?
        return false if named_tuple_start?
        type_path_start?
      when .op_colon_colon?
        next_token
        type_path_start?
      when .underscore?, .op_minus_gt?
        true
      when .op_star?
        next_token_skip_space_or_newline
        type_start?
      else
        false
      end
    end

    def type_path_start?
      while @token.type.const?
        next_token
        break unless @token.type.op_colon_colon?
        next_token_skip_space_or_newline
      end

      skip_space
      delimiter_or_type_suffix?
    end

    def delimiter_or_type_suffix?
      case @token.type
      when .op_period?
        next_token_skip_space_or_newline
        @token.keyword?(:class)
      when .op_question?, .op_star?, .op_star_star?
        # They are conflicted with operators, so more look-ahead is needed.
        next_token_skip_space
        delimiter_or_type_suffix?
      when .op_minus_gt?, .op_bar?, .op_comma?, .op_eq_gt?, .newline?, .eof?,
           .op_eq?, .op_semicolon?, .op_lparen?, .op_rparen?, .op_lsquare?, .op_rsquare?
        # -> | , => \n EOF = ; ( ) [ ]
        true
      else
        false
      end
    end

    def parse_typeof
      location = @token.location

      next_token_skip_space
      check :OP_LPAREN
      next_token_skip_space_or_newline
      if @token.type.op_rparen?
        raise "missing typeof argument"
      end

      with_lexical_var_scope do
        exps = [] of ASTNode
        while !@token.type.op_rparen?
          exps << parse_op_assign
          if @token.type.op_comma?
            next_token_skip_space_or_newline
          else
            skip_space_or_newline
            check :OP_RPAREN
          end
        end

        end_location = token_end_location
        next_token_skip_space

        TypeOf.new(exps).at(location).at_end(end_location)
      end
    end

    def parse_visibility_modifier(modifier)
      doc = @token.doc
      location = @token.location

      next_token_skip_space
      exp = parse_op_assign

      modifier = VisibilityModifier.new(modifier, exp).at(location).at_end(exp)
      modifier.doc = doc
      exp.doc = doc
      modifier
    end

    def parse_asm
      next_token_skip_space
      check :OP_LPAREN
      next_token_skip_space_or_newline
      text = parse_string_without_interpolation("asm")
      skip_space_or_newline

      volatile = false
      alignstack = false
      intel = false
      can_throw = false

      part_index = 0
      until @token.type.op_rparen?
        if @token.type.op_colon_colon?
          next_token_skip_space_or_newline
          part_index += 2
        elsif @token.type.op_colon?
          next_token_skip_space_or_newline
          part_index += 1
        else
          unexpected_token
        end

        case part_index
        when 1
          if @token.type.delimiter_start?
            outputs = parse_asm_operands
          end
        when 2
          if @token.type.delimiter_start?
            inputs = parse_asm_operands
          end
        when 3
          if @token.type.delimiter_start?
            clobbers = parse_asm_clobbers
          end
        when 4
          if @token.type.delimiter_start?
            volatile, alignstack, intel, can_throw = parse_asm_options
          end
        else break
        end
      end

      check :OP_RPAREN

      next_token_skip_space

      Asm.new(text, outputs, inputs, clobbers, volatile, alignstack, intel, can_throw)
    end

    def parse_asm_operands
      operands = [] of AsmOperand
      while true
        operands << parse_asm_operand
        if @token.type.op_comma?
          next_token_skip_space_or_newline
        end
        break unless @token.type.delimiter_start?
      end
      operands
    end

    def parse_asm_operand
      text = parse_string_without_interpolation("constraint")
      check :OP_LPAREN
      next_token_skip_space_or_newline
      exp = parse_expression
      check :OP_RPAREN
      next_token_skip_space_or_newline
      AsmOperand.new(text, exp)
    end

    def parse_asm_clobbers
      clobbers = [] of String
      while true
        clobbers << parse_string_without_interpolation("asm clobber")
        skip_space_or_newline
        if @token.type.op_comma?
          next_token_skip_space_or_newline
        end
        break unless @token.type.delimiter_start?
      end
      clobbers
    end

    def parse_asm_options
      volatile = false
      alignstack = false
      intel = false
      can_throw = false
      while true
        location = @token.location
        option = parse_string_without_interpolation("asm option")
        skip_space_or_newline
        case option
        when "volatile"
          volatile = true
        when "alignstack"
          alignstack = true
        when "intel"
          intel = true
        when "unwind"
          can_throw = true
        else
          raise "unknown asm option: #{option}", location
        end

        if @token.type.op_comma?
          next_token_skip_space_or_newline
        end
        break unless @token.type.delimiter_start?
      end
      {volatile, alignstack, intel, can_throw}
    end

    def parse_yield_with_scope
      location = @token.location
      next_token_skip_space
      @stop_on_yield += 1
      @yields ||= 1
      scope = parse_op_assign
      @stop_on_yield -= 1
      skip_space
      check_ident :yield
      parse_yield scope, location
    end

    def parse_yield(scope = nil, location = @token.location)
      end_location = token_end_location
      next_token

      call_args = preserve_stop_on_do { parse_call_args control: true }

      if call_args
        args = call_args.args
        end_location = nil
      end

      yields = (@yields ||= 0)
      if args && args.size > yields
        @yields = args.size
      end

      Yield.new(args || [] of ASTNode, scope, !!call_args.try(&.has_parentheses)).at(location).at_end(end_location)
    end

    def parse_break
      parse_control_expression Break
    end

    def parse_return
      parse_control_expression Return
    end

    def parse_next
      parse_control_expression Next
    end

    def parse_control_expression(klass)
      end_location = token_end_location
      next_token

      call_args = preserve_stop_on_do { parse_call_args allow_curly: true, control: true }
      args = call_args.args if call_args

      if args && !args.empty?
        if args.size == 1 && !args.first.is_a?(Splat)
          node = klass.new(args.first)
        else
          tuple = TupleLiteral.new(args).at(args.first).at_end(args.last)
          node = klass.new(tuple)
        end
      else
        node = klass.new.at_end(end_location)
      end

      node
    end

    def parse_lib
      location = @token.location
      next_token_skip_space_or_newline

      name = check_const
      name_location = @token.location
      next_token_skip_statement_end

      body = push_visibility { parse_lib_body_expressions }

      check_ident :end
      end_location = token_end_location
      next_token_skip_space

      lib_def = LibDef.new(name, body).at(location).at_end(end_location)
      lib_def.name_location = name_location
      lib_def
    end

    def parse_lib_body
      next_token_skip_statement_end
      Expressions.from(parse_lib_body_expressions)
    end

    private def parse_lib_body_expressions
      expressions = [] of ASTNode
      while true
        skip_statement_end
        break if end_token?
        expressions << parse_lib_body_exp
      end
      expressions
    end

    def parse_lib_body_exp
      location = @token.location
      parse_lib_body_exp_without_location.at(location)
    end

    def parse_lib_body_exp_without_location
      case @token.type
      when .op_at_lsquare?
        parse_annotation
      when .ident?
        case @token.value
        when Keyword::ALIAS
          parse_alias
        when Keyword::FUN
          parse_fun_def(top_level: false)
        when Keyword::TYPE
          parse_type_def
        when Keyword::STRUCT
          @inside_c_struct = true
          node = parse_c_struct_or_union union: false
          @inside_c_struct = false
          node
        when Keyword::UNION
          parse_c_struct_or_union union: true
        when Keyword::ENUM
          parse_enum_def
        else
          unexpected_token
        end
      when .const?
        ident = parse_path(global: false, location: @token.location)
        skip_space
        check :OP_EQ
        next_token_skip_space_or_newline
        value = parse_expression
        skip_statement_end
        Assign.new(ident, value)
      when .global?
        location = @token.location
        name = @token.value.to_s[1..-1]
        next_token_skip_space_or_newline
        if @token.type.op_eq?
          next_token_skip_space
          check IdentOrConst
          real_name = @token.value.to_s
          next_token_skip_space
        end
        check :OP_COLON
        next_token_skip_space_or_newline
        type = parse_bare_proc_type

        if name[0].ascii_uppercase?
          raise "external variables must start with lowercase, use for example `$#{name.underscore} = #{name} : #{type}`", location
        end

        skip_statement_end
        ExternalVar.new(name, type, real_name)
      when .op_lcurly_lcurly?
        parse_percent_macro_expression
      when .op_lcurly_percent?
        parse_percent_macro_control
      else
        unexpected_token
      end
    end

    IdentOrConst = [:IDENT, :CONST] of Token::Kind

    def parse_fun_def(top_level, require_body = false)
      location = @token.location
      doc = @token.doc

      with_isolated_var_scope(require_body) do
        next_token_skip_space_or_newline

        name = if top_level
                 check_ident
               else
                 check IdentOrConst
                 @token.value.to_s
               end

        next_token_skip_space_or_newline

        if @token.type.op_eq?
          next_token_skip_space_or_newline
          case @token.type
          when .ident?, .const?
            real_name = @token.value.to_s
            next_token_skip_space_or_newline
          when .delimiter_start?
            real_name = parse_string_without_interpolation("fun name")
            skip_space
          else
            unexpected_token
          end
        else
          real_name = name
        end

        params = [] of Arg
        varargs = false

        if @token.type.op_lparen?
          next_token_skip_space_or_newline
          while !@token.type.op_rparen?
            if @token.type.op_period_period_period?
              varargs = true
              next_token_skip_space_or_newline
              check :OP_RPAREN
              break
            end

            if @token.type.ident?
              param_name = @token.value.to_s
              param_location = @token.location

              next_token_skip_space_or_newline
              check :OP_COLON
              next_token_skip_space_or_newline
              param_type = parse_bare_proc_type
              skip_space_or_newline

              params.each do |param|
                if param.name == param_name
                  raise "duplicated fun parameter name: #{param_name}", param_location
                end
              end

              params << Arg.new(param_name, nil, param_type).at(param_location)

              push_var_name param_name if require_body
            else
              if top_level
                raise "top-level fun parameter must have a name", @token
              end
              param_type = parse_union_type
              params << Arg.new("", nil, param_type).at(param_type.location)
            end

            if @token.type.op_comma?
              next_token_skip_space_or_newline
            else
              skip_space_or_newline
              check :OP_RPAREN
              break
            end
          end
          next_token_skip_statement_end
        end

        if @token.type.op_colon?
          next_token_skip_space_or_newline
          return_type = parse_bare_proc_type
        end

        skip_statement_end

        if require_body
          @fun_nest += 1

          if @token.keyword?(:end)
            body = Nop.new
            end_location = token_end_location
            next_token
          else
            body = parse_expressions
            body, end_location = parse_exception_handler body, implicit: true
          end

          @fun_nest -= 1
        else
          body = nil
          end_location = token_end_location
        end

        fun_def = FunDef.new name, params, return_type, varargs, body, real_name
        fun_def.doc = doc
        fun_def.at(location).at_end(end_location)
      end
    end

    def parse_alias
      doc = @token.doc

      next_token_skip_space_or_newline

      name = parse_path

      skip_space
      check :OP_EQ
      next_token_skip_space_or_newline

      value = parse_bare_proc_type
      skip_space

      alias_node = Alias.new(name, value)
      alias_node.doc = doc
      alias_node
    end

    def parse_pointerof
      next_token_skip_space

      check :OP_LPAREN
      next_token_skip_space_or_newline

      if @token.keyword?(:self)
        raise "can't take address of self", @token.line_number, @token.column_number
      end

      exp = parse_op_assign
      skip_space_or_newline

      end_location = token_end_location
      check :OP_RPAREN
      next_token_skip_space

      PointerOf.new(exp).at_end(end_location)
    end

    def parse_sizeof
      parse_sizeof SizeOf
    end

    def parse_instance_sizeof
      parse_sizeof InstanceSizeOf
    end

    def parse_sizeof(klass)
      next_token_skip_space

      check :OP_LPAREN
      next_token_skip_space_or_newline

      location = @token.location
      exp = parse_bare_proc_type.at(location)

      skip_space_or_newline

      end_location = token_end_location
      check :OP_RPAREN
      next_token_skip_space

      klass.new(exp).at_end(end_location)
    end

    def parse_offsetof
      next_token_skip_space
      check :OP_LPAREN

      next_token_skip_space_or_newline
      type_location = @token.location
      type = parse_bare_proc_type.at(type_location)

      skip_space
      check :OP_COMMA

      next_token_skip_space_or_newline
      offset = case @token.type
               when .instance_var?
                 InstanceVar.new(@token.value.to_s)
               when .number?
                 raise "expecting an integer offset, not '#{@token}'", @token if !@token.number_kind.i32?
                 NumberLiteral.new(@token.value.to_s, @token.number_kind)
               else
                 raise "expecting an instance variable or a integer offset, not '#{@token}'", @token
               end
      offset.at(@token.location)

      next_token_skip_space_or_newline

      end_location = token_end_location
      check :OP_RPAREN
      next_token_skip_space

      OffsetOf.new(type, offset).at_end(end_location)
    end

    def parse_type_def
      next_token_skip_space_or_newline
      name = check_const
      name_location = @token.location
      next_token_skip_space_or_newline
      check :OP_EQ
      next_token_skip_space_or_newline

      type = parse_bare_proc_type
      skip_space

      typedef = TypeDef.new name, type
      typedef.name_location = name_location
      typedef
    end

    def parse_c_struct_or_union(union : Bool)
      location = @token.location
      next_token_skip_space_or_newline
      name = check_const
      next_token_skip_statement_end
      body = parse_c_struct_or_union_body_expressions
      check_ident :end
      end_location = token_end_location
      next_token_skip_space

      CStructOrUnionDef.new(name, Expressions.from(body), union: union).at(location).at_end(end_location)
    end

    def parse_c_struct_or_union_body
      next_token_skip_statement_end
      Expressions.from(parse_c_struct_or_union_body_expressions)
    end

    private def parse_c_struct_or_union_body_expressions
      exps = [] of ASTNode

      while true
        case @token.type
        when .ident?
          case @token.value
          when Keyword::INCLUDE
            if @inside_c_struct
              location = @token.location
              exps << parse_include.at(location)
            else
              parse_c_struct_or_union_fields exps
            end
          when Keyword::ELSE
            break
          when Keyword::END
            break
          else
            parse_c_struct_or_union_fields exps
          end
        when .op_lcurly_lcurly?
          exps << parse_percent_macro_expression
        when .op_lcurly_percent?
          exps << parse_percent_macro_control
        when .newline?, .op_semicolon?
          skip_statement_end
        else
          break
        end
      end

      exps
    end

    def parse_c_struct_or_union_fields(exps)
      vars = [Var.new(@token.value.to_s).at(@token.location)]

      next_token_skip_space_or_newline

      while @token.type.op_comma?
        next_token_skip_space_or_newline
        vars << Var.new(check_ident).at(@token.location)
        next_token_skip_space_or_newline
      end

      check :OP_COLON
      next_token_skip_space_or_newline

      type = parse_bare_proc_type

      skip_statement_end

      vars.each do |var|
        exps << TypeDeclaration.new(var, type).at(var).at_end(type)
      end
    end

    def parse_enum_def
      location = @token.location
      doc = @token.doc

      next_token_skip_space_or_newline

      name = parse_path
      skip_space

      case @token.type
      when .op_colon?
        next_token_skip_space_or_newline
        base_type = parse_bare_proc_type
        skip_statement_end
      when .op_semicolon?, .newline?
        skip_statement_end
      else
        unexpected_token
      end

      members = parse_enum_body_expressions

      check_ident :end
      end_location = token_end_location
      next_token_skip_space

      enum_def = EnumDef.new name, members, base_type
      enum_def.doc = doc
      enum_def.at(location).at_end(end_location)
    end

    def parse_enum_body
      next_token_skip_statement_end
      Expressions.from(parse_enum_body_expressions)
    end

    private def parse_enum_body_expressions
      members = [] of ASTNode
      until end_token?
        case @token.type
        when .const?
          location = @token.location
          constant_name = @token.value.to_s
          member_doc = @token.doc

          next_token_skip_space
          if @token.type.op_eq?
            next_token_skip_space_or_newline
            constant_value = parse_logical_or
          else
            constant_value = nil
          end

          skip_space

          case @token.type
          when .newline?, .op_semicolon?, .eof?
            next_token_skip_statement_end
          else
            unless @token.keyword?(:end)
              raise "expecting ';', 'end' or newline after enum member", location
            end
          end

          arg = Arg.new(constant_name, constant_value).at(location).at_end(constant_value || location)
          arg.doc = member_doc

          members << arg
        when .ident?
          visibility = nil

          case @token.value
          when Keyword::PRIVATE
            visibility = Visibility::Private
            next_token_skip_space
          when Keyword::PROTECTED
            visibility = Visibility::Protected
            next_token_skip_space
          else
            # not a visibility modifier
          end

          def_location = @token.location

          case @token.value
          when Keyword::DEF
            member = parse_def.at(def_location)
            member = VisibilityModifier.new(visibility, member) if visibility
            members << member
          when Keyword::MACRO
            member = parse_macro.at(def_location)
            member = VisibilityModifier.new(visibility, member) if visibility
            members << member
          else
            unexpected_token
          end
        when .class_var?
          class_var = ClassVar.new(@token.value.to_s).at(@token.location)

          next_token_skip_space
          check :OP_EQ
          next_token_skip_space_or_newline
          value = parse_op_assign

          members << Assign.new(class_var, value).at(class_var)
        when .op_lcurly_lcurly?
          members << parse_percent_macro_expression
        when .op_lcurly_percent?
          location = @token.location
          members << parse_percent_macro_control.at(location)
        when .op_at_lsquare?
          members << parse_annotation
        when .newline?, .op_semicolon?
          skip_statement_end
        else
          unexpected_token
        end
      end
      members
    end

    def node_and_next_token(node)
      node.end_location = token_end_location
      next_token
      node
    end

    def end_token?
      case @token.type
      when .op_rcurly?, .op_rsquare?, .op_percent_rcurly?, .eof?
        return true
      end

      if keyword = @token.value.as?(Keyword)
        case keyword
        when .do?, .end?, .else?, .elsif?, .when?, Keyword::IN, .rescue?, .ensure?, .then?
          !next_comes_colon_space?
        else
          false
        end
      else
        false
      end
    end

    def can_be_assigned?(node)
      case node
      when Var, InstanceVar, ClassVar, Path, Global, Underscore
        true
      when Call
        (node.obj.nil? && node.args.size == 0 && node.block.nil?) || node.name == "[]"
      else
        false
      end
    end

    # IDENT CONST ` << < <= == === != =~ !~ >> > >= + - * / // ! ~ % & | ^ ** [] []? []= <=> &+ &- &* &**
    DefOrMacroCheck1 = [
      :IDENT, :CONST, :OP_GRAVE,
      :OP_LT_LT, :OP_LT, :OP_LT_EQ, :OP_EQ_EQ, :OP_EQ_EQ_EQ, :OP_BANG_EQ, :OP_EQ_TILDE,
      :OP_BANG_TILDE, :OP_GT_GT, :OP_GT, :OP_GT_EQ, :OP_PLUS, :OP_MINUS, :OP_STAR, :OP_SLASH,
      :OP_SLASH_SLASH, :OP_BANG, :OP_TILDE, :OP_PERCENT, :OP_AMP, :OP_BAR, :OP_CARET, :OP_STAR_STAR,
      :OP_LSQUARE_RSQUARE, :OP_LSQUARE_RSQUARE_EQ, :OP_LSQUARE_RSQUARE_QUESTION, :OP_LT_EQ_GT,
      :OP_AMP_PLUS, :OP_AMP_MINUS, :OP_AMP_STAR, :OP_AMP_STAR_STAR,
    ] of Token::Kind

    def consume_def_or_macro_name
      # Force lexer return if possible a def or macro name
      # cases like: def `, def /, def //
      # that in regular statements states for delimiters
      # here must be treated as method names.
      @wants_def_or_macro_name = true
      next_token_skip_space_or_newline
      check DefOrMacroCheck1
      @wants_def_or_macro_name = false
      @token.to_s
    end

    def consume_def_equals_sign_skip_space
      next_token
<<<<<<< HEAD
      end_location = token_end_location
      if @token.type == :"="
=======
      if @token.type.op_eq?
>>>>>>> 1cb02e35
        next_token_skip_space
        end_location
      else
        skip_space
        nil
      end
    end

    # If *create_scope* is true, creates an isolated variable scope and returns
    # the yield result, resetting the scope afterwards. Otherwise simply returns
    # the yield result without touching the scopes.
    def with_isolated_var_scope(create_scope = true)
      return yield unless create_scope

      begin
        @var_scopes.push(Set(String).new)
        yield
      ensure
        @var_scopes.pop
      end
    end

    # Creates a new variable scope with the same variables as the current scope,
    # and then returns the yield result, resetting the scope afterwards.
    def with_lexical_var_scope
      current_scope = @var_scopes.last.dup
      @var_scopes.push current_scope
      yield
    ensure
      @var_scopes.pop
    end

    def push_vars(vars)
      vars.each do |var|
        push_var var
      end
    end

    def push_var(var : Var | Arg)
      push_var_name var.name.to_s
    end

    def push_var(var : TypeDeclaration)
      var_var = var.var
      case var_var
      when Var
        push_var_name var_var.name
      when InstanceVar
        push_var_name var_var.name
      else
        raise "can't happen"
      end
    end

    def push_var_name(name)
      @var_scopes.last.add name
    end

    def push_var(node)
      # Nothing
    end

    def var_in_scope?(name)
      @var_scopes.last.includes? name
    end

    def open(symbol, location = @token.location)
      @unclosed_stack.push Unclosed.new(symbol, location)
      begin
        value = yield
      ensure
        @unclosed_stack.pop
      end
      value
    end

    def check_void_value(exp, location)
      if exp.is_a?(ControlExpression)
        raise "void value expression", location
      end
    end

    def check_void_expression_keyword
      case @token.value
      when Keyword::BREAK, Keyword::NEXT, Keyword::RETURN
        unless next_comes_colon_space?
          raise "void value expression", @token, @token.value.to_s.size
        end
      end
    end

    def check(token_types : Array(Token::Kind))
      raise "expecting any of these tokens: #{token_types.join ", "} (not '#{@token.type}')", @token unless token_types.any? { |type| @token.type == type }
    end

    def check(token_type : Token::Kind)
      raise "expecting token '#{token_type}', not '#{@token}'", @token unless token_type == @token.type
    end

    def check_ident(value : Keyword)
      raise "expecting identifier '#{value}', not '#{@token}'", @token unless @token.keyword?(value)
    end

    def check_ident
      check :IDENT
      @token.value.to_s
    end

    def check_const
      check :CONST
      @token.value.to_s
    end

    def unexpected_token(msg : String? = nil, token : Token = @token)
      token_str = token.type.eof? ? "EOF" : token.to_s.inspect
      if msg
        raise "unexpected token: #{token_str} (#{msg})", @token
      else
        raise "unexpected token: #{token_str}", @token
      end
    end

    def unexpected_token_in_atomic
      if unclosed = @unclosed_stack.last?
        raise "unterminated #{unclosed.name}", unclosed.location
      end

      unexpected_token
    end

    def var?(name)
      return true if @in_macro_expression

      name = name.to_s
      name == "self" || var_in_scope?(name)
    end

    def push_visibility
      old_visibility = @visibility
      @visibility = nil
      value = yield
      @visibility = old_visibility
      value
    end

    def next_token
      token = super

      if token.type.newline? && !@consuming_heredocs && !@heredocs.empty?
        consume_heredocs
      end

      token
    end

    def temp_arg_name
      arg_name = "__arg#{@temp_arg_count}"
      @temp_arg_count += 1
      arg_name
    end
  end

  class StringInterpolation
    include Lexer::HeredocItem
  end
end<|MERGE_RESOLUTION|>--- conflicted
+++ resolved
@@ -741,12 +741,8 @@
                 if current_char == '*'
                   next_token_skip_space
                   arg = parse_single_arg
-<<<<<<< HEAD
-                  check :")"
+                  check :OP_RPAREN
                   end_location = token_end_location
-=======
-                  check :OP_RPAREN
->>>>>>> 1cb02e35
                   next_token
                 else
                   arg = parse_op_assign_no_control
@@ -961,12 +957,8 @@
 
       if @token.type.op_lparen?
         next_token_skip_space_or_newline
-<<<<<<< HEAD
-        check :")"
+        check :OP_RPAREN
         end_location = token_end_location
-=======
-        check :OP_RPAREN
->>>>>>> 1cb02e35
         next_token_skip_space
       end
 
@@ -1573,12 +1565,8 @@
 
       if check_paren
         skip_space_or_newline
-<<<<<<< HEAD
-        check :")"
+        check :OP_RPAREN
         end_location = token_end_location
-=======
-        check :OP_RPAREN
->>>>>>> 1cb02e35
         next_token_skip_space
       else
         skip_space
@@ -1982,14 +1970,10 @@
       case @token.type
       when .ident?
         name = @token.value.to_s
-<<<<<<< HEAD
+        global_call = global
         end_location = token_end_location
         if equals_end_location = consume_def_equals_sign_skip_space
           end_location = equals_end_location
-=======
-        global_call = global
-        if consume_def_equals_sign_skip_space
->>>>>>> 1cb02e35
           name = "#{name}="
         elsif @token.type.op_period?
           raise "ProcPointer of local variable cannot be global", location if global
@@ -2009,34 +1993,24 @@
         obj = parse_generic global: global, location: location, expression: false
         check :OP_PERIOD
         name = consume_def_or_macro_name
-<<<<<<< HEAD
         end_location = token_end_location
         if equals_end_location = consume_def_equals_sign_skip_space
           end_location = equals_end_location
           name = "#{name}="
         end
-      when :INSTANCE_VAR
-=======
-        name = "#{name}=" if consume_def_equals_sign_skip_space
       when .instance_var?
         raise "ProcPointer of instance variable cannot be global", location if global
->>>>>>> 1cb02e35
         obj = InstanceVar.new(@token.value.to_s)
         next_token_skip_space
         check :OP_PERIOD
         name = consume_def_or_macro_name
-<<<<<<< HEAD
         end_location = token_end_location
         if equals_end_location = consume_def_equals_sign_skip_space
           end_location = equals_end_location
           name = "#{name}="
         end
-      when :CLASS_VAR
-=======
-        name = "#{name}=" if consume_def_equals_sign_skip_space
       when .class_var?
         raise "ProcPointer of class variable cannot be global", location if global
->>>>>>> 1cb02e35
         obj = ClassVar.new(@token.value.to_s)
         next_token_skip_space
         check :OP_PERIOD
@@ -2056,24 +2030,15 @@
 
       if @token.type.op_lparen?
         next_token_skip_space
-<<<<<<< HEAD
-        types = parse_union_types(:")")
-        check :")"
-        end_location = token_end_location
-=======
         types = parse_union_types(:OP_RPAREN)
         check :OP_RPAREN
->>>>>>> 1cb02e35
+        end_location = token_end_location
         next_token_skip_space
       else
         types = [] of ASTNode
       end
 
-<<<<<<< HEAD
-      ProcPointer.new(obj, name, types).at_end(end_location)
-=======
-      ProcPointer.new(obj, name, types, !!global_call)
->>>>>>> 1cb02e35
+      ProcPointer.new(obj, name, types, !!global_call).at_end(end_location)
     end
 
     record Piece,
@@ -2415,12 +2380,8 @@
         case @token.type
         when .string?
           strings << klass.new(@token.value.to_s)
-<<<<<<< HEAD
-        when :STRING_ARRAY_END
+        when .string_array_end?
           end_location = token_end_location
-=======
-        when .string_array_end?
->>>>>>> 1cb02e35
           next_token
           break
         else
@@ -4150,24 +4111,14 @@
 
       else_location = nil
       a_else = nil
-<<<<<<< HEAD
-      if @token.type == :IDENT
+      if @token.type.ident?
         case @token.value
-        when :else
+        when Keyword::ELSE
           else_location = @token.location
           next_token_skip_statement_end
           a_else = parse_expressions
-        when :elsif
+        when Keyword::ELSIF
           else_location = @token.location
-=======
-      if @token.type.ident?
-        else_location = @token.location
-        case @token.value
-        when Keyword::ELSE
-          next_token_skip_statement_end
-          a_else = parse_expressions
-        when Keyword::ELSIF
->>>>>>> 1cb02e35
           a_else = parse_if check_end: false
         end
       end
@@ -4359,16 +4310,12 @@
           else
             if @no_type_declaration == 0 && @token.type.op_colon?
               declare_var = parse_type_declaration(Var.new(name).at(location))
-<<<<<<< HEAD
               end_location = declare_var.end_location
-              push_var declare_var if @call_args_nest == 0
-=======
 
               # Don't declare a local variable if it happens directly as an argument
               # of a call, like `property foo : Int32` (we don't want `foo` to be a
               # local variable afterwards.)
               push_var declare_var unless @call_args_start_locations.includes?(location)
->>>>>>> 1cb02e35
               declare_var
             elsif (!force_call && is_var)
               if @block_arg_name && !@uses_block_arg && name == @block_arg_name
@@ -4884,33 +4831,13 @@
       name = @token.value.to_s
 
       case @token.type
-<<<<<<< HEAD
-      when :IDENT
+      when .ident?
         var = Var.new(name)
         push_var var
-      when :INSTANCE_VAR
+      when .instance_var?
         var = InstanceVar.new(name)
-      when :UNDERSCORE
+      when .underscore?
         var = Underscore.new
-=======
-      when .ident?
-        var = Var.new(name).at(location)
-        var_out = Out.new(var).at(location)
-        push_var var
-
-        next_token
-        var_out
-      when .instance_var?
-        ivar = InstanceVar.new(name).at(location)
-        ivar_out = Out.new(ivar).at(location)
-        next_token
-        ivar_out
-      when .underscore?
-        underscore = Underscore.new.at(location)
-        var_out = Out.new(underscore).at(location)
-        next_token
-        var_out
->>>>>>> 1cb02e35
       else
         raise "expecting variable or instance variable after out"
       end
@@ -4925,15 +4852,9 @@
       next_token_skip_space_or_newline
 
       case @token.type
-<<<<<<< HEAD
-      when :IDENT
+      when .ident?
         set_visibility parse_var_or_call global: true, location: location
-      when :CONST
-=======
-      when .ident?
-        set_visibility parse_var_or_call global: true
       when .const?
->>>>>>> 1cb02e35
         ident = parse_generic global: true, location: location, expression: true
         parse_custom_literal ident
       else
@@ -5091,12 +5012,8 @@
       # for expression represents nilable type. Typically such an expression
       # is appeared in macro expression. (e.g. `{% if T <= Int32? %} ... {% end %}`)
       # Note that the parser cannot consume any spaces because it conflicts ternary operator.
-<<<<<<< HEAD
-      while expression && @token.type == :"?"
+      while expression && @token.type.op_question?
         end_location = token_end_location
-=======
-      while expression && @token.type.op_question?
->>>>>>> 1cb02e35
         next_token
         type = make_nilable_expression(type).at_end(end_location)
       end
@@ -5253,40 +5170,22 @@
           check_ident :class
           end_location = token_end_location
           next_token_skip_space
-<<<<<<< HEAD
           type = Metaclass.new(type).at(type).at_end(end_location)
-        when :"?"
+        when .op_question?
           next_token_skip_space
           type = make_nilable_type(type).at_end(end_location)
-        when :"*"
+        when .op_star?
           next_token_skip_space
           type = make_pointer_type(type).at_end(end_location)
-        when :"**"
+        when .op_star_star?
           next_token_skip_space
           type = make_pointer_type(make_pointer_type(type)).at_end(end_location)
-        when :"["
-          next_token_skip_space_or_newline
-          size = parse_type_arg
-          skip_space_or_newline
-          check :"]"
-          end_location = token_end_location
-=======
-          type = Metaclass.new(type).at(type)
-        when .op_question?
-          next_token_skip_space
-          type = make_nilable_type(type)
-        when .op_star?
-          next_token_skip_space
-          type = make_pointer_type(type)
-        when .op_star_star?
-          next_token_skip_space
-          type = make_pointer_type(make_pointer_type(type))
         when .op_lsquare?
           next_token_skip_space_or_newline
           size = parse_type_arg
           skip_space_or_newline
           check :OP_RSQUARE
->>>>>>> 1cb02e35
+          end_location = token_end_location
           next_token_skip_space
           type = make_static_array_type(type, size).at_end(end_location)
         else
@@ -5298,12 +5197,8 @@
     def parse_proc_type_output(input_types, location)
       has_output_type = type_start?(consume_newlines: false)
 
-<<<<<<< HEAD
-      check :"->"
+      check :OP_MINUS_GT
       end_location = token_end_location
-=======
-      check :OP_MINUS_GT
->>>>>>> 1cb02e35
       next_token_skip_space
 
       if has_output_type
@@ -6234,12 +6129,8 @@
 
     def consume_def_equals_sign_skip_space
       next_token
-<<<<<<< HEAD
       end_location = token_end_location
-      if @token.type == :"="
-=======
       if @token.type.op_eq?
->>>>>>> 1cb02e35
         next_token_skip_space
         end_location
       else
