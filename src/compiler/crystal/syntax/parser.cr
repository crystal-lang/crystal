--- conflicted
+++ resolved
@@ -3719,11 +3719,7 @@
 
       if @token.type.op_amp?
         next_token_skip_space_or_newline
-<<<<<<< HEAD
-        block_arg = parse_call_block_arg(extra_assigns)
-=======
-        block_param = parse_block_param(extra_assigns, annotations)
->>>>>>> 543acb07
+        block_param = parse_def_block_param(extra_assigns, annotations)
         skip_space_or_newline
         # When block_param.name is empty, this is an anonymous parameter.
         # An anonymous parameter should not conflict other parameters names.
@@ -3861,11 +3857,7 @@
       ArgExtras.new(nil, !!default_value, splat, !!double_splat)
     end
 
-<<<<<<< HEAD
-    def parse_call_block_arg(extra_assigns)
-=======
-    def parse_block_param(extra_assigns, annotations)
->>>>>>> 543acb07
+    def parse_def_block_param(extra_assigns, annotations : Array(Annotation)?)
       name_location = @token.location
 
       if @token.type.op_rparen? || @token.type.newline? || @token.type.op_colon?
@@ -4339,11 +4331,10 @@
 
     def parse_block2
       location = @token.location
-      block_args, splat_index, unpacks = parse_block_args(location)
-
-<<<<<<< HEAD
+      block_params, splat_index, unpacks = parse_block_params(location)
+
       with_lexical_var_scope do
-        push_vars block_args
+        push_vars block_params
 
         unpacks.try &.each do |index, expressions|
           push_block_vars(expressions)
@@ -4352,15 +4343,12 @@
         block_body = parse_expressions
         block_body, end_location = yield block_body
 
-        Block.new(block_args, block_body, splat_index, unpacks).at(location).at_end(end_location)
-      end
-    end
-
-    def parse_block_args(location)
-      block_args = [] of Var
-=======
+        Block.new(block_params, block_body, splat_index, unpacks).at(location).at_end(end_location)
+      end
+    end
+
+    def parse_block_params(location)
       block_params = [] of Var
->>>>>>> 543acb07
       all_names = [] of String
       block_body = nil
       param_index = 0
@@ -4372,69 +4360,42 @@
       if @token.type.op_bar?
         next_token_skip_space_or_newline
         while true
-<<<<<<< HEAD
-          var, found_splat, unpack_expressions = parse_block_arg(
+          var, found_splat, unpack_expressions = parse_block_param(
             found_splat: !!splat_index,
             all_names: all_names,
           )
-          splat_index ||= arg_index if found_splat
-          block_args << var
+          splat_index ||= param_index if found_splat
+          block_params << var
 
           if unpack_expressions
             unpacks ||= {} of Int32 => Expressions
-            unpacks[arg_index] = Expressions.new(unpack_expressions)
-=======
-          if @token.type.op_star?
-            if splat_index
-              raise "splat block parameter already specified", @token
-            end
-            splat_index = param_index
-            next_token
->>>>>>> 543acb07
+            unpacks[param_index] = Expressions.new(unpack_expressions)
           end
 
           next_token_skip_space_or_newline
 
           case @token.type
-<<<<<<< HEAD
-          when :","
+          when .op_comma?
             next_token_skip_space_or_newline
-            break if @token.type == :"|"
-          when :"|"
+            break if @token.type.op_bar?
+          when .op_bar?
             break
           else
             raise "expecting ',' or '|', not #{@token}", @token
           end
 
-          arg_index += 1
+          param_index += 1
         end
         next_token_skip_statement_end
       else
         skip_statement_end
       end
 
-      {block_args, splat_index, unpacks}
-    end
-=======
-          when .ident?
-            if @token.keyword? && invalid_internal_name?(@token.value)
-              raise "cannot use '#{@token}' as a block parameter name", @token
-            end
-
-            param_name = @token.value.to_s
-
-            if all_names.includes?(param_name)
-              raise "duplicated block parameter name: #{param_name}", @token
-            end
-            all_names << param_name
-          when .underscore?
-            param_name = "_"
-          when .op_lparen?
-            block_param_name = temp_arg_name
->>>>>>> 543acb07
-
-    def parse_block_arg(found_splat, all_names)
-      if @token.type == :"*"
+      {block_params, splat_index, unpacks}
+    end
+
+    def parse_block_param(found_splat, all_names : Array(String))
+      if @token.type.op_star?
         if found_splat
           raise "splat block parameter already specified", @token
         end
@@ -4442,24 +4403,23 @@
         next_token
       end
 
-<<<<<<< HEAD
       location = @token.location
 
       case @token.type
-      when :IDENT
+      when .ident?
         if @token.keyword? && invalid_internal_name?(@token.value)
           raise "cannot use '#{@token}' as a block parameter name", @token
         end
 
-        arg_name = @token.value.to_s
-
-        if all_names.includes?(arg_name)
-          raise "duplicated block parameter name: #{arg_name}", @token
-        end
-        all_names << arg_name
-      when :UNDERSCORE
-        arg_name = "_"
-      when :"("
+        param_name = @token.value.to_s
+
+        if all_names.includes?(param_name)
+          raise "duplicated block parameter name: #{param_name}", @token
+        end
+        all_names << param_name
+      when .underscore?
+        param_name = "_"
+      when .op_lparen?
         next_token_skip_space_or_newline
 
         unpack_expressions = [] of ASTNode
@@ -4467,53 +4427,10 @@
 
         while true
           sub_location = @token.location
-          sub_var, new_found_splat_in_nested_expression, sub_unpack_expressions = parse_block_arg(
+          sub_var, new_found_splat_in_nested_expression, sub_unpack_expressions = parse_block_param(
             found_splat: found_splat_in_nested_expression,
             all_names: all_names,
           )
-=======
-            i = 0
-            while true
-              case @token.type
-              when .ident?
-                if @token.keyword? && invalid_internal_name?(@token.value)
-                  raise "cannot use '#{@token}' as a block parameter name", @token
-                end
-
-                sub_param_name = @token.value.to_s
-
-                if all_names.includes?(sub_param_name)
-                  raise "duplicated block parameter name: #{sub_param_name}", @token
-                end
-                all_names << sub_param_name
-              when .underscore?
-                sub_param_name = "_"
-              else
-                raise "expecting block parameter name, not #{@token.type}", @token
-              end
-
-              push_var_name sub_param_name
-              location = @token.location
-
-              unless sub_param_name == "_"
-                extra_assigns ||= [] of ASTNode
-                extra_assigns << Assign.new(
-                  Var.new(sub_param_name).at(location),
-                  Call.new(Var.new(block_param_name).at(location), "[]", NumberLiteral.new(i)).at(location)
-                ).at(location)
-              end
-
-              next_token_skip_space_or_newline
-              case @token.type
-              when .op_comma?
-                next_token_skip_space_or_newline
-                break if @token.type.op_rparen?
-              when .op_rparen?
-                break
-              else
-                raise "expecting ',' or ')', not #{@token}", @token
-              end
->>>>>>> 543acb07
 
           unpack_expression =
             if sub_unpack_expressions
@@ -4524,61 +4441,33 @@
               sub_var
             end
 
-<<<<<<< HEAD
           if new_found_splat_in_nested_expression && !found_splat_in_nested_expression
             unpack_expression = Splat.new(unpack_expression).at(sub_location)
-=======
-            param_name = block_param_name
-          else
-            raise "expecting block parameter name, not #{@token.type}", @token
->>>>>>> 543acb07
           end
           found_splat_in_nested_expression = new_found_splat_in_nested_expression
 
-<<<<<<< HEAD
           unpack_expressions << unpack_expression
-=======
-          var = Var.new(param_name).at(@token.location)
-          block_params << var
->>>>>>> 543acb07
 
           next_token_skip_space_or_newline
           case @token.type
           when .op_comma?
             next_token_skip_space_or_newline
-<<<<<<< HEAD
-            break if @token.type == :")"
-          when :")"
-=======
-            break if @token.type.op_bar?
-          when .op_bar?
->>>>>>> 543acb07
+            break if @token.type.op_rparen?
+          when .op_rparen?
             break
           else
             raise "expecting ',' or ')', not #{@token}", @token
           end
-<<<<<<< HEAD
-=======
-
-          param_index += 1
->>>>>>> 543acb07
-        end
-
-        arg_name = ""
+        end
+
+        param_name = ""
       else
         raise "expecting block parameter name, not #{@token.type}", @token
       end
 
-<<<<<<< HEAD
-      var = Var.new(arg_name).at(location)
+      var = Var.new(param_name).at(location)
       {var, found_splat, unpack_expressions}
     end
-=======
-      with_lexical_var_scope do
-        push_vars block_params
-
-        block_body = parse_expressions
->>>>>>> 543acb07
 
     def push_block_vars(node)
       case node
@@ -4586,7 +4475,6 @@
         node.expressions.each do |expression|
           push_block_vars(expression)
         end
-<<<<<<< HEAD
       when Var
         push_var node
       when Underscore
@@ -4595,11 +4483,6 @@
         push_block_vars(node.exp)
       else
         raise "BUG: unxpected block var: #{node} (#{node.class})"
-=======
-
-        block_body, end_location = yield block_body
-        Block.new(block_params, block_body, splat_index).at(location).at_end(end_location)
->>>>>>> 543acb07
       end
     end
 
