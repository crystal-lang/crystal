module Crystal
  class ASTNode
    property dependencies = ZeroOneOrMany(ASTNode).new
    property observers = ZeroOneOrMany(ASTNode).new
    property enclosing_call : Call?

    @dirty = false

    @type : Type?

    def type
      type? || ::raise "BUG: `#{self}` at #{self.location} has no type"
    end

    def type?
      @type || freeze_type
    end

    def type(*, with_autocast = false)
      type = self.type

      if with_autocast
        case self
        when NumberLiteral
          NumberAutocastType.new(type.program, self)
        when SymbolLiteral
          SymbolAutocastType.new(type.program, self)
        else
          case type
          when IntegerType, FloatType
            NumberAutocastType.new(type.program, self)
          else
            type
          end
        end
      else
        type
      end
    end

    def set_type(type : Type)
      type = type.remove_alias_if_simple
      if !type.no_return? && (freeze_type = self.freeze_type) && !type.implements?(freeze_type)
        raise_frozen_type freeze_type, type, self
      end
      @type = type
    end

    def set_type(type : Nil)
      @type = type
    end

    def set_type_from(type, from)
      set_type type
    rescue ex : FrozenTypeException
      # See if we can find where the mismatched type came from
      if from && !ex.inner && (freeze_type = self.freeze_type) && type.is_a?(UnionType) && type.includes_type?(freeze_type) && type.union_types.size == 2
        other_type = type.union_types.find { |type| type != freeze_type }
        trace = from.find_owner_trace(freeze_type.program, other_type)
        ex.inner = trace
      elsif from && !ex.inner && (freeze_type = self.freeze_type)
        trace = from.find_owner_trace(freeze_type.program, type)
        ex.inner = trace
      end

      if from && !location
        from.raise ex.message, ex.inner
      else
        ::raise ex
      end
    end

    def freeze_type
      nil
    end

    def raise_frozen_type(freeze_type, invalid_type, from)
      if !freeze_type.includes_type?(invalid_type.program.nil) && invalid_type.includes_type?(invalid_type.program.nil)
        # This means that an instance variable become nil
        if self.is_a?(MetaTypeVar) && (nil_reason = self.nil_reason)
          inner = MethodTraceException.new(nil, [] of ASTNode, nil_reason, freeze_type.program.show_error_trace?)
        end
      end

      case self
      when MetaTypeVar
        if self.global?
          from.raise "global variable '#{self.name}' must be #{freeze_type}, not #{invalid_type}", inner, Crystal::FrozenTypeException
        else
          from.raise "#{self.kind.to_s.underscore} variable '#{self.name}' of #{self.owner} must be #{freeze_type}, not #{invalid_type}", inner, Crystal::FrozenTypeException
        end
      when Def
        (self.return_type || self).raise "method #{self.short_reference} must return #{freeze_type} but it is returning #{invalid_type}", inner, Crystal::FrozenTypeException
      when NamedType
        from.raise "type #{self.full_name} must be #{freeze_type}, not #{invalid_type}", inner, Crystal::FrozenTypeException
      else
        from.raise "type must be #{freeze_type}, not #{invalid_type}", inner, Crystal::FrozenTypeException
      end
    end

    def type=(type)
      return if @type.same?(type) || (!type && !@type)

      set_type(type)
      notify_observers
      @type
    end

<<<<<<< HEAD
    def bind_to(node : ASTNode)
      bind(node) do
        @dependencies.push node
=======
    def bind_to(node : ASTNode) : Nil
      bind(node) do |dependencies|
        dependencies.push node
>>>>>>> bfc33dbd
        node.add_observer self
      end
    end

<<<<<<< HEAD
    def bind_to(nodes : Indexable(ASTNode))
=======
    def bind_to(nodes : Indexable) : Nil
>>>>>>> bfc33dbd
      return if nodes.empty?

      bind do
        @dependencies.concat nodes
        nodes.each &.add_observer self
      end
    end

    def bind(from = nil)
      # Quick check to provide a better error message when assigning a type
      # to a variable whose type is frozen
      if self.is_a?(MetaTypeVar) && (freeze_type = self.freeze_type) && from &&
         (from_type = from.type?) && !from_type.implements?(freeze_type)
        raise_frozen_type freeze_type, from_type, from
      end

      node = yield

<<<<<<< HEAD
=======
      yield dependencies

>>>>>>> bfc33dbd
      new_type = type_from_dependencies
      new_type = map_type(new_type) if new_type

      if new_type && (freeze_type = self.freeze_type)
        new_type = restrict_type_to_freeze_type(freeze_type, new_type)
      end

      return if @type.same? new_type
      return unless new_type

      set_type_from(new_type, from)
      @dirty = true
      propagate
    end

<<<<<<< HEAD
    def unbind_from(node : ASTNode) : Nil
      @dependencies.reject! &.same?(node)
=======
    def type_from_dependencies : Type?
      Type.merge dependencies
    end

    def unbind_from(nodes : Nil)
      # Nothing to do
    end

    def unbind_from(node : ASTNode)
      @dependencies.try &.reject! &.same?(node)
>>>>>>> bfc33dbd
      node.remove_observer self
    end

    def unbind_from(nodes : Enumerable(ASTNode)) : Nil
      @dependencies.reject! { |dependency|
        nodes.any? &.same?(dependency)
      }
      nodes.each &.remove_observer self
    end

    private def type_from_dependencies : Type?
      dependencies = @dependencies.value
      case dependencies
      in Nil
        nil
      in ASTNode
        dependencies.type?
      in Array(ASTNode)
        Type.merge dependencies
      end
    end

    def add_observer(observer : ASTNode) : Nil
      @observers.push observer
    end

    def remove_observer(observer : ASTNode) : Nil
      @observers.reject! &.same?(observer)
    end

    def set_enclosing_call(enclosing_call)
      current_enclosing_call = @enclosing_call
      if current_enclosing_call
        # This can happen when a block is typed, and meanwhile a new
        # generic instance type is created that triggers the block to
        # be typed again, potentially analyzing a call twice.
        unless current_enclosing_call.same?(enclosing_call)
          raise "BUG: already had a different enclosing call"
        end
      else
        @enclosing_call = enclosing_call
      end
    end

    def remove_enclosing_call(enclosing_call)
      @enclosing_call = nil if @enclosing_call.same?(enclosing_call)
    end

    def notify_observers
      @observers.each &.update self
      @enclosing_call.try &.recalculate
      @observers.each &.propagate
      @enclosing_call.try &.propagate
    end

    def update(from = nil)
      return if @type && @type.same? from.try &.type?

<<<<<<< HEAD
      dependencies = @dependencies.value
=======
>>>>>>> bfc33dbd
      new_type = type_from_dependencies
      new_type = map_type(new_type) if new_type

      if new_type && (freeze_type = self.freeze_type)
        new_type = restrict_type_to_freeze_type(freeze_type, new_type)
      end

      return if @type.same? new_type

      if new_type
        set_type_from(new_type, from)
      else
        return unless @type

        set_type(nil)
      end

      @dirty = true
    end

    def propagate
      if @dirty
        @dirty = false
        notify_observers
      end
    end

    def map_type(type)
      type
    end

    # Computes the type resulting from assigning type to freeze_type,
    # in the case where freeze_type is not nil.
    #
    # Special cases are listed inside the method body.
    def restrict_type_to_freeze_type(freeze_type, type)
      if freeze_type.is_a?(ProcInstanceType)
        # We allow assigning Proc(*T, R) to Proc(*T, Nil)
        if freeze_type.return_type.nil_type? &&
           type.all? { |a_type|
             a_type.is_a?(ProcInstanceType) && a_type.arg_types == freeze_type.arg_types
           }
          return freeze_type
        end

        # We also allow assigning Proc(*T, NoReturn) to Proc(*T, U)
        if type.all? { |a_type|
             a_type.is_a?(ProcInstanceType) &&
             (a_type.return_type.is_a?(NoReturnType) || a_type.return_type == freeze_type.return_type) &&
             a_type.arg_types == freeze_type.arg_types
           }
          return freeze_type
        end
      end

      type
    end

    def find_owner_trace(program, owner)
      owner_trace = [] of ASTNode
      node = self

      visited = Set(ASTNode).new.compare_by_identity
      owner_trace << node if node.type?.try &.includes_type?(owner)
      visited.add node
      until node.dependencies.empty?
        dependencies = node.dependencies.select { |dep| dep.type? && dep.type.includes_type?(owner) && !visited.includes?(dep) }
        if dependencies.size > 0
          node = dependencies.first
          nil_reason = node.nil_reason if node.is_a?(MetaTypeVar)
          owner_trace << node if node
          visited.add node
        else
          break
        end
      end

      MethodTraceException.new(owner, owner_trace, nil_reason, program.show_error_trace?)
    end
  end

  class Def
    def map_type(type)
      # When we have Nil forced as a return type, NoReturn still
      # wins, so we must account for this case.
      # Otherwise we simply keep having the Nil type.
      if freeze_type.try &.nil_type? && !type.no_return?
        freeze_type
      else
        type
      end
    end
  end

  class PointerOf
    def map_type(type)
      old_type = self.type?
      new_type = type.program.pointer_of(type)
      if old_type && grew?(old_type, new_type)
        raise "recursive pointerof expansion: #{old_type}, #{new_type}, ..."
      end

      new_type
    end

    def grew?(old_type, new_type)
      new_type = new_type.as(PointerInstanceType)
      element_type = new_type.element_type
      type_includes?(element_type, old_type)
    end

    def type_includes?(haystack, needle)
      return true if haystack == needle

      case haystack
      when UnionType
        haystack.union_types.any? { |sub| type_includes?(sub, needle) }
      when GenericClassInstanceType
        splat_index = haystack.generic_type.splat_index
        haystack.type_vars.each_with_index do |(_, sub), index|
          if sub.is_a?(Var)
            if index == splat_index
              return true if sub.type.as(TupleInstanceType).tuple_types.any? { |sub2| type_includes?(sub2, needle) }
            else
              return true if type_includes?(sub.type, needle)
            end
          end
        end
        false
      else
        false
      end
    end
  end

  class TypeOf
    property? in_type_args = false

    def map_type(type)
      @in_type_args ? type : type.metaclass
    end

    def update(from = nil)
      super
      propagate
    end
  end

  class ExceptionHandler
    def map_type(type)
      if (ensure_type = @ensure.try &.type?).try &.is_a?(NoReturnType)
        ensure_type
      else
        type
      end
    end
  end

  class Union
    property? inside_is_a = false

    def update(from = nil)
      computed_types = types.compact_map do |subtype|
        instance_type = subtype.type?
        next unless instance_type

        unless instance_type.can_be_stored?
          subtype.raise "can't use #{instance_type} in unions yet, use a more specific type"
        end
        instance_type.virtual_type
      end

      return if computed_types.empty?

      program = computed_types.first.program

      if inside_is_a?
        self.type = program.type_merge_union_of(computed_types)
      else
        self.type = program.type_merge(computed_types)
      end
    end
  end

  class Cast
    property? upcast = false

    def update(from = nil)
      to_type = to.type?
      return unless to_type

      program = to_type.program

      case to_type
      when program.object
        raise "can't cast to Object yet"
      when program.reference
        raise "can't cast to Reference yet"
      when program.class_type
        raise "can't cast to Class yet"
      end

      obj_type = obj.type?

      if obj_type.is_a?(PointerInstanceType)
        to_type_instance_type = to_type.instance_type
        if to_type_instance_type.is_a?(GenericType)
          raise "can't cast #{obj_type} to #{to_type_instance_type}"
        end
      end

      @upcast = false

      if obj_type && !(obj_type.pointer? || to_type.pointer?)
        filtered_type = obj_type.filter_by(to_type)

        # If the filtered type didn't change it means that an
        # upcast is being made, for example:
        #
        #   1 as Int32 | Float64
        #   Bar.new as Foo # where Bar < Foo
        if obj_type == filtered_type && !to_type.is_a?(GenericClassType) &&
           to_type.can_be_stored?
          filtered_type = to_type
          @upcast = true
        end
      end

      # If we couldn't filter the type and we are casting to something that
      # isn't allowed in variables (like Int or uninstantiated Array(T))
      # we can't guess a type.
      return if !filtered_type && !to_type.can_be_stored?

      # If we don't have a matching type, leave it as the to_type:
      # later (in cleanup) we will check again.
      filtered_type ||= to_type
      self.type = filtered_type.virtual_type
    end
  end

  class NilableCast
    property? upcast = false
    getter! non_nilable_type : Type

    def update(from = nil)
      to_type = to.type?
      return unless to_type

      program = to_type.program

      case to_type
      when program.object
        raise "can't cast to Object yet"
      when program.reference
        raise "can't cast to Reference yet"
      when program.class_type
        raise "can't cast to Class yet"
      end

      obj_type = obj.type?

      if obj_type.is_a?(PointerInstanceType)
        to_type_instance_type = to_type.instance_type
        if to_type_instance_type.is_a?(GenericType)
          raise "can't cast #{obj_type} to #{to_type_instance_type}"
        end
      end

      @upcast = false

      if obj_type
        filtered_type = obj_type.filter_by(to_type)

        # If the filtered type didn't change it means that an
        # upcast is being made, for example:
        #
        #   1 as Int32 | Float64
        #   Bar.new as Foo # where Bar < Foo
        if obj_type == filtered_type && !to_type.is_a?(GenericClassType) &&
           to_type.can_be_stored?
          filtered_type = to_type.virtual_type
          @upcast = true
        end
      end

      # If we couldn't filter the type and we are casting to something that
      # isn't allowed in variables (like Int or uninstantiated Array(T))
      # we can't guess a type.
      if !filtered_type && !to_type.can_be_stored?
        self.type = to_type.program.nil_type
        return
      end

      # If we don't have a matching type, leave it as the to_type:
      # later (in cleanup) we will check again.
      filtered_type ||= to_type
      filtered_type = filtered_type.virtual_type

      @non_nilable_type = filtered_type

      # The final type is nilable
      self.type = filtered_type.program.nilable(filtered_type)
    end
  end

  class ProcLiteral
    property? force_nil = false
    property expected_return_type : Type?
    property? from_block = false

    def update(from = nil)
      return unless self.def.args.all? &.type?
      return unless self.def.type?

      types = self.def.args.map &.type.virtual_type
      return_type = @force_nil ? self.def.type.program.nil : self.def.type.virtual_type

      expected_return_type = @expected_return_type
      if expected_return_type && !expected_return_type.nil_type? && !return_type.implements?(expected_return_type)
        raise "expected #{from_block? ? "block" : "Proc"} to return #{expected_return_type.devirtualize}, not #{return_type}"
      end

      types << (expected_return_type || return_type)

      self.type = self.def.type.program.proc_of(types)
    end

    def return_type
      @type.as(ProcInstanceType).return_type
    end
  end

  class ProcPointer
    property! call : Call

    def map_type(type)
      if self.expanded
        return type
      end

      return nil unless call.type?

      arg_types = call.args.map &.type.virtual_type
      arg_types.push call.type.virtual_type

      call.type.program.proc_of(arg_types)
    end
  end

  class Generic
    property! instance_type : GenericType
    property scope : Type?
    property? in_type_args = false
    property? inside_is_a = false

    def update(from = nil)
      instance_type = self.instance_type
      if instance_type.is_a?(NamedTupleType)
        entries = Array(NamedArgumentType).new(named_args.try(&.size) || 0)
        named_args.try &.each do |named_arg|
          node = named_arg.value

          if node.is_a?(Path) && (syntax_replacement = node.syntax_replacement)
            node = syntax_replacement
          end

          if node.is_a?(NumberLiteral)
            node.raise "can't use number as type for NamedTuple"
          end

          node_type = node.type?
          return unless node_type

          if node.is_a?(Path) && (target_const = node.target_const)
            node.raise "can't use constant as type for NamedTuple"
          end

          Crystal.check_type_can_be_stored(node, node_type, "can't use #{node_type} as generic type argument")
          node_type = node_type.virtual_type

          entries << NamedArgumentType.new(named_arg.name, node_type)
        end

        generic_type = instance_type.instantiate_named_args(entries)
      else
        type_vars_types = Array(TypeVar).new(type_vars.size + 1)
        type_vars.each do |node|
          if node.is_a?(Path) && (syntax_replacement = node.syntax_replacement)
            node = syntax_replacement
          end
          if node.is_a?(SizeOf) && (expanded = node.expanded)
            node = expanded
          end
          if node.is_a?(InstanceSizeOf) && (expanded = node.expanded)
            node = expanded
          end
          if node.is_a?(OffsetOf) && (expanded = node.expanded)
            node = expanded
          end

          case node
          when NumberLiteral
            type_var = node
          when Splat
            type = node.type?
            return unless type.is_a?(TupleInstanceType)

            type_vars_types.concat(type.tuple_types)
            next
          else
            node_type = node.type?
            return unless node_type

            # If the Path points to a constant, we solve it and use it if it's a number literal
            if node.is_a?(Path) && (target_const = node.target_const)
              value = target_const.value
              if value.is_a?(NumberLiteral)
                type_var = value
              else
                # Try to interpret the value
                visitor = target_const.visitor
                if visitor
                  numeric_value = visitor.interpret_enum_value(value)
                  numeric_type = node_type.program.int?(numeric_value) || raise "BUG: expected integer type, not #{numeric_value.class}"
                  type_var = NumberLiteral.new(numeric_value.to_s, numeric_type.kind)
                  type_var.set_type_from(numeric_type, from)
                else
                  node.raise "can't use constant #{node} (value = #{value}) as generic type argument, it must be a numeric constant"
                end
              end
            else
              Crystal.check_type_can_be_stored(node, node_type, "can't use #{node_type} as generic type argument")
              type_var = node_type.virtual_type
            end
          end

          type_vars_types << type_var
        end

        begin
          generic_instance_type = instance_type.as(GenericType)
          generic_type =
            if generic_instance_type.is_a?(GenericUnionType) && inside_is_a?
              # In the case of `exp.is_a?(Union(X, Y))` we make it work exactly
              # like `exp.is_a?(X | Y)`, which won't resolve `X | Y` to the virtual
              # parent type.
              generic_instance_type.instantiate(type_vars_types, type_merge_union_of: true)
            else
              generic_instance_type.instantiate(type_vars_types)
            end
        rescue ex : Crystal::CodeError
          raise ex.message, ex
        end
      end

      if generic_type_too_nested?(generic_type.generic_nest)
        raise "generic type too nested: #{generic_type}"
      end

      generic_type = generic_type.metaclass unless @in_type_args
      self.type = generic_type
    end
  end

  class TupleLiteral
    property! program : Program

    def update(from = nil)
      types = [] of TypeVar
      elements.each do |node|
        if node.is_a?(Splat)
          type = node.type?
          return unless type.is_a?(TupleInstanceType)
          types.concat(type.tuple_types)
        else
          type = node.type?
          return unless type
          types << type
        end
      end

      tuple_type = program.tuple_of types

      if generic_type_too_nested?(tuple_type.generic_nest)
        raise "tuple type too nested: #{tuple_type}"
      end

      if types.size > 300
        raise "tuple size cannot be greater than 300 (size is #{types.size})"
      end

      self.type = tuple_type
    end
  end

  class NamedTupleLiteral
    property! program : Program

    def update(from = nil)
      return unless entries.all? &.value.type?

      entries = self.entries.map do |element|
        NamedArgumentType.new(element.key, element.value.type)
      end

      named_tuple_type = program.named_tuple_of(entries)

      if generic_type_too_nested?(named_tuple_type.generic_nest)
        raise "named tuple type too nested: #{named_tuple_type}"
      end

      if entries.size > 300
        raise "named tuple size cannot be greater than 300 (size is #{entries.size})"
      end

      self.type = named_tuple_type
    end
  end

  class ReadInstanceVar
    def update(from = nil)
      obj_type = obj.type?
      return unless obj_type

      self.type =
        if obj_type.is_a?(UnionType)
          obj_type.program.type_merge(
            obj_type.union_types.map do |union_type|
              lookup_instance_var(union_type).type
            end
          )
        else
          lookup_instance_var(obj_type).type
        end
    end

    private def lookup_instance_var(type)
      ivar = type.lookup_instance_var(self)
      unless ivar
        similar_name = type.lookup_similar_instance_var_name(name)
        type.program.undefined_instance_variable(self, type, similar_name)
      end
      ivar
    end
  end

  class Not
    def update(from = nil)
      type = exp.type?
      return unless type

      self.type = type.no_return? ? type : type.program.bool
    end
  end

  class Block
    property binder : YieldBlockBinder?
  end

  # Fictitious node to bind yield expressions to block arguments
  class YieldBlockBinder < ASTNode
    getter block

    def initialize(@program : Program, @block : Block)
      @yields = [] of {Yield, Array(Var)?}
    end

    def add_yield(node : Yield, yield_vars : Array(Var)?)
      @yields << {node, yield_vars}
      node.exps.each &.add_observer(self)
    end

    def update(from = nil)
      # We compute all the types for each block arguments
      block_arg_types = Array(Array(Type)?).new(block.args.size, nil)

      @yields.each do |a_yield, yield_vars|
        gather_yield_block_arg_types(a_yield, yield_vars, block, block_arg_types)
      end

      block.args.each_with_index do |arg, i|
        block_arg_type = block_arg_types[i]
        if block_arg_type
          arg_type = Type.merge(block_arg_type) || @program.nil
          if i == block.splat_index && !arg_type.is_a?(TupleInstanceType)
            arg.raise "yield argument to block splat parameter must be a Tuple, not #{arg_type}"
          end
          arg.type = arg_type
        else
          # Skip, no type info found in this position
        end
      end
    end

    # Gather all exps types and then assign to block_arg_types.
    # We need to do that in case of a block splat argument, we need
    # to split and create tuple types for that case.
    private def gather_yield_block_arg_types(a_yield, yield_vars, block, block_arg_types)
      args_size = block.args.size
      splat_index = block.splat_index
      exps_types = Array(Type).new(a_yield.exps.size)

      i = 0
      a_yield.exps.each do |exp|
        exp_type = exp.type?
        return unless exp_type

        if exp.is_a?(Splat)
          unless exp_type.is_a?(TupleInstanceType)
            exp.raise "expected splat expression to be a tuple type, not #{exp_type}"
          end

          exps_types.concat(exp_type.tuple_types)
          i += exp_type.tuple_types.size
        else
          exps_types << exp_type
          i += 1
        end
      end

      if splat_index
        # Error if there are less expressions than the number of block arguments
        if exps_types.size < (args_size - 1)
          block.raise "too many block parameters (given #{args_size - 1}+, expected maximum #{exps_types.size})"
        end
        splat_range = (splat_index..splat_index - args_size)
        exps_types[splat_range] = @program.tuple_of(exps_types[splat_range])
      end

      # Check if there are missing yield expressions to match
      # the (optional) block signature, and if they match the declared types
      if yield_vars
        if exps_types.size < yield_vars.size
          a_yield.raise "wrong number of yield arguments (given #{exps_types.size}, expected #{yield_vars.size})"
        end

        # Check that the types match
        i = 0
        yield_vars.zip(exps_types) do |yield_var, exp_type|
          unless exp_type.implements?(yield_var.type)
            a_yield.raise "argument ##{i + 1} of yield expected to be #{yield_var.type}, not #{exp_type}"
          end
          i += 1
        end
      end

      # Check if tuple unpacking is needed
      if exps_types.size == 1 &&
         (exp_type = exps_types.first).is_a?(TupleInstanceType) &&
         args_size > 1 &&
         !splat_index
        exps_types = exp_type.tuple_types
      end

      # Now move exps_types to block_arg_types
      if block.args.size > exps_types.size
        block.raise "too many block parameters (given #{block.args.size}, expected maximum #{exps_types.size})"
      end

      exps_types.each_with_index do |exp_type, i|
        break if i >= block_arg_types.size

        types = block_arg_types[i] ||= [] of Type
        types << exp_type
      end
    end

    def clone_without_location
      self
    end
  end
end

# TODO: 300 is a pretty big number for the number of nested generic instantiations,
# (think Array(Array(Array(Array(Array(Array(Array(Array(Array(Array(Array(...))))))))))
# but we might want to implement an algorithm that correctly identifies this
# infinite recursion.
private def generic_type_too_nested?(nest_level)
  nest_level > 300
end<|MERGE_RESOLUTION|>--- conflicted
+++ resolved
@@ -106,24 +106,14 @@
       @type
     end
 
-<<<<<<< HEAD
-    def bind_to(node : ASTNode)
+    def bind_to(node : ASTNode) : Nil
       bind(node) do
         @dependencies.push node
-=======
-    def bind_to(node : ASTNode) : Nil
-      bind(node) do |dependencies|
-        dependencies.push node
->>>>>>> bfc33dbd
         node.add_observer self
       end
     end
 
-<<<<<<< HEAD
-    def bind_to(nodes : Indexable(ASTNode))
-=======
-    def bind_to(nodes : Indexable) : Nil
->>>>>>> bfc33dbd
+    def bind_to(nodes : Indexable(ASTNode)) : Nil
       return if nodes.empty?
 
       bind do
@@ -140,13 +130,8 @@
         raise_frozen_type freeze_type, from_type, from
       end
 
-      node = yield
-
-<<<<<<< HEAD
-=======
-      yield dependencies
-
->>>>>>> bfc33dbd
+      yield
+
       new_type = type_from_dependencies
       new_type = map_type(new_type) if new_type
 
@@ -162,21 +147,16 @@
       propagate
     end
 
-<<<<<<< HEAD
+    def type_from_dependencies : Type?
+      Type.merge dependencies
+    end
+
+    def unbind_from(nodes : Nil) : Nil
+      # Nothing to do
+    end
+
     def unbind_from(node : ASTNode) : Nil
       @dependencies.reject! &.same?(node)
-=======
-    def type_from_dependencies : Type?
-      Type.merge dependencies
-    end
-
-    def unbind_from(nodes : Nil)
-      # Nothing to do
-    end
-
-    def unbind_from(node : ASTNode)
-      @dependencies.try &.reject! &.same?(node)
->>>>>>> bfc33dbd
       node.remove_observer self
     end
 
@@ -185,18 +165,6 @@
         nodes.any? &.same?(dependency)
       }
       nodes.each &.remove_observer self
-    end
-
-    private def type_from_dependencies : Type?
-      dependencies = @dependencies.value
-      case dependencies
-      in Nil
-        nil
-      in ASTNode
-        dependencies.type?
-      in Array(ASTNode)
-        Type.merge dependencies
-      end
     end
 
     def add_observer(observer : ASTNode) : Nil
@@ -235,10 +203,6 @@
     def update(from = nil)
       return if @type && @type.same? from.try &.type?
 
-<<<<<<< HEAD
-      dependencies = @dependencies.value
-=======
->>>>>>> bfc33dbd
       new_type = type_from_dependencies
       new_type = map_type(new_type) if new_type
 
