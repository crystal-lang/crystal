--- conflicted
+++ resolved
@@ -1,13 +1,7 @@
 module Crystal
   class ASTNode
-<<<<<<< HEAD
     property dependencies = ZeroOneOrMany(ASTNode).new
-    property freeze_type : Type?
     property observers = ZeroOneOrMany(ASTNode).new
-=======
-    property! dependencies : Array(ASTNode)
-    property observers : Array(ASTNode)?
->>>>>>> a056069b
     property enclosing_call : Call?
 
     @dirty = false
