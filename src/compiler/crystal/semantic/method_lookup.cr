require "../types"

# Looking up matches involves two steps:
#
# 1. Lookup is done with autocasting disabled.
#
# In this scenario as soon as we find an exact match we don't look at other
# overloads because the exact match will prevent them from being considered.
#
# If no matches are found we try again but this time with autocasting enabled.
# In `semantic/call.cr` this is when `with_autocast` is `true`, and this is when
# `analyze_all` will be `true` here.
#
# 2. Lookup is done with autocasting enabled.
#
# In this mode the types for NumberLiteral and SymbolLiteral are not the usual
# types but instead the special NumberAutocastType and SymbolAutocastType.
#
# In this mode we also need to stop as soon as we find an exact match
# (which just means when the first overload matches with autocasting, which
# is for example when passing 1 to an Int64 restriction) but we still need
# to analyze all possible methods in case there's an ambiguity. For example:
#
# ```
# def foo(x : Int64)
# end
#
# def foo(x : Int8)
# end
#
# foo(1)
# ```
#
# In the example above we can't just stop at the first overload because
# we need to analyze the second overload to find out that the call is ambiguous.
#
# However, consider this:
#
# ```
# def foo(x : Int64)
# end
#
# def foo(*x : Int64)
# end
#
# foo(1)
# ```
#
# In this case there's no ambiguity: 1 means `Int64`. The first overload
# is an exact match and there's no need to consider the second overload in the
# multidispatch. However, we do need to analyze it to check if there's an ambiguity.

module Crystal
  record NamedArgumentType, name : String, type : Type do
    def self.from_args(named_args : Array(NamedArgument)?, with_autocast = false)
      named_args.try &.map do |named_arg|
        new(named_arg.name, named_arg.value.type(with_autocast: with_autocast))
      end
    end
  end

  record CallSignature,
    name : String,
    arg_types : Array(Type),
    block : Block?,
    named_args : Array(NamedArgumentType)?

  class Type
    def lookup_matches(signature, owner = self, path_lookup = self, matches_array = nil, analyze_all = false)
      matches = lookup_matches_without_parents(signature, owner, path_lookup, matches_array, analyze_all: analyze_all)
      return matches if matches.cover_all?

      matches_array = matches.matches

      cover = matches.cover

      is_new = owner.metaclass? && signature.name == "new"
      if is_new
        # For a `new` method we need to do this in case a `new` is defined
        # in a module type
        my_parents = instance_type.parents.try &.map(&.metaclass)
      else
        my_parents = parents
      end

      # `new` must only be searched in ancestors if this type itself doesn't define
      # an `initialize` or `self.new` method. This was already computed in `new.cr`
      # and can be known by invoking `lookup_new_in_ancestors?`
      if my_parents && !(is_new && !lookup_new_in_ancestors?)
        my_parents.each do |parent|
          matches = parent.lookup_matches(signature, owner, parent, matches_array, analyze_all: analyze_all)
          if matches.cover_all?
            return matches
          else
            matches_array = matches.matches
          end

          # If this is a `new` method, once a parent defines an `initialize`
          # method and we couldn't find any matches we must not go up in the
          # hierarchy.
          break if is_new && parent.has_def_without_parents?(signature.name)
        end
      end

      Matches.new(matches_array, cover, owner, false)
    end

    def lookup_matches_without_parents(signature, owner = self, path_lookup = self, matches_array = nil, analyze_all = false)
      if defs = self.defs.try &.[signature.name]?
        context = MatchContext.new(owner, path_lookup, autocast_allowed: analyze_all)

        exact_match = nil

        defs.each do |item|
          next if item.def.abstract?

          # If the def has a macro owner, which means that the original
          # def was defined via a `macro def` and copied to a subtype,
          # we need to use the type that defined the `macro def` as a
          # type lookup for arguments.
          macro_owner = item.def.macro_owner?
          context.defining_type = macro_owner if macro_owner
          context.def_free_vars = item.def.free_vars
          context.free_vars.try &.clear

          match = signature.match(item, context)

          next if exact_match

          if match
            matches_array ||= [] of Match
            matches_array << match

            # If the argument types are compatible with the match's argument types,
            # we are done. We don't just compare types with ==, there is a special case:
            # a function type with return T can be transpass a restriction of a function
            # with the same arguments but which returns Void.
            if signature.matches_exactly?(match)
              exact_match = Matches.new(matches_array, true, owner)
              break unless analyze_all
            end

            context = MatchContext.new(owner, path_lookup, autocast_allowed: analyze_all)
          else
            context.defining_type = path_lookup if macro_owner
            context.def_free_vars = nil
            context.free_vars.try &.clear
          end
        end

        if exact_match
          return exact_match
        end
      end

      Matches.new(matches_array, Cover.create(signature, matches_array), owner)
    end

    def lookup_matches_with_modules(signature, owner = self, path_lookup = self, matches_array = nil, analyze_all = false)
      matches = lookup_matches_without_parents(signature, owner, path_lookup, matches_array, analyze_all: analyze_all)
      return matches unless matches.empty?

      is_new = owner.metaclass? && signature.name == "new"
      if is_new
        # For a `new` method we need to do this in case a `new` is defined
        # in a module type
        my_parents = instance_type.parents.try &.map(&.metaclass)
      else
        my_parents = parents
      end

      # `new` must only be searched in ancestors if this type itself doesn't define
      # an `initialize` or `self.new` method. This was already computed in `new.cr`
      # and can be known by invoking `lookup_new_in_ancestors?`
      if my_parents && !(!lookup_new_in_ancestors? && is_new)
        my_parents.each do |parent|
          break unless parent.module?

          matches = parent.lookup_matches_with_modules(signature, owner, parent, matches_array, analyze_all: analyze_all)
          return matches unless matches.empty?
        end
      end

      Matches.new(matches_array, Cover.create(signature, matches_array), owner, false)
    end
  end

  struct CallSignature
    def match(def_metadata, context)
      signature = self

      # If yieldness isn't the same there's no match
      if def_metadata.yields != !!signature.block
        return nil
      end

      # If there are more positional arguments than those required, there's no match
      # (if there's less they might be matched with named arguments)
      if signature.arg_types.size > def_metadata.max_size
        return nil
      end

      a_def = def_metadata.def
      arg_types = signature.arg_types
      named_args = signature.named_args
      splat_index = a_def.splat_index
      splat_restriction = a_def.args[splat_index].restriction if splat_index
      double_splat = a_def.double_splat
      double_splat_restriction = double_splat.try &.restriction

      # If there are arguments past the splat index and no named args, there's no match,
      # unless all args past it have default values
      if splat_index && a_def.args.size > splat_index + 1 && !named_args
        unless (splat_index + 1...a_def.args.size).all? { |i| a_def.args[i].default_value }
          return nil
        end
      end

      # If there are named args we must check that all mandatory args
      # are covered by positional arguments or named arguments.
      if named_args
        mandatory_args = BitArray.new(a_def.args.size)
      elsif signature.arg_types.size < def_metadata.min_size
        # Otherwise, they must be matched by positional arguments
        return nil
      end

      matched_arg_types = nil
      matched_named_arg_types = nil
      matched_literals = nil

      # If there's a restriction on a splat (that's not a splat restriction),
      # zero splatted args don't match
      if splat_index && splat_restriction &&
         !splat_restriction.is_a?(Splat) &&
         Splat.size(a_def, arg_types) == 0
        return nil
      end

      if splat_restriction.is_a?(Splat)
        splat_arg_types = [] of Type
      end

      a_def.match(arg_types) do |arg, arg_index, arg_type, arg_type_index|
        # Don't match argument against splat restriction
        if arg_index == splat_index && splat_arg_types
          splat_arg_types << arg_type
          next
        end

        match_arg_type = arg_type.restrict(arg, context)
        return nil unless match_arg_type

        matched_arg_types ||= [] of Type
        matched_arg_types.push match_arg_type
        mandatory_args[arg_index] = true if mandatory_args

        if arg_type.is_a?(LiteralType)
          matched_literals ||= [] of {LiteralType, ASTNode}
          matched_literals << {arg_type, arg}
        end
      end

      # Match splat arguments against splat restriction
      if splat_arg_types && splat_restriction.is_a?(Splat)
        tuple_type = context.instantiated_type.program.tuple_of(splat_arg_types)
        match_arg_type = tuple_type.restrict(splat_restriction.exp, context)
        return nil unless match_arg_type

        matched_arg_types ||= [] of Type
        matched_arg_types.concat(splat_arg_types)
      end

      found_unmatched_named_arg = false

      if double_splat_restriction.is_a?(DoubleSplat)
        double_splat_entries = [] of NamedArgumentType
      end

      # Check named args
      if named_args
        min_index = signature.arg_types.size
        named_args.each do |named_arg|
          found_index = a_def.args.index { |arg| arg.external_name == named_arg.name }
          if found_index
            # A named arg can't target the splat index
            if found_index == splat_index
              return nil
            end

            # Check whether the named arg refers to an argument that was already specified
            if mandatory_args
              if mandatory_args[found_index]
                return nil
              end
              mandatory_args[found_index] = true
            else
              if found_index < min_index
                return nil
              end
            end

            named_arg_type = named_arg.type
            match_arg_type = named_arg_type.restrict(a_def.args[found_index], context)
            return nil unless match_arg_type

            matched_named_arg_types ||= [] of NamedArgumentType
            matched_named_arg_types << NamedArgumentType.new(named_arg.name, match_arg_type)

            if named_arg_type.is_a?(LiteralType)
              matched_literals ||= [] of {LiteralType, ASTNode}
              matched_literals << {named_arg_type, a_def.args[found_index]}
            end
          else
            # If there's a double splat it's OK, the named arg will be put there
            if double_splat
              match_arg_type = named_arg_type = named_arg.type

              if double_splat_entries
                double_splat_entries << named_arg
              else
                # If there's a restriction on the double splat, check that it matches
                match_arg_type = named_arg_type.restrict(double_splat_restriction, context)
                return nil unless match_arg_type

                if named_arg_type.is_a?(LiteralType)
                  matched_literals ||= [] of {LiteralType, ASTNode}
                  matched_literals << {named_arg_type, double_splat}
                end
              end

              matched_named_arg_types ||= [] of NamedArgumentType
              matched_named_arg_types << NamedArgumentType.new(named_arg.name, match_arg_type)

              found_unmatched_named_arg = true
              next
            end

            return nil
          end
        end
      end

      # Match double splat arguments against double splat restriction
      if double_splat_entries && double_splat_restriction.is_a?(DoubleSplat)
        named_tuple_type = context.instantiated_type.program.named_tuple_of(double_splat_entries)
        value = named_tuple_type.restrict(double_splat_restriction.exp, context)
        return nil unless value
      end

      # Check that all mandatory args were specified
      # (either with positional arguments or with named arguments)
      if mandatory_args
        a_def.args.each_with_index do |arg, index|
          if index != splat_index && !arg.default_value && !mandatory_args[index]
            return nil
          end
        end
      end

      # If there's a restriction on a double splat, zero matching named arguments don't match
      if double_splat && double_splat_restriction &&
         !double_splat_restriction.is_a?(DoubleSplat) && !found_unmatched_named_arg
        return nil
      end

      # We reuse a match context without free vars, but we create
      # new ones when there are free vars.
      context = context.clone if context.free_vars

      matched_literals.try &.each do |(arg, restriction)|
        arg.add_literal_matches(restriction, context)
      end

      Match.new(a_def, (matched_arg_types || arg_types), context, matched_named_arg_types)
    end

<<<<<<< HEAD
    def matches_exactly?(match : Match)
=======
    def matches_exactly?(match : Match, *, with_autocast : Bool = false)
>>>>>>> 4d638d21
      arg_types_equal = self.arg_types.equals?(match.arg_types) do |x, y|
        x.compatible_with?(y)
      end
      if (match_named_args = match.named_arg_types) && (signature_named_args = self.named_args) &&
         match_named_args.size == signature_named_args.size
        match_named_args = match_named_args.sort_by &.name
        signature_named_args = signature_named_args.sort_by &.name
        named_arg_types_equal = signature_named_args.equals?(match_named_args) do |x, y|
          x.name == y.name && x.type.compatible_with?(y.type)
        end
      else
        named_arg_types_equal = !match.named_arg_types && !self.named_args
      end

      arg_types_equal && named_arg_types_equal
    end
  end

  class AliasType
    delegate lookup_matches, lookup_matches_without_parents, to: aliased_type
  end

  module VirtualTypeLookup
    record Change, type : ModuleType, def : Def

    def virtual_lookup(type)
      type
    end

    def lookup_matches(signature, owner = self, path_lookup = self, analyze_all = false)
      is_new = virtual_metaclass? && signature.name == "new"

      base_type_lookup = virtual_lookup(base_type)
      base_type_matches = base_type_lookup.lookup_matches(signature, self, analyze_all: analyze_all)

      # If there are no subclasses no need to look further
      if leaf?
        return base_type_matches
      end

      base_type_covers_all = base_type_matches.cover_all?

      # If the base type doesn't cover every possible type combination, it's a failure
      if !base_type.abstract? && !base_type_covers_all
        return Matches.new(base_type_matches.matches, base_type_matches.cover, base_type_lookup, false)
      end

      type_to_matches = nil
      matches = base_type_matches.matches
      changes = nil

      # Traverse all subtypes
      instance_type.subtypes(base_type).each do |subtype|
        subtype_lookup = virtual_lookup(subtype)
        subtype_virtual_lookup = virtual_lookup(subtype.virtual_type)

        # Check matches but without parents: only included modules
        subtype_matches = subtype_lookup.lookup_matches_with_modules(signature, subtype_virtual_lookup, subtype_virtual_lookup, analyze_all: analyze_all)

        # For Foo+.class#new we need to check that this subtype doesn't define
        # an incompatible initialize: if so, we return empty matches, because
        # all subtypes must have an initialize with the same number of arguments.
        if is_new && subtype_matches.empty?
          other_initializers = subtype_lookup.instance_type.lookup_defs_with_modules("initialize")
          unless other_initializers.empty?
            return Matches.new(nil, false)
          end
        end

        # If we didn't find a match in a subclass, and the base type match is a macro
        # def, we need to copy it to the subclass so that @name, @instance_vars and other
        # macro vars resolve correctly.
        if subtype_matches.empty?
          new_subtype_matches = nil

          base_type_matches.each do |base_type_match|
            if base_type_match.def.macro_def?
              # We need to copy each submatch if it's a macro def
              full_subtype_matches = subtype_lookup.lookup_matches(signature, subtype_virtual_lookup, subtype_virtual_lookup, analyze_all: analyze_all)
              full_subtype_matches.each do |full_subtype_match|
                cloned_def = full_subtype_match.def.clone
                cloned_def.macro_owner = full_subtype_match.def.macro_owner
                cloned_def.owner = subtype_lookup

                # We want to add this cloned def at the end, because if we search subtype matches
                # in the next iteration we will find it, and we don't want that.
                changes ||= [] of Change

                # On a generic instance type, we must add the macro method to the
                # generic type, not the instance (this will make it so that the method
                # is found on any generic instance type)
                change_owner = subtype_lookup
                change_owner = change_owner.generic_type if change_owner.is_a?(GenericInstanceType)

                if change_owner.is_a?(ModuleType)
                  changes << Change.new(change_owner, cloned_def)
                end

                new_subtype_matches ||= [] of Match
                new_subtype_matches.push Match.new(cloned_def, full_subtype_match.arg_types, MatchContext.new(subtype_lookup, full_subtype_match.context.defining_type, free_vars: full_subtype_match.context.free_vars), full_subtype_match.named_arg_types)
              end
            end
          end

          if new_subtype_matches
            subtype_matches = Matches.new(new_subtype_matches, Cover.create(signature, new_subtype_matches))
          end
        end

        if !subtype.leaf? && subtype_matches.size > 0
          type_to_matches ||= {} of Type => Matches
          type_to_matches[subtype] = subtype_matches
        end

        # If the subtype is non-abstract but doesn't cover all,
        # we need to check if a parent covers it
        if !subtype.abstract? && !base_type_covers_all && !subtype_matches.cover_all?
          unless covered_by_superclass?(subtype, type_to_matches)
            return Matches.new(subtype_matches.matches, subtype_matches.cover, subtype_lookup, false)
          end
        end

        if !subtype_matches.empty? && (subtype_matches_matches = subtype_matches.matches)
          if subtype.abstract? && !self.is_a?(VirtualMetaclassType) && subtype.subclasses.empty?
            # No need to add matches if for an abstract class without subclasses
          else
            # We need to insert the matches before the previous ones
            # because subtypes are more specific matches
            if matches
              subtype_matches_matches.concat matches
            end
            matches = subtype_matches_matches
          end
        end
      end

      changes.try &.each do |change|
        change.type.add_def change.def
      end

      Matches.new(matches, !!(matches && matches.size > 0), self)
    end

    def covered_by_superclass?(subtype, type_to_matches)
      superclass = subtype.superclass
      while superclass && superclass != base_type
        superclass_matches = type_to_matches.try &.[superclass]?
        if superclass_matches && superclass_matches.cover_all?
          return true
        end
        superclass = superclass.superclass
      end
      false
    end
  end

  class VirtualMetaclassType
    def virtual_lookup(type)
      type.metaclass
    end
  end
end<|MERGE_RESOLUTION|>--- conflicted
+++ resolved
@@ -375,11 +375,7 @@
       Match.new(a_def, (matched_arg_types || arg_types), context, matched_named_arg_types)
     end
 
-<<<<<<< HEAD
     def matches_exactly?(match : Match)
-=======
-    def matches_exactly?(match : Match, *, with_autocast : Bool = false)
->>>>>>> 4d638d21
       arg_types_equal = self.arg_types.equals?(match.arg_types) do |x, y|
         x.compatible_with?(y)
       end
