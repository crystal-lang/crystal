--- conflicted
+++ resolved
@@ -59,7 +59,6 @@
   end
 
   struct DefWithMetadata
-<<<<<<< HEAD
     # Compares two defs based on overload order. Has a return value similar to
     # `Comparable`; that is, `self.compare_strictness(other)` returns:
     #
@@ -68,7 +67,7 @@
     # * `0` if `self` and *other* are equivalent defs;
     # * `nil` if neither def is stricter than the other, or if it is impossible
     #   to call both defs with the same arguments.
-    def compare_strictness(other : DefWithMetadata, self_owner, *, other_owner = self_owner, strict = false)
+    def compare_strictness(other : DefWithMetadata, self_owner, *, other_owner = self_owner)
       # If one yields and the other doesn't, neither is stricter than the other
       return nil unless self.yields == other.yields
 
@@ -122,8 +121,8 @@
         when {_, nil}
           other_is_not_stricter
         else
-          self_is_not_stricter unless self_restriction.restriction_of?(other_restriction, self_owner, strict)
-          other_is_not_stricter unless other_restriction.restriction_of?(self_restriction, other_owner, strict)
+          self_is_not_stricter unless self_restriction.restriction_of?(other_restriction, self_owner)
+          other_is_not_stricter unless other_restriction.restriction_of?(self_restriction, other_owner)
         end
       end
 
@@ -350,16 +349,13 @@
       end
     end
 
-    def compare_strictness_old(other : DefWithMetadata, self_owner, *, other_owner = self_owner, strict = false)
-      self_stricter = old_restriction_of?(other, self_owner, strict)
-      other_stricter = other.old_restriction_of?(self, other_owner, strict)
+    def compare_strictness_old(other : DefWithMetadata, self_owner, *, other_owner = self_owner)
+      self_stricter = old_restriction_of?(other, self_owner)
+      other_stricter = other.old_restriction_of?(self, other_owner)
       stricter_pair_to_num(self_stricter, other_stricter)
     end
 
-    def old_restriction_of?(other : DefWithMetadata, owner, strict = false)
-=======
-    def restriction_of?(other : DefWithMetadata, owner)
->>>>>>> fc0617ff
+    def old_restriction_of?(other : DefWithMetadata, owner)
       # This is how multiple defs are sorted by 'restrictions' (?)
 
       # If one yields and the other doesn't, none is stricter than the other
