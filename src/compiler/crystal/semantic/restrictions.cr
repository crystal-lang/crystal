require "../syntax/ast"
require "../types"

# Here is the logic for deciding two things:
#
# 1. Whether a method should come before another one
#    when considering overloads.
#    This is what `restriction_of?` is for.
# 2. What's the resulting type of filtering a type
#    by a restriction.
#    This is what `restrict` is for.
#
# If `a.restriction_of?(b)` is true, it means that
# `a` should come before `b` when considering restrictions.
# This applies almost always to AST nodes, which are
# sometimes resolved to see if a type inherits another
# one (and so it should be considered before that type),
# but can apply to types when arguments have a fixed
# type (mostly for primitive methods, though we should
# get rid of this to simplify things).
# A similar logic applies to a `Def`, where this logic
# is applied for each of the arguments, though here
# the number of arguments, splat index and other factors
# are considered.
# If `a.restriction_of?(b) == true` and `b.restriction_of?(a) == true`,
# for `a` and `b` being `Def`s, then it means `a` and `b` are equivalent,
# and so when adding `b` to a types methods it will replace `a`.
#
# The method `restrict` is different in that the return
# value is not a boolean, but a type, and computing it
# might be a bit more expensive. For example when restricting
# `Int32 | String` against `Int32`, the result is `Int32`.

module Crystal
  class ASTNode
    def restriction_of?(other : Underscore, owner, self_free_vars = nil, other_free_vars = nil)
      true
    end

    def restriction_of?(other : ASTNode, owner, self_free_vars = nil, other_free_vars = nil)
      self == other
    end

    def restriction_of?(other : Type, owner, self_free_vars = nil, other_free_vars = nil)
      false
    end

    def restriction_of?(other, owner, self_free_vars = nil, other_free_vars = nil)
      raise "BUG: called #{self}.restriction_of?(#{other})"
    end
  end

  class Self
    def restriction_of?(type : Type, owner, self_free_vars = nil, other_free_vars = nil)
      owner.restriction_of?(type, owner, self_free_vars, other_free_vars)
    end

    def restriction_of?(type : Self, owner, self_free_vars = nil, other_free_vars = nil)
      true
    end

    def restriction_of?(type : ASTNode, owner, self_free_vars = nil, other_free_vars = nil)
      false
    end
  end

  struct DefWithMetadata
    def restriction_of?(other : DefWithMetadata, owner)
      # This is how multiple defs are sorted by 'restrictions' (?)

      # If one yields and the other doesn't, none is stricter than the other
      return false unless yields == other.yields

      # A def with more required arguments than the other comes first
      if min_size > other.max_size
        return true
      elsif other.min_size > max_size
        return false
      end

      self_splat_index = self.def.splat_index
      other_splat_index = other.def.splat_index

      # If I double-splat but the other doesn't, I come later
      if self.def.double_splat && !other.def.double_splat
        return false
      end

      # If the other double-splats but I don't, I come first
      if other.def.double_splat && !self.def.double_splat
        return true
      end

      # If I splat but the other doesn't, I come later
      if self_splat_index && !other_splat_index
        return false
      end

      # If the other splats but I don't, I come first
      if other_splat_index && !self_splat_index
        return true
      end

      if self_splat_index && other_splat_index
        min = Math.min(min_size, other.min_size)
      else
        min = Math.min(max_size, other.max_size)
      end

      self_free_vars = self.def.free_vars
      other_free_vars = other.def.free_vars

      (0...min).each do |index|
        self_arg = self.def.args[index]
        other_arg = other.def.args[index]

        self_type = self_arg.type? || self_arg.restriction
        other_type = other_arg.type? || other_arg.restriction
        return false if self_type == nil && other_type != nil
        if self_type && other_type
          # If this is a splat arg and the other not, this is not stricter than the other
          return false if index == self.def.splat_index

          return false unless self_type.restriction_of?(other_type, owner, self_free_vars, other_free_vars)
        end
      end

      if self_splat_index && other_splat_index
        if self_splat_index == other_splat_index
          self_arg = self.def.args[self_splat_index]
          other_arg = other.def.args[other_splat_index]
          self_restriction = self_arg.restriction
          other_restriction = other_arg.restriction

          if self_restriction && other_restriction
            # If both splat have restrictions, check which one is stricter
            return false unless self_restriction.restriction_of?(other_restriction, owner, self_free_vars, other_free_vars)
          elsif self_restriction
            # If only self has a restriction, it's stricter than the other
            return true
          elsif other_restriction
            # If only the other has a restriction, it's stricter than self
            return false
          end
        elsif self_splat_index < other_splat_index
          return false
        else
          return true
        end
      end

      # Check required named arguments
      self_named_args = self.required_named_arguments
      other_named_args = other.required_named_arguments

      # If both have named args we must restrict name by name
      if self_named_args && other_named_args
        self_names = self_named_args.map(&.external_name)
        other_names = other_named_args.map(&.external_name)

        # If the names of the required named args are different, these are different overloads
        return false if self_names != other_names

        # They are the same, so we apply usual restriction checking on the args
        self_named_args.zip(other_named_args) do |self_arg, other_arg|
          self_restriction = self_arg.restriction
          other_restriction = other_arg.restriction
          return false if self_restriction == nil && other_restriction != nil

          if self_restriction && other_restriction
            return false unless self_restriction.restriction_of?(other_restriction, owner, self_free_vars, other_free_vars)
          end
        end

        return true
      end

      # If one has required named args and the other doesn't, none is stricter than the other
      if (self_named_args || other_named_args)
        return false
      end

      self_double_splat_restriction = self.def.double_splat.try &.restriction
      other_double_splat_restriction = other.def.double_splat.try &.restriction

      # If both double splat have restrictions, check which one is stricter
      if self_double_splat_restriction && other_double_splat_restriction
        return false unless self_double_splat_restriction.restriction_of?(other_double_splat_restriction, owner, self_free_vars, other_free_vars)
      elsif self_double_splat_restriction
        # If only self has a restriction, it's stricter than the other
        return true
      elsif other_double_splat_restriction
        # If only the other has a restriction, it's stricter than self
        return false
      end

      true
    end

    def required_named_arguments
      if (splat_index = self.def.splat_index) && splat_index != self.def.args.size - 1
        self.def.args[splat_index + 1..-1].select { |arg| !arg.default_value }.sort_by &.external_name
      else
        nil
      end
    end
  end

  class Macro
    def overrides?(other : Macro)
      # If they have different number of arguments, splat index or presence of
      # double splat, no override.
      if args.size != other.args.size ||
         splat_index != other.splat_index ||
         !!double_splat != !!other.double_splat
        return false
      end

      self_named_args = self.required_named_arguments
      other_named_args = other.required_named_arguments

      # If both don't have named arguments, override.
      return true if !self_named_args && !other_named_args

      # If one has required named args and the other doesn't, no override.
      return false unless self_named_args && other_named_args

      self_names = self_named_args.map(&.external_name)
      other_names = other_named_args.map(&.external_name)

      # If different named arguments names, no override.
      return false unless self_names == other_names

      true
    end

    def required_named_arguments
      if (splat_index = self.splat_index) && splat_index != args.size - 1
        args[splat_index + 1..-1].select { |arg| !arg.default_value }.sort_by &.external_name
      else
        nil
      end
    end
  end

  class Path
    def restriction_of?(other : Path, owner, self_free_vars = nil, other_free_vars = nil)
      self_is_free_var = self_free_vars && self.single_name?.try { |name| self_free_vars.includes?(name) }
      other_is_free_var = other_free_vars && other.single_name?.try { |name| other_free_vars.includes?(name) }

      if self_is_free_var == other_is_free_var
        # TODO: if both paths are free variables, we need to detect renamed
        # variables properly instead of doing a plain name check
        return true if self == other
      end

      if !self_is_free_var && (self_type = owner.lookup_path(self))
        if !other_is_free_var && (other_type = owner.lookup_path(other))
          return self_type.restriction_of?(other_type, owner, self_free_vars, other_free_vars)
        else
          return true
        end
      end

      false
    end

    def restriction_of?(other : Union, owner, self_free_vars = nil, other_free_vars = nil)
      return false if self_free_vars && self.single_name?.try { |name| self_free_vars.includes?(name) }

      # `true` if this type is a restriction of any type in the union
      other.types.any? { |o| self.restriction_of?(o, owner, self_free_vars, other_free_vars) }
    end

    def restriction_of?(other : Generic, owner, self_free_vars = nil, other_free_vars = nil)
      # ```
      # def foo(param : T) forall T
      # end
      #
      # def foo(param : Array(Foo))
      # end
      # ```
      return false if self_free_vars && self.single_name?.try { |name| self_free_vars.includes?(name) }

      self_type = owner.lookup_path(self)
      if self_type
        other_type = owner.lookup_type?(other)
        if other_type
          return self_type.restriction_of?(other_type, owner, self_free_vars, other_free_vars)
        end
      end

      false
    end

    def restriction_of?(other, owner, self_free_vars = nil, other_free_vars = nil)
      false
    end
  end

  class Union
<<<<<<< HEAD
    def restriction_of?(other : Path, owner, self_free_vars = nil, other_free_vars = nil)
      # For a union to be considered before a path,
=======
    def restriction_of?(other, owner)
      # For a union to be considered before another restriction,
>>>>>>> ee2acce4
      # all types in the union must be considered before
      # that restriction.
      # For example when using all subtypes of a parent type.
      types.all? &.restriction_of?(other, owner, self_free_vars, other_free_vars)
    end
  end

  class Generic
    def restriction_of?(other : Path, owner, self_free_vars = nil, other_free_vars = nil)
      # ```
      # def foo(param : Array(T)) forall T
      # end
      #
      # def foo(param : Int32)
      # end
      # ```
      #
      # Here, self is `Array`, other is `Int32`

      self_type = owner.lookup_type?(self)
      if self_type
        other_type = owner.lookup_path(other)
        if other_type
          return self_type.restriction_of?(other_type, owner, self_free_vars, other_free_vars)
        end
      end

      # `Array(T)` is always more strict than `Foo`
      #
      # Useful in cases where `Array(T)` overload must be checked before
      # `T` overload:
      # ```
      # def foo(param : T) forall T
      # end
      #
      # def foo(param : Array(T)) forall T
      # end
      #
      # foo([1])
      # ```
      true
    end

    def restriction_of?(other : Generic, owner, self_free_vars = nil, other_free_vars = nil)
      return true if self == other
      return false unless name == other.name && type_vars.size == other.type_vars.size

      # Special case: NamedTuple against NamedTuple
      if (self_type = owner.lookup_type?(self)).is_a?(NamedTupleInstanceType)
        if (other_type = owner.lookup_type?(other)).is_a?(NamedTupleInstanceType)
          return self_type.restriction_of?(other_type, owner, self_free_vars, other_free_vars)
        end
      end

      type_vars.zip(other.type_vars) do |type_var, other_type_var|
        return false unless type_var.restriction_of?(other_type_var, owner, self_free_vars, other_free_vars)
      end

      true
    end
  end

  class GenericClassType
    def restriction_of?(other : GenericClassInstanceType, owner, self_free_vars = nil, other_free_vars = nil)
      # ```
      # def foo(param : Array)
      # end
      #
      # def foo(param : Array(Int32))
      # end
      # ```
      #
      # Here, self is `Array`, other is `Array(Int32)`

      # Even when the underlying generic type is the same,
      # `SomeGeneric` is never a restriction of `SomeGeneric(X)`
      false
    end

    def restrict(other : GenericClassType, context)
      self == other ? self : super
    end
  end

  class GenericClassInstanceType
    def restriction_of?(other : GenericClassType, owner, self_free_vars = nil, other_free_vars = nil)
      # ```
      # def foo(param : Array(Int32))
      # end
      #
      # def foo(param : Array)
      # end
      # ```
      #
      # Here, self is `Array(Int32)`, other is `Array`

      # When the underlying generic type is the same:
      # `SomeGeneric(X)` is always a restriction of `SomeGeneric`
      self.generic_type == other
    end
  end

  class Metaclass
    def restriction_of?(other : Metaclass, owner, self_free_vars = nil, other_free_vars = nil)
      name.restriction_of?(other.name, owner, self_free_vars, other_free_vars)
    end

    def restriction_of?(other : Path, owner, self_free_vars = nil, other_free_vars = nil)
      other_type = owner.lookup_type(other)

      # Special case: when comparing Foo.class to Class, Foo.class has precedence
      if other_type == other_type.program.class_type
        return true
      end

      super
    end
  end

  class Type
    def restrict(other : Nil, context)
      self
    end

    def restrict(other : Type, context)
      if self == other
        return self
      end

      # Allow Nil to match Void (useful for `Pointer(Void)#value=`)
      if nil_type? && other.void?
        return self
      end

      if parents.try &.any? &.restriction_of?(other, context.instantiated_type)
        return self
      end

      nil
    end

    def restrict(other : AliasType, context)
      if self == other
        self
      else
        restrict(other.remove_alias, context)
      end
    end

    def restrict(other : Self, context)
      restrict(context.instantiated_type.instance_type, context)
    end

    def restrict(other : TypeOf, context)
      other.raise "can't use typeof in type restrictions"
    end

    def restrict(other : UnionType, context)
      restricted = nil

      other.union_types.each do |union_type|
        # Apply the restriction logic on each union type, even if we already
        # have a match, so that we can detect ambiguous calls between of
        # literal types against aliases that resolve to union types.
        restriction = restrict(union_type, context)
        restricted ||= restriction
      end

      restricted ? self : nil
    end

    def restrict(other : VirtualType, context)
      implements?(other.base_type) ? self : nil
    end

    def restrict(other : GenericClassType, context)
      parents.try &.each do |parent|
        if parent.module?
          return self if parent.restriction_of?(other, context.instantiated_type)
        else
          restricted = parent.restrict other, context
          return self if restricted
        end
      end

      nil
    end

    def restrict(other : Union, context)
      # Match all concrete types first
      free_var_count = other.types.count do |other_type|
        other_type.is_a?(Path) &&
          (first_name = other_type.single_name?) &&
          context.has_def_free_var?(first_name)
      end
      if free_var_count > 1
        other.raise "can't specify more than one free var in union restriction"
      end

      types = other.types.compact_map do |ident|
        restrict(ident, context).as(Type?)
      end
      types.size > 0 ? program.type_merge_union_of(types) : nil
    end

    def restrict(other : Path, context)
      if first_name = other.single_name?
        if context.has_def_free_var?(first_name)
          return context.set_free_var(first_name, self)
        end
      end

      if first_name
        owner = context.instantiated_type

        # Special case: if we have an *uninstantiated* generic type like Foo(X)
        # and a restriction X, it matches, and we add X to the free vars.
        if owner.is_a?(GenericType)
          if owner.type_vars.includes?(first_name)
            context.set_free_var(first_name, self)
            return self
          end
        end

        ident_type = context.get_free_var(other.names.first)
      end

      had_ident_type = !!ident_type
      ident_type ||= context.defining_type.lookup_path other

      if ident_type
        if ident_type.is_a?(Const)
          other.raise "#{ident_type} is not a type, it's a constant"
        end

        return restrict ident_type, context
      end

      if first_name
        if context.defining_type.type_var?(first_name)
          return context.set_free_var(first_name, self)
        end
      end

      if had_ident_type
        other.raise "undefined constant #{other}"
      else
        other.raise_undefined_constant(context.defining_type)
      end
    end

    def restrict(other : Generic, context)
      # Special case: consider `Union(X, Y, ...)` the same as `X | Y | ...`
      generic_type = get_generic_type(other, context)
      if generic_type.is_a?(GenericUnionType)
        types = [] of Type

        other.type_vars.each do |type_var|
          if type_var.is_a?(Splat)
            splat_type = context.defining_type.lookup_type?(type_var.exp)
            return nil unless splat_type
            unless splat_type.is_a?(TupleInstanceType)
              type_var.raise "argument to splat must be a tuple type, not #{splat_type}"
            end

            splat_type.tuple_types.each do |tuple_type|
              if type = restrict(tuple_type, context)
                types << type
              end
            end
          else
            if type = restrict(type_var, context)
              types << type
            end
          end
        end

        return types.size > 0 ? program.type_merge_union_of(types) : nil
      end

      parents.try &.each do |parent|
        next if parent.is_a?(NonGenericModuleType)

        restricted = parent.restrict other, context
        return self if restricted
      end

      nil
    end

    def restrict(other : Metaclass, context)
      nil
    end

    def restrict(other : ProcNotation, context)
      nil
    end

    def restrict(other : Underscore, context)
      self
    end

    def restrict(other : Arg, context)
      restrict (other.type? || other.restriction), context
    end

    def restrict(other : NumberLiteral, context)
      nil
    end

    def restrict(other : Splat, context)
      nil
    end

    def restrict(other : ASTNode, context)
      raise "BUG: unsupported restriction: #{self} vs. #{other}"
    end

    def restriction_of?(other : UnionType, owner, self_free_vars = nil, other_free_vars = nil)
      other.union_types.any? { |subtype| restriction_of?(subtype, owner, self_free_vars, other_free_vars) }
    end

    def restriction_of?(other : VirtualType, owner, self_free_vars = nil, other_free_vars = nil)
      implements? other.base_type
    end

    def restriction_of?(other : Type, owner, self_free_vars = nil, other_free_vars = nil)
      if self == other
        return true
      end

      parents.try &.any? &.restriction_of?(other, owner, self_free_vars, other_free_vars)
    end

    def restriction_of?(other : AliasType, owner, self_free_vars = nil, other_free_vars = nil)
      if self == other
        true
      else
        restriction_of?(other.remove_alias, owner, self_free_vars, other_free_vars)
      end
    end

    def restriction_of?(other : ASTNode, owner, self_free_vars = nil, other_free_vars = nil)
      raise "BUG: called #{self}.restriction_of?(#{other})"
    end

    def compatible_with?(type)
      self == type
    end
  end

  class UnionType
    def restriction_of?(type, owner, self_free_vars = nil, other_free_vars = nil)
      self == type || union_types.all? &.restriction_of?(type, owner, self_free_vars, other_free_vars)
    end

    def restrict(other : Union, context)
      # Match all concrete types first
      free_vars, other_types = other.types.partition do |other_type|
        other_type.is_a?(Path) &&
          (first_name = other_type.single_name?) &&
          context.has_def_free_var?(first_name)
      end
      if free_vars.size > 1
        other.raise "can't specify more than one free var in union restriction"
      end

      types = [] of Type
      discarded = [] of Type
      other_types.each do |other_type|
        self.union_types.each do |type|
          next if discarded.includes?(type)

          restricted = type.restrict(other_type, context)
          if restricted
            types << restricted
            discarded << type
          end
        end
      end

      # If there is a free var, we match it last and it'll be the union of the
      # remaining types in self
      if free_var = free_vars.first?
        # If we restrict `T` against `T | U forall U`, then `U` can be any type;
        # the smallest type satisfying the restriction is Union() or NoReturn,
        # but we don't want that, so we make this a substitution failure.
        if discarded.size == self.union_types
          return nil
        end

        if remaining_type = program.type_merge_union_of(self.union_types - discarded)
          if restricted = remaining_type.restrict(free_var, context)
            types << restricted
          end
        end
      end

      program.type_merge_union_of(types)
    end

    def restrict(other : Type, context)
      restrict_type_or_fun_or_generic other, context
    end

    def restrict(other : ProcNotation, context)
      restrict_type_or_fun_or_generic other, context
    end

    def restrict(other : Generic, context)
      restrict_type_or_fun_or_generic other, context
    end

    def restrict(other : Metaclass, context)
      restrict_type_or_fun_or_generic other, context
    end

    def restrict_type_or_fun_or_generic(other, context)
      types = union_types.compact_map do |type|
        type.restrict(other, context).as(Type?)
      end
      program.type_merge_union_of(types)
    end
  end

  class GenericInstanceType
    def restriction_of?(other : GenericType, owner, self_free_vars = nil, other_free_vars = nil)
      return true if generic_type == other
      super
    end

    def restriction_of?(other : GenericInstanceType, owner, self_free_vars = nil, other_free_vars = nil)
      return super unless generic_type == other.generic_type

      type_vars.each do |name, type_var|
        other_type_var = other.type_vars[name]
        if type_var.is_a?(Var) && other_type_var.is_a?(Var)
          # This overload can be called when the restriction node has a type due
          # to e.g. AbstractDefChecker; generic instances shall behave like AST
          # nodes when def restrictions are considered, i.e. all generic type
          # variables are covariant.
          return nil unless type_var.type.implements?(other_type_var.type)
        else
          return nil unless type_var == other_type_var
        end
      end

      true
    end

    def restrict(other : GenericType, context)
      return self if generic_type == other

      parents.try &.each do |parent|
        if parent.module?
          return self if parent.restriction_of?(other, context.instantiated_type)
        else
          restricted = parent.restrict other, context
          return self if restricted
        end
      end

      nil
    end

    def restrict(other : Generic, context)
      generic_type = get_generic_type(other, context)
      generic_type = generic_type.remove_alias if generic_type.is_a? AliasType
      return super unless generic_type == self.generic_type

      generic_type = generic_type.as(GenericType)

      # We match named tuples in NamedTupleInstanceType
      if generic_type.is_a?(NamedTupleType)
        return nil
      end

      if other.named_args
        other.raise "can only instantiate NamedTuple with named arguments"
      end

      # Consider the case of a splat in the type vars
      splat_index = self.splat_index
      splat_given = other.type_vars.any?(Splat)
      if splat_index || splat_given
        types = Array(Type).new(type_vars.size)
        i = 0
        type_vars.each_value do |var|
          return nil unless var.is_a?(Var)

          var_type = var.type
          if i == splat_index
            types.concat(var_type.as(TupleInstanceType).tuple_types)
          else
            types << var_type
          end
          i += 1
        end

        # We are `(A, B, *C)`, they are `(T)`; matching would always fail
        if splat_index && !splat_given
          min_needed = generic_type.type_vars.size - 1
          if other.type_vars.size < min_needed
            other.wrong_number_of "type vars", generic_type, other.type_vars.size, "#{min_needed}+"
          end
        end

        # We are `(A)`, they are `(T, U, *V)`; matching would always fail
        if !splat_index && splat_given
          non_splat_count = other.type_vars.count { |type_var| !type_var.is_a?(Splat) }
          if non_splat_count > generic_type.type_vars.size
            other.wrong_number_of "type vars", generic_type, "#{non_splat_count}+", generic_type.type_vars.size
          end
        end

        i = 0
        found_splat = false
        other.type_vars.each do |type_var|
          if type_var.is_a?(Splat)
            type_var.raise "can't specify more than one splat in restriction" if found_splat
            found_splat = true

            count = types.size - (other.type_vars.size - 1)
            return nil unless count >= 0

            arg_types = types[i, count]
            arg_types_tuple = context.instantiated_type.program.tuple_of(arg_types)

            restricted = arg_types_tuple.restrict(type_var.exp, context)
            return nil unless restricted == arg_types_tuple

            i += count
          else
            arg_type = types[i]
            restricted = arg_type.restrict(type_var, context)
            return unless restricted == arg_type

            i += 1
          end
        end

        return self
      end

      if other.type_vars.size != generic_type.type_vars.size
        other.wrong_number_of "type vars", generic_type, other.type_vars.size, generic_type.type_vars.size
      end

      i = 0
      type_vars.each do |name, type_var|
        other_type_var = other.type_vars[i]
        restricted = restrict_type_var(type_var, other_type_var, context)
        return nil unless restricted
        i += 1
      end

      self
    end

    def restrict(other : GenericInstanceType, context)
      return super unless generic_type == other.generic_type

      type_vars.each do |name, type_var|
        other_type_var = other.type_vars[name]
        restricted = restrict_type_var(type_var, other_type_var, context)
        return super unless restricted
      end

      self
    end

    def restrict_type_var(type_var, other_type_var, context)
      if type_var.is_a?(NumberLiteral)
        case other_type_var
        when NumberLiteral
          if type_var == other_type_var
            return type_var
          end
        when Path
          if first_name = other_type_var.single_name?
            # If the free variable is already set to another
            # number, there's no match
            existing = context.get_free_var(first_name)
            if existing && existing != type_var
              return nil
            end

            context.set_free_var(first_name, type_var)
            return type_var
          end
        else
          # Restriction is not possible (maybe return nil here?)
        end
      else
        type_var = type_var.type? || type_var
      end

      unless other_type_var.is_a?(NumberLiteral)
        other_type_var = other_type_var.type? || other_type_var
      end

      if type_var.is_a?(ASTNode)
        type_var.restriction_of?(other_type_var, context.instantiated_type)
      else
        # To prevent infinite recursion, it checks equality between
        # `type_var` and `other_type_var` directly before try to restrict
        # `type_var` by `other_type_var`.
        type_var == other_type_var || type_var.restrict(other_type_var, context) == type_var
      end
    end
  end

  class TupleInstanceType
    def restriction_of?(other : TupleInstanceType, owner, self_free_vars = nil, other_free_vars = nil)
      return true if self == other || self.implements?(other)

      false
    end

    def restrict(other : Generic, context)
      generic_type = get_generic_type(other, context)
      return super unless generic_type == self.generic_type

      if other.named_args
        other.raise "can only instantiate NamedTuple with named arguments"
      end

      # Consider the case of a splat in the type vars
      splat_given = other.type_vars.any?(Splat)
      if splat_given
        found_splat = false
        i = 0
        other.type_vars.each do |type_var|
          if type_var.is_a?(Splat)
            type_var.raise "can't specify more than one splat in restriction" if found_splat
            found_splat = true

            count = tuple_types.size - (other.type_vars.size - 1)
            return nil unless count >= 0

            arg_types = tuple_types[i, count]
            arg_types_tuple = context.instantiated_type.program.tuple_of(arg_types)

            restricted = arg_types_tuple.restrict(type_var.exp, context)
            return nil unless restricted == arg_types_tuple

            i += count
          else
            arg_type = tuple_types[i]
            restricted = arg_type.restrict(type_var, context)
            return unless restricted == arg_type

            i += 1
          end
        end

        return self
      else
        return nil unless other.type_vars.size == tuple_types.size

        tuple_types.zip(other.type_vars) do |tuple_type, type_var|
          restricted = tuple_type.restrict(type_var, context)
          return nil unless restricted == tuple_type
        end
      end

      self
    end

    def restrict(other : TupleInstanceType, context)
      self.implements?(other) ? self : nil
    end
  end

  class NamedTupleInstanceType
    def restriction_of?(other : NamedTupleInstanceType, owner, self_free_vars = nil, other_free_vars = nil)
      return true if self == other || self.implements?(other)

      false
    end

    def restrict(other : Generic, context)
      generic_type = get_generic_type(other, context)
      return super unless generic_type == self.generic_type

      unless other.type_vars.empty?
        other.raise "can only instantiate NamedTuple with named arguments"
      end

      # Check for empty named tuples
      unless other_named_args = other.named_args
        return self.entries.empty? ? self : nil
      end

      # Check that the names are the same
      other_names = other_named_args.map(&.name).sort!
      self_names = self.entries.map(&.name).sort!

      return nil unless self_names == other_names

      # Now match name by name
      other_named_args.each do |named_arg|
        self_type = self.name_type(named_arg.name)
        other_type = named_arg.value

        restricted = self_type.restrict(other_type, context)
        return nil unless restricted
      end

      self
    end

    def restrict(other : NamedTupleInstanceType, context)
      self.implements?(other) ? self : nil
    end
  end

  class VirtualType
    def restriction_of?(other : Type, owner, self_free_vars = nil, other_free_vars = nil)
      other = other.base_type if other.is_a?(VirtualType)
      base_type.implements?(other) || other.implements?(base_type)
    end

    def restrict(other : Type, context)
      other = other.remove_alias
      base_type = self.base_type

      if self == other
        self
      elsif other.is_a?(UnionType)
        types = other.union_types.compact_map do |t|
          restrict(t, context).as(Type?)
        end
        program.type_merge types
      elsif other.is_a?(VirtualType)
        result = base_type.restrict(other.base_type, context) || other.base_type.restrict(base_type, context)
        result ? result.virtual_type : nil
      elsif other.implements?(base_type)
        other.virtual_type
      elsif base_type.implements?(other)
        self
      elsif other.module?
        if base_type.implements?(other)
          self
        else
          types = base_type.subclasses.compact_map do |subclass|
            subclass.virtual_type.restrict(other, context).as(Type?)
          end
          program.type_merge_union_of types
        end
      elsif base_type.is_a?(GenericInstanceType) && other.is_a?(GenericType)
        # Consider the case of Foo(Int32) vs. Bar(T), with Bar(T) < Foo(T):
        # we want to return Bar(Int32), so we search in Bar's generic instantiations
        types = other.instantiated_types.compact_map do |instance|
          next if instance.unbound? || instance.abstract?
          instance.virtual_type if instance.implements?(base_type)
        end
        program.type_merge_union_of types
      else
        nil
      end
    end

    def restrict(other : Generic, context)
      # Restrict first against the base type
      restricted = base_type.restrict(other, context)
      if restricted
        return restricted.virtual_type
      end

      types = base_type.subclasses.compact_map do |subclass|
        subclass.virtual_type.restrict(other, context).as(Type?)
      end
      program.type_merge_union_of types
    end
  end

  class VirtualMetaclassType
    def restrict(other : Metaclass, context)
      instance_type.restrict(other.name, context).try &.metaclass
    end
  end

  class NonGenericModuleType
    def restrict(other, context)
      super || including_types.try(&.restrict(other, context))
    end
  end

  class GenericModuleInstanceType
    def restrict(other : Type, context)
      super || including_types.try(&.restrict(other, context))
    end
  end

  class AliasType
    def restriction_of?(other, owner, self_free_vars = nil, other_free_vars = nil)
      return true if self == other

      remove_alias.restriction_of?(other, owner, self_free_vars, other_free_vars)
    end

    def restrict(other : Path, context)
      if first_name = other.single_name?
        if context.has_def_free_var?(first_name)
          return context.set_free_var(first_name, self)
        end
      end

      other_type = context.defining_type.lookup_path other
      if other_type
        if other_type == self
          return self
        end
      else
        if first_name = other.single_name?
          if context.defining_type.type_var?(first_name)
            return context.set_free_var(first_name, self)
          else
            other.raise_undefined_constant(context.defining_type)
          end
        end
      end

      remove_alias.restrict(other, context)
    end

    def restrict(other : AliasType, context)
      return self if self == other

      if !self.simple? && !other.simple?
        return nil
      end

      remove_alias.restrict(other, context)
    end

    def restrict(other, context)
      return self if self == other

      remove_alias.restrict(other, context)
    end
  end

  class TypeDefType
    def restrict(other : UnionType, context)
      super
    end

    def restrict(other : AliasType, context)
      other = other.remove_alias
      return self if self == other
      restrict(other, context)
    end

    def restrict(other : Type, context)
      return self if self == other

      restricted = typedef.restrict(other, context)
      if restricted == typedef
        return self
      elsif restricted.is_a?(UnionType)
        program.type_merge(restricted.union_types.map { |t| t == typedef ? self : t })
      else
        restricted
      end
    end
  end

  class MetaclassType
    def restrict(other : Metaclass, context)
      restricted = instance_type.restrict(other.name, context)
      instance_type == restricted ? self : nil
    end

    def restrict(other : VirtualMetaclassType, context)
      # A module class can't be restricted into a class
      return nil if instance_type.module?

      restricted = instance_type.restrict(other.instance_type.base_type, context)
      restricted ? self : nil
    end

    def restriction_of?(other : VirtualMetaclassType, owner, self_free_vars = nil, other_free_vars = nil)
      restriction_of?(other.base_type.metaclass, owner, self_free_vars, other_free_vars)
    end
  end

  class GenericClassInstanceMetaclassType
    def restrict(other : Metaclass, context)
      restricted = instance_type.restrict(other.name, context)
      instance_type == restricted ? self : nil
    end

    def restrict(other : MetaclassType, context)
      return self if instance_type.generic_type.metaclass == other

      restricted = instance_type.restrict(other.instance_type, context)
      restricted ? self : nil
    end
  end

  class GenericModuleInstanceMetaclassType
    def restrict(other : Metaclass, context)
      restricted = instance_type.restrict(other.name, context)
      instance_type == restricted ? self : nil
    end

    def restrict(other : MetaclassType, context)
      return self if instance_type.generic_type.metaclass == other

      restricted = instance_type.restrict(other.instance_type, context)
      restricted ? self : nil
    end
  end

  class ProcInstanceType
    def restrict(other : ProcNotation, context)
      inputs = other.inputs
      inputs_size = inputs ? inputs.size : 0
      output = other.output

      # Consider the case of a splat in the type vars
      if inputs && (splat_given = inputs.any?(Splat))
        i = 0
        inputs.each do |input|
          if input.is_a?(Splat)
            count = arg_types.size - (inputs.size - 1)
            return nil unless count >= 0

            input_arg_types = arg_types[i, count]
            input_arg_types_tuple = context.instantiated_type.program.tuple_of(input_arg_types)

            restricted = input_arg_types_tuple.restrict(input.exp, context)
            return nil unless restricted == input_arg_types_tuple

            i += count
          else
            arg_type = arg_types[i]
            restricted = arg_type.restrict(input, context)
            return unless restricted == arg_type

            i += 1
          end
        end
      else
        return nil if arg_types.size != inputs_size

        if inputs
          inputs.zip(arg_types) do |input, my_input|
            restricted = my_input.restrict(input, context)
            return nil unless restricted == my_input
          end
        end
      end

      if output
        my_output = self.return_type
        if my_output.no_return?
          # Ok, NoReturn can be "cast" to anything
        else
          restricted = my_output.restrict(output, context)
          return nil unless restricted == my_output
        end

        self
      else
        program.proc_of(arg_types + [program.void])
      end
    end

    def restrict(other : ProcInstanceType, context)
      compatible_with?(other) ? other : nil
    end

    def restrict(other : Generic, context)
      generic_type = get_generic_type(other, context)
      return super unless generic_type.is_a?(ProcType)

      # Consider the case of a splat in the type vars
      splat_given = other.type_vars.any?(Splat)
      if splat_given
        proc_types = arg_types + [return_type]

        i = 0
        other.type_vars.each do |type_var|
          if type_var.is_a?(Splat)
            count = proc_types.size - (other.type_vars.size - 1)
            return nil unless count >= 0

            arg_types = proc_types[i, count]
            arg_types_tuple = context.instantiated_type.program.tuple_of(arg_types)

            restricted = arg_types_tuple.restrict(type_var.exp, context)
            return nil unless restricted == arg_types_tuple

            i += count
          else
            arg_type = proc_types[i]
            restricted = arg_type.restrict(type_var, context)
            return unless restricted == arg_type

            i += 1
          end
        end

        return self
      end

      unless other.type_vars.size == arg_types.size + 1
        return nil
      end

      other.type_vars.each_with_index do |other_type_var, i|
        # If checking the return type
        if i == other.type_vars.size - 1
          # any type matches Nil
          if nil_type?(other_type_var, context)
            # Also, all other types matched, so the matching type is this proc type
            # except that it has a Nil return type
            new_proc_arg_types = arg_types.dup
            new_proc_arg_types << program.nil_type
            return program.proc_of(new_proc_arg_types)
          end

          if return_type.no_return?
            # Ok, NoReturn can be "cast" to anything
            next
          end
        end

        proc_type = arg_types[i]? || return_type
        restricted = proc_type.restrict other_type_var, context
        return nil unless restricted == proc_type
      end

      self
    end

    def nil_type?(node, context)
      node.is_a?(Path) && context.defining_type.lookup_path(node).is_a?(NilType)
    end

    def compatible_with?(other : ProcInstanceType)
      if return_type == other.return_type
        # Ok
      elsif other.return_type.nil_type?
        # Ok, can cast fun to void
      elsif return_type.no_return?
        # Ok, NoReturn can be "cast" to anything
      else
        return false
      end

      # Disallow casting a function to another one accepting different argument count
      return nil if arg_types.size != other.arg_types.size

      arg_types.zip(other.arg_types) do |arg_type, other_arg_type|
        return false unless arg_type == other_arg_type
      end

      true
    end
  end

  class AutocastType
    # Returns true if the AST node associated with `self` denotes a value of the
    # given *type*.
    def matches_exactly?(type : Type) : Bool
      false
    end

    # Returns true if the AST node associated with `self` denotes a value that
    # may be interpreted in the given *type*, but is itself not of that type.
    def matches_partially?(type : Type) : Bool
      false
    end

    def restrict(other, context)
      if other.is_a?(Type)
        if matches_exactly?(other)
          set_exact_match(other)
          return other
        elsif !exact_match? && matches_partially?(other)
          add_match(other)
          return other
        end
      end

      literal_type = literal.type?
      type = literal_type.try(&.restrict(other, context)) || super(other, context)
      if type == self
        # if *other* is an AST node (e.g. `Path`) or a complex type (e.g.
        # `UnionType`), `@match` may be set from recursive calls to `#restrict`,
        # so we propagate any exact matches found during those calls
        type = @match || literal_type
      end
      type
    end

    def compatible_with?(type)
      matches_exactly?(type) || matches_partially?(type)
    end
  end

  class NumberAutocastType
    def matches_exactly?(type : IntegerType | FloatType) : Bool
      literal.type == type
    end

    def matches_partially?(type : IntegerType | FloatType) : Bool
      literal = self.literal

      if literal.is_a?(NumberLiteral)
        literal.representable_in?(type)
      else
        literal_type = literal.type
        (literal_type.is_a?(IntegerType) || literal_type.is_a?(FloatType)) && literal_type.subset_of?(type)
      end
    end
  end

  class SymbolAutocastType
    def matches_exactly?(type : SymbolType) : Bool
      true
    end

    def matches_partially?(type : EnumType) : Bool
      !type.find_member(literal.value).nil?
    end
  end
end

private def get_generic_type(node, context)
  name = node.name
  if name.is_a?(Crystal::Path)
    context.defining_type.lookup_path name
  else
    name.type
  end
end<|MERGE_RESOLUTION|>--- conflicted
+++ resolved
@@ -299,13 +299,8 @@
   end
 
   class Union
-<<<<<<< HEAD
-    def restriction_of?(other : Path, owner, self_free_vars = nil, other_free_vars = nil)
-      # For a union to be considered before a path,
-=======
-    def restriction_of?(other, owner)
+    def restriction_of?(other, owner, self_free_vars = nil, other_free_vars = nil)
       # For a union to be considered before another restriction,
->>>>>>> ee2acce4
       # all types in the union must be considered before
       # that restriction.
       # For example when using all subtypes of a parent type.
