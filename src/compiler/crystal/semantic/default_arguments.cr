--- conflicted
+++ resolved
@@ -70,10 +70,7 @@
 
           splat_arg = Arg.new(splat_name)
           splat_arg.annotations = arg.annotations.dup
-<<<<<<< HEAD
           splat_arg.original_name = arg.original_name
-=======
->>>>>>> 462cb22a
 
           new_args << splat_arg
         end
@@ -99,7 +96,6 @@
           if matching_arg
             new_arg = Arg.new(matching_arg.name, external_name: named_arg)
             new_arg.annotations = matching_arg.annotations.dup
-<<<<<<< HEAD
             new_arg.original_name = matching_arg.original_name
             new_args << new_arg
           else
@@ -108,12 +104,6 @@
               new_arg.annotations = double_splat.annotations.dup
               new_arg.original_name = double_splat.original_name
             end
-=======
-            new_args << new_arg
-          else
-            new_arg = Arg.new(temp_name, external_name: named_arg)
-            new_arg.annotations = double_splat.try(&.annotations.dup)
->>>>>>> 462cb22a
             new_args << new_arg
           end
         end
