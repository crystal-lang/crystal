--- conflicted
+++ resolved
@@ -2475,19 +2475,15 @@
 
     def visit(node : PointerOf)
       var = pointerof_var(node)
-<<<<<<< HEAD
-      node.exp.raise "can't take address of #{node.exp}, pointerof only works with variables" unless var
-=======
 
       unless var
         # Accept the exp to trigger potential errors there, like
         # "undefined local variable or method"
         node.exp.accept self
 
-        node.exp.raise "can't take address of #{node.exp}"
-      end
-
->>>>>>> f0501277
+        node.exp.raise "can't take address of #{node.exp}, pointerof only works with variables"
+      end
+
       node.bind_to var
       true
     end
