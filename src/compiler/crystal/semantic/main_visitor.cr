require "./semantic_visitor"

module Crystal
  class Program
    def visit_main(node, visitor : MainVisitor = MainVisitor.new(self), process_finished_hooks = false, cleanup = true)
      node.accept visitor
      program.process_finished_hooks(visitor) if process_finished_hooks

      missing_types = FixMissingTypes.new(self)
      node.accept missing_types
      program.process_finished_hooks(missing_types) if process_finished_hooks

      node = cleanup node if cleanup

      if process_finished_hooks
        finished_hooks.map! do |hook|
          hook_node = cleanup(hook.node)
          FinishedHook.new(hook.scope, hook.macro, hook_node)
        end
      end

      node
    end
  end

  # This is the main visitor of the program, ran after types have been declared
  # and their type declarations (like `@x : Int32`) have been processed.
  #
  # This visits the "main" code of the program and resolves calls, instantiates
  # methods and visits them, recursively, with other MainVisitors.
  #
  # The visitor keeps track of a method's variables (or the main program, split into
  # several files, in case of top-level code). It keeps track both of the type of a
  # variable at a single point (stored in @vars) and the combined type of all assignments
  # to it (in @meta_vars).
  #
  # Call resolution logic is in `Call#recalculate`, where method lookup is done.
  class MainVisitor < SemanticVisitor
    ValidGlobalAnnotations   = %w(ThreadLocal)
    ValidClassVarAnnotations = %w(ThreadLocal)

    getter! typed_def
    property! untyped_def : Def
    setter untyped_def
    getter block : Block?
    property call : Call?
    property path_lookup
    property fun_literal_context : Def | Program | Nil
    property parent : MainVisitor?
    property block_nest = 0
    property with_scope : Type?

    property match_context : MatchContext?

    # These are the variables and types that come from a block specification
    # like `&block : Int32 -> Int32`. When doing `yield 1` we need to verify
    # that the yielded expression has the type that the block specification said.
    property yield_vars : Array(Var)?

    # In vars we store the types of variables as we traverse the nodes.
    # These type are not cumulative: if you do `x = 1`, 'x' will have
    # type Int32. Then if you do `x = false`, 'x' will have type Bool.
    getter vars

    # Here we store the cumulative types of variables as we traverse the nodes.
    getter meta_vars : MetaVars
    property is_initialize : Bool
    property all_exception_handler_vars : Array(MetaVars)? = nil

    private enum BlockKind
      None
      While
      Block
      Ensure
    end

    # It means the last block kind. It is used to detect `break` or `next`
    # from `ensure`.
    #
    # ```
    # begin
    #   # `last_block_kind.none?`
    # ensure
    #   # `last_block_kind.ensure?`
    #   while true
    #     # `last_block_kind.while?`
    #   end
    #   loop do
    #     # `last_block_kind.block?`
    #   end
    #   # `last_block_kind.ensure?`
    # end
    # ```
    property last_block_kind : BlockKind = :none
    property? inside_ensure : Bool = false
    property? inside_constant = false
    property file_module : FileModule?

    @unreachable = false
    @is_initialize = false
    @inside_is_a = false
    @in_type_args = 0

    @while_stack = [] of While
    @type_filters : TypeFilters?
    @needs_type_filters = 0
    @typeof_nest = 0
    @found_self_in_initialize_call : Array(ASTNode)?
    @used_ivars_in_calls_in_initialize : Hash(String, Array(ASTNode))?
    @block_context : Block?
    @while_vars : MetaVars?

    # Type filters for `exp` in `!exp`, used after a `while`
    @before_not_type_filters : TypeFilters?

    def initialize(program, vars = MetaVars.new, @typed_def = nil, meta_vars = nil)
      super(program, vars)
      @is_initialize = !!(typed_def && (
        typed_def.name == "initialize" ||
        typed_def.name.starts_with?("initialize:") # Because of expanded methods from named args
      ))

      # We initialize meta_vars from vars given in the constructor.
      # We store those meta vars either in the typed def or in the program
      # so the codegen phase knows the cumulative types to do allocas.
      unless meta_vars
        if typed_def = @typed_def
          meta_vars = typed_def.vars = MetaVars.new
        else
          meta_vars = @program.vars
        end
        vars.each do |name, var|
          meta_var = new_meta_var(name)
          meta_var.bind_to(var)
          meta_vars[name] = meta_var
        end
      end

      @meta_vars = meta_vars
    end

    def initialize(*, from_main_visitor : MainVisitor)
      super(from_main_visitor.@program, from_main_visitor.@vars)
      @meta_vars = from_main_visitor.@meta_vars
      @typed_def = from_main_visitor.@typed_def
      @scope = from_main_visitor.@scope
      @path_lookup = from_main_visitor.@path_lookup
    end

    def visit_any(node)
      @unreachable = false
      super
    end

    def visit(node : FileNode)
      old_vars = @vars
      old_meta_vars = @meta_vars
      old_file_module = @file_module

      @vars = MetaVars.new
      @file_module = file_module = @program.file_module(node.filename)
      @meta_vars = file_module.vars

      node.node.accept self
      node.type = @program.nil_type

      @vars = old_vars
      @meta_vars = old_meta_vars
      @file_module = old_file_module

      false
    end

    def visit(node : Path)
      lookup_scope = @path_lookup || @scope || @current_type

      # If the lookup scope is a generic type, like Foo(T), we don't
      # want to find T in main code. For example:
      #
      # class Foo(T)
      #   Bar(T) # This T is unbound and it shouldn't be found in the lookup
      # end
      find_root_generic_type_parameters = !lookup_scope.is_a?(GenericType)

      type = lookup_scope.lookup_type_var(node,
        free_vars: free_vars,
        find_root_generic_type_parameters: find_root_generic_type_parameters,
        remove_alias: false)

      case type
      when Const
        if !type.value.type? && !type.visited?
          type.visited = true

          meta_vars = MetaVars.new
          const_def = Def.new("const", [] of Arg)
          type_visitor = MainVisitor.new(@program, meta_vars, const_def)
          type_visitor.current_type = type.namespace
          type_visitor.inside_constant = true
          type.value.accept type_visitor

          type.fake_def = const_def
          type.visitor = self
          type.used = true

          program.const_initializers << type
        end

        node.target_const = type
        node.bind_to type.value
      when Type
        # We devirtualize the type because in an expression like
        #
        #     T.new
        #
        # even if T is a virtual type that resulted from a generic
        # type argument, creating an instance or invoking methods
        # on the type itself don't need to resolve virtually.
        #
        # It's different if from a virtual type we do `v.class.new`
        # because the class could be any in the hierarchy.
        node.type = check_type_in_type_args(type.remove_alias_if_simple).devirtualize
        node.target_type = type
      when ASTNode
        type.accept self unless type.type?
        node.syntax_replacement = type
        node.bind_to type
      end

      false
    end

    def visit(node : Generic)
      node.in_type_args = @in_type_args > 0
      node.inside_is_a = @inside_is_a
      node.scope = @scope

      node.name.accept self

      @in_type_args += 1
      node.type_vars.each &.accept self
      node.named_args.try &.each &.value.accept self
      @in_type_args -= 1

      return false if node.type?

      name = node.name
      if name.is_a?(Path) && name.target_const
        node.raise "#{name} is not a type, it's a constant"
      end

      instance_type = node.name.type.instance_type
      unless instance_type.is_a?(GenericType)
        node.raise "#{instance_type} is not a generic type, it's a #{instance_type.type_desc}"
      end

      if instance_type.double_variadic?
        unless node.type_vars.empty?
          node.raise "can only instantiate NamedTuple with named arguments"
        end
      else
        if node.named_args
          node.raise "can only use named arguments with NamedTuple"
        end

        # Need to count type vars because there might be splats
        type_vars_count = 0
        knows_count = true
        node.type_vars.each do |type_var|
          if type_var.is_a?(Splat)
            if (type_var_type = type_var.type?)
              unless type_var_type.is_a?(TupleInstanceType)
                type_var.raise "argument to splat must be a tuple type, not #{type_var_type}"
              end

              type_vars_count += type_var_type.size
            else
              knows_count = false
              break
            end
          else
            type_vars_count += 1
          end
        end

        if knows_count
          if instance_type.splat_index
            min_needed = instance_type.type_vars.size
            min_needed -= 1 if instance_type.splat_index

            if type_vars_count < min_needed
              node.wrong_number_of "type vars", instance_type, type_vars_count, "#{min_needed}+"
            end
          else
            needed_count = instance_type.type_vars.size
            if type_vars_count != needed_count
              node.wrong_number_of "type vars", instance_type, type_vars_count, needed_count
            end
          end
        end
      end

      node.instance_type = instance_type.as(GenericType)
      node.type_vars.each &.add_observer(node)
      node.named_args.try &.each &.value.add_observer(node)
      node.update

      false
    end

    def visit(node : ProcNotation)
      types = [] of Type
      @in_type_args += 1

      node.inputs.try &.each do |input|
        input.accept self
        input_type = input.type
        check_not_a_constant(input)
        MainVisitor.check_type_allowed_as_proc_argument(input, input_type)
        types << input_type.virtual_type
      end

      if output = node.output
        output.accept self
        output_type = output.type
        check_not_a_constant(output)
        MainVisitor.check_type_allowed_as_proc_argument(output, output_type)
        types << output_type.virtual_type
      else
        types << program.void
      end

      @in_type_args -= 1
      node.type = program.proc_of(types)

      false
    end

    def visit(node : Union)
      @in_type_args += 1
      node.types.each &.accept self
      @in_type_args -= 1

      node.inside_is_a = @inside_is_a
      node.update

      false
    end

    def visit(node : Metaclass)
      node.name.accept self
      node.type = node.name.type.virtual_type.metaclass
      false
    end

    def visit(node : Self)
      node.type = the_self(node).instance_type
      false
    end

    def visit(node : Var)
      var = @vars[node.name]?
      if var
        if var.type?.is_a?(Program) && node.name == "self"
          node.raise "there's no self in this scope"
        end

        meta_var = @meta_vars[node.name]
        check_closured meta_var

        if var.nil_if_read?
          # Once we know a variable is nil if read we mark it as nilable
          var.bind_to(@program.nil_var)
          var.nil_if_read = false

          meta_var.bind_to(@program.nil_var) unless meta_var.dependencies.any? &.same?(@program.nil_var)
          node.bind_to(@program.nil_var)
        end

        check_mutably_closured meta_var, var

        node.bind_to(var)

        if needs_type_filters?
          @type_filters = TypeFilters.truthy(node)
        end
      elsif node.name == "self"
        current_type = current_type()
        if current_type.is_a?(Program)
          node.raise "there's no self in this scope"
        else
          node.type = current_type.metaclass
        end
      elsif node.special_var?
        special_var = define_special_var(node.name, program.nil_var)
        node.bind_to special_var
      else
        node.raise "read before assignment to local variable '#{node.name}'"
      end
      false
    end

    def visit(node : TypeDeclaration)
      case var = node.var
      when Var
        if @meta_vars[var.name]?
          node.raise "variable '#{var.name}' already declared"
        end

        meta_var = new_meta_var(var.name)
        meta_var.type = @program.no_return

        var.bind_to(meta_var)
        @meta_vars[var.name] = meta_var

        @in_type_args += 1
        node.declared_type.accept self
        @in_type_args -= 1

        check_not_a_constant(node.declared_type)

        if declared_type = node.declared_type.type?
          var_type = check_declare_var_type node, declared_type, "a variable"
          meta_var.freeze_type = var_type
        else
          node.raise "can't infer type of type declaration"
        end

        if value = node.value
          type_assign(var, value, node)

          node.bind_to value
        else
          node.type = @program.nil
        end
      when InstanceVar
        if @untyped_def
          node.raise "declaring the type of an instance variable must be done at the class level"
        end

        node.type = @program.nil
      when ClassVar
        if @untyped_def
          node.raise "declaring the type of a class variable must be done at the class level"
        end

        thread_local = check_class_var_annotations

        class_var = lookup_class_var(var)
        var.var = class_var
        class_var.thread_local = true if thread_local

        node.type = @program.nil
      else
        raise "Bug: unexpected var type: #{var.class}"
      end

      false
    end

    def visit(node : UninitializedVar)
      case var = node.var
      when Var
        if @vars[var.name]?
          var.raise "variable '#{var.name}' already declared"
        end

        @in_type_args += 1
        node.declared_type.accept self
        @in_type_args -= 1

        check_not_a_constant(node.declared_type)

        # TODO: should we be using a binding here to recompute the type?
        if declared_type = node.declared_type.type?
          var_type = check_declare_var_type node, declared_type, "a variable"
          var_type = var_type.virtual_type
          var.type = var_type
        else
          node.raise "can't infer type of type declaration"
        end

        meta_var, _ = assign_to_meta_var(var.name)
        if (existing_type = meta_var.type?) && existing_type != var_type
          node.raise "variable '#{var.name}' already declared with type #{existing_type}"
        end

        meta_var.bind_to(var)
        meta_var.freeze_type = var_type

        @vars[var.name] = meta_var

        check_exception_handler_vars(var.name, node)

        node.type = meta_var.type unless meta_var.type.no_return?
      when InstanceVar
        type = scope? || current_type
        if @untyped_def
          @in_type_args += 1
          node.declared_type.accept self
          @in_type_args -= 1

          check_declare_var_type node, node.declared_type.type, "an instance variable"
          ivar = lookup_instance_var(var, type)

          if @is_initialize
            @vars[var.name] = MetaVar.new(var.name, ivar.type)
          end
        else
          # Already handled in a previous visitor
          node.type = @program.nil
          return false
        end

        case type
        when NonGenericClassType
          @in_type_args += 1
          node.declared_type.accept self
          @in_type_args -= 1
          check_declare_var_type node, node.declared_type.type, "an instance variable"
        when GenericClassType
          # OK
        when GenericClassInstanceType
          # OK
        else
          node.raise "can only declare instance variables of a non-generic class, not a #{type.type_desc} (#{type})"
        end
      when ClassVar
        thread_local = check_class_var_annotations

        class_var = visit_class_var var
        class_var.thread_local = true if thread_local
      else
        raise "Bug: unexpected var type: #{var.class}"
      end

      node.type = @program.nil unless node.type?

      false
    end

    def check_not_a_constant(node)
      if node.is_a?(Path) && node.target_const
        node.raise "#{node.target_const} is not a type, it's a constant"
      end
    end

    def check_exception_handler_vars(var_name, node)
      # If inside a begin part of an exception handler, bind this type to
      # the variable that will be used in the rescue/else blocks.
      @all_exception_handler_vars.try &.each do |exception_handler_vars|
        var = (exception_handler_vars[var_name] ||= MetaVar.new(var_name))
        var.bind_to(node)
      end
    end

    def visit(node : Out)
      case exp = node.exp
      when Var
        if @meta_vars.has_key?(exp.name)
          exp.raise "variable '#{exp.name}' is already defined, `out` must be used to define a variable, use another name"
        end

        # We declare out variables
        @meta_vars[exp.name] = new_meta_var(exp.name)
        @vars[exp.name] = new_meta_var(exp.name)
      when InstanceVar
        var = lookup_instance_var exp
        exp.bind_to(var)

        if @is_initialize
          @vars[exp.name] = MetaVar.new(exp.name)
        end
      when Underscore
        # Nothing to do
      else
        node.raise "BUG: unexpected out exp: #{exp}"
      end

      node.bind_to node.exp

      false
    end

    def visit(node : Global)
      # Reading from a special global variable is actually
      # reading from a local variable with that same not,
      # invoking `not_nil!` on it (because these are usually
      # accessed after invoking a method that brought them
      # into the current scope, and it would be annoying
      # to ask the user to always invoke `not_nil!` on it)
      case node.name
      when "$~", "$?"
        expanded = Call.new(Var.new(node.name).at(node), "not_nil!").at(node)
        expanded.accept self
        node.bind_to expanded
        node.expanded = expanded
      else
        node.raise "BUG: there should be no use of global variables other than $~ and $?"
      end

      false
    end

    def undefined_instance_variable(owner, node)
      similar_name = owner.lookup_similar_instance_var_name(node.name)
      program.undefined_instance_variable(node, owner, similar_name)
    end

    def first_time_accessing_meta_type_var?(var)
      return false if var.uninitialized?

      if var.freeze_type
        deps = var.dependencies?
        # If no dependencies, it's the case of a global for a regex literal.
        # If there are dependencies and it's just one, it's the same var
        deps ? deps.size == 1 : false
      else
        !var.dependencies?
      end
    end

    def visit(node : InstanceVar)
      var = lookup_instance_var node
      node.bind_to(var)

      if @is_initialize &&
         @typeof_nest == 0 &&
         !@vars.has_key?(node.name) &&
         !scope.has_instance_var_initializer?(node.name)
        ivar = scope.lookup_instance_var(node.name)
        ivar.nil_reason ||= NilReason.new(node.name, :used_before_initialized, [node] of ASTNode)
        ivar.bind_to program.nil_var
      end

      false
    end

    def visit(node : ReadInstanceVar)
      visit_read_instance_var node
      false
    end

    def visit_read_instance_var(node)
      node.obj.accept self
      node.obj.add_observer node
      node.update
    end

    def visit(node : ClassVar)
      thread_local = check_class_var_annotations

      var = visit_class_var node
      var.thread_local = true if thread_local

      false
    end

    def visit_class_var(node)
      var = lookup_class_var(node)
      node.bind_to var
      node.var = var
      var
    end

    private def lookup_instance_var(node)
      lookup_instance_var(node, @scope)
    end

    private def lookup_instance_var(node, scope)
      unless scope
        node.raise "can't use instance variables at the top level"
      end

      ivar = scope.remove_typedef.lookup_instance_var(node)
      unless ivar
        undefined_instance_variable(scope, node)
      end

      check_self_closured
      ivar
    end

    def visit(node : Expressions)
      exp_count = node.expressions.size
      node.expressions.each_with_index do |exp, i|
        if i == exp_count - 1
          exp.accept self
          node.bind_to exp
        else
          ignoring_type_filters { exp.accept self }
        end
      end

      if node.empty?
        node.set_type(@program.nil)
      end

      false
    end

    def visit(node : Assign)
      type_assign node.target, node.value, node

      if @is_initialize && !@found_self_in_initialize_call
        value = node.value
        if value.is_a?(Var) && value.name == "self"
          @found_self_in_initialize_call = [value] of ASTNode
        end
      end
      false
    end

    def type_assign(target : Var, value, node, restriction = nil)
      value.accept self

      var_name = target.name
      meta_var, meta_var_existed = assign_to_meta_var(var_name)

      freeze_type = meta_var.freeze_type

      if freeze_type
        if casted_value = check_automatic_cast(value, freeze_type, node)
          value = casted_value
        end
      end

      # If this assign comes from a AssignWithRestriction node, check the restriction

      if restriction && (value_type = value.type?)
        if value_type.restrict(restriction, match_context.not_nil!)
          # OK
        else
          # Check autocast too
          restriction_type = (path_lookup || scope).lookup_type?(restriction, free_vars: free_vars)
          if casted_value = check_automatic_cast(value, restriction_type, node)
            value = casted_value
          else
            if value.is_a?(SymbolLiteral) && restriction_type.is_a?(EnumType)
              node.raise "can't autocast #{value} to #{restriction_type}: no matching enum member"
            end

            node.raise "can't restrict #{value.type} to #{restriction}"
          end
        end
      end

      target.bind_to value
      node.bind_to value

      value_type_filters = @type_filters
      @type_filters = nil

      # Save variable assignment location for debugging output
      meta_var.location ||= target.location

      begin
        meta_var.bind_to value
      rescue ex : FrozenTypeException
        target.raise ex.message
      end

      meta_var.assigned_to = true
      check_closured meta_var, mark_as_mutably_closured: meta_var_existed

      simple_var = MetaVar.new(var_name)

      # When we assign to a local variable with a fixed type, and it's
      # a Proc, we always want to keep that proc's type.
      if freeze_type && freeze_type.is_a?(ProcInstanceType)
        simple_var.bind_to(meta_var)
      else
        simple_var.bind_to(target)

        check_mutably_closured(meta_var, simple_var)
      end

      @vars[var_name] = simple_var

      check_exception_handler_vars var_name, value

      if needs_type_filters?
        @type_filters = TypeFilters.assign_var(value_type_filters, target)
      end

      if target.special_var?
        if typed_def = @typed_def
          typed_def.add_special_var(target.name)

          # Always bind with a special var with nil, so it's easier to assign it later
          # in the codegen (just store the whole value through a pointer)
          simple_var.bind_to(@program.nil_var)
          meta_var.bind_to(@program.nil_var)

          # If we are in a call's block, define the special var in the block
          if (call = @call) && call.block
            call.parent_visitor.define_special_var(target.name, value)
          end
        else
          node.raise "'#{var_name}' can't be assigned at the top level"
        end
      end
    end

    def type_assign(target : InstanceVar, value, node)
      # Check if this is an instance variable initializer
      unless @scope
        # `InstanceVar` assignment appeared in block is not checked
        # by `Crystal::InstanceVarsInitializerVisitor` because this block
        # may be passed to a macro. So, it checks here.
        if current_type.is_a?(Program) || current_type.is_a?(FileModule)
          node.raise "can't use instance variables at the top level"
        end

        # Already handled by InstanceVarsInitializerVisitor
        return
      end

      value.accept self

      var = lookup_instance_var target
      if casted_value = check_automatic_cast(value, var.type, node)
        value = casted_value
      end

      target.bind_to var
      node.bind_to value

      begin
        var.bind_to value
      rescue ex : FrozenTypeException
        target.raise ex.message
      end

      if @is_initialize
        var_name = target.name

        # Don't track instance variables nilability (for example, if they were
        # just assigned inside a branch) if they have an initializer
        unless scope.has_instance_var_initializer?(var_name)
          meta_var, _ = assign_to_meta_var(var_name)
          meta_var.bind_to value
          meta_var.assigned_to = true

          simple_var = MetaVar.new(var_name)
          simple_var.bind_to(target)
        end

        # Check if an instance variable is being assigned (for the first time)
        # and self, or that same instance variable, was used (read) before that.
        unless @vars.has_key?(var_name) || scope.has_instance_var_initializer?(var_name)
          if (found_self = @found_self_in_initialize_call) ||
             (used_ivars_node = @used_ivars_in_calls_in_initialize.try(&.[var_name]?)) ||
             (@block_nest > 0)
            ivar = scope.lookup_instance_var(var_name)
            if found_self
              ivar.nil_reason = NilReason.new(var_name, :used_self_before_initialized, found_self)
            else
              ivar.nil_reason = NilReason.new(var_name, :used_before_initialized, used_ivars_node)
            end
            ivar.bind_to program.nil_var
          end
        end

        if simple_var
          @vars[var_name] = simple_var

          check_exception_handler_vars var_name, value
        end
      end
    end

    def type_assign(target : Path, value, node)
      target.bind_to value
      node.type = @program.nil
      false
    end

    def type_assign(target : Global, value, node)
      node.raise "BUG: there should be no use of global variables other than $~ and $?"
    end

    def type_assign(target : ClassVar, value, node)
      thread_local = check_class_var_annotations

      # Outside a def is already handled by ClassVarsInitializerVisitor
      # (@exp_nest is 1 if we are at the top level because it was incremented
      # by one since we are inside an Assign)
      if !@typed_def && (@exp_nest <= 1) && !inside_block?
        var = lookup_class_var(target)
        target.var = var
        var.thread_local = true if thread_local
        return
      end

      value.accept self

      var = lookup_class_var(target)
      target.var = var
      var.thread_local = true if thread_local

      if casted_value = check_automatic_cast(value, var.type, node)
        value = casted_value
      end

      target.bind_to var

      node.bind_to value
      var.bind_to value
    end

    def type_assign(target : Underscore, value, node)
      value.accept self
      node.bind_to value
    end

    def type_assign(target, value, node)
      raise "BUG: unknown assign target in MainVisitor: #{target}"
    end

    # See if we can automatically cast the value if the types don't exactly match
    def check_automatic_cast(value, var_type, assign = nil)
      MainVisitor.check_automatic_cast(@program, value, var_type, assign)
    end

    def self.check_automatic_cast(program, value, var_type, assign = nil)
      if value.is_a?(NumberLiteral) && value.type != var_type
        literal_type = NumberAutocastType.new(program, value)
        restricted = literal_type.restrict(var_type, MatchContext.new(value.type, value.type))
        if restricted.is_a?(IntegerType) || restricted.is_a?(FloatType)
          value.type = restricted
          value.kind = restricted.kind
          assign.value = value if assign
          return value
        end
      elsif value.is_a?(SymbolLiteral) && value.type != var_type
        literal_type = SymbolAutocastType.new(program, value)
        restricted = literal_type.restrict(var_type, MatchContext.new(value.type, value.type))
        if restricted.is_a?(EnumType)
          member = restricted.find_member(value.value).not_nil!
          path = Path.new(member.name)
          path.target_const = member
          path.type = restricted
          value = path
          assign.value = value if assign
          return value
        end
      end

      nil
    end

    def visit(node : Yield)
      call = @call
      unless call
        node.raise "can't use `yield` outside a method"
      end

      if @fun_literal_context
        node.raise <<-MSG
          can't use `yield` inside a proc literal or captured block

          Make sure to read the whole docs section about blocks and procs,
          including "Capturing blocks" and "Block forwarding":

          https://crystal-lang.org/reference/syntax_and_semantics/blocks_and_procs.html
          MSG
      end

      block = call.block || node.raise("no block given")

      # This is the case of a yield when there's a captured block
      if block.fun_literal
        block_arg_name = typed_def.block_arg.not_nil!.name
        block_var = Var.new(block_arg_name).at(node)
        call = Call.new(block_var, "call", node.exps).at(node)
        call.accept self
        node.bind_to call
        node.expanded = call
        return false
      end

      node.scope.try &.accept self
      node.exps.each &.accept self

      # We use a binder to support splats and other complex forms
      binder = block.binder ||= YieldBlockBinder.new(@program, block)
      binder.add_yield(node, @yield_vars)
      binder.update

      unless block.visited?
        # When we yield, we are no longer inside `untyped_def`, so we un-nest
        untyped_def = @untyped_def
        untyped_def.block_nest -= 1 if untyped_def

        call.bubbling_exception do
          if node_scope = node.scope
            block.scope = node_scope.type
          end
          ignoring_type_filters do
            block.accept call.parent_visitor.not_nil!
          end
        end

        # And now we are back inside `untyped_def`
        untyped_def.block_nest += 1 if untyped_def
      end

      node.bind_to block

      @type_filters = nil
      false
    end

    def visit(node : Block)
      return false if node.visited?

      node.visited = true
      node.context = current_non_block_context

      before_block_vars = node.vars.try(&.dup) || MetaVars.new

      body_exps = node.body.as?(Expressions).try(&.expressions)

      # Variables that we don't want to get their type merged
      # with local variables before the block occurrence:
      # mainly block arguments (locally override vars), but
      # also block arguments that result from tuple unpacking
      # that the parser currently generated as local assignments.
      ignored_vars_after_block = nil

      meta_vars = @meta_vars.dup

      node.args.each do |arg|
        bind_block_var(node, arg, meta_vars, before_block_vars)
      end

      # If the block has unpacking, like:
      #
      #     do |(x, y)|
      #       ...
      #     end
      #
      # it was transformed to unpack the block vars inside the body:
      #
      #     do |__temp_1|
      #       x, y = __temp_1
      #       ...
      #     end
      #
      # We need to treat these variables as block arguments (so they don't override existing local variables).
      if unpacks = node.unpacks
        ignored_vars_after_block = node.args.dup
        unpacks.each_value do |unpack|
          handle_unpacked_block_argument(node, unpack, meta_vars, before_block_vars, ignored_vars_after_block)
        end
      end

      @block_nest += 1

      block_visitor = MainVisitor.new(program, before_block_vars, @typed_def, meta_vars)
      block_visitor.yield_vars = @yield_vars
      block_visitor.match_context = @match_context
      block_visitor.untyped_def = @untyped_def
      block_visitor.call = @call
      block_visitor.fun_literal_context = @fun_literal_context
      block_visitor.parent = self
      block_visitor.with_scope = node.scope || with_scope
      block_visitor.all_exception_handler_vars = @all_exception_handler_vars
      block_visitor.file_module = @file_module

      block_scope = @scope
      block_scope ||= current_type.metaclass unless current_type.is_a?(Program)

      block_visitor.scope = block_scope

      block_visitor.block = node
      block_visitor.path_lookup = path_lookup || current_type
      block_visitor.block_nest = @block_nest

      block_visitor.last_block_kind = :block
      block_visitor.inside_ensure = inside_ensure?

      node.body.accept block_visitor

      @block_nest -= 1

      # Check re-assigned variables and bind them.
      ignored_vars_after_block ||= node.args
      bind_vars block_visitor.vars, node.vars, ignored_vars_after_block
      bind_vars block_visitor.vars, node.after_vars, ignored_vars_after_block

      # Special vars, even if only assigned inside a block,
      # must be inside the def's metavars.
      meta_vars.each do |name, var|
        if var.special_var?
          define_special_var(name, var)
        end
      end

      node.vars = meta_vars

      node.bind_to node.body

      false
    end

    def handle_unpacked_block_argument(node, arg, meta_vars, before_block_vars, ignored_vars_after_block)
      case arg
      when Var
        bind_block_var(node, arg, meta_vars, before_block_vars)
        ignored_vars_after_block << Var.new(arg.name)
      when Underscore
        # Nothing
      when Splat
        handle_unpacked_block_argument(node, arg.exp, meta_vars, before_block_vars, ignored_vars_after_block)
      when Expressions
        arg.expressions.each do |exp|
          handle_unpacked_block_argument(node, exp, meta_vars, before_block_vars, ignored_vars_after_block)
        end
      end
    end

    def bind_block_var(node, target, meta_vars, before_block_vars)
      meta_var = new_meta_var(target.name, context: node)
      meta_var.bind_to(target)
      meta_vars[target.name] = meta_var

      before_block_var = new_meta_var(target.name, context: node)
      before_block_var.bind_to(target)
      before_block_vars[target.name] = before_block_var
    end

    def bind_vars(from_vars, to_vars, ignored = nil)
      if to_vars
        from_vars.each do |name, block_var|
          unless ignored.try &.find { |arg| arg.name == name }
            to_var = to_vars[name]?
            if to_var && !to_var.same?(block_var)
              to_var.try &.bind_to(block_var)
            end
          end
        end
      end
    end

    def visit(node : ProcLiteral)
      return false if node.type?

      fun_vars = @vars.dup
      meta_vars = @meta_vars.dup

      node.def.args.each do |arg|
        # It can happen that the argument has a type already,
        # when converting a block to a proc literal
        if restriction = arg.restriction
          @in_type_args += 1
          restriction.accept self
          @in_type_args -= 1
          arg_type = restriction.type
          MainVisitor.check_type_allowed_as_proc_argument(node, arg_type)
          arg.type = arg_type.virtual_type
        elsif !arg.type?
          arg.raise "parameter '#{arg.name}' of Proc literal must have a type"
        end

        fun_var = MetaVar.new(arg.name, arg.type)
        fun_vars[arg.name] = fun_var

        meta_var = new_meta_var(arg.name, context: node.def)
        meta_var.bind_to fun_var
        meta_vars[arg.name] = meta_var
      end

      if return_type = node.def.return_type
        @in_type_args += 1
        return_type.accept self
        @in_type_args -= 1
        check_not_a_constant(return_type)

        def_type = return_type.type
        MainVisitor.check_type_allowed_as_proc_argument(node, def_type)
        node.expected_return_type = def_type.virtual_type
      end

      node.bind_to node.def
      node.def.bind_to node.def.body
      node.def.vars = meta_vars

      block_visitor = MainVisitor.new(program, fun_vars, node.def, meta_vars)
      block_visitor.current_type = current_type
      block_visitor.yield_vars = @yield_vars
      block_visitor.match_context = @match_context
      block_visitor.untyped_def = node.def
      block_visitor.call = @call
      block_visitor.scope = @scope
      block_visitor.path_lookup = path_lookup
      block_visitor.fun_literal_context = @fun_literal_context || @typed_def || @program
      block_visitor.block_nest = @block_nest + 1
      block_visitor.parent = self
      block_visitor.is_initialize = @is_initialize

      node.def.body.accept block_visitor

      false
    end

    def self.check_type_allowed_as_proc_argument(node, type)
      Crystal.check_type_can_be_stored(node, type, "can't use #{type.to_s(generic_args: false)} as a Proc argument type")
    end

    def visit(node : ProcPointer)
      obj = node.obj

      if obj
        obj.accept self
      end

      # The call might have been created if this is a proc pointer at the top-level
      call = node.call? || Call.new(obj, node.name).at(obj)
      prepare_call(call)

      # A proc pointer like `->foo` where `foo` is a macro is invalid
      if expand_macro(call)
        node.raise(String.build do |io|
          io << "undefined method '#{node.name}'"
          (io << " for " << obj.type) if obj
          io << "\n\n'" << node.name << "' exists as a macro, but macros can't be used in proc pointers"
        end)
      end

      # If it's something like `->foo.bar` we turn it into a closure
      # where `foo` is assigned to a temporary variable.
      # If it's something like `->foo` then we also turn it into a closure
      # because it could be doing a mutlidispatch and that's not supported in ProcPointer.
      if !obj || obj.is_a?(Var) || obj.is_a?(InstanceVar) || obj.is_a?(ClassVar)
        expand(node)
        return false
      end

      # If it's something like `->Foo.bar` and `Foo` is not a lib type,
      # it could also be producing a multidispatch so we rewrite that too
      # (lib types can never produce a mutlidispatch and in that case we can
      # actually generate a function pointer that points right into the C fun).
      if obj.is_a?(Path) && !obj.type.is_a?(LibType)
        expand(node)
        return false
      end

      # Check if it's ->LibFoo.foo, so we deduce the type from that method
      if node.args.empty? && obj && (obj_type = obj.type).is_a?(LibType)
        matching_fun = obj_type.lookup_first_def(node.name, false)
        node.raise "undefined fun '#{node.name}' for #{obj_type}" unless matching_fun

        call.args = matching_fun.args.map_with_index do |arg, i|
          Var.new("arg#{i}", arg.type).as(ASTNode)
        end
      else
        call.args = node.args.map_with_index do |arg, i|
          arg.accept self
          arg_type = arg.type
          MainVisitor.check_type_allowed_as_proc_argument(node, arg_type)
          Var.new("arg#{i}", arg_type.virtual_type).as(ASTNode)
        end
      end

      begin
        call.recalculate
      rescue ex : Crystal::CodeError
        node.raise "error instantiating #{node}", ex
      end

      node.call = call
      node.bind_to call

      false
    end

    def visit(node : Call)
      prepare_call(node)

      if expand_macro(node)
        # It can happen that this call is inside an ArrayLiteral or HashLiteral,
        # was expanded but isn't bound to the expansion because the call (together
        # with its expansion) was cloned.
        if (expanded = node.expanded) && (node.dependencies.empty? || !node.type?)
          node.bind_to(expanded)
        end

        return false
      end

      # If the call has splats or double splats, and any of them are
      # not variables, instance variables or global variables,
      # we replace this call with a separate one that declares temporary
      # variables with this splat expressions, so we don't evaluate them
      # twice (#2677)
      if call_needs_splat_expansion?(node)
        return replace_call_splats(node)
      end

      obj = node.obj
      args = node.args
      block_arg = node.block_arg
      named_args = node.named_args

      ignoring_type_filters do
        if obj
          obj.accept(self)

          check_lib_call node, obj.type?

          if check_special_new_call(node, obj.type?)
            return false
          end

          if check_slice_literal_call(node, obj.type?)
            return false
          end
        end

        args.each &.accept(self)
        block_arg.try &.accept self
        named_args.try &.each &.value.accept self
      end

      obj.try &.set_enclosing_call(node)
      args.each &.set_enclosing_call(node)
      block_arg.try &.set_enclosing_call node
      named_args.try &.each &.value.set_enclosing_call(node)

      check_super_or_previous_def_in_initialize node

      # If the call has a block we need to create a copy of the variables
      # and bind them to the current variables. Then, when visiting
      # the block we will bind more variables to these ones if variables
      # are reassigned.
      if node.block || block_arg
        before_vars = MetaVars.new
        after_vars = MetaVars.new

        @vars.each do |name, var|
          before_var = MetaVar.new(name)
          before_var.bind_to(var)
          before_var.nil_if_read = var.nil_if_read?
          before_vars[name] = before_var

          after_var = MetaVar.new(name)
          after_var.bind_to(var)
          after_var.nil_if_read = var.nil_if_read?
          after_vars[name] = after_var
          @vars[name] = after_var
        end

        if block = node.block
          block.vars = before_vars
          block.after_vars = after_vars
        else
          node.before_vars = before_vars
        end
      end

      recalculate_call(node)

      check_call_in_initialize node

      @type_filters = nil
      @unreachable = true if node.no_returns?

      false
    end

    def prepare_call(node)
      if node.global?
        node.scope = @program
      else
        node.scope = @scope || current_type.metaclass
      end
      node.with_scope = with_scope unless node.obj
      node.parent_visitor = self
    end

    def recalculate_call(node : Call)
      node.recalculate
    end

    def call_needs_splat_expansion?(node)
      node.args.each do |arg|
        case arg
        when Splat
          exp = arg.exp
        when DoubleSplat
          exp = arg.exp
        else
          next
        end

        case exp
        when Var, InstanceVar, ClassVar, Global
          next
        else
          return true
        end
      end

      false
    end

    def replace_call_splats(node)
      expanded = node.clone

      exps = [] of ASTNode
      expanded.args.each do |arg|
        case arg
        when Splat
          exp = arg.exp
        when DoubleSplat
          exp = arg.exp
        else
          next
        end

        case exp
        when Var, InstanceVar, ClassVar, Global
          next
        end

        temp_var = @program.new_temp_var.at(arg)
        assign = Assign.new(temp_var, exp).at(arg)
        exps << assign
        case arg
        when Splat
          arg.exp = temp_var.clone.at(arg)
        when DoubleSplat
          arg.exp = temp_var.clone.at(arg)
        else
          next
        end
      end

      exps << expanded
      expansion = Expressions.from(exps).at(expanded)
      expansion.accept self
      node.expanded = expansion
      node.bind_to(expanded)

      false
    end

    # If it's a super or previous_def call inside an initialize we treat
    # set instance vars from superclasses to not-nil.
    def check_super_or_previous_def_in_initialize(node)
      if @is_initialize && (node.super? || node.previous_def?)
        all_vars = scope.all_instance_vars.keys
        all_vars -= scope.instance_vars.keys if node.super?
        all_vars.each do |name|
          instance_var = scope.lookup_instance_var(name)

          # If a variable was used before this supercall, it becomes nilable
          if @used_ivars_in_calls_in_initialize.try &.has_key?(name)
            instance_var.nil_reason ||= NilReason.new(name, :used_before_initialized, [node] of ASTNode)
            instance_var.bind_to @program.nil_var
          else
            # Otherwise, declare it as a "local" variable
            meta_var = MetaVar.new(name)
            meta_var.bind_to instance_var
            @vars[name] = meta_var
          end
        end
      end
    end

    # Checks if it's a call to self. In that case, all instance variables
    # not mentioned so far will be considered nil.
    def check_call_in_initialize(node)
      return unless @is_initialize
      return if @typeof_nest > 0

      node_obj = node.obj
      if !node_obj || (node_obj.is_a?(Var) && node_obj.name == "self")
        # Special case: when calling self.class a class method will be invoked
        # and there's no possibility of accessing instance vars, so we ignore this case.
        if node.name == "class" && node.args.empty?
          return
        end

        ivars, found_self = gather_instance_vars_read node
        if found_self
          @found_self_in_initialize_call ||= found_self
        elsif ivars
          used_ivars_in_calls_in_initialize = @used_ivars_in_calls_in_initialize
          if used_ivars_in_calls_in_initialize
            @used_ivars_in_calls_in_initialize = used_ivars_in_calls_in_initialize.merge(ivars)
          else
            @used_ivars_in_calls_in_initialize = ivars
          end
        end
      else
        # Check if any argument is "self"
        unless @found_self_in_initialize_call
          node.args.each do |arg|
            if arg.is_a?(Var) && arg.name == "self"
              @found_self_in_initialize_call = [node] of ASTNode
              return
            end
          end
        end
      end
    end

    # Fill function literal argument types for C functions
    def check_lib_call(node, obj_type)
      return unless obj_type.is_a?(LibType)

      # Error quickly if we can't find a fun
      method = obj_type.lookup_first_def(node.name, false)
      node.raise "undefined fun '#{node.name}' for #{obj_type}" unless method

      node.args.each_with_index do |arg, index|
        case arg
        when ProcLiteral
          next unless arg.def.args.any? { |def_arg| !def_arg.restriction && !def_arg.type? }

          check_lib_call_arg(method, index) do |method_arg_type|
            arg.def.args.each_with_index do |def_arg, def_arg_index|
              if !def_arg.restriction && !def_arg.type?
                def_arg.type = method_arg_type.arg_types[def_arg_index]?
              end
            end
          end
        when ProcPointer
          next unless arg.args.empty?

          check_lib_call_arg(method, index) do |method_arg_type|
            method_arg_type.arg_types.each do |arg_type|
              arg.args.push TypeNode.new(arg_type)
            end
          end
        else
          # keep checking
        end
      end
    end

    def check_lib_call_arg(method, arg_index, &)
      method_arg = method.args[arg_index]?
      return unless method_arg

      method_arg_type = method_arg.type
      return unless method_arg_type.is_a?(ProcInstanceType)

      yield method_arg_type
    end

    # Checks if it's ProcType#new
    def check_special_new_call(node, obj_type)
      return false unless obj_type
      return false unless obj_type.metaclass?

      instance_type = obj_type.instance_type.remove_typedef

      if node.name == "new"
        case instance_type
        when .extern?
          if instance_type.namespace.is_a?(LibType) && (named_args = node.named_args)
            return special_c_struct_or_union_new_with_named_args(node, instance_type, named_args)
          end
        end
      end

      false
    end

    def check_slice_literal_call(node, obj_type)
      return false unless obj_type
      return false unless obj_type.metaclass?
      return false unless node.name == "literal"

      instance_type = obj_type.instance_type.remove_typedef

      case instance_type
      when GenericClassType # Slice
        return false unless instance_type == @program.slice

        element_type = nil

        node.args.each do |arg|
          arg.raise "Expected NumberLiteral, got #{arg.class_desc}" unless arg.is_a?(NumberLiteral)
          arg.accept self
          element_type ||= arg.type
          unless element_type == arg.type
            arg.raise "Too many element types for slice literal without generic argument: #{element_type}, #{arg.type}"
          end
        end

<<<<<<< HEAD
        unless element_type
          node.raise "Cannot create empty slice literal without element type"
        end
      when GenericClassInstanceType # Slice(T)
        return false unless instance_type.generic_type == @program.slice

        element_type = instance_type.type_vars["T"].type

        node.args.each do |arg|
          arg.raise "Expected NumberLiteral, got #{arg.class_desc}" unless arg.is_a?(NumberLiteral)
          arg.accept self
          arg.raise "Argument out of range for a Slice(#{element_type})" unless arg.representable_in?(element_type)
=======
          # create the internal constant `$Slice:n` to hold the slice contents
          const_name = "$Slice:#{@program.const_slices.size}"
          const_value = Nop.new
          const_value.type = @program.static_array_of(element_type, node.args.size)
          const = Const.new(@program, @program, const_name, const_value)
          @program.types[const_name] = const
          @program.const_slices[const_name] = Program::ConstSliceInfo.new(const_name, kind, node.args)

          # ::Slice.new(pointerof($Slice:n.@buffer), {{ args.size }}, read_only: true)
          pointer_node = PointerOf.new(ReadInstanceVar.new(Path.new(const_name).at(node), "@buffer").at(node)).at(node)
          size_node = NumberLiteral.new(node.args.size.to_s, :i32).at(node)
          read_only_node = NamedArgument.new("read_only", BoolLiteral.new(true).at(node)).at(node)
          expanded = Call.new(Path.global("Slice").at(node), "new", [pointer_node, size_node], named_args: [read_only_node]).at(node)

          expanded.accept self
          node.bind_to expanded
          node.expanded = expanded
          return true
>>>>>>> 12f56567
        end
      else
        return false
      end

      kind =
        case element_type
        when IntegerType
          element_type.kind
        when FloatType
          element_type.kind
        else
          node.raise "Only slice literals of primitive integer or float types can be created"
        end

      # create the internal constant `$Slice:n` to hold the slice contents
      const_name = "$Slice:#{@program.const_slices.size}"
      const_value = Nop.new
      const_value.type = @program.static_array_of(element_type, node.args.size)
      const = Const.new(@program, @program, const_name, const_value)
      @program.types[const_name] = const
      @program.const_slices << Program::ConstSliceInfo.new(const_name, kind, node.args)

      # ::Slice.new(pointerof($Slice:n.@buffer), {{ args.size }}, read_only: true)
      pointer_node = PointerOf.new(ReadInstanceVar.new(Path.new(const_name).at(node), "@buffer").at(node)).at(node)
      size_node = NumberLiteral.new(node.args.size.to_s, :i32).at(node)
      read_only_node = NamedArgument.new("read_only", BoolLiteral.new(true).at(node)).at(node)
      expanded = Call.new(Path.global("Slice").at(node), "new", [pointer_node, size_node], named_args: [read_only_node]).at(node)

      expanded.accept self
      node.bind_to expanded
      node.expanded = expanded

      true
    end

    # Rewrite:
    #
    #     LibFoo::Struct.new arg0: value0, argN: value0
    #
    # To:
    #
    #   temp = LibFoo::Struct.new
    #   temp.arg0 = value0
    #   temp.argN = valueN
    #   temp
    def special_c_struct_or_union_new_with_named_args(node, type, named_args)
      exps = [] of ASTNode

      temp_name = @program.new_temp_var_name

      new_call = Call.new(node.obj, "new").at(node)

      new_assign = Assign.new(Var.new(temp_name).at(node), new_call).at(node)
      exps << new_assign

      named_args.each do |named_arg|
        assign_call = Call.new(Var.new(temp_name).at(named_arg), "#{named_arg.name}=", named_arg.value).at(named_arg)
        if loc = named_arg.location
          assign_call.location = loc
          assign_call.name_location = loc
        end
        exps << assign_call
      end

      exps << Var.new(temp_name).at(node)

      expanded = Expressions.new(exps).at(node)
      expanded.accept self

      node.bind_to expanded
      node.expanded = expanded

      true
    end

    class InstanceVarsCollector < Visitor
      getter ivars : Hash(String, Array(ASTNode))?
      getter found_self : Array(ASTNode)?
      @scope : Type
      @in_super : Int32
      @callstack : Array(ASTNode)
      @visited : Set(Def)?
      @vars : MetaVars

      def initialize(a_def, @scope, @vars)
        @found_self = nil
        @in_super = 0
        @callstack = [a_def] of ASTNode
      end

      def node_in_callstack(node)
        nodes = [] of ASTNode
        nodes.concat @callstack
        nodes.push node
        nodes
      end

      def visit(node : InstanceVar)
        unless @vars.has_key?(node.name)
          ivars = @ivars ||= Hash(String, Array(ASTNode)).new
          unless ivars.has_key?(node.name)
            ivars[node.name] = node_in_callstack(node)
          end
        end
        false
      end

      def visit(node : Var)
        if @in_super == 0 && node.name == "self"
          @found_self = node_in_callstack(node)
        end
        false
      end

      def visit(node : Assign)
        node.value.accept self
        false
      end

      def visit(node : Call)
        obj = node.obj

        # Skip class method
        if obj.is_a?(Var) && obj.name == "self" && node.name == "class" && node.args.empty?
          return false
        end

        if obj && !(obj.is_a?(Var) && obj.name == "self")
          # not a self-instance method: only verify arguments
          return true
        end

        visited = @visited

        node.target_defs.try &.each do |target_def|
          if target_def.owner == @scope
            next if visited.try &.includes?(target_def)

            visited = @visited ||= Set(Def).new.compare_by_identity
            visited << target_def

            @callstack.push(node)
            target_def.body.accept self
            @callstack.pop
          end
        end

        if node.super?
          @in_super += 1
        end

        true
      end

      def end_visit(node : Call)
        if node.super?
          @in_super -= 1
        end
      end

      def visit(node : ASTNode)
        true
      end
    end

    def gather_instance_vars_read(node)
      collector = InstanceVarsCollector.new(typed_def, scope, @vars)
      node.accept collector
      {collector.ivars, collector.found_self}
    end

    def visit(node : Return)
      if inside_ensure?
        node.raise "can't return from ensure"
      end

      if inside_constant?
        node.raise "can't return from constant"
      end

      typed_def = @typed_def || node.raise("can't return from top level")

      if typed_def.captured_block?
        node.raise "can't return from captured block, use next"
      end

      node.exp.try &.accept self

      node.target = typed_def

      typed_def.bind_to(node_exp_or_nil_literal(node))

      @unreachable = true

      node.type = @program.no_return

      false
    end

    def end_visit(node : Splat)
      node.bind_to node.exp
    end

    def end_visit(node : DoubleSplat)
      node.bind_to node.exp
    end

    def visit(node : Underscore)
      if @in_type_args == 0
        node.raise "can't read from _"
      else
        node.raise "can't use underscore as generic type argument"
      end
    end

    def visit(node : IsA)
      node.obj.accept self

      @in_type_args += 1
      @inside_is_a = true
      node.const.accept self
      @inside_is_a = false
      @in_type_args -= 1

      node.type = program.bool
      const = node.const

      # When doing x.is_a?(A) and A turns out to be a constant (not a type),
      # replace it with a === comparison. Most usually this happens in a case expression.
      if const.is_a?(Path) && const.target_const
        obj = node.obj.clone.at(node.obj)
        const = node.const.clone.at(node.const)
        comp = Call.new(const, "===", obj).at(node)
        comp.accept self
        node.syntax_replacement = comp
        node.bind_to comp
        return false
      end

      if needs_type_filters? && (var = get_expression_var(node.obj))
        @type_filters = TypeFilters.new var, SimpleTypeFilter.new(node.const.type)
      end

      false
    end

    def end_visit(node : RespondsTo)
      node.type = program.bool
      if needs_type_filters? && (var = get_expression_var(node.obj))
        @type_filters = TypeFilters.new var, RespondsToTypeFilter.new(node.name)
      end
    end

    # Get the variable of an expression.
    # If it's a variable, it's that variable.
    # If it's an assignment to a variable, it's that variable.
    def get_expression_var(exp)
      case exp
      when Var
        return exp
      when Assign
        target = exp.target
        return target if target.is_a?(Var)
      when Expressions
        return unless exp = exp.single_expression?
        return get_expression_var(exp)
      end
      nil
    end

    def visit(node : Cast | NilableCast)
      # If there's an `x.as(T)` inside a method, that method
      # has a chance to raise, so we must mark it as such
      if typed_def = @typed_def
        typed_def.raises = true
      end

      ignoring_type_filters do
        node.obj.accept self
      end

      @in_type_args += 1
      ignoring_type_filters do
        node.to.accept self
      end
      @in_type_args -= 1

      node.obj.add_observer node
      node.update

      false
    end

    def visit(node : FunDef)
      body = node.body.not_nil!

      external = node.external
      return_type = external.type

      vars = MetaVars.new
      external.args.each do |arg|
        var = MetaVar.new(arg.name, arg.type)
        var.bind_to var
        vars[arg.name] = var
      end

      visitor = MainVisitor.new(@program, vars, external)
      visitor.untyped_def = external
      visitor.scope = @program

      begin
        body.accept visitor
      rescue ex : Crystal::CodeError
        node.raise ex.message, ex
      end

      inferred_return_type = @program.type_merge([body.type?, external.type?])

      if return_type && return_type != @program.nil && inferred_return_type != return_type
        node.raise "expected fun to return #{return_type} but it returned #{inferred_return_type}"
      end

      external.set_type(return_type)

      false
    end

    def visit(node : If)
      request_type_filters do
        node.cond.accept self
      end

      cond_vars = @vars
      cond_type_filters = @type_filters

      # then branch
      @vars = cond_vars.dup
      @type_filters = nil
      @unreachable = false

      filter_vars cond_type_filters
      before_then_vars = @vars.dup

      node.then.accept self

      then_vars = @vars
      then_type_filters = @type_filters
      then_unreachable = @unreachable

      # else branch
      @vars = cond_vars.dup
      @type_filters = nil
      @unreachable = false

      filter_vars TypeFilters.not(cond_type_filters)
      before_else_vars = @vars.dup

      node.else.accept self

      else_vars = @vars
      else_type_filters = @type_filters
      else_unreachable = @unreachable

      merge_if_vars node, cond_vars, then_vars, else_vars, before_then_vars, before_else_vars, then_unreachable, else_unreachable

      @type_filters = nil
      if needs_type_filters?
        case node
        when .and?
          # `a && b` is expanded to `a ? b : a`
          # We don't use `else_type_filters` because if `a` is a temp var
          # assignment then `cond_type_filters` would contain more information
          @type_filters = TypeFilters.and(cond_type_filters, then_type_filters)
        when .or?
          # `a || b` is expanded to `a ? a : b`
          @type_filters = TypeFilters.or(cond_type_filters, else_type_filters)
        end
      end

      @unreachable = then_unreachable && else_unreachable

      node.bind_to({node.then, node.else})

      false
    end

    # Here we merge the variables from both branches of an if.
    # We basically:
    #   - Create a variable whose type is the merged types of the last
    #     type of each branch.
    #   - Make the variable nilable if the variable wasn't declared
    #     before the 'if' and it doesn't appear in one of the branches.
    #   - Don't use the type of a branch that is unreachable (ends with return,
    #     break or with a call that is NoReturn)
    def merge_if_vars(node, cond_vars, then_vars, else_vars, before_then_vars, before_else_vars, then_unreachable, else_unreachable)
      then_vars.each do |name, then_var|
        else_var = else_vars[name]?

        merge_if_var(name, node, cond_vars, then_var, else_var, before_then_vars, before_else_vars, then_unreachable, else_unreachable)
      end

      else_vars.each do |name, else_var|
        next if then_vars.has_key?(name)

        merge_if_var(name, node, cond_vars, nil, else_var, before_then_vars, before_else_vars, then_unreachable, else_unreachable)
      end
    end

    def merge_if_var(name, node, cond_vars, then_var, else_var, before_then_vars, before_else_vars, then_unreachable, else_unreachable)
      # Check whether the var didn't change at all
      return if then_var.same?(else_var)

      cond_var = cond_vars[name]?

      # Only copy `nil_if_read` from each branch if it's not unreachable
      then_var_nil_if_read = !then_unreachable && then_var.try(&.nil_if_read?)
      else_var_nil_if_read = !else_unreachable && else_var.try(&.nil_if_read?)
      if_var_nil_if_read = !!(then_var_nil_if_read || else_var_nil_if_read)

      # Check if no types were changes in either then 'then' and 'else' branches
      if cond_var && !then_unreachable && !else_unreachable
        if then_var.same?(before_then_vars[name]?) &&
           else_var.same?(before_else_vars[name]?)
          cond_var.nil_if_read = if_var_nil_if_read
          @vars[name] = cond_var
          return
        end
      end

      if_var = MetaVar.new(name)
      if_var.nil_if_read = if_var_nil_if_read

      if then_var && else_var
        if then_unreachable
          if_var.bind_to conditional_no_return(node.then, then_var)
        else
          if_var.bind_to then_var
        end

        if else_unreachable
          if_var.bind_to conditional_no_return(node.else, else_var)
        else
          if_var.bind_to else_var
        end
      elsif then_var
        if then_unreachable
          if_var.bind_to conditional_no_return(node.then, then_var)
        else
          if_var.bind_to then_var
        end

        if cond_var
          if_var.bind_to cond_var
        elsif !else_unreachable
          if_var.bind_to program.nil_var
          if_var.nil_if_read = true
        else
          if_var.bind_to conditional_no_return(node.else, @program.nil_var)
        end
      elsif else_var
        if else_unreachable
          if_var.bind_to conditional_no_return(node.else, else_var)
        else
          if_var.bind_to else_var
        end

        if cond_var
          if_var.bind_to cond_var
        elsif !then_unreachable
          if_var.bind_to program.nil_var
          if_var.nil_if_read = true
        else
          if_var.bind_to conditional_no_return(node.then, @program.nil_var)
        end
      end

      @vars[name] = if_var
    end

    def conditional_no_return(node, var)
      node.filtered_by NoReturnFilter.new(var)
    end

    def visit(node : While)
      old_while_vars = @while_vars

      before_cond_vars_copy = @vars.dup

      @vars.each do |name, var|
        before_var = MetaVar.new(name)
        before_var.bind_to(var)
        before_var.nil_if_read = var.nil_if_read?
        @vars[name] = before_var
      end

      before_cond_vars = @vars.dup

      request_type_filters do
        node.cond.accept self
      end

      cond_type_filters = @type_filters

      after_cond_vars = @vars.dup
      @while_vars = after_cond_vars

      filter_vars cond_type_filters

      # `node.body` may reset this status, so we capture them in a set
      # (we don't need the full MetaVars at the moment)
      after_cond_vars_nil_if_read = Set(String).new
      @vars.each do |name, var|
        after_cond_vars_nil_if_read << name if var.nil_if_read?
      end

      @type_filters = nil
      @block, old_block = nil, @block

      @while_stack.push node

      with_block_kind :while do
        node.body.accept self
      end

      cond = node.cond.single_expression
      endless_while = cond.true_literal?
      merge_while_vars endless_while, before_cond_vars_copy, before_cond_vars, after_cond_vars, after_cond_vars_nil_if_read, node.break_vars

      @while_stack.pop
      @block = old_block
      @while_vars = old_while_vars

      unless node.has_breaks?
        if endless_while
          node.type = program.no_return
          return false
        end

        filter_vars TypeFilters.not(cond_type_filters)
      end

      node.bind_to(@program.nil_var) unless endless_while

      false
    end

    # Here we assign the types of variables after a while.
    def merge_while_vars(endless, before_cond_vars_copy, before_cond_vars, after_cond_vars, after_cond_vars_nil_if_read, all_break_vars)
      after_while_vars = MetaVars.new

      @vars.each do |name, while_var|
        before_cond_var = before_cond_vars[name]?
        after_cond_var = after_cond_vars[name]?
        after_while_vars[name] = after_while_var = MetaVar.new(name)

        # After while's body, bind variables *before* the condition to the
        # ones after the body, because the loop will repeat.
        #
        # For example:
        #
        #    x = exp
        #    # x starts with the type of exp
        #    while x = x.method
        #      # but after the loop, the x above (in x.method)
        #      # should now also get the type of x.method, recursively
        #    end
        if before_cond_var && !before_cond_var.same?(while_var)
          before_cond_var.bind_to(while_var)
        end

        # If the loop is endless
        if endless
          # Suppose we have
          #
          #     x = exp1
          #     while true
          #       x = exp2
          #       break if ...
          #       x = exp3
          #       break if ...
          #       x = exp4
          #     end
          #
          # Here the type of x after the loop will never be affected by
          # `x = exp4`, because `x = exp2` must have been executed before the
          # loop may exit at the first break. Therefore, if the x right before
          # the first break is different from the last x, we don't use the
          # latter's type upon exit (but exp2 itself may depend on exp4 if it
          # refers to x).
          break_var = all_break_vars.try &.dig?(0, name)
          unless break_var && !break_var.same?(while_var)
            after_while_var.bind_to(while_var)
            if before_cond_var
              after_while_var.nil_if_read = while_var.nil_if_read?
            end
          end

          # If there wasn't a previous variable with the same name, the variable
          # is newly defined inside the while.
          unless before_cond_var
            # If not all variables with the given name end up in a break it
            # means that they can be nilable.
            # Alternatively, if any var that ends in a break is nil-if-read then
            # the resulting variable will be nil-if-read too.
            if !all_break_vars.try(&.all? &.has_key?(name)) ||
               all_break_vars.try(&.any? &.[name]?.try &.nil_if_read?)
              after_while_var.nil_if_read = true
            end
          end
        else
          # If a variable was assigned in the condition, it has that type.
          if after_cond_var && !after_cond_var.same?(before_cond_var)
            after_while_var.bind_to(after_cond_var)

            # If the variable after the condition is nil-if-read, that means the
            # assignment inside the condition might not run upon loop exit, so
            # the variable may receive the type inside the loop.
            if after_cond_vars_nil_if_read.includes?(name)
              after_while_var.nil_if_read = true
              after_while_var.bind_to(while_var) if !after_cond_var.same?(while_var)
            end

            # If there was a previous variable, we use that type merged
            # with the last type inside the while.
          elsif before_cond_var
            # We need to bind to the variable *before* the condition, even
            # before the variables that are used in the condition
            # `before_cond_vars` are modified in the while body
            after_while_var.bind_to(before_cond_vars_copy[name])
            after_while_var.bind_to(while_var)
            after_while_var.nil_if_read = before_cond_var.nil_if_read? || while_var.nil_if_read?

            # Otherwise, it's a new variable inside the while: used
            # outside it must be nilable.
          else
            after_while_var.bind_to(while_var)
            after_while_var.nil_if_read = true
          end
        end
      end

      # We also need to merge types from breaks inside while.
      all_break_vars.try &.each do |break_vars|
        break_vars.each do |name, break_var|
          after_while_var = after_while_vars[name]?
          unless after_while_var
            # Fix for issue #2441:
            # it might be that a break variable is not present
            # in the current vars after a while
            after_while_var = new_meta_var(name)
            after_while_var.bind_to(program.nil_var)
            @meta_vars[name].bind_to(program.nil_var)
            after_while_vars[name] = after_while_var
          end
          after_while_var.bind_to(break_var)
        end
      end

      @vars = after_while_vars
    end

    # If we have:
    #
    #   if a
    #     ...
    #   end
    #
    # then inside the if 'a' must not be nil.
    #
    # This is what we do here: we create a meta-variable for
    # it and filter it accordingly. This also applied to
    # .is_a? and .responds_to?.
    #
    # This also applies to 'while' conditions and also
    # to the else part of an if, but with filters inverted.
    def filter_vars(filters)
      filter_vars(filters) { |filter| filter }
    end

    def filter_vars(filters, &)
      filters.try &.each do |name, filter|
        existing_var = @vars[name]
        filtered_var = MetaVar.new(name)
        filtered_var.bind_to(existing_var.filtered_by(yield filter))
        @vars[name] = filtered_var
      end
    end

    def end_visit(node : Break)
      if last_block_kind.ensure?
        node.raise "can't use break inside ensure"
      end

      if block = @block
        node.target = block.call.not_nil!

        block.break.bind_to(node_exp_or_nil_literal(node))

        bind_vars @vars, block.after_vars, block.args
      elsif target_while = @while_stack.last?
        node.target = target_while

        break_vars = (target_while.break_vars ||= [] of MetaVars)
        break_vars.push @vars.dup
        target_while.bind_to(node_exp_or_nil_literal(node))
      else
        if @typed_def.try &.captured_block?
          node.raise "can't break from captured block, try using `next`."
        end

        node.raise "invalid break"
      end

      node.type = @program.no_return

      @unreachable = true
    end

    def end_visit(node : Next)
      if last_block_kind.ensure?
        node.raise "can't use next inside ensure"
      end

      if block = @block
        node.target = block

        block.bind_to(node_exp_or_nil_literal(node))

        bind_vars @vars, block.vars
        bind_vars @vars, block.after_vars, block.args
      elsif target_while = @while_stack.last?
        node.target = target_while

        bind_vars @vars, @while_vars
      else
        typed_def = @typed_def
        if typed_def && typed_def.captured_block?
          node.target = typed_def
          typed_def.bind_to(node_exp_or_nil_literal(node))
        else
          node.raise "invalid next"
        end
      end

      node.type = @program.no_return

      @unreachable = true
    end

    def with_block_kind(kind : BlockKind, &)
      old_block_kind, @last_block_kind = last_block_kind, kind
      old_inside_ensure, @inside_ensure = @inside_ensure, @inside_ensure || kind.ensure?
      yield
      @last_block_kind = old_block_kind
      @inside_ensure = old_inside_ensure
    end

    def visit(node : Primitive)
      # If the method where this primitive is defined has a return type, use it
      if return_type = typed_def.return_type
        node.type = (path_lookup || scope).lookup_type(return_type, free_vars: free_vars)
        return false
      end

      case node.name
      when "allocate"
        visit_allocate node
      when "pre_initialize"
        visit_pre_initialize node
      when "pointer_malloc"
        visit_pointer_malloc node
      when "pointer_set"
        visit_pointer_set node
      when "pointer_new"
        visit_pointer_new node
      when "slice_literal"
        node.raise "BUG: Slice literal should have been expanded"
      when "argc"
        # Already typed
      when "argv"
        # Already typed
      when "struct_or_union_set"
        visit_struct_or_union_set node
      when "external_var_set"
        # Nothing to do
      when "external_var_get"
        # Nothing to do
      when "class"
        node.type = scope.metaclass
      when "enum_value"
        # Nothing to do
      when "enum_new"
        # Nothing to do
      when "throw_info"
        node.type = program.pointer_of(program.void)
      when "va_arg"
        visit_va_arg node
      else
        node.raise "BUG: unhandled primitive in MainVisitor: #{node.name}"
      end

      false
    end

    def visit_va_arg(node)
      arg = call.not_nil!.args[0]? || node.raise("requires type argument")
      node.type = arg.type.instance_type
    end

    def visit_allocate(node)
      instance_type = scope.instance_type

      case instance_type
      when GenericClassType
        node.raise "can't create instance of generic class #{instance_type} without specifying its type vars"
      when UnionType
        node.raise "can't create instance of a union type"
      when PointerInstanceType
        node.raise "can't create instance of a pointer type"
      else
        if instance_type.abstract?
          if instance_type.virtual?
            # A call to "allocate" on a virtual type can happen if we have something like:
            #
            # ```
            # abstract class Foo
            # end
            #
            # class Bar < Foo
            # end
            #
            # a = [] of Foo.class
            # a << Bar
            # a << Foo
            #
            # a.map(&.new)
            # ```
            #
            # It's perfectly fine to have an array of `Foo.class`, and we can
            # put `Foo` and `Bar` in it. We should also be able to call `new`
            # on every element in the array. We'll have to trust the user doesn't
            # put abstract types there. But if they are abstract, we make that
            # call a runtime error.
            base_type = instance_type.devirtualize

            extra = Call.new(
              nil,
              "raise",
              StringLiteral.new("Can't instantiate abstract #{base_type.type_desc} #{base_type}"),
              global: true)
            extra.accept self

            # This `extra` will replace the Primitive node in CleanupTransformer later on.
            node.extra = extra
            node.type = @program.no_return
            return
          else
            # If the type is not virtual then we know for sure that the type
            # can't be instantiated, and we can produce a compile-time error.
            node.raise "can't instantiate abstract #{instance_type.type_desc} #{instance_type}"
          end
        end

        node.type = instance_type
      end
    end

    def visit_pre_initialize(node)
      instance_type = scope.instance_type

      case instance_type
      when GenericClassType
        node.raise "Can't pre-initialize instance of generic class #{instance_type} without specifying its type vars"
      when UnionType
        node.raise "Can't pre-initialize instance of a union type"
      else
        if instance_type.abstract?
          if instance_type.virtual?
            # This is the same as `.initialize`
            base_type = instance_type.devirtualize

            extra = Call.new(
              nil,
              "raise",
              StringLiteral.new("Can't pre-initialize abstract class #{base_type}"),
              global: true).at(node)
            extra.accept self

            # This `extra` will replace the Primitive node in CleanupTransformer later on.
            node.extra = extra
            node.type = @program.no_return
            return
          else
            # If the type is not virtual then we know for sure that the type
            # can't be instantiated, and we can produce a compile-time error.
            node.raise "Can't pre-initialize abstract class #{instance_type}"
          end
        end

        node.type = instance_type
      end
    end

    def visit_pointer_malloc(node)
      if scope.instance_type.is_a?(GenericClassType)
        node.raise "can't malloc pointer without type, use Pointer(Type).malloc(size)"
      end

      node.type = scope.instance_type
    end

    def visit_pointer_set(node)
      scope = scope().remove_typedef.as(PointerInstanceType)

      # We don't want to change the value of Pointer(Void) to include Nil (Nil passes as Void)
      if scope.element_type.void?
        node.type = @program.nil
        return
      end

      value = @vars["value"]

      scope.var.bind_to value
      node.bind_to value
    end

    def visit_pointer_new(node)
      if scope.instance_type.is_a?(GenericClassType)
        node.raise "can't create pointer without type, use Pointer(Type).new(address)"
      end

      node.type = scope.instance_type
    end

    def visit_struct_or_union_set(node)
      scope = @scope.as(NonGenericClassType)

      field_name = call.not_nil!.name.rchop
      expected_type = scope.instance_vars['@' + field_name].type
      value = @vars["value"]
      actual_type = value.type

      node.type = actual_type

      actual_type = actual_type.remove_alias
      unaliased_type = expected_type.remove_alias

      return if actual_type.compatible_with?(unaliased_type)
      return if actual_type.implicitly_converted_in_c_to?(unaliased_type)

      case unaliased_type
      when IntegerType
        if convert_call = convert_struct_or_union_numeric_argument(node, unaliased_type, expected_type, actual_type)
          node.extra = convert_call
          return
        end
      when FloatType
        if convert_call = convert_struct_or_union_numeric_argument(node, unaliased_type, expected_type, actual_type)
          node.extra = convert_call
          return
        end
      end

      unsafe_call = Conversions.to_unsafe(node, Var.new("value").at(node), self, actual_type, expected_type)
      if unsafe_call
        node.extra = unsafe_call
        return
      end

      node.raise "field '#{field_name}' of #{scope.type_desc} #{scope} has type #{expected_type}, not #{actual_type}"
    end

    def convert_struct_or_union_numeric_argument(node, unaliased_type, expected_type, actual_type)
      Conversions.numeric_argument(node, Var.new("value"), self, unaliased_type, expected_type, actual_type)
    end

    def visit(node : PointerOf)
      var = pointerof_var(node)

      unless var
        # Accept the exp to trigger potential errors there, like
        # "undefined local variable or method"
        node.exp.accept self

        node.exp.raise "can't take address of #{node.exp}"
      end

      node.bind_to var
      true
    end

    def pointerof_var(node)
      case exp = node.exp
      when Var
        meta_var = @meta_vars[exp.name]
        meta_var.assigned_to = true
        meta_var
      when InstanceVar
        lookup_instance_var exp
      when ClassVar
        visit_class_var exp
      when Global
        node.raise "BUG: there should be no use of global variables other than $~ and $?"
      when Path
        exp.accept self
        if const = exp.target_const
          const.pointer_read = true
          const.value
        end
      when ReadInstanceVar
        visit_read_instance_var(exp)
        exp
      when Call
        # Check lib external var
        return unless exp.args.empty? && !exp.named_args && !exp.block && !exp.block_arg

        obj = exp.obj
        return unless obj

        obj.accept(self)

        obj_type = obj.type?
        return unless obj_type.is_a?(LibType)

        obj_type.lookup_var(exp.name)
      else
        nil
      end
    end

    def visit(node : TypeOf)
      # A typeof shouldn't change the type of variables:
      # so we keep the ones before it and restore them at the end
      old_vars = @vars.dup
      old_meta_vars = @meta_vars
      @meta_vars = old_meta_vars.dup

      node.in_type_args = @in_type_args > 0

      old_in_type_args = @in_type_args
      @in_type_args = 0

      @typeof_nest += 1
      ignoring_type_filters do
        node.expressions.each &.accept self
      end
      @typeof_nest -= 1

      @in_type_args = old_in_type_args

      node.bind_to node.expressions

      @vars = old_vars
      @meta_vars = old_meta_vars

      false
    end

    def visit(node : SizeOf)
      visit_size_or_align_of(node) do |type|
        @program.size_of(type.sizeof_type)
      end
    end

    def visit(node : InstanceSizeOf)
      visit_instance_size_or_align_of(node) do |type|
        @program.instance_size_of(type.sizeof_type)
      end
    end

    def visit(node : AlignOf)
      visit_size_or_align_of(node) do |type|
        @program.align_of(type.sizeof_type)
      end
    end

    def visit(node : InstanceAlignOf)
      visit_instance_size_or_align_of(node) do |type|
        @program.instance_align_of(type.sizeof_type)
      end
    end

    private def visit_size_or_align_of(node, &)
      @in_type_args += 1
      node.exp.accept self
      @in_type_args -= 1

      type = node.exp.type?

      if type.is_a?(GenericType)
        node.exp.raise "can't take #{sizeof_description(node)} of uninstantiated generic type #{type}"
      end

      # Try to resolve the node right now to a number literal
      # (useful for sizeof/alignof inside as a generic type argument, but also
      # to make it easier for LLVM to optimize things)
      if type && !node.exp.is_a?(TypeOf) &&
         !(type.module? || (type.abstract? && type.struct?))
        expanded = NumberLiteral.new(yield(type).to_s, :i32)
        expanded.type = @program.int32
        node.expanded = expanded
      end

      node.type = @program.int32

      false
    end

    private def visit_instance_size_or_align_of(node, &)
      @in_type_args += 1
      node.exp.accept self
      @in_type_args -= 1

      type = node.exp.type?

      if type.is_a?(GenericType)
        node.exp.raise "can't take #{sizeof_description(node)} of uninstantiated generic type #{type}"
      end

      # Try to resolve the instance_sizeof right now to a number literal
      # (useful for instance_sizeof inside as a generic type argument, but also
      # to make it easier for LLVM to optimize things)
      if type && type.devirtualize.class? && !type.metaclass? && !type.struct? && !node.exp.is_a?(TypeOf)
        expanded = NumberLiteral.new(yield(type).to_s, :i32)
        expanded.type = @program.int32
        node.expanded = expanded
      end

      node.type = @program.int32

      false
    end

    private def sizeof_description(node)
      case node
      in SizeOf
        "size"
      in AlignOf
        "alignment"
      in InstanceSizeOf
        "instance size"
      in InstanceAlignOf
        "instance alignment"
      end
    end

    def visit(node : OffsetOf)
      @in_type_args += 1
      node.offsetof_type.accept self
      @in_type_args -= 1

      type = node.offsetof_type.type?
      node.offsetof_type.raise "can't use typeof inside offsetof expression" if node.offsetof_type.is_a?(TypeOf)

      case type
      when TupleInstanceType
        number = node.offset.as?(NumberLiteral)
        node.offset.raise "can't take offset of a tuple element using an instance variable, use an index" if number.nil?

        ivar_index = number.integer_value
        node.offset.raise "can't take a negative offset of a tuple" if ivar_index < 0
        if ivar_index >= type.size
          node.offset.raise "can't take offset element at index #{ivar_index} from a tuple with #{type.size} elements"
        end
      when InstanceVarContainer
        ivar = node.offset.as?(InstanceVar)
        node.offset.raise "can't take offset element of #{type} using an index, use an instance variable" if ivar.nil?

        ivar_name = ivar.name
        ivar_index = type.index_of_instance_var(ivar_name)

        node.offset.raise "type #{type} doesn't have an instance variable called #{ivar_name}" unless ivar_index
        node.offsetof_type.raise "can't take offsetof element #{ivar_name} of uninstantiated generic type #{type}" if type.is_a?(GenericType)
      else
        node.offsetof_type.raise "type #{type} can't have instance variables neither is a Tuple"
      end

      if type && (type.struct? || type.is_a?(TupleInstanceType))
        offset = @program.offset_of(type.sizeof_type, ivar_index)
      elsif type && type.instance_type.devirtualize.class?
        offset = @program.instance_offset_of(type.sizeof_type, ivar_index)
      else
        node.offsetof_type.raise "#{type} is neither a class, a struct nor a Tuple, it's a #{type.type_desc}"
      end

      expanded = NumberLiteral.new(offset.to_s, :i32)
      expanded.type = @program.int32
      node.expanded = expanded
      node.type = @program.int32

      false
    end

    private def allowed_type_in_rescue?(type : UnionType) : Bool
      type.union_types.all? do |subtype|
        allowed_type_in_rescue? subtype
      end
    end

    private def allowed_type_in_rescue?(type : Crystal::Type) : Bool
      type.implements?(@program.exception) || type.module?
    end

    def visit(node : Rescue)
      if node_types = node.types
        types = node_types.map do |type|
          type.accept self
          instance_type = type.type.instance_type

          unless self.allowed_type_in_rescue? instance_type
            type.raise "#{instance_type} cannot be used for `rescue`. Only subclasses of `Exception` and modules, or unions thereof, are allowed."
          end

          instance_type
        end
      end

      if node_name = node.name
        var = @vars[node_name] = new_meta_var(node_name)
        meta_var, _ = assign_to_meta_var(node_name)
        meta_var.bind_to(var)
        meta_var.assigned_to = true
        check_closured(meta_var)
        check_mutably_closured(meta_var, var)

        if types
          unified_type = @program.type_merge(types).not_nil!
          unified_type = unified_type.virtual_type unless unified_type.is_a?(VirtualType)
        else
          unified_type = @program.exception.virtual_type
        end
        var.type = unified_type
        var.freeze_type = unified_type

        node.set_type(var.type)
      end

      node.body.accept self

      false
    end

    def visit(node : ExceptionHandler)
      # Save old vars to know if new variables are declared inside begin/rescue/else
      before_body_vars = @vars.dup

      # Any variable assigned in the body (begin) will have, inside rescue
      # blocks, all types that were assigned to them, because we can't know at which
      # point an exception is raised.
      # We have a stack of these, to take into account nested exception handlers.
      all_exception_handler_vars = @all_exception_handler_vars ||= [] of MetaVars

      # We create different vars, though, to avoid changing the type of vars
      # before the handler.
      exception_handler_vars = @vars.dup

      all_exception_handler_vars.push exception_handler_vars

      exception_handler_vars.each do |name, var|
        new_var = new_meta_var(name)
        new_var.nil_if_read = var.nil_if_read?
        new_var.bind_to(var)
        exception_handler_vars[name] = new_var
      end

      node.body.accept self

      after_exception_handler_vars = @vars.dup

      all_exception_handler_vars.pop

      if node.rescues || node.else
        # Any variable introduced in the begin block is possibly nil
        # in the rescue blocks because we can't know if an exception
        # was raised before assigning any of the vars.
        exception_handler_vars.each do |name, var|
          unless before_body_vars[name]?
            # Instance variables inside the body must be marked as nil
            if name.starts_with?('@')
              ivar = scope.lookup_instance_var(name)
              unless ivar.type.includes_type?(@program.nil_var)
                ivar.nil_reason = NilReason.new(name, :initialized_in_rescue)
                ivar.bind_to @program.nil_var
              end
            end

            var.nil_if_read = true
          end
        end

        # Now, using these vars, visit all rescue blocks and keep
        # the results in this variable.
        all_rescue_vars = [] of MetaVars

        node.rescues.try &.each do |a_rescue|
          @vars = exception_handler_vars.dup
          @unreachable = false
          a_rescue.accept self
          all_rescue_vars << @vars unless @unreachable
        end

        # In the else block the types are the same as in the begin block,
        # because we assume no exception was raised.
        node.else.try do |a_else|
          @vars = after_exception_handler_vars.dup
          @unreachable = false
          a_else.accept self
          all_rescue_vars << @vars unless @unreachable
        end

        # If all rescue/else blocks are unreachable, then afterwards
        # the flow continues as if there were no rescue/else blocks.
        if all_rescue_vars.empty?
          all_rescue_vars = nil
        else
          # Otherwise, merge all types that resulted from all rescue/else blocks
          merge_rescue_vars exception_handler_vars, all_rescue_vars

          # And then accept the ensure part
          with_block_kind :ensure do
            node.ensure.try &.accept self
          end
        end
      end

      # If there were no rescue/else blocks or all of them were unreachable
      unless all_rescue_vars
        if node_ensure = node.ensure
          after_handler_vars = @vars
          @vars = exception_handler_vars

          # Variables in the ensure block might be nil because we don't know
          # if an exception was thrown before any assignment.
          @vars.each do |name, var|
            unless before_body_vars[name]?
              var.nil_if_read = true
            end
          end

          before_ensure_vars = @vars.dup

          with_block_kind :ensure do
            node_ensure.accept self
          end

          @vars = after_handler_vars

          # Variables declared or overwritten inside the ensure block
          # must remain after the exception handler
          exception_handler_vars.each do |name, var|
            before_var = before_ensure_vars[name]?
            @vars[name] = var unless var.same?(before_var)
          end

          # However, those previous variables can't be nil afterwards:
          # if an exception was raised then we won't be running the code
          # after the ensure clause, so variables don't matter. But if
          # an exception was not raised then all variables were declared
          # successfully.
          @vars.each do |name, var|
            unless before_body_vars[name]?
              # But if the variable is already nilable after the begin
              # block it must remain nilable
              unless after_exception_handler_vars[name]?.try &.nil_if_read?
                var.nil_if_read = false
              end
            end
          end
        else
          # If there's no ensure, because all rescue/else end with unreachable
          # we know all the vars after the exception handler will have the types
          # after the handle (begin) block.
          @vars = after_exception_handler_vars
        end
      end

      if node_ensure = node.ensure
        node_ensure.add_observer(node)
      end

      if node_else = node.else
        node.bind_to node_else
      else
        node.bind_to node.body
      end

      if node_rescues = node.rescues
        node_rescues.each do |a_rescue|
          node.bind_to a_rescue.body
        end
      end

      false
    end

    def merge_rescue_vars(body_vars, all_rescue_vars)
      after_vars = MetaVars.new

      all_rescue_vars.each do |rescue_vars|
        rescue_vars.each do |name, var|
          after_var = (after_vars[name] ||= new_meta_var(name))
          if var.nil_if_read? || !body_vars[name]?
            after_var.nil_if_read = true
          end
          after_var.bind_to(var)
        end
      end

      body_vars.each do |name, var|
        after_var = (after_vars[name] ||= new_meta_var(name))
        after_var.bind_to(var)
      end

      @vars = after_vars
    end

    def end_visit(node : TupleLiteral)
      node.elements.each &.add_observer(node)
      node.program = @program
      node.update

      node.elements.each do |element|
        if element.is_a?(Splat) && (type = element.type?)
          unless type.is_a?(TupleInstanceType)
            node.raise "argument to splat must be a tuple, not #{type}"
          end
        end
      end

      false
    end

    def end_visit(node : NamedTupleLiteral)
      node.entries.each &.value.add_observer(node)
      node.program = @program
      node.update
      false
    end

    def visit(node : TupleIndexer)
      scope = @scope
      if scope.is_a?(TupleInstanceType)
        case index = node.index
        in Range
          node.type = @program.tuple_of(scope.tuple_types[index].map &.as(Type))
        in Int32
          node.type = scope.tuple_types[index].as(Type)
        end
      elsif scope.is_a?(NamedTupleInstanceType)
        node.type = scope.entries[node.index.as(Int32)].type
      elsif scope && (instance_type = scope.instance_type).is_a?(TupleInstanceType)
        case index = node.index
        in Range
          node.type = @program.tuple_of(instance_type.tuple_types[index].map &.as(Type)).metaclass
        in Int32
          node.type = instance_type.tuple_types[index].as(Type).metaclass
        end
      elsif scope && (instance_type = scope.instance_type).is_a?(NamedTupleInstanceType)
        node.type = instance_type.entries[node.index.as(Int32)].type.metaclass
      else
        node.raise "unsupported TupleIndexer scope"
      end
      false
    end

    def visit(node : Asm)
      if outputs = node.outputs
        node.output_ptrofs = outputs.map do |output|
          ptrof = PointerOf.new(output.exp).at(output.exp)
          ptrof.accept self
          ptrof
        end
      end

      if inputs = node.inputs
        inputs.each &.exp.accept self
      end

      node.type = @program.void
      false
    end

    # # Literals

    def visit(node : Nop)
      node.type = @program.nil
      false
    end

    def visit(node : NilLiteral)
      node.type = @program.nil
      false
    end

    def visit(node : BoolLiteral)
      node.type = program.bool
      false
    end

    def visit(node : NumberLiteral)
      node.type = program.type_from_literal_kind node.kind
      false
    end

    def visit(node : CharLiteral)
      node.type = program.char
      false
    end

    def visit(node : SymbolLiteral)
      node.type = program.symbol
      program.symbols.add node.value
      false
    end

    def visit(node : StringLiteral)
      node.type = program.string
      false
    end

    def visit(node : RegexLiteral)
      expand(node)
    end

    def visit(node : ArrayLiteral)
      if name = node.name
        name.accept self
        type = name.type.instance_type
        generic_type = TypeNode.new(type).at(node) if type.is_a?(GenericClassType)
        expand_named(node, generic_type)
      else
        expand(node)
      end
    end

    def visit(node : HashLiteral)
      if name = node.name
        name.accept self
        type = name.type.instance_type
        generic_type = TypeNode.new(type).at(node) if type.is_a?(GenericClassType)
        expand_named(node, generic_type)
      else
        expand(node)
      end
    end

    def visit(node : And)
      expand(node)
    end

    def visit(node : Or)
      expand(node)
    end

    def visit(node : RangeLiteral)
      expand(node)
    end

    def visit(node : StringInterpolation)
      expand(node)

      # This allows some methods to be resolved even if the interpolated expressions doesn't
      # end up with a type because of recursive methods. We should really do something more
      # clever and robust here for the general case.
      node.type = program.string

      false
    end

    def visit(node : Case)
      # For exhaustiveness check, which is done in CleanupTransformer,
      # we need to know the type of `cond`. However, LiteralExpander will
      # work with copies of `cond` in case they are Var or InstanceVar so
      # here we type them so their type is available later on.
      cond = node.cond
      case cond
      when Var         then cond.accept(self)
      when InstanceVar then cond.accept(self)
      when TupleLiteral
        cond.elements.each do |element|
          case element
          when Var         then element.accept(self)
          when InstanceVar then element.accept(self)
          end
        end
      end

      expand(node)
      false
    end

    def visit(node : Select)
      expand(node)
      false
    end

    def visit(node : MultiAssign)
      expand(node)
      false
    end

    def expand(node)
      expand(node) { @program.literal_expander.expand node }
    end

    def expand_named(node, generic_type)
      expand(node) { @program.literal_expander.expand_named node, generic_type }
    end

    def expand(node, &)
      expanded = yield
      expanded.accept self
      node.expanded = expanded
      node.bind_to expanded
      false
    end

    def visit(node : Not)
      node.exp.accept self
      node.exp.add_observer node
      node.update

      if needs_type_filters?
        @type_filters = TypeFilters.not(@type_filters)
      end

      false
    end

    def visit(node : VisibilityModifier)
      exp = node.exp
      exp.accept self

      # Only check for calls that didn't resolve to a macro:
      # all other cases are already covered in TopLevelVisitor
      if exp.is_a?(Call) && !exp.expanded
        node.raise "can't apply visibility modifier"
      end

      node.type = @program.nil

      false
    end

    def visit(node : Arg)
      # Arg nodes are also used for Enum constants, and they
      # must be skipped here
      false
    end

    def visit(node : AssignWithRestriction)
      type_assign(
        node.assign.target.as(Var),
        node.assign.value,
        node.assign,
        restriction: node.restriction)
      node.bind_to(node.assign)
      false
    end

    def visit(node : Unreachable)
      node.type = @program.no_return
      @unreachable = true
    end

    # # Helpers

    def free_vars
      match_context.try &.bound_free_vars
    end

    def check_closured(var, mark_as_mutably_closured : Bool = false)
      return if @typeof_nest > 0

      if var.name == "self"
        check_self_closured
        return
      end

      context = current_context
      var_context = var.context
      if var_context.same?(context)
        var_context = var_context.context if var_context.is_a?(Block)
        if var.closured?
          mark_as_closured(var, var_context, mark_as_mutably_closured)
        end
      else
        # If the contexts are not the same, it might be that we are in a block
        # inside a method, or a block inside another block. We don't want
        # those cases to closure a variable. So if any context is a block
        # we go to the block's context (a def or a proc literal) and compare
        # if those are the same to determine whether the variable is closured.
        context = context.context if context.is_a?(Block)
        var_context = var_context.context if var_context.is_a?(Block)

        closured = !context.same?(var_context)
        if closured
          mark_as_closured(var, var_context, mark_as_mutably_closured)
        end
      end
    end

    def mark_as_closured(var, var_context, mark_as_mutably_closured : Bool)
      # This is a bit tricky: when we assign to a variable we create a new metavar
      # for it if it didn't exist. If it did exist, and right now we are forming
      # a closure, then we also want to mark it as readonly.
      # We already do this in `assign_to_meta_var` but that's done **before**
      # we detect a closure in an assignment. So that logic needs to be replicated here,
      # and it must happen before we actually mark is as closured.
      var.mutably_closured = true if mark_as_mutably_closured
      var.mark_as_closured

      # Go up and mark proc literal defs as closured until we get
      # to the context where the variable is defined
      visitor = self
      while visitor
        visitor_context = visitor.closure_context
        break if visitor_context == var_context

        visitor_context.closure = true if visitor_context.is_a?(Def)
        visitor = visitor.parent
      end
    end

    def check_self_closured
      return if @typeof_nest > 0

      scope = @scope
      return unless scope

      return if scope.metaclass? && !scope.virtual_metaclass?

      context = @fun_literal_context
      return unless context.is_a?(Def)

      context.self_closured = true

      # Go up and mark proc literal defs as closured until the top
      # (which should be when we leave the top Def)
      visitor = self
      while visitor
        visitor_context = visitor.closure_context
        visitor_context.closure = true if visitor_context.is_a?(Def)
        visitor = visitor.parent
      end
    end

    def current_context
      @block_context || current_non_block_context
    end

    def current_non_block_context
      @typed_def || @file_module || @program
    end

    def closure_context
      context = current_context
      context = context.context if context.is_a?(Block)
      context
    end

    def lookup_var_or_instance_var(var : Var)
      @vars[var.name]
    end

    def lookup_var_or_instance_var(var : InstanceVar)
      scope.lookup_instance_var(var.name)
    end

    def lookup_var_or_instance_var(var)
      raise "BUG: trying to lookup var or instance var but got #{var}"
    end

    def bind_meta_var(var : Var)
      @meta_vars[var.name].bind_to(var)
    end

    def bind_meta_var(var : InstanceVar)
      # Nothing to do
    end

    def bind_meta_var(var)
      raise "BUG: trying to bind var or instance var but got #{var}"
    end

    def bind_initialize_instance_vars(owner)
      names_to_remove = [] of String

      @vars.each do |name, var|
        if name.starts_with? '@'
          if var.nil_if_read?
            ivar = lookup_instance_var(var, owner)
            ivar.bind_to program.nil_var
          end

          names_to_remove << name
        end
      end

      names_to_remove.each do |name|
        @meta_vars.delete name
        @vars.delete name
      end
    end

    def check_initialize_instance_vars_types(owner)
      return if untyped_def.calls_super? ||
                untyped_def.calls_initialize?

      owner.all_instance_vars.each do |name, var|
        next if owner.has_instance_var_initializer?(name)
        next if var.type.includes_type?(@program.nil)

        meta_var = @meta_vars[name]?
        unless meta_var
          untyped_def.raise "instance variable '#{name}' of #{owner} was not initialized in this 'initialize', rendering it nilable"
        end
      end
    end

    def needs_type_filters?
      @needs_type_filters > 0
    end

    def request_type_filters(&)
      @type_filters = nil
      @needs_type_filters += 1
      begin
        yield
      ensure
        @needs_type_filters -= 1
      end
    end

    def ignoring_type_filters(&)
      needs_type_filters, @needs_type_filters = @needs_type_filters, 0
      begin
        yield
      ensure
        @needs_type_filters = needs_type_filters
      end
    end

    def lookup_similar_var_name(name)
      Levenshtein.find(name) do |finder|
        @vars.each_key do |var_name|
          finder.test(var_name)
        end
      end
    end

    def define_special_var(name, value)
      meta_var, _ = assign_to_meta_var(name)
      meta_var.bind_to value
      meta_var.bind_to program.nil_var unless meta_var.dependencies.any? &.same?(program.nil_var)
      meta_var.assigned_to = true
      check_closured meta_var

      @vars[name] = meta_var
      meta_var
    end

    def new_meta_var(name, context = current_context)
      meta_var = MetaVar.new(name)
      meta_var.context = context
      meta_var
    end

    def assign_to_meta_var(name, context = current_context)
      meta_var = @meta_vars[name]?
      meta_var_existed = !!meta_var
      if meta_var
        # This var gets assigned a new value and it already existed before this line.
        # If it's also a closured var it means it has become mutably closured.
        meta_var.mutably_closured = true if meta_var.closured?
      else
        @meta_vars[name] = meta_var = new_meta_var(name)
      end

      # If a variable is being assigned inside a while then it's considered
      # as mutably closured: it will get a value assigned to it multiple times
      # exactly because it's in a loop.
      meta_var.mutably_closured = true if inside_while?

      # If a variable is being assigned to inside a block:
      # - if the variable is a new variable then there's no need to mark is a mutably
      #   closured because unless it gets assigned again it will be a different
      #   variable allocation each time
      # - if the variable already existed but it's assigned in the same context
      #   as before, if it's not closured already then it still shouldn't
      #   be marked as mutably closured
      # - otherwise, we mark it as mutably closured. The block might happen
      #   in a while loop, or invoked multiple times: we don't know, so we must
      #   mark is as such until the compiler gets smarter (if really necessary)
      if @block && meta_var_existed && !current_context.same?(meta_var.context)
        meta_var.mutably_closured = true
      end

      {meta_var, meta_var_existed}
    end

    def block=(@block)
      @block_context = @block
    end

    def inside_block?
      @untyped_def || @block_context
    end

    def inside_while?
      !@while_stack.empty?
    end

    def lookup_class_var(node)
      class_var_owner = class_var_owner(node)
      var = class_var_owner.lookup_class_var?(node.name)
      unless var
        undefined_class_variable(node, class_var_owner)
      end
      var
    end

    def undefined_class_variable(node, owner)
      similar_name = lookup_similar_class_variable_name(node, owner)
      @program.undefined_class_variable(node, owner, similar_name)
    end

    def lookup_similar_class_variable_name(node, owner)
      Levenshtein.find(node.name) do |finder|
        owner.class_vars.each_key do |name|
          finder.test(name)
        end
      end
    end

    def check_type_in_type_args(type)
      if @in_type_args > 0
        type
      else
        type.metaclass
      end
    end

    def the_self(node)
      the_self = (@scope || current_type)
      if the_self.is_a?(Program)
        node.raise "there's no self in this scope"
      end
      the_self
    end

    # Returns node.exp if it's not nil. Otherwise,
    # creates a NilLiteral node that has the same location
    # as `node`, and returns that.
    # We use this NilLiteral when the user writes
    # `return`, `next` or `break` without arguments,
    # so that in the error trace we can show it right
    # (those expressions have a NoReturn type so we can't
    # directly bind to them).
    def node_exp_or_nil_literal(node)
      exp = node.exp
      return exp if exp

      nil_exp = NilLiteral.new
      nil_exp.location = node.location
      nil_exp.type = @program.nil
      nil_exp
    end

    # If the meta_var is closured but not readonly, then bind var
    # to it (it gets all types assigned to meta_var).
    # Otherwise, add it to the local vars so that they could be
    # bond later on, if the meta_var stops being readonly.
    def check_mutably_closured(meta_var, var)
      if meta_var.closured? && meta_var.mutably_closured?
        var.bind_to(meta_var)
      else
        meta_var.local_vars << var
      end
    end

    def visit(node : When | Unless | Until | MacroLiteral | OpAssign)
      raise "BUG: #{node.class_desc} node '#{node}' (#{node.location}) should have been eliminated in normalize"
    end

    def visit(node : ImplicitObj)
      raise "BUG: #{node.class_desc} node '#{node}' (#{node.location}) should have been eliminated in expand"
    end
  end
end<|MERGE_RESOLUTION|>--- conflicted
+++ resolved
@@ -1593,7 +1593,6 @@
           end
         end
 
-<<<<<<< HEAD
         unless element_type
           node.raise "Cannot create empty slice literal without element type"
         end
@@ -1606,26 +1605,6 @@
           arg.raise "Expected NumberLiteral, got #{arg.class_desc}" unless arg.is_a?(NumberLiteral)
           arg.accept self
           arg.raise "Argument out of range for a Slice(#{element_type})" unless arg.representable_in?(element_type)
-=======
-          # create the internal constant `$Slice:n` to hold the slice contents
-          const_name = "$Slice:#{@program.const_slices.size}"
-          const_value = Nop.new
-          const_value.type = @program.static_array_of(element_type, node.args.size)
-          const = Const.new(@program, @program, const_name, const_value)
-          @program.types[const_name] = const
-          @program.const_slices[const_name] = Program::ConstSliceInfo.new(const_name, kind, node.args)
-
-          # ::Slice.new(pointerof($Slice:n.@buffer), {{ args.size }}, read_only: true)
-          pointer_node = PointerOf.new(ReadInstanceVar.new(Path.new(const_name).at(node), "@buffer").at(node)).at(node)
-          size_node = NumberLiteral.new(node.args.size.to_s, :i32).at(node)
-          read_only_node = NamedArgument.new("read_only", BoolLiteral.new(true).at(node)).at(node)
-          expanded = Call.new(Path.global("Slice").at(node), "new", [pointer_node, size_node], named_args: [read_only_node]).at(node)
-
-          expanded.accept self
-          node.bind_to expanded
-          node.expanded = expanded
-          return true
->>>>>>> 12f56567
         end
       else
         return false
@@ -1647,7 +1626,7 @@
       const_value.type = @program.static_array_of(element_type, node.args.size)
       const = Const.new(@program, @program, const_name, const_value)
       @program.types[const_name] = const
-      @program.const_slices << Program::ConstSliceInfo.new(const_name, kind, node.args)
+      @program.const_slices[const_name] = Program::ConstSliceInfo.new(const_name, kind, node.args)
 
       # ::Slice.new(pointerof($Slice:n.@buffer), {{ args.size }}, read_only: true)
       pointer_node = PointerOf.new(ReadInstanceVar.new(Path.new(const_name).at(node), "@buffer").at(node)).at(node)
