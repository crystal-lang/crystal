--- conflicted
+++ resolved
@@ -2923,21 +2923,15 @@
         case type
         when GenericClassType
           generic_type = TypeNode.new(type).at(node.location)
-<<<<<<< HEAD
 
           if node.elements.empty?
             type_of = [] of ASTNode
           else
-            type_of = TypeOf.new(node.elements).at(node.location)
+            type_of = @program.literal_expander.typeof_exp(node)
           end
 
           generic = Generic.new(generic_type, type_of).at(node.location)
 
-          concrete_type = nil
-=======
-          type_of = @program.literal_expander.typeof_exp(node)
-          generic = Generic.new(generic_type, type_of).at(node.location)
->>>>>>> 416c478c
           node.name = generic
         when GenericClassInstanceType
           if node.elements.empty? && !(type.has_def?("<<") || type.has_def?("[]="))
