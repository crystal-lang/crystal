require "./semantic_visitor"

module Crystal
  class Program
    def visit_main(node, visitor = MainVisitor.new(self), process_finished_hooks = false, cleanup = true)
      node.accept visitor
      program.process_finished_hooks(visitor) if process_finished_hooks

      missing_types = FixMissingTypes.new(self)
      node.accept missing_types
      program.process_finished_hooks(missing_types) if process_finished_hooks

      node = cleanup node if cleanup

      if process_finished_hooks
        finished_hooks.map! do |hook|
          hook_node = cleanup(hook.node)
          FinishedHook.new(hook.scope, hook.macro, hook_node)
        end
      end

      node
    end
  end

  # This is the main visitor of the program, ran after types have been declared
  # and their type declarations (like `@x : Int32`) have been processed.
  #
  # This visits the "main" code of the program and resolves calls, instantiates
  # methods and visits them, recursively, with other MainVisitors.
  #
  # The visitor keeps track of a method's variables (or the main program, split into
  # several files, in case of top-level code). It keeps track both of the type of a
  # variable at a single point (stored in @vars) and the combined type of all assignments
  # to it (in @meta_vars).
  #
  # Call resolution logic is in `Call#recalculate`, where method lookup is done.
  class MainVisitor < SemanticVisitor
    ValidGlobalAnnotations   = %w(ThreadLocal)
    ValidClassVarAnnotations = %w(ThreadLocal)

    getter! typed_def
    property! untyped_def : Def
    setter untyped_def
    getter block : Block?
    property call : Call?
    property path_lookup
    property fun_literal_context : Def | Program | Nil
    property parent : MainVisitor?
    property block_nest = 0
    property with_scope : Type?

    property match_context : MatchContext?

    # These are the variables and types that come from a block specification
    # like `&block : Int32 -> Int32`. When doing `yield 1` we need to verify
    # that the yielded expression has the type that the block specification said.
    property yield_vars : Array(Var)?

    # In vars we store the types of variables as we traverse the nodes.
    # These type are not cumulative: if you do `x = 1`, 'x' will have
    # type Int32. Then if you do `x = false`, 'x' will have type Bool.
    getter vars

    # Here we store the cumulative types of variables as we traverse the nodes.
    getter meta_vars : MetaVars
    property is_initialize : Bool
    property exception_handler_vars : MetaVars? = nil

    # It means the last block kind, that is one of `block`, `while` and
    # `ensure`. It is used to detect `break` or `next` from `ensure`.
    #
    # ```
    # begin
    #   # `last_block_kind == nil`
    # ensure
    #   # `last_block_kind == :ensure`
    #   while true
    #     # `last_block_kind == :while`
    #   end
    #   loop do
    #     # `last_block_kind == :block`
    #   end
    #   # `last_block_kind == :ensure`
    # end
    # ```
    property last_block_kind : Symbol?
    property? inside_ensure : Bool = false
    property? inside_constant = false

    @unreachable = false
    @is_initialize = false
    @in_type_args = 0

    @while_stack : Array(While)
    @type_filters : TypeFilters?
    @needs_type_filters : Int32
    @typeof_nest : Int32
    @found_self_in_initialize_call : Array(ASTNode)?
    @used_ivars_in_calls_in_initialize : Hash(String, Array(ASTNode))?
    @block_context : Block?
    @file_module : FileModule?
    @while_vars : MetaVars?

    # Type filters for `exp` in `!exp`, used after a `while`
    @before_not_type_filters : TypeFilters?

    def initialize(program, vars = MetaVars.new, @typed_def = nil, meta_vars = nil)
      super(program, vars)
      @while_stack = [] of While
      @needs_type_filters = 0
      @typeof_nest = 0
      @is_initialize = !!(typed_def && (
        typed_def.name == "initialize" ||
        typed_def.name.starts_with?("initialize:") # Because of expanded methods from named args
      ))
      @found_self_in_initialize_call = nil
      @used_ivars_in_calls_in_initialize = nil
      @inside_is_a = false

      # We initialize meta_vars from vars given in the constructor.
      # We store those meta vars either in the typed def or in the program
      # so the codegen phase knows the cumulative types to do allocas.
      unless meta_vars
        if typed_def = @typed_def
          meta_vars = typed_def.vars = MetaVars.new
        else
          meta_vars = @program.vars
        end
        vars.each do |name, var|
          meta_var = new_meta_var(name)
          meta_var.bind_to(var)
          meta_vars[name] = meta_var
        end
      end

      @meta_vars = meta_vars
    end

    def visit_any(node)
      @unreachable = false
      super
    end

    def visit(node : FileNode)
      old_vars = @vars
      old_meta_vars = @meta_vars
      old_file_module = @file_module

      @vars = MetaVars.new
      @file_module = file_module = @program.file_module(node.filename)
      @meta_vars = file_module.vars

      node.node.accept self
      node.type = @program.nil_type

      @vars = old_vars
      @meta_vars = old_meta_vars
      @file_module = old_file_module

      false
    end

    def visit(node : Path)
      lookup_scope = @path_lookup || @scope || @current_type

      # If the lookup scope is a generic type, like Foo(T), we don't
      # want to find T in main code. For example:
      #
      # class Foo(T)
      #   Bar(T) # This T is unbound and it shouldn't be found in the lookup
      # end
      find_root_generic_type_parameters = !lookup_scope.is_a?(GenericType)

      type = lookup_scope.lookup_type_var(node,
        free_vars: free_vars,
        find_root_generic_type_parameters: find_root_generic_type_parameters,
        remove_alias: false)

      case type
      when Const
        if !type.value.type? && !type.visited?
          type.visited = true

          meta_vars = MetaVars.new
          const_def = Def.new("const", [] of Arg)
          type_visitor = MainVisitor.new(@program, meta_vars, const_def)
          type_visitor.current_type = type.namespace
          type_visitor.inside_constant = true
          type.value.accept type_visitor

          type.fake_def = const_def
          type.visitor = self
          type.used = true

          program.const_initializers << type
        end

        node.target_const = type
        node.bind_to type.value
      when Type
        # We devirtualize the type because in an expression like
        #
        #     T.new
        #
        # even if T is a virtual type that resulted from a generic
        # type argument, creating an instance or invoking methods
        # on the type itself don't need to resolve virtually.
        #
        # It's different if from a virtual type we do `v.class.new`
        # because the class could be any in the hierarchy.
        node.type = check_type_in_type_args(type.remove_alias_if_simple).devirtualize
        node.target_type = type
      when ASTNode
        type.accept self unless type.type?
        node.syntax_replacement = type
        node.bind_to type
      end
    end

    def visit(node : Generic)
      node.in_type_args = @in_type_args > 0
      node.scope = @scope

      node.name.accept self

      @in_type_args += 1
      node.type_vars.each &.accept self
      node.named_args.try &.each &.value.accept self
      @in_type_args -= 1

      return false if node.type?

      name = node.name
      if name.is_a?(Path) && name.target_const
        node.raise "#{name} is not a type, it's a constant"
      end

      instance_type = node.name.type.instance_type
      unless instance_type.is_a?(GenericType)
        node.raise "#{instance_type} is not a generic type, it's a #{instance_type.type_desc}"
      end

      if instance_type.double_variadic?
        unless node.named_args
          node.raise "can only instantiate NamedTuple with named arguments"
        end
      else
        if node.named_args
          node.raise "can only use named arguments with NamedTuple"
        end

        # Need to count type vars because there might be splats
        type_vars_count = 0
        knows_count = true
        node.type_vars.each do |type_var|
          if type_var.is_a?(Splat)
            if (type_var_type = type_var.type?)
              unless type_var_type.is_a?(TupleInstanceType)
                type_var.raise "argument to splat must be a tuple type, not #{type_var_type}"
              end

              type_vars_count += type_var_type.size
            else
              knows_count = false
              break
            end
          else
            type_vars_count += 1
          end
        end

        if knows_count
          if instance_type.splat_index
            min_needed = instance_type.type_vars.size
            min_needed -= 1 if instance_type.splat_index

            if type_vars_count < min_needed
              node.wrong_number_of "type vars", instance_type, type_vars_count, "#{min_needed}+"
            end
          else
            needed_count = instance_type.type_vars.size
            if type_vars_count != needed_count
              node.wrong_number_of "type vars", instance_type, type_vars_count, needed_count
            end
          end
        end
      end

      node.instance_type = instance_type.as(GenericType)
      node.type_vars.each &.add_observer(node)
      node.named_args.try &.each &.value.add_observer(node)
      node.update

      false
    end

    def visit(node : ProcNotation)
      @in_type_args += 1
      node.inputs.try &.each &.accept(self)
      node.output.try &.accept(self)
      @in_type_args -= 1

      if inputs = node.inputs
        types = inputs.map &.type.instance_type.virtual_type
      else
        types = [] of Type
      end

      if output = node.output
        types << output.type.instance_type.virtual_type
      else
        types << program.void
      end

      node.type = program.proc_of(types)

      false
    end

    def visit(node : Union)
      @in_type_args += 1
      node.types.each &.accept self
      @in_type_args -= 1

      node.inside_is_a = @inside_is_a
      node.update

      false
    end

    def visit(node : Metaclass)
      node.name.accept self
      node.type = node.name.type.virtual_type.metaclass
      false
    end

    def visit(node : Self)
      node.type = the_self(node).instance_type
    end

    def visit(node : Var)
      var = @vars[node.name]?
      if var
        if var.type?.is_a?(Program) && node.name == "self"
          node.raise "there's no self in this scope"
        end

        meta_var = @meta_vars[node.name]
        check_closured meta_var

        if var.nil_if_read?
          # Once we know a variable is nil if read we mark it as nilable
          var.bind_to(@program.nil_var)
          var.nil_if_read = false

          meta_var.bind_to(@program.nil_var) unless meta_var.dependencies.try &.any? &.same?(@program.nil_var)
          node.bind_to(@program.nil_var)
        end

        check_mutably_closured meta_var, var

        node.bind_to(var)

        if needs_type_filters?
          @type_filters = TypeFilters.truthy(node)
        end
      elsif node.name == "self"
        current_type = current_type()
        if current_type.is_a?(Program)
          node.raise "there's no self in this scope"
        else
          node.type = current_type.metaclass
        end
      elsif node.special_var?
        special_var = define_special_var(node.name, program.nil_var)
        node.bind_to special_var
      else
        node.raise "read before assignment to local variable '#{node.name}'"
      end
    end

    def visit(node : TypeDeclaration)
      case var = node.var
      when Var
        if @meta_vars[var.name]?
          node.raise "variable '#{var.name}' already declared"
        end

        meta_var = new_meta_var(var.name)
        meta_var.type = @program.no_return

        var.bind_to(meta_var)
        @meta_vars[var.name] = meta_var

        @in_type_args += 1
        node.declared_type.accept self
        @in_type_args -= 1

        check_not_a_constant(node.declared_type)

        if declared_type = node.declared_type.type?
          var_type = check_declare_var_type node, declared_type, "a variable"
          meta_var.freeze_type = var_type
        else
          node.raise "can't infer type of type declaration"
        end

        if value = node.value
          type_assign(var, value, node)
        end
      when InstanceVar
        if @untyped_def
          node.raise "declaring the type of an instance variable must be done at the class level"
        end
      when ClassVar
        if @untyped_def
          node.raise "declaring the type of a class variable must be done at the class level"
        end

        thread_local = check_class_var_annotations

        class_var = lookup_class_var(var)
        var.var = class_var
        class_var.thread_local = true if thread_local
      when Global
        if @untyped_def
          node.raise "declaring the type of a global variable must be done at the class level"
        end

        thread_local = check_class_var_annotations
        if thread_local
          global_var = @program.global_vars[var.name]
          global_var.thread_local = true
        end

        if value = node.value
          type_assign(var, value, node)
          node.bind_to(var)
          return false
        end
      else
        raise "Bug: unexpected var type: #{var.class}"
      end

      node.type = @program.nil

      false
    end

    def visit(node : UninitializedVar)
      case var = node.var
      when Var
        if @vars[var.name]?
          var.raise "variable '#{var.name}' already declared"
        end

        @in_type_args += 1
        node.declared_type.accept self
        @in_type_args -= 1

        check_not_a_constant(node.declared_type)

        # TODO: should we be using a binding here to recompute the type?
        if declared_type = node.declared_type.type?
          var_type = check_declare_var_type node, declared_type, "a variable"
          var_type = var_type.virtual_type
          var.type = var_type
        else
          node.raise "can't infer type of type declaration"
        end

        meta_var, _ = assign_to_meta_var(var.name)
        if (existing_type = meta_var.type?) && existing_type != var_type
          node.raise "variable '#{var.name}' already declared with type #{existing_type}"
        end

        meta_var.bind_to(var)
        meta_var.freeze_type = var_type

        @vars[var.name] = meta_var

        check_exception_handler_vars(var.name, node)

        node.type = meta_var.type unless meta_var.type.no_return?
      when InstanceVar
        type = scope? || current_type
        if @untyped_def
          @in_type_args += 1
          node.declared_type.accept self
          @in_type_args -= 1

          check_declare_var_type node, node.declared_type.type, "an instance variable"
          ivar = lookup_instance_var(var, type)

          if @is_initialize
            @vars[var.name] = MetaVar.new(var.name, ivar.type)
          end
        else
          # Already handled in a previous visitor
          node.type = @program.nil
          return false
        end

        case type
        when NonGenericClassType
          @in_type_args += 1
          node.declared_type.accept self
          @in_type_args -= 1
          check_declare_var_type node, node.declared_type.type, "an instance variable"
        when GenericClassType
          # OK
        when GenericClassInstanceType
          # OK
        else
          node.raise "can only declare instance variables of a non-generic class, not a #{type.type_desc} (#{type})"
        end
      when ClassVar
        thread_local = check_class_var_annotations

        class_var = visit_class_var var
        class_var.thread_local = true if thread_local
      else
        raise "Bug: unexpected var type: #{var.class}"
      end

      node.type = @program.nil unless node.type?

      false
    end

    def check_not_a_constant(node)
      if node.is_a?(Path) && node.target_const
        node.raise "#{node.target_const} is not a type, it's a constant"
      end
    end

    def check_exception_handler_vars(var_name, node)
      # If inside a begin part of an exception handler, bind this type to
      # the variable that will be used in the rescue/else blocks.
      if exception_handler_vars = @exception_handler_vars
        var = (exception_handler_vars[var_name] ||= MetaVar.new(var_name))
        var.bind_to(node)
      end
    end

    def visit(node : Out)
      case exp = node.exp
      when Var
        if @meta_vars.has_key?(exp.name)
          exp.raise "variable '#{exp.name}' is already defined, `out` must be used to define a variable, use another name"
        end

        # We declare out variables
        @meta_vars[exp.name] = new_meta_var(exp.name)
        @vars[exp.name] = new_meta_var(exp.name)
      when InstanceVar
        var = lookup_instance_var exp
        exp.bind_to(var)

        if @is_initialize
          @vars[exp.name] = MetaVar.new(exp.name)
        end
      when Underscore
        # Nothing to do
      else
        node.raise "BUG: unexpected out exp: #{exp}"
      end

      node.bind_to node.exp

      false
    end

    def visit(node : Global)
      # Reading from a special global variable is actually
      # reading from a local variable with that same not,
      # invoking `not_nil!` on it (because these are usually
      # accessed after invoking a method that brought them
      # into the current scope, and it would be annoying
      # to ask the user to always invoke `not_nil!` on it)
      case node.name
      when "$~", "$?"
        expanded = Call.new(Var.new(node.name).at(node), "not_nil!").at(node)
        expanded.accept self
        node.bind_to expanded
        node.expanded = expanded
      else
        visit_global node
      end

      false
    end

    def visit_global(node)
      var = lookup_global_variable(node)

      if first_time_accessing_meta_type_var?(var)
        var_type = var.type?
        if var_type && !var_type.includes_type?(program.nil)
          node.raise "global variable '#{node.name}' is read here before it was initialized, rendering it nilable, but its type is #{var_type}"
        end
        var.bind_to program.nil_var
      end

      node.bind_to var
      node.var = var
      var
    end

    def lookup_global_variable(node)
      var = program.global_vars[node.name]?
      undefined_global_variable(node) unless var
      var
    end

    def undefined_global_variable(node)
      similar_name = lookup_similar_global_variable_name(node)
      program.undefined_global_variable(node, similar_name)
    end

    def undefined_instance_variable(owner, node)
      similar_name = lookup_similar_instance_variable_name(node, owner)
      program.undefined_instance_variable(node, owner, similar_name)
    end

    def lookup_similar_instance_variable_name(node, owner)
      case owner
      when NonGenericModuleType, GenericClassType, GenericModuleType
        nil
      else
        Levenshtein.find(node.name) do |finder|
          owner.all_instance_vars.each_key do |name|
            finder.test(name)
          end
        end
      end
    end

    def lookup_similar_global_variable_name(node)
      Levenshtein.find(node.name) do |finder|
        program.global_vars.each_key do |name|
          finder.test(name)
        end
      end
    end

    def first_time_accessing_meta_type_var?(var)
      return false if var.uninitialized?

      if var.freeze_type
        deps = var.dependencies?
        # If no dependencies, it's the case of a global for a regex literal.
        # If there are dependencies and it's just one, it's the same var
        deps ? deps.size == 1 : false
      else
        !var.dependencies?
      end
    end

    def visit(node : InstanceVar)
      var = lookup_instance_var node
      node.bind_to(var)

      if @is_initialize &&
         @typeof_nest == 0 &&
         !@vars.has_key?(node.name) &&
         !scope.has_instance_var_initializer?(node.name)
        ivar = scope.lookup_instance_var(node.name)
        ivar.nil_reason ||= NilReason.new(node.name, :used_before_initialized, [node] of ASTNode)
        ivar.bind_to program.nil_var
      end
    end

    def visit(node : ReadInstanceVar)
      visit_read_instance_var node
      false
    end

    def visit_read_instance_var(node)
      node.visitor = self
      node.obj.accept self
      node.obj.add_observer node
      node.update
    end

    def visit(node : ClassVar)
      thread_local = check_class_var_annotations

      var = visit_class_var node
      var.thread_local = true if thread_local

      false
    end

    def visit_class_var(node)
      var = lookup_class_var(node)
      node.bind_to var
      node.var = var
      var
    end

    def lookup_instance_var(node)
      lookup_instance_var node, @scope.try(&.remove_typedef)
    end

    def lookup_instance_var(node, scope)
      case scope
      when Nil
        node.raise "can't use instance variables at the top level"
      when Program
        node.raise "can't use instance variables at the top level"
      when PrimitiveType
        node.raise "can't use instance variables inside primitive types (at #{scope})"
      when EnumType
        node.raise "can't use instance variables inside enums (at enum #{scope})"
      when .metaclass?
        node.raise "@instance_vars are not yet allowed in metaclasses: use @@class_vars instead"
      when InstanceVarContainer
        var = scope.lookup_instance_var?(node.name)
        unless var
          undefined_instance_variable(scope, node)
        end
        check_self_closured
        var
      else
        node.raise "BUG: #{scope} is not an InstanceVarContainer"
      end
    end

    def visit(node : Expressions)
      exp_count = node.expressions.size
      node.expressions.each_with_index do |exp, i|
        if i == exp_count - 1
          exp.accept self
          node.bind_to exp
        else
          ignoring_type_filters { exp.accept self }
        end
      end

      if node.empty?
        node.set_type(@program.nil)
      end

      false
    end

    def visit(node : Assign)
      type_assign node.target, node.value, node

      if @is_initialize && !@found_self_in_initialize_call
        value = node.value
        if value.is_a?(Var) && value.name == "self"
          @found_self_in_initialize_call = [value] of ASTNode
        end
      end
      false
    end

    def type_assign(target : Var, value, node, restriction = nil)
      value.accept self

      var_name = target.name
      meta_var, meta_var_existed = assign_to_meta_var(var_name)

      freeze_type = meta_var.freeze_type

      if freeze_type
        if casted_value = check_automatic_cast(value, freeze_type, node)
          value = casted_value
        end
      end

      # If this assign comes from a AssignWithRestriction node, check the restriction

      if restriction && (value_type = value.type?)
        if value_type.restrict(restriction, match_context.not_nil!)
          # OK
        else
          # Check autocast too
          restriction_type = (path_lookup || scope).lookup_type?(restriction, free_vars: free_vars)
          if casted_value = check_automatic_cast(value, restriction_type, node)
            value = casted_value
          else
            if value.is_a?(SymbolLiteral) && restriction_type.is_a?(EnumType)
              node.raise "can't autocast #{value} to #{restriction_type}: no matching enum member"
            end

            node.raise "can't restrict #{value.type} to #{restriction}"
          end
        end
      end

      target.bind_to value
      node.bind_to value

      value_type_filters = @type_filters
      @type_filters = nil

      # Save variable assignment location for debugging output
      meta_var.location ||= target.location

      begin
        meta_var.bind_to value
      rescue ex : FrozenTypeException
        target.raise ex.message
      end

      meta_var.assigned_to = true
      check_closured meta_var, mark_as_mutably_closured: meta_var_existed

      simple_var = MetaVar.new(var_name)

      # When we assign to a local variable with a fixed type, and it's
      # a Proc, we always want to keep that proc's type.
      if freeze_type && freeze_type.is_a?(ProcInstanceType)
        simple_var.bind_to(meta_var)
      else
        simple_var.bind_to(target)

        check_mutably_closured(meta_var, simple_var)
      end

      @vars[var_name] = simple_var

      check_exception_handler_vars var_name, value

      if needs_type_filters?
        @type_filters = TypeFilters.assign_var(value_type_filters, target)
      end

      if target.special_var?
        if typed_def = @typed_def
          typed_def.add_special_var(target.name)

          # Always bind with a special var with nil, so it's easier to assign it later
          # in the codegen (just store the whole value through a pointer)
          simple_var.bind_to(@program.nil_var)
          meta_var.bind_to(@program.nil_var)

          # If we are in a call's block, define the special var in the block
          if (call = @call) && call.block
            call.parent_visitor.define_special_var(target.name, value)
          end
        else
          node.raise "'#{var_name}' can't be assigned at the top level"
        end
      end
    end

    def type_assign(target : InstanceVar, value, node)
      # Check if this is an instance variable initializer
      unless @scope
        # `InstanceVar` assignment appeared in block is not checked
        # by `Crystal::InstanceVarsInitializerVisitor` because this block
        # may be passed to a macro. So, it checks here.
        if current_type.is_a?(Program) || current_type.is_a?(FileModule)
          node.raise "can't use instance variables at the top level"
        end

        # Already handled by InstanceVarsInitializerVisitor
        return
      end

      value.accept self

      var = lookup_instance_var target
      if casted_value = check_automatic_cast(value, var.type, node)
        value = casted_value
      end

      target.bind_to var
      node.bind_to value

      begin
        var.bind_to value
      rescue ex : FrozenTypeException
        target.raise ex.message
      end

      if @is_initialize
        var_name = target.name

        # Don't track instance variables nilability (for example, if they were
        # just assigned inside a branch) if they have an initializer
        unless scope.has_instance_var_initializer?(var_name)
          meta_var, _ = assign_to_meta_var(var_name)
          meta_var.bind_to value
          meta_var.assigned_to = true

          simple_var = MetaVar.new(var_name)
          simple_var.bind_to(target)
        end

        # Check if an instance variable is being assigned (for the first time)
        # and self, or that same instance variable, was used (read) before that.
        unless @vars.has_key?(var_name) || scope.has_instance_var_initializer?(var_name)
          if (found_self = @found_self_in_initialize_call) ||
             (used_ivars_node = @used_ivars_in_calls_in_initialize.try(&.[var_name]?)) ||
             (@block_nest > 0)
            ivar = scope.lookup_instance_var(var_name)
            if found_self
              ivar.nil_reason = NilReason.new(var_name, :used_self_before_initialized, found_self)
            else
              ivar.nil_reason = NilReason.new(var_name, :used_before_initialized, used_ivars_node)
            end
            ivar.bind_to program.nil_var
          end
        end

        if simple_var
          @vars[var_name] = simple_var

          check_exception_handler_vars var_name, value
        end
      end
    end

    def type_assign(target : Path, value, node)
      target.bind_to value
      node.type = @program.nil
      false
    end

    def type_assign(target : Global, value, node)
      thread_local = check_class_var_annotations

      value.accept self

      var = lookup_global_variable(target)

      # If we are assigning to a global inside a method, make it nilable
      # if this is the first time we are assigning to it, because
      # the method might be called conditionally
      if @typed_def && first_time_accessing_meta_type_var?(var)
        var.bind_to program.nil_var
      end

      var.thread_local = true if thread_local
      target.var = var

      target.bind_to var

      node.bind_to value
      var.bind_to value
    end

    def type_assign(target : ClassVar, value, node)
      thread_local = check_class_var_annotations

      # Outside a def is already handled by ClassVarsInitializerVisitor
      # (@exp_nest is 1 if we are at the top level because it was incremented
      # by one since we are inside an Assign)
      if !@typed_def && (@exp_nest <= 1) && !inside_block?
        var = lookup_class_var(target)
        target.var = var
        var.thread_local = true if thread_local
        return
      end

      value.accept self

      var = lookup_class_var(target)
      target.var = var
      var.thread_local = true if thread_local

      if casted_value = check_automatic_cast(value, var.type, node)
        value = casted_value
      end

      target.bind_to var

      node.bind_to value
      var.bind_to value
    end

    def type_assign(target : Underscore, value, node)
      value.accept self
      node.bind_to value
    end

    def type_assign(target, value, node)
      raise "BUG: unknown assign target in MainVisitor: #{target}"
    end

    # See if we can automatically cast the value if the types don't exactly match
    def check_automatic_cast(value, var_type, assign = nil)
      MainVisitor.check_automatic_cast(@program, value, var_type, assign)
    end

    def self.check_automatic_cast(program, value, var_type, assign = nil)
      if value.is_a?(NumberLiteral) && value.type != var_type
        literal_type = NumberLiteralType.new(program, value)
        restricted = literal_type.restrict(var_type, MatchContext.new(value.type, value.type))
        if restricted.is_a?(IntegerType) || restricted.is_a?(FloatType)
          value.type = restricted
          value.kind = restricted.kind
          assign.value = value if assign
          return value
        end
      elsif value.is_a?(SymbolLiteral) && value.type != var_type
        literal_type = SymbolLiteralType.new(program, value)
        restricted = literal_type.restrict(var_type, MatchContext.new(value.type, value.type))
        if restricted.is_a?(EnumType)
          member = restricted.find_member(value.value).not_nil!
          path = Path.new(member.name)
          path.target_const = member
          path.type = restricted
          value = path
          assign.value = value if assign
          return value
        end
      end

      nil
    end

    def visit(node : Yield)
      call = @call
      unless call
        node.raise "can't use `yield` outside a method"
      end

      if ctx = @fun_literal_context
        node.raise <<-MSG
          can't use `yield` inside a proc literal or captured block

          Make sure to read the whole docs section about blocks and procs,
          including "Capturing blocks" and "Block forwarding":

          https://crystal-lang.org/reference/syntax_and_semantics/blocks_and_procs.html
          MSG
      end

      block = call.block || node.raise("no block given")

      # This is the case of a yield when there's a captured block
      if block.fun_literal
        block_arg_name = typed_def.block_arg.not_nil!.name
        block_var = Var.new(block_arg_name).at(node.location)
        call = Call.new(block_var, "call", node.exps).at(node.location)
        call.accept self
        node.bind_to call
        node.expanded = call
        return false
      end

      node.scope.try &.accept self
      node.exps.each &.accept self

      # We use a binder to support splats and other complex forms
      binder = block.binder ||= YieldBlockBinder.new(@program, block)
      binder.add_yield(node, @yield_vars)
      binder.update

      unless block.visited?
        # When we yield, we are no longer inside `untyped_def`, so we un-nest
        untyped_def = @untyped_def
        untyped_def.block_nest -= 1 if untyped_def

        call.bubbling_exception do
          if node_scope = node.scope
            block.scope = node_scope.type
          end
          ignoring_type_filters do
            block.accept call.parent_visitor.not_nil!
          end
        end

        # And now we are back inside `untyped_def`
        untyped_def.block_nest += 1 if untyped_def
      end

      node.bind_to block

      @type_filters = nil
      false
    end

    def visit(node : Block)
      return if node.visited?

      node.visited = true
      node.context = current_non_block_context

      before_block_vars = node.vars.try(&.dup) || MetaVars.new

      arg_counter = 0
      body_exps = node.body.as?(Expressions).try(&.expressions)

      # Variables that we don't want to get their type merged
      # with local variables before the block occurrence:
      # mainly block arguments (locally override vars), but
      # also block arguments that result from tuple unpacking
      # that the parser currently generated as local assignments.
      ignored_vars_after_block = nil

      meta_vars = @meta_vars.dup
      node.args.each do |arg|
        # The parser generates __argN block arguments for tuple unpacking,
        # and they need a special treatment because they shouldn't override
        # local variables. So we search the unpacked vars in the body.
        if arg.name.starts_with?("__arg") && body_exps
          ignored_vars_after_block = node.args.dup

          while arg_counter < body_exps.size &&
                (assign = body_exps[arg_counter]).is_a?(Assign) &&
                (target = assign.target).is_a?(Var) &&
                (call = assign.value).is_a?(Call) &&
                (call_var = call.obj).is_a?(Var) &&
                call_var.name == arg.name
            bind_block_var(node, target, meta_vars, before_block_vars)
            ignored_vars_after_block << Var.new(target.name)
            arg_counter += 1
          end
        end

        bind_block_var(node, arg, meta_vars, before_block_vars)
      end

      @block_nest += 1

      block_visitor = MainVisitor.new(program, before_block_vars, @typed_def, meta_vars)
      block_visitor.yield_vars = @yield_vars
      block_visitor.match_context = @match_context
      block_visitor.untyped_def = @untyped_def
      block_visitor.call = @call
      block_visitor.fun_literal_context = @fun_literal_context
      block_visitor.parent = self
      block_visitor.with_scope = node.scope || with_scope
      block_visitor.exception_handler_vars = @exception_handler_vars

      block_scope = @scope
      block_scope ||= current_type.metaclass unless current_type.is_a?(Program)

      block_visitor.scope = block_scope

      block_visitor.block = node
      block_visitor.path_lookup = path_lookup || current_type
      block_visitor.block_nest = @block_nest

      block_visitor.last_block_kind = :block
      block_visitor.inside_ensure = inside_ensure?

      node.body.accept block_visitor

      @block_nest -= 1

      # Check re-assigned variables and bind them.
      ignored_vars_after_block ||= node.args
      bind_vars block_visitor.vars, node.vars, ignored_vars_after_block
      bind_vars block_visitor.vars, node.after_vars, ignored_vars_after_block

      # Special vars, even if only assigned inside a block,
      # must be inside the def's metavars.
      meta_vars.each do |name, var|
        if var.special_var?
          define_special_var(name, var)
        end
      end

      node.vars = meta_vars

      node.bind_to node.body

      false
    end

    def bind_block_var(node, target, meta_vars, before_block_vars)
      meta_var = new_meta_var(target.name, context: node)
      meta_var.bind_to(target)
      meta_vars[target.name] = meta_var

      before_block_var = new_meta_var(target.name, context: node)
      before_block_var.bind_to(target)
      before_block_vars[target.name] = before_block_var
    end

    def bind_vars(from_vars, to_vars, ignored = nil)
      if to_vars
        from_vars.each do |name, block_var|
          unless ignored.try &.find { |arg| arg.name == name }
            to_var = to_vars[name]?
            if to_var && !to_var.same?(block_var)
              to_var.try &.bind_to(block_var)
            end
          end
        end
      end
    end

    def visit(node : ProcLiteral)
      return false if node.type?

      fun_vars = @vars.dup
      meta_vars = @meta_vars.dup

      node.def.args.each do |arg|
        # It can happen that the argument has a type already,
        # when converting a block to a proc literal
        if restriction = arg.restriction
          restriction.accept self
          arg_type = restriction.type.instance_type
          MainVisitor.check_type_allowed_as_proc_argument(node, arg_type)
          arg.type = arg_type.virtual_type
        elsif !arg.type?
          arg.raise "parameter '#{arg.name}' of Proc literal must have a type"
        end

        fun_var = MetaVar.new(arg.name, arg.type)
        fun_vars[arg.name] = fun_var

        meta_var = new_meta_var(arg.name, context: node.def)
        meta_var.bind_to fun_var
        meta_vars[arg.name] = meta_var
      end

      node.bind_to node.def
      node.def.bind_to node.def.body
      node.def.vars = meta_vars

      block_visitor = MainVisitor.new(program, fun_vars, node.def, meta_vars)
      block_visitor.current_type = current_type
      block_visitor.yield_vars = @yield_vars
      block_visitor.match_context = @match_context
      block_visitor.untyped_def = node.def
      block_visitor.call = @call
      block_visitor.scope = @scope
      block_visitor.path_lookup = path_lookup
      block_visitor.fun_literal_context = @fun_literal_context || @typed_def || @program
      block_visitor.block_nest = @block_nest + 1
      block_visitor.parent = self
      block_visitor.is_initialize = @is_initialize

      node.def.body.accept block_visitor

      false
    end

    def self.check_type_allowed_as_proc_argument(node, type)
      Crystal.check_type_can_be_stored(node, type, "can't use #{type.to_s(generic_args: false)} as a Proc argument type")
    end

    def visit(node : ProcPointer)
      obj = node.obj

      if obj
        obj.accept self
      end

      # The call might have been created if this is a proc pointer at the top-level
      call = node.call? || Call.new(obj, node.name).at(obj)
      prepare_call(call)

      # A proc pointer like `->foo` where `foo` is a macro is invalid
      if expand_macro(call)
        node.raise(String.build do |io|
          io << "undefined method '#{node.name}'"
          (io << " for " << obj.type) if obj
          io << "\n\n'" << node.name << "' exists as a macro, but macros can't be used in proc pointers"
        end)
      end

      # If it's something like `->foo.bar` we turn it into a closure
      # where `foo` is assigned to a temporary variable.
      # If it's something like `->foo` then we also turn it into a closure
      # because it could be doing a mutlidispatch and that's not supported in ProcPointer.
      if !obj || obj.is_a?(Var) || obj.is_a?(InstanceVar) || obj.is_a?(ClassVar)
        expand(node)
        return false
      end

      # If it's something like `->Foo.bar` and `Foo` is not a lib type,
      # it could also be producing a multidispatch so we rewrite that too
      # (lib types can never produce a mutlidispatch and in that case we can
      # actually generate a function pointer that points right into the C fun).
      if obj.is_a?(Path) && !obj.type.is_a?(LibType)
        expand(node)
        return false
      end

      # Check if it's ->LibFoo.foo, so we deduce the type from that method
      if node.args.empty? && obj && (obj_type = obj.type).is_a?(LibType)
        matching_fun = obj_type.lookup_first_def(node.name, false)
        node.raise "undefined fun '#{node.name}' for #{obj_type}" unless matching_fun

        call.args = matching_fun.args.map_with_index do |arg, i|
          Var.new("arg#{i}", arg.type.instance_type).as(ASTNode)
        end
      else
        call.args = node.args.map_with_index do |arg, i|
          arg.accept self
          arg_type = arg.type.instance_type
          MainVisitor.check_type_allowed_as_proc_argument(node, arg_type)
          Var.new("arg#{i}", arg_type.virtual_type).as(ASTNode)
        end
      end

      begin
        call.recalculate
      rescue ex : Crystal::CodeError
        node.raise "error instantiating #{node}", ex
      end

      node.call = call
      node.bind_to call

      false
    end

    def visit(node : Call)
      prepare_call(node)

      if expand_macro(node)
        # It can happen that this call is inside an ArrayLiteral or HashLiteral,
        # was expanded but isn't bound to the expansion because the call (together
        # with its expansion) was cloned.
        if (expanded = node.expanded) && (!node.dependencies? || !node.type?)
          node.bind_to(expanded)
        end

        return false
      end

      # If the call has splats or double splats, and any of them are
      # not variables, instance variables or global variables,
      # we replace this call with a separate one that declares temporary
      # variables with this splat expressions, so we don't evaluate them
      # twice (#2677)
      if call_needs_splat_expansion?(node)
        return replace_call_splats(node)
      end

      obj = node.obj
      args = node.args
      block_arg = node.block_arg
      named_args = node.named_args

      ignoring_type_filters do
        if obj
          obj.accept(self)

          check_lib_call node, obj.type?

          if check_special_new_call(node, obj.type?)
            return false
          end
        end

        args.each &.accept(self)
        block_arg.try &.accept self
        named_args.try &.each &.value.accept self
      end

      obj.try &.set_enclosing_call(node)
      args.each &.set_enclosing_call(node)
      block_arg.try &.set_enclosing_call node
      named_args.try &.each &.value.set_enclosing_call(node)

      check_super_or_previous_def_in_initialize node

      # If the call has a block we need to create a copy of the variables
      # and bind them to the current variables. Then, when visiting
      # the block we will bind more variables to these ones if variables
      # are reassigned.
      if node.block || block_arg
        before_vars = MetaVars.new
        after_vars = MetaVars.new

        @vars.each do |name, var|
          before_var = MetaVar.new(name)
          before_var.bind_to(var)
          before_var.nil_if_read = var.nil_if_read?
          before_vars[name] = before_var

          after_var = MetaVar.new(name)
          after_var.bind_to(var)
          after_var.nil_if_read = var.nil_if_read?
          after_vars[name] = after_var
          @vars[name] = after_var
        end

        if block = node.block
          block.vars = before_vars
          block.after_vars = after_vars
        else
          node.before_vars = before_vars
        end
      end

      node.recalculate

      check_call_in_initialize node

      @type_filters = nil
      @unreachable = true if node.no_returns?

      false
    end

    def prepare_call(node)
      if node.global?
        node.scope = @program
      else
        node.scope = @scope || current_type.metaclass
      end
      node.with_scope = with_scope
      node.parent_visitor = self
    end

    def call_needs_splat_expansion?(node)
      node.args.each do |arg|
        case arg
        when Splat
          exp = arg.exp
        when DoubleSplat
          exp = arg.exp
        else
          next
        end

        case exp
        when Var, InstanceVar, ClassVar, Global
          next
        else
          return true
        end
      end

      false
    end

    def replace_call_splats(node)
      expanded = node.clone

      exps = [] of ASTNode
      expanded.args.each do |arg|
        case arg
        when Splat
          exp = arg.exp
        when DoubleSplat
          exp = arg.exp
        else
          next
        end

        case exp
        when Var, InstanceVar, ClassVar, Global
          next
        end

        temp_var = @program.new_temp_var.at(arg.location)
        assign = Assign.new(temp_var, exp).at(arg.location)
        exps << assign
        case arg
        when Splat
          arg.exp = temp_var.clone.at(arg.location)
        when DoubleSplat
          arg.exp = temp_var.clone.at(arg.location)
        else
          next
        end
      end

      exps << expanded
      expansion = Expressions.from(exps).at(expanded)
      expansion.accept self
      node.expanded = expansion
      node.bind_to(expanded)
      return false
    end

    # If it's a super or previous_def call inside an initialize we treat
    # set instance vars from superclasses to not-nil.
    def check_super_or_previous_def_in_initialize(node)
      if @is_initialize && (node.super? || node.previous_def?)
        all_vars = scope.all_instance_vars.keys
        all_vars -= scope.instance_vars.keys if node.super?
        all_vars.each do |name|
          instance_var = scope.lookup_instance_var(name)

          # If a variable was used before this supercall, it becomes nilable
          if @used_ivars_in_calls_in_initialize.try &.has_key?(name)
            instance_var.nil_reason ||= NilReason.new(name, :used_before_initialized, [node] of ASTNode)
            instance_var.bind_to @program.nil_var
          else
            # Otherwise, declare it as a "local" variable
            meta_var = MetaVar.new(name)
            meta_var.bind_to instance_var
            @vars[name] = meta_var
          end
        end
      end
    end

    # Checks if it's a call to self. In that case, all instance variables
    # not mentioned so far will be considered nil.
    def check_call_in_initialize(node)
      return unless @is_initialize
      return if @typeof_nest > 0

      node_obj = node.obj
      if !node_obj || (node_obj.is_a?(Var) && node_obj.name == "self")
        # Special case: when calling self.class a class method will be invoked
        # and there's no possibility of accessing instance vars, so we ignore this case.
        if node.name == "class" && node.args.empty?
          return
        end

        ivars, found_self = gather_instance_vars_read node
        if found_self
          @found_self_in_initialize_call ||= found_self
        elsif ivars
          used_ivars_in_calls_in_initialize = @used_ivars_in_calls_in_initialize
          if used_ivars_in_calls_in_initialize
            @used_ivars_in_calls_in_initialize = used_ivars_in_calls_in_initialize.merge(ivars)
          else
            @used_ivars_in_calls_in_initialize = ivars
          end
        end
      else
        # Check if any argument is "self"
        unless @found_self_in_initialize_call
          node.args.each do |arg|
            if arg.is_a?(Var) && arg.name == "self"
              @found_self_in_initialize_call = [node] of ASTNode
              return
            end
          end
        end
      end
    end

    # Fill function literal argument types for C functions
    def check_lib_call(node, obj_type)
      return unless obj_type.is_a?(LibType)

      # Error quickly if we can't find a fun
      method = obj_type.lookup_first_def(node.name, false)
      node.raise "undefined fun '#{node.name}' for #{obj_type}" unless method

      node.args.each_with_index do |arg, index|
        case arg
        when ProcLiteral
          next unless arg.def.args.any? { |def_arg| !def_arg.restriction && !def_arg.type? }

          check_lib_call_arg(method, index) do |method_arg_type|
            arg.def.args.each_with_index do |def_arg, def_arg_index|
              if !def_arg.restriction && !def_arg.type?
                def_arg.type = method_arg_type.arg_types[def_arg_index]?
              end
            end
          end
        when ProcPointer
          next unless arg.args.empty?

          check_lib_call_arg(method, index) do |method_arg_type|
            method_arg_type.arg_types.each do |arg_type|
              arg.args.push TypeNode.new(arg_type)
            end
          end
        else
          # keep checking
        end
      end
    end

    def check_lib_call_arg(method, arg_index)
      method_arg = method.args[arg_index]?
      return unless method_arg

      method_arg_type = method_arg.type
      return unless method_arg_type.is_a?(ProcInstanceType)

      yield method_arg_type
    end

    # Checks if it's ProcType#new
    def check_special_new_call(node, obj_type)
      return false unless obj_type
      return false unless obj_type.metaclass?

      instance_type = obj_type.instance_type.remove_typedef

      if node.name == "new"
        case instance_type
        when .extern?
          if instance_type.namespace.is_a?(LibType) && (named_args = node.named_args)
            return special_c_struct_or_union_new_with_named_args(node, instance_type, named_args)
          end
        end
      end

      false
    end

<<<<<<< HEAD
    def special_proc_type_new_call(node, proc_type)
      if node.args.size != 0
        return false
      end

      block = node.block
      unless block
        return false
      end

      if block.args.size > proc_type.arg_types.size
        node.wrong_number_of "block parameters", "#{proc_type}#new", block.args.size, proc_type.arg_types.size
      end

      # We create a ->(...) { } from the block
      proc_args = proc_type.arg_types.map_with_index do |arg_type, index|
        block_arg = block.args[index]?
        Arg.new(block_arg.try(&.name) || @program.new_temp_var_name, type: arg_type)
      end

      expected_return_type = proc_type.return_type
      expected_return_type = @program.nil if expected_return_type.void?

      proc_def = Def.new("->", proc_args, block.body).at(node)
      proc_literal = ProcLiteral.new(proc_def).at(node)
      proc_literal.expected_return_type = expected_return_type
      proc_literal.force_nil = true if expected_return_type.nil_type?
      proc_literal.accept self

      node.bind_to proc_literal
      node.expanded = proc_literal

      true
    end

=======
>>>>>>> 39e5efc2
    # Rewrite:
    #
    #     LibFoo::Struct.new arg0: value0, argN: value0
    #
    # To:
    #
    #   temp = LibFoo::Struct.new
    #   temp.arg0 = value0
    #   temp.argN = valueN
    #   temp
    def special_c_struct_or_union_new_with_named_args(node, type, named_args)
      exps = [] of ASTNode

      temp_name = @program.new_temp_var_name

      new_call = Call.new(node.obj, "new").at(node.location)

      new_assign = Assign.new(Var.new(temp_name).at(node), new_call).at(node)
      exps << new_assign

      named_args.each do |named_arg|
        assign_call = Call.new(Var.new(temp_name).at(named_arg), "#{named_arg.name}=", named_arg.value).at(named_arg)
        if loc = named_arg.location
          assign_call.location = loc
          assign_call.name_location = loc
        end
        exps << assign_call
      end

      exps << Var.new(temp_name).at(node)

      expanded = Expressions.new(exps).at(node)
      expanded.accept self

      node.bind_to expanded
      node.expanded = expanded

      true
    end

    class InstanceVarsCollector < Visitor
      getter ivars : Hash(String, Array(ASTNode))?
      getter found_self : Array(ASTNode)?
      @scope : Type
      @in_super : Int32
      @callstack : Array(ASTNode)
      @visited : Set(Def)?
      @vars : MetaVars

      def initialize(a_def, @scope, @vars)
        @found_self = nil
        @in_super = 0
        @callstack = [a_def] of ASTNode
      end

      def node_in_callstack(node)
        nodes = [] of ASTNode
        nodes.concat @callstack
        nodes.push node
        nodes
      end

      def visit(node : InstanceVar)
        unless @vars.has_key?(node.name)
          ivars = @ivars ||= Hash(String, Array(ASTNode)).new
          unless ivars.has_key?(node.name)
            ivars[node.name] = node_in_callstack(node)
          end
        end
      end

      def visit(node : Var)
        if @in_super == 0 && node.name == "self"
          @found_self = node_in_callstack(node)
        end
        false
      end

      def visit(node : Assign)
        node.value.accept self
        false
      end

      def visit(node : Call)
        obj = node.obj

        # Skip class method
        if obj.is_a?(Var) && obj.name == "self" && node.name == "class" && node.args.empty?
          return false
        end

        if obj && !(obj.is_a?(Var) && obj.name == "self")
          # not a self-instance method: only verify arguments
          return true
        end

        visited = @visited

        node.target_defs.try &.each do |target_def|
          if target_def.owner == @scope
            next if visited.try &.includes?(target_def)

            visited = @visited ||= Set(Def).new.compare_by_identity
            visited << target_def

            @callstack.push(node)
            target_def.body.accept self
            @callstack.pop
          end
        end

        if node.super?
          @in_super += 1
        end

        true
      end

      def end_visit(node : Call)
        if node.super?
          @in_super -= 1
        end
      end

      def visit(node : ASTNode)
        true
      end
    end

    def gather_instance_vars_read(node)
      collector = InstanceVarsCollector.new(typed_def, scope, @vars)
      node.accept collector
      {collector.ivars, collector.found_self}
    end

    def visit(node : Return)
      if inside_ensure?
        node.raise "can't return from ensure"
      end

      if inside_constant?
        node.raise "can't return from constant"
      end

      typed_def = @typed_def || node.raise("can't return from top level")

      if typed_def.captured_block?
        node.raise "can't return from captured block, use next"
      end

      node.exp.try &.accept self

      node.target = typed_def

      typed_def.bind_to(node_exp_or_nil_literal(node))

      @unreachable = true

      node.type = @program.no_return

      false
    end

    def end_visit(node : Splat)
      node.bind_to node.exp
    end

    def end_visit(node : DoubleSplat)
      node.bind_to node.exp
    end

    def visit(node : Underscore)
      if @in_type_args == 0
        node.raise "can't read from _"
      else
        node.raise "can't use underscore as generic type argument"
      end
    end

    def visit(node : IsA)
      node.obj.accept self

      @in_type_args += 1
      @inside_is_a = true
      node.const.accept self
      @inside_is_a = false
      @in_type_args -= 1

      node.type = program.bool
      const = node.const

      # When doing x.is_a?(A) and A turns out to be a constant (not a type),
      # replace it with a === comparison. Most usually this happens in a case expression.
      if const.is_a?(Path) && const.target_const
        obj = node.obj.clone.at(node.obj)
        const = node.const.clone.at(node.const)
        comp = Call.new(const, "===", obj).at(node.location)
        comp.accept self
        node.syntax_replacement = comp
        node.bind_to comp
        return
      end

      if needs_type_filters? && (var = get_expression_var(node.obj))
        @type_filters = TypeFilters.new var, SimpleTypeFilter.new(node.const.type)
      end

      false
    end

    def end_visit(node : RespondsTo)
      node.type = program.bool
      if needs_type_filters? && (var = get_expression_var(node.obj))
        @type_filters = TypeFilters.new var, RespondsToTypeFilter.new(node.name)
      end
    end

    # Get the variable of an expression.
    # If it's a variable, it's that variable.
    # If it's an assignment to a variable, it's that variable.
    def get_expression_var(exp)
      case exp
      when Var
        return exp
      when Assign
        target = exp.target
        return target if target.is_a?(Var)
      when Expressions
        return unless exp = exp.single_expression?
        return get_expression_var(exp)
      end
      nil
    end

    def visit(node : Cast | NilableCast)
      # If there's an `x.as(T)` inside a method, that method
      # has a chance to raise, so we must mark it as such
      if typed_def = @typed_def
        typed_def.raises = true
      end

      node.obj.accept self

      @in_type_args += 1
      node.to.accept self
      @in_type_args -= 1

      case node.to.type?
      when @program.object
        node.raise "can't cast to Object yet"
      when @program.reference
        node.raise "can't cast to Reference yet"
      when @program.class_type
        node.raise "can't cast to Class yet"
      end

      obj_type = node.obj.type?
      if obj_type.is_a?(PointerInstanceType)
        to_type = node.to.type.instance_type
        if to_type.is_a?(GenericType)
          node.raise "can't cast #{obj_type} to #{to_type}"
        end
      end

      node.obj.add_observer node
      node.update

      false
    end

    def visit(node : FunDef)
      body = node.body.not_nil!

      external = node.external
      return_type = external.type

      vars = MetaVars.new
      external.args.each do |arg|
        var = MetaVar.new(arg.name, arg.type)
        var.bind_to var
        vars[arg.name] = var
      end

      visitor = MainVisitor.new(@program, vars, external)
      visitor.untyped_def = external
      visitor.scope = @program

      begin
        body.accept visitor
      rescue ex : Crystal::CodeError
        node.raise ex.message, ex
      end

      inferred_return_type = @program.type_merge([body.type?, external.type?])

      if return_type && return_type != @program.nil && inferred_return_type != return_type
        node.raise "expected fun to return #{return_type} but it returned #{inferred_return_type}"
      end

      external.set_type(return_type)

      false
    end

    def visit(node : If)
      request_type_filters do
        node.cond.accept self
      end

      cond_vars = @vars
      cond_type_filters = @type_filters

      # then branch
      @vars = cond_vars.dup
      @type_filters = nil
      @unreachable = false

      filter_vars cond_type_filters
      before_then_vars = @vars.dup

      node.then.accept self

      then_vars = @vars
      then_type_filters = @type_filters
      then_unreachable = @unreachable

      # else branch
      @vars = cond_vars.dup
      @type_filters = nil
      @unreachable = false

      filter_vars TypeFilters.not(cond_type_filters)
      before_else_vars = @vars.dup

      node.else.accept self

      else_vars = @vars
      else_type_filters = @type_filters
      else_unreachable = @unreachable

      merge_if_vars node, cond_vars, then_vars, else_vars, before_then_vars, before_else_vars, then_unreachable, else_unreachable

      @type_filters = nil
      if needs_type_filters?
        case node
        when .and?
          # `a && b` is expanded to `a ? b : a`
          # We don't use `else_type_filters` because if `a` is a temp var
          # assignment then `cond_type_filters` would contain more information
          @type_filters = TypeFilters.and(cond_type_filters, then_type_filters)
        when .or?
          # `a || b` is expanded to `a ? a : b`
          @type_filters = TypeFilters.or(cond_type_filters, else_type_filters)
        end
      end

      @unreachable = then_unreachable && else_unreachable

      node.bind_to [node.then, node.else]

      false
    end

    # Here we merge the variables from both branches of an if.
    # We basically:
    #   - Create a variable whose type is the merged types of the last
    #     type of each branch.
    #   - Make the variable nilable if the variable wasn't declared
    #     before the 'if' and it doesn't appear in one of the branches.
    #   - Don't use the type of a branch that is unreachable (ends with return,
    #     break or with a call that is NoReturn)
    def merge_if_vars(node, cond_vars, then_vars, else_vars, before_then_vars, before_else_vars, then_unreachable, else_unreachable)
      all_vars_names = Set(String).new
      then_vars.each_key do |name|
        all_vars_names << name
      end
      else_vars.each_key do |name|
        all_vars_names << name
      end

      all_vars_names.each do |name|
        cond_var = cond_vars[name]?
        then_var = then_vars[name]?
        before_then_var = before_then_vars[name]?
        else_var = else_vars[name]?
        before_else_var = before_else_vars[name]?

        # Check whether the var didn't change at all
        next if then_var.same?(else_var)

        if_var = MetaVar.new(name)

        # Only copy `nil_if_read` from each branch if it's not unreachable
        then_var_nil_if_read = !then_unreachable && then_var.try(&.nil_if_read?)
        else_var_nil_if_read = !else_unreachable && else_var.try(&.nil_if_read?)

        if_var.nil_if_read = !!(then_var_nil_if_read || else_var_nil_if_read)

        # Check if no types were changes in either then 'then' and 'else' branches
        if cond_var && then_var.same?(before_then_var) && else_var.same?(before_else_var) && !then_unreachable && !else_unreachable
          cond_var.nil_if_read = if_var.nil_if_read?
          @vars[name] = cond_var
          next
        end

        if then_var && else_var
          if then_unreachable
            if_var.bind_to conditional_no_return(node.then, then_var)
          else
            if_var.bind_to then_var
          end

          if else_unreachable
            if_var.bind_to conditional_no_return(node.else, else_var)
          else
            if_var.bind_to else_var
          end
        elsif then_var
          if then_unreachable
            if_var.bind_to conditional_no_return(node.then, then_var)
          else
            if_var.bind_to then_var
          end

          if cond_var
            if_var.bind_to cond_var
          elsif !else_unreachable
            if_var.bind_to program.nil_var
            if_var.nil_if_read = true
          else
            if_var.bind_to conditional_no_return(node.else, @program.nil_var)
          end
        elsif else_var
          if else_unreachable
            if_var.bind_to conditional_no_return(node.else, else_var)
          else
            if_var.bind_to else_var
          end

          if cond_var
            if_var.bind_to cond_var
          elsif !then_unreachable
            if_var.bind_to program.nil_var
            if_var.nil_if_read = true
          else
            if_var.bind_to conditional_no_return(node.then, @program.nil_var)
          end
        end

        @vars[name] = if_var
      end
    end

    def conditional_no_return(node, var)
      node.filtered_by NoReturnFilter.new(var)
    end

    def visit(node : While)
      old_while_vars = @while_vars

      before_cond_vars_copy = @vars.dup

      @vars.each do |name, var|
        before_var = MetaVar.new(name)
        before_var.bind_to(var)
        before_var.nil_if_read = var.nil_if_read?
        @vars[name] = before_var
      end

      before_cond_vars = @vars.dup

      request_type_filters do
        node.cond.accept self
      end

      cond_type_filters = @type_filters

      after_cond_vars = @vars.dup
      @while_vars = after_cond_vars

      filter_vars cond_type_filters

      # `node.body` may reset this status, so we capture them in a set
      # (we don't need the full MetaVars at the moment)
      after_cond_vars_nil_if_read = Set(String).new
      @vars.each do |name, var|
        after_cond_vars_nil_if_read << name if var.nil_if_read?
      end

      @type_filters = nil
      @block, old_block = nil, @block

      @while_stack.push node

      with_block_kind :while do
        node.body.accept self
      end

      cond = node.cond.single_expression
      endless_while = cond.true_literal?
      merge_while_vars endless_while, before_cond_vars_copy, before_cond_vars, after_cond_vars, after_cond_vars_nil_if_read, node.break_vars

      @while_stack.pop
      @block = old_block
      @while_vars = old_while_vars

      unless node.has_breaks?
        if endless_while
          node.type = program.no_return
          return
        end

        filter_vars TypeFilters.not(cond_type_filters)
      end

      node.bind_to(@program.nil_var) unless endless_while

      false
    end

    # Here we assign the types of variables after a while.
    def merge_while_vars(endless, before_cond_vars_copy, before_cond_vars, after_cond_vars, after_cond_vars_nil_if_read, all_break_vars)
      after_while_vars = MetaVars.new

      @vars.each do |name, while_var|
        before_cond_var = before_cond_vars[name]?
        after_cond_var = after_cond_vars[name]?
        after_while_vars[name] = after_while_var = MetaVar.new(name)

        # After while's body, bind variables *before* the condition to the
        # ones after the body, because the loop will repeat.
        #
        # For example:
        #
        #    x = exp
        #    # x starts with the type of exp
        #    while x = x.method
        #      # but after the loop, the x above (in x.method)
        #      # should now also get the type of x.method, recursively
        #    end
        if before_cond_var && !before_cond_var.same?(while_var)
          before_cond_var.bind_to(while_var)
        end

        # If the loop is endless
        if endless
          # Suppose we have
          #
          #     x = exp1
          #     while true
          #       x = exp2
          #       break if ...
          #       x = exp3
          #       break if ...
          #       x = exp4
          #     end
          #
          # Here the type of x after the loop will never be affected by
          # `x = exp4`, because `x = exp2` must have been executed before the
          # loop may exit at the first break. Therefore, if the x right before
          # the first break is different from the last x, we don't use the
          # latter's type upon exit (but exp2 itself may depend on exp4 if it
          # refers to x).
          break_var = all_break_vars.try &.dig?(0, name)
          unless break_var && !break_var.same?(while_var)
            after_while_var.bind_to(while_var)
            if before_cond_var
              after_while_var.nil_if_read = while_var.nil_if_read?
            end
          end

          # If there wasn't a previous variable with the same name, the variable
          # is newly defined inside the while.
          unless before_cond_var
            # If not all variables with the given name end up in a break it
            # means that they can be nilable.
            # Alternatively, if any var that ends in a break is nil-if-read then
            # the resulting variable will be nil-if-read too.
            if !all_break_vars.try(&.all? &.has_key?(name)) ||
               all_break_vars.try(&.any? &.[name]?.try &.nil_if_read?)
              after_while_var.nil_if_read = true
            end
          end
        else
          # If a variable was assigned in the condition, it has that type.
          if after_cond_var && !after_cond_var.same?(before_cond_var)
            after_while_var.bind_to(after_cond_var)

            # If the variable after the condition is nil-if-read, that means the
            # assignment inside the condition might not run upon loop exit, so
            # the variable may receive the type inside the loop.
            if after_cond_vars_nil_if_read.includes?(name)
              after_while_var.nil_if_read = true
              after_while_var.bind_to(while_var) if !after_cond_var.same?(while_var)
            end

            # If there was a previous variable, we use that type merged
            # with the last type inside the while.
          elsif before_cond_var
            # We need to bind to the variable *before* the condition, even
            # before the variables that are used in the condition
            # `before_cond_vars` are modified in the while body
            after_while_var.bind_to(before_cond_vars_copy[name])
            after_while_var.bind_to(while_var)
            after_while_var.nil_if_read = before_cond_var.nil_if_read? || while_var.nil_if_read?

            # Otherwise, it's a new variable inside the while: used
            # outside it must be nilable.
          else
            after_while_var.bind_to(while_var)
            after_while_var.nil_if_read = true
          end
        end
      end

      # We also need to merge types from breaks inside while.
      all_break_vars.try &.each do |break_vars|
        break_vars.each do |name, break_var|
          after_while_var = after_while_vars[name]?
          unless after_while_var
            # Fix for issue #2441:
            # it might be that a break variable is not present
            # in the current vars after a while
            after_while_var = new_meta_var(name)
            after_while_var.bind_to(program.nil_var)
            @meta_vars[name].bind_to(program.nil_var)
            after_while_vars[name] = after_while_var
          end
          after_while_var.bind_to(break_var)
        end
      end

      @vars = after_while_vars
    end

    # If we have:
    #
    #   if a
    #     ...
    #   end
    #
    # then inside the if 'a' must not be nil.
    #
    # This is what we do here: we create a meta-variable for
    # it and filter it accordingly. This also applied to
    # .is_a? and .responds_to?.
    #
    # This also applies to 'while' conditions and also
    # to the else part of an if, but with filters inverted.
    def filter_vars(filters)
      filter_vars(filters) { |filter| filter }
    end

    def filter_vars(filters)
      filters.try &.each do |name, filter|
        existing_var = @vars[name]
        filtered_var = MetaVar.new(name)
        filtered_var.bind_to(existing_var.filtered_by(yield filter))
        @vars[name] = filtered_var
      end
    end

    def end_visit(node : Break)
      if last_block_kind == :ensure
        node.raise "can't use break inside ensure"
      end

      if block = @block
        node.target = block.call.not_nil!

        block.break.bind_to(node_exp_or_nil_literal(node))

        bind_vars @vars, block.after_vars, block.args
      elsif target_while = @while_stack.last?
        node.target = target_while

        break_vars = (target_while.break_vars ||= [] of MetaVars)
        break_vars.push @vars.dup
        target_while.bind_to(node_exp_or_nil_literal(node))
      else
        if @typed_def.try &.captured_block?
          node.raise "can't break from captured block, try using `next`."
        end

        node.raise "invalid break"
      end

      node.type = @program.no_return

      @unreachable = true
    end

    def end_visit(node : Next)
      if last_block_kind == :ensure
        node.raise "can't use next inside ensure"
      end

      if block = @block
        node.target = block

        block.bind_to(node_exp_or_nil_literal(node))

        bind_vars @vars, block.vars
        bind_vars @vars, block.after_vars, block.args
      elsif target_while = @while_stack.last?
        node.target = target_while

        bind_vars @vars, @while_vars
      else
        typed_def = @typed_def
        if typed_def && typed_def.captured_block?
          node.target = typed_def
          typed_def.bind_to(node_exp_or_nil_literal(node))
        else
          node.raise "invalid next"
        end
      end

      node.type = @program.no_return

      @unreachable = true
    end

    def with_block_kind(kind)
      old_block_kind, @last_block_kind = last_block_kind, kind
      old_inside_ensure, @inside_ensure = @inside_ensure, @inside_ensure || kind == :ensure
      yield
      @last_block_kind = old_block_kind
      @inside_ensure = old_inside_ensure
    end

    def visit(node : Primitive)
      # If the method where this primitive is defined has a return type, use it
      if return_type = typed_def.return_type
        node.type = scope.lookup_type(return_type, free_vars: free_vars)
        return false
      end

      case node.name
      when "allocate"
        visit_allocate node
      when "pointer_malloc"
        visit_pointer_malloc node
      when "pointer_set"
        visit_pointer_set node
      when "pointer_new"
        visit_pointer_new node
      when "argc"
        # Already typed
      when "argv"
        # Already typed
      when "struct_or_union_set"
        visit_struct_or_union_set node
      when "external_var_set"
        # Nothing to do
      when "external_var_get"
        # Nothing to do
      when "class"
        node.type = scope.metaclass
      when "enum_value"
        # Nothing to do
      when "enum_new"
        # Nothing to do
      when "throw_info"
        node.type = program.pointer_of(program.void)
      when "va_arg"
        visit_va_arg node
      else
        node.raise "BUG: unhandled primitive in MainVisitor: #{node.name}"
      end
    end

    def visit_va_arg(node)
      arg = call.not_nil!.args[0]? || node.raise("requires type argument")
      node.type = arg.type.instance_type
    end

    def visit_allocate(node)
      instance_type = scope.instance_type

      case instance_type
      when GenericClassType
        node.raise "can't create instance of generic class #{instance_type} without specifying its type vars"
      when UnionType
        node.raise "can't create instance of a union type"
      when PointerInstanceType
        node.raise "can't create instance of a pointer type"
      else
        if !instance_type.virtual? && instance_type.abstract?
          node.raise "can't instantiate abstract #{instance_type.type_desc} #{instance_type}"
        end

        node.type = instance_type
      end
    end

    def visit_pointer_malloc(node)
      if scope.instance_type.is_a?(GenericClassType)
        node.raise "can't malloc pointer without type, use Pointer(Type).malloc(size)"
      end

      node.type = scope.instance_type
    end

    def visit_pointer_set(node)
      scope = scope().remove_typedef.as(PointerInstanceType)

      # We don't want to change the value of Pointer(Void) to include Nil (Nil passes as Void)
      if scope.element_type.void?
        node.type = @program.nil
        return
      end

      value = @vars["value"]

      scope.var.bind_to value
      node.bind_to value
    end

    def visit_pointer_new(node)
      if scope.instance_type.is_a?(GenericClassType)
        node.raise "can't create pointer without type, use Pointer(Type).new(address)"
      end

      node.type = scope.instance_type
    end

    def visit_struct_or_union_set(node)
      scope = @scope.as(NonGenericClassType)

      field_name = call.not_nil!.name.rchop
      expected_type = scope.instance_vars['@' + field_name].type
      value = @vars["value"]
      actual_type = value.type

      node.type = actual_type

      actual_type = actual_type.remove_alias
      unaliased_type = expected_type.remove_alias

      return if actual_type.compatible_with?(unaliased_type)
      return if actual_type.implicitly_converted_in_c_to?(unaliased_type)

      case unaliased_type
      when IntegerType
        if convert_call = convert_struct_or_union_numeric_argument(node, unaliased_type, expected_type, actual_type)
          node.extra = convert_call
          return
        end
      when FloatType
        if convert_call = convert_struct_or_union_numeric_argument(node, unaliased_type, expected_type, actual_type)
          node.extra = convert_call
          return
        end
      end

      unsafe_call = Conversions.to_unsafe(node, Var.new("value").at(node), self, actual_type, expected_type)
      if unsafe_call
        node.extra = unsafe_call
        return
      end

      node.raise "field '#{field_name}' of #{scope.type_desc} #{scope} has type #{expected_type}, not #{actual_type}"
    end

    def convert_struct_or_union_numeric_argument(node, unaliased_type, expected_type, actual_type)
      Conversions.numeric_argument(node, Var.new("value"), self, unaliased_type, expected_type, actual_type)
    end

    def visit(node : PointerOf)
      var = pointerof_var(node)

      unless var
        # Accept the exp to trigger potential errors there, like
        # "undefined local variable or method"
        node.exp.accept self

        node.exp.raise "can't take address of #{node.exp}"
      end

      node.bind_to var
      true
    end

    def pointerof_var(node)
      case exp = node.exp
      when Var
        meta_var = @meta_vars[exp.name]
        meta_var.assigned_to = true
        meta_var
      when InstanceVar
        lookup_instance_var exp
      when ClassVar
        visit_class_var exp
      when Global
        visit_global exp
      when Path
        exp.accept self
        if const = exp.target_const
          const.pointer_read = true
          const.value
        end
      when ReadInstanceVar
        visit_read_instance_var(exp)
        exp
      when Call
        # Check lib external var
        return unless exp.args.empty? && !exp.named_args && !exp.block && !exp.block_arg

        obj = exp.obj
        return unless obj

        obj.accept(self)

        obj_type = obj.type?
        return unless obj_type.is_a?(LibType)

        obj_type.lookup_var(exp.name)
      else
        nil
      end
    end

    def visit(node : TypeOf)
      # A typeof shouldn't change the type of variables:
      # so we keep the ones before it and restore them at the end
      old_vars = @vars.dup

      node.in_type_args = @in_type_args > 0

      old_in_type_args = @in_type_args
      @in_type_args = 0

      @typeof_nest += 1
      ignoring_type_filters do
        node.expressions.each &.accept self
      end
      @typeof_nest -= 1

      @in_type_args = old_in_type_args

      node.bind_to node.expressions

      @vars = old_vars

      false
    end

    def visit(node : SizeOf)
      @in_type_args += 1
      node.exp.accept self
      @in_type_args -= 1

      type = node.exp.type?

      if type.is_a?(GenericType)
        node.exp.raise "can't take sizeof uninstantiated generic type #{type}"
      end

      # Try to resolve the sizeof right now to a number literal
      # (useful for sizeof inside as a generic type argument, but also
      # to make it easier for LLVM to optimize things)
      if type && !node.exp.is_a?(TypeOf) &&
         !(type.module? || (type.abstract? && type.struct?))
        expanded = NumberLiteral.new(@program.size_of(type.sizeof_type).to_s, :i32)
        expanded.type = @program.int32
        node.expanded = expanded
      end

      node.type = @program.int32

      false
    end

    def visit(node : InstanceSizeOf)
      @in_type_args += 1
      node.exp.accept self
      @in_type_args -= 1

      type = node.exp.type?

      if type.is_a?(GenericType)
        node.exp.raise "can't take instance_sizeof uninstantiated generic type #{type}"
      end

      # Try to resolve the instance_sizeof right now to a number literal
      # (useful for sizeof inside as a generic type argument, but also
      # to make it easier for LLVM to optimize things)
      if type && type.instance_type.devirtualize.class? && !node.exp.is_a?(TypeOf)
        expanded = NumberLiteral.new(@program.instance_size_of(type.sizeof_type).to_s, :i32)
        expanded.type = @program.int32
        node.expanded = expanded
      end

      node.type = @program.int32

      false
    end

    def visit(node : OffsetOf)
      @in_type_args += 1
      node.offsetof_type.accept self
      @in_type_args -= 1

      type = node.offsetof_type.type?
      node.offsetof_type.raise "can't use typeof inside offsetof expression" if node.offsetof_type.is_a?(TypeOf)

      case type
      when TupleInstanceType
        number = node.offset.as?(NumberLiteral)
        node.offset.raise "can't take offset of a tuple element using an instance variable, use an index" if number.nil?

        ivar_index = number.integer_value
        node.offset.raise "can't take a negative offset of a tuple" if ivar_index < 0
        if ivar_index >= type.size
          node.offset.raise "can't take offset element at index #{ivar_index} from a tuple with #{type.size} elements"
        end
      when InstanceVarContainer
        ivar = node.offset.as?(InstanceVar)
        node.offset.raise "can't take offset element of #{type} using an index, use an instance variable" if ivar.nil?

        ivar_name = ivar.name
        ivar_index = type.index_of_instance_var(ivar_name)

        node.offset.raise "type #{type} doesn't have an instance variable called #{ivar_name}" unless ivar_index
        node.offsetof_type.raise "can't take offsetof element #{ivar_name} of uninstantiated generic type #{type}" if type.is_a?(GenericType)
      else
        node.offsetof_type.raise "type #{type} can't have instance variables neither is a Tuple"
      end

      if type && (type.struct? || type.is_a?(TupleInstanceType))
        offset = @program.offset_of(type.sizeof_type, ivar_index)
      elsif type && type.instance_type.devirtualize.class?
        offset = @program.instance_offset_of(type.sizeof_type, ivar_index)
      else
        node.offsetof_type.raise "#{type} is neither a class, a struct nor a Tuple, it's a #{type.type_desc}"
      end

      expanded = NumberLiteral.new(offset.to_s, :i32)
      expanded.type = @program.int32
      node.expanded = expanded
      node.type = @program.int32

      false
    end

    def visit(node : Rescue)
      if node_types = node.types
        types = node_types.map do |type|
          type.accept self
          instance_type = type.type.instance_type
          unless instance_type.implements?(@program.exception)
            type.raise "#{instance_type} is not a subclass of Exception"
          end
          instance_type
        end
      end

      if node_name = node.name
        var = @vars[node_name] = new_meta_var(node_name)
        meta_var, _ = assign_to_meta_var(node_name)
        meta_var.bind_to(var)
        meta_var.assigned_to = true
        check_closured(meta_var)
        check_mutably_closured(meta_var, var)

        if types
          unified_type = @program.type_merge(types).not_nil!
          unified_type = unified_type.virtual_type unless unified_type.is_a?(VirtualType)
        else
          unified_type = @program.exception.virtual_type
        end
        var.type = unified_type
        var.freeze_type = unified_type

        node.set_type(var.type)
      end

      node.body.accept self

      false
    end

    def visit(node : ExceptionHandler)
      old_exception_handler_vars = @exception_handler_vars

      # Save old vars to know if new variables are declared inside begin/rescue/else
      before_body_vars = @vars.dup

      # Any variable assigned in the body (begin) will have, inside rescue
      # blocks, all types that were assigned to them, because we can't know at which
      # point an exception is raised.
      # We create different vars, though, to avoid changing the type of vars
      # before the handler.
      exception_handler_vars = @exception_handler_vars = @vars.dup
      exception_handler_vars.each do |name, var|
        new_var = new_meta_var(name)
        new_var.nil_if_read = var.nil_if_read?
        new_var.bind_to(var)
        exception_handler_vars[name] = new_var
      end

      node.body.accept self

      after_exception_handler_vars = @vars.dup

      @exception_handler_vars = nil

      if node.rescues || node.else
        # Any variable introduced in the begin block is possibly nil
        # in the rescue blocks because we can't know if an exception
        # was raised before assigning any of the vars.
        exception_handler_vars.each do |name, var|
          unless before_body_vars[name]?
            # Instance variables inside the body must be marked as nil
            if name.starts_with?('@')
              ivar = scope.lookup_instance_var(name)
              unless ivar.type.includes_type?(@program.nil_var)
                ivar.nil_reason = NilReason.new(name, :initialized_in_rescue)
                ivar.bind_to @program.nil_var
              end
            end

            var.nil_if_read = true
          end
        end

        # Now, using these vars, visit all rescue blocks and keep
        # the results in this variable.
        all_rescue_vars = [] of MetaVars

        node.rescues.try &.each do |a_rescue|
          @vars = exception_handler_vars.dup
          @unreachable = false
          a_rescue.accept self
          all_rescue_vars << @vars unless @unreachable
        end

        # In the else block the types are the same as in the begin block,
        # because we assume no exception was raised.
        node.else.try do |a_else|
          @vars = after_exception_handler_vars.dup
          @unreachable = false
          a_else.accept self
          all_rescue_vars << @vars unless @unreachable
        end

        # If all rescue/else blocks are unreachable, then afterwards
        # the flow continues as if there were no rescue/else blocks.
        if all_rescue_vars.empty?
          all_rescue_vars = nil
        else
          # Otherwise, merge all types that resulted from all rescue/else blocks
          merge_rescue_vars exception_handler_vars, all_rescue_vars

          # And then accept the ensure part
          with_block_kind :ensure do
            node.ensure.try &.accept self
          end
        end
      end

      # If there were no rescue/else blocks or all of them were unreachable
      unless all_rescue_vars
        if node_ensure = node.ensure
          after_handler_vars = @vars
          @vars = exception_handler_vars

          # Variables in the ensure block might be nil because we don't know
          # if an exception was thrown before any assignment.
          @vars.each do |name, var|
            unless before_body_vars[name]?
              var.nil_if_read = true
            end
          end

          before_ensure_vars = @vars.dup

          with_block_kind :ensure do
            node_ensure.accept self
          end

          @vars = after_handler_vars

          # Variables declared or overwritten inside the ensure block
          # must remain after the exception handler
          exception_handler_vars.each do |name, var|
            before_var = before_ensure_vars[name]?
            @vars[name] = var unless var.same?(before_var)
          end

          # However, those previous variables can't be nil afterwards:
          # if an exception was raised then we won't be running the code
          # after the ensure clause, so variables don't matter. But if
          # an exception was not raised then all variables were declared
          # successfully.
          @vars.each do |name, var|
            unless before_body_vars[name]?
              # But if the variable is already nilable after the begin
              # block it must remain nilable
              unless after_exception_handler_vars[name]?.try &.nil_if_read?
                var.nil_if_read = false
              end
            end
          end
        else
          # If there's no ensure, because all rescue/else end with unreachable
          # we know all the vars after the exception handler will have the types
          # after the handle (begin) block.
          @vars = after_exception_handler_vars
        end
      end

      if node_ensure = node.ensure
        node_ensure.add_observer(node)
      end

      if node_else = node.else
        node.bind_to node_else
      else
        node.bind_to node.body
      end

      if node_rescues = node.rescues
        node_rescues.each do |a_rescue|
          node.bind_to a_rescue.body
        end
      end

      @exception_handler_vars = old_exception_handler_vars

      false
    end

    def merge_rescue_vars(body_vars, all_rescue_vars)
      after_vars = MetaVars.new

      all_rescue_vars.each do |rescue_vars|
        rescue_vars.each do |name, var|
          after_var = (after_vars[name] ||= new_meta_var(name))
          if var.nil_if_read? || !body_vars[name]?
            after_var.nil_if_read = true
          end
          after_var.bind_to(var)
        end
      end

      body_vars.each do |name, var|
        after_var = (after_vars[name] ||= new_meta_var(name))
        after_var.bind_to(var)
      end

      @vars = after_vars
    end

    def end_visit(node : TupleLiteral)
      node.elements.each &.add_observer(node)
      node.program = @program
      node.update

      node.elements.each do |element|
        if element.is_a?(Splat) && (type = element.type?)
          unless type.is_a?(TupleInstanceType)
            node.raise "argument to splat must be a tuple, not #{type}"
          end
        end
      end

      false
    end

    def end_visit(node : NamedTupleLiteral)
      node.entries.each &.value.add_observer(node)
      node.program = @program
      node.update
      false
    end

    def visit(node : TupleIndexer)
      scope = @scope
      if scope.is_a?(TupleInstanceType)
        case index = node.index
        in Range
          node.type = @program.tuple_of(scope.tuple_types[index].map &.as(Type))
        in Int32
          node.type = scope.tuple_types[index].as(Type)
        end
      elsif scope.is_a?(NamedTupleInstanceType)
        node.type = scope.entries[node.index.as(Int32)].type
      elsif scope && (instance_type = scope.instance_type).is_a?(TupleInstanceType)
        case index = node.index
        in Range
          node.type = @program.tuple_of(instance_type.tuple_types[index].map &.as(Type)).metaclass
        in Int32
          node.type = instance_type.tuple_types[index].as(Type).metaclass
        end
      elsif scope && (instance_type = scope.instance_type).is_a?(NamedTupleInstanceType)
        node.type = instance_type.entries[node.index.as(Int32)].type.metaclass
      else
        node.raise "unsupported TupleIndexer scope"
      end
      false
    end

    def visit(node : Asm)
      if outputs = node.outputs
        node.output_ptrofs = outputs.map do |output|
          ptrof = PointerOf.new(output.exp).at(output.exp)
          ptrof.accept self
          ptrof
        end
      end

      if inputs = node.inputs
        inputs.each &.exp.accept self
      end

      node.type = @program.void
      false
    end

    # # Literals

    def visit(node : Nop)
      node.type = @program.nil
    end

    def visit(node : NilLiteral)
      node.type = @program.nil
    end

    def visit(node : BoolLiteral)
      node.type = program.bool
    end

    def visit(node : NumberLiteral)
      node.type = program.type_from_literal_kind node.kind
    end

    def visit(node : CharLiteral)
      node.type = program.char
    end

    def visit(node : SymbolLiteral)
      node.type = program.symbol
      program.symbols.add node.value
    end

    def visit(node : StringLiteral)
      node.type = program.string
    end

    def visit(node : RegexLiteral)
      expand(node)
    end

    def visit(node : ArrayLiteral)
      if name = node.name
        name.accept self
        type = name.type.instance_type

        case type
        when GenericClassType
          generic_type = TypeNode.new(type).at(node.location)
          type_of = @program.literal_expander.typeof_exp(node)
          generic = Generic.new(generic_type, type_of).at(node.location)
          node.name = generic
        when GenericClassInstanceType
          # Nothing
        else
          node.name = TypeNode.new(name.type).at(node.location)
        end

        expand_named(node)
      else
        expand(node)
      end
    end

    def visit(node : HashLiteral)
      if name = node.name
        name.accept self
        type = name.type.instance_type

        case type
        when GenericClassType
          generic_type = TypeNode.new(type).at(node.location)
          type_of_keys = TypeOf.new(node.entries.map { |x| x.key.as(ASTNode) }).at(node.location)
          type_of_values = TypeOf.new(node.entries.map { |x| x.value.as(ASTNode) }).at(node.location)
          generic = Generic.new(generic_type, [type_of_keys, type_of_values] of ASTNode).at(node.location)

          node.name = generic
        when GenericClassInstanceType
          # Nothing
        else
          node.name = TypeNode.new(name.type).at(node.location)
        end

        expand_named(node)
      else
        expand(node)
      end
    end

    def visit(node : And)
      expand(node)
    end

    def visit(node : Or)
      expand(node)
    end

    def visit(node : RangeLiteral)
      expand(node)
    end

    def visit(node : StringInterpolation)
      expand(node)

      # This allows some methods to be resolved even if the interpolated expressions doesn't
      # end up with a type because of recursive methods. We should really do something more
      # clever and robust here for the general case.
      node.type = program.string

      false
    end

    def visit(node : Case)
      # For exhaustiveness check, which is done in CleanupTransformer,
      # we need to know the type of `cond`. However, LiteralExpander will
      # work with copies of `cond` in case they are Var or InstanceVar so
      # here we type them so their type is available later on.
      cond = node.cond
      case cond
      when Var         then cond.accept(self)
      when InstanceVar then cond.accept(self)
      when TupleLiteral
        cond.elements.each do |element|
          case element
          when Var         then element.accept(self)
          when InstanceVar then element.accept(self)
          end
        end
      end

      expand(node)
      false
    end

    def visit(node : Select)
      expand(node)
      false
    end

    def visit(node : MultiAssign)
      expand(node)
      false
    end

    def expand(node)
      expand(node) { @program.literal_expander.expand node }
    end

    def expand_named(node)
      expand(node) { @program.literal_expander.expand_named node }
    end

    def expand(node)
      expanded = yield
      expanded.accept self
      node.expanded = expanded
      node.bind_to expanded
      false
    end

    def visit(node : Not)
      node.exp.accept self
      node.exp.add_observer node
      node.update

      if needs_type_filters?
        @type_filters = TypeFilters.not(@type_filters)
      end

      false
    end

    def visit(node : VisibilityModifier)
      exp = node.exp
      exp.accept self

      # Only check for calls that didn't resolve to a macro:
      # all other cases are already covered in TopLevelVisitor
      if exp.is_a?(Call) && !exp.expanded
        node.raise "can't apply visibility modifier"
      end

      node.type = @program.nil

      false
    end

    def visit(node : Arg)
      # Arg nodes are also used for Enum constants, and they
      # must be skipped here
      false
    end

    def visit(node : AssignWithRestriction)
      type_assign(
        node.assign.target.as(Var),
        node.assign.value,
        node.assign,
        restriction: node.restriction)
      node.bind_to(node.assign)
      false
    end

    def visit(node : Unreachable)
      node.type = @program.no_return
      @unreachable = true
    end

    # # Helpers

    def free_vars
      match_context.try &.free_vars
    end

    def check_closured(var, mark_as_mutably_closured : Bool = false)
      return if @typeof_nest > 0

      if var.name == "self"
        check_self_closured
        return
      end

      context = current_context
      var_context = var.context
      if var_context.same?(context)
        var_context = var_context.context if var_context.is_a?(Block)
        if var.closured?
          mark_as_closured(var, var_context, mark_as_mutably_closured)
        end
      else
        # If the contexts are not the same, it might be that we are in a block
        # inside a method, or a block inside another block. We don't want
        # those cases to closure a variable. So if any context is a block
        # we go to the block's context (a def or a proc literal) and compare
        # if those are the same to determine whether the variable is closured.
        context = context.context if context.is_a?(Block)
        var_context = var_context.context if var_context.is_a?(Block)

        closured = !context.same?(var_context)
        if closured
          mark_as_closured(var, var_context, mark_as_mutably_closured)
        end
      end
    end

    def mark_as_closured(var, var_context, mark_as_mutably_closured : Bool)
      # This is a bit tricky: when we assign to a variable we create a new metavar
      # for it if it didn't exist. If it did exist, and right now we are forming
      # a closure, then we also want to mark it as readonly.
      # We already do this in `assign_to_meta_var` but that's done **before**
      # we detect a closure in an assignment. So that logic needs to be replicated here,
      # and it must happen before we actually mark is as closured.
      var.mutably_closured = true if mark_as_mutably_closured
      var.mark_as_closured

      # Go up and mark proc literal defs as closured until we get
      # to the context where the variable is defined
      visitor = self
      while visitor
        visitor_context = visitor.closure_context
        break if visitor_context == var_context

        visitor_context.closure = true if visitor_context.is_a?(Def)
        visitor = visitor.parent
      end
    end

    def check_self_closured
      return if @typeof_nest > 0

      scope = @scope
      return unless scope

      return if scope.metaclass? && !scope.virtual_metaclass?

      context = @fun_literal_context
      return unless context.is_a?(Def)

      context.self_closured = true

      # Go up and mark proc literal defs as closured until the top
      # (which should be when we leave the top Def)
      visitor = self
      while visitor
        visitor_context = visitor.closure_context
        visitor_context.closure = true if visitor_context.is_a?(Def)
        visitor = visitor.parent
      end
    end

    def current_context
      @block_context || current_non_block_context
    end

    def current_non_block_context
      @typed_def || @file_module || @program
    end

    def closure_context
      context = current_context
      context = context.context if context.is_a?(Block)
      context
    end

    def lookup_var_or_instance_var(var : Var)
      @vars[var.name]
    end

    def lookup_var_or_instance_var(var : InstanceVar)
      scope.lookup_instance_var(var.name)
    end

    def lookup_var_or_instance_var(var)
      raise "BUG: trying to lookup var or instance var but got #{var}"
    end

    def bind_meta_var(var : Var)
      @meta_vars[var.name].bind_to(var)
    end

    def bind_meta_var(var : InstanceVar)
      # Nothing to do
    end

    def bind_meta_var(var)
      raise "BUG: trying to bind var or instance var but got #{var}"
    end

    def bind_initialize_instance_vars(owner)
      names_to_remove = [] of String

      @vars.each do |name, var|
        if name.starts_with? '@'
          if var.nil_if_read?
            ivar = lookup_instance_var(var, owner)
            ivar.bind_to program.nil_var
          end

          names_to_remove << name
        end
      end

      names_to_remove.each do |name|
        @meta_vars.delete name
        @vars.delete name
      end
    end

    def check_initialize_instance_vars_types(owner)
      return if untyped_def.calls_super? ||
                untyped_def.calls_initialize?

      owner.all_instance_vars.each do |name, var|
        next if owner.has_instance_var_initializer?(name)
        next if var.type.includes_type?(@program.nil)

        meta_var = @meta_vars[name]?
        unless meta_var
          untyped_def.raise "instance variable '#{name}' of #{owner} was not initialized in this 'initialize', rendering it nilable"
        end
      end
    end

    def needs_type_filters?
      @needs_type_filters > 0
    end

    def request_type_filters
      @type_filters = nil
      @needs_type_filters += 1
      begin
        yield
      ensure
        @needs_type_filters -= 1
      end
    end

    def ignoring_type_filters
      needs_type_filters, @needs_type_filters = @needs_type_filters, 0
      begin
        yield
      ensure
        @needs_type_filters = needs_type_filters
      end
    end

    def lookup_similar_var_name(name)
      Levenshtein.find(name) do |finder|
        @vars.each_key do |var_name|
          finder.test(var_name)
        end
      end
    end

    def define_special_var(name, value)
      meta_var, _ = assign_to_meta_var(name)
      meta_var.bind_to value
      meta_var.bind_to program.nil_var unless meta_var.dependencies.any? &.same?(program.nil_var)
      meta_var.assigned_to = true
      check_closured meta_var

      @vars[name] = meta_var
      meta_var
    end

    def new_meta_var(name, context = current_context)
      meta_var = MetaVar.new(name)
      meta_var.context = context
      meta_var
    end

    def assign_to_meta_var(name, context = current_context)
      meta_var = @meta_vars[name]?
      meta_var_existed = !!meta_var
      if meta_var
        # This var gets assigned a new value and it already existed before this line.
        # If it's also a closured var it means it has become mutably closured.
        meta_var.mutably_closured = true if meta_var.closured?
      else
        @meta_vars[name] = meta_var = new_meta_var(name)
      end

      # If a variable is being assigned inside a while then it's considered
      # as mutably closured: it will get a value assigned to it multiple times
      # exactly because it's in a loop.
      meta_var.mutably_closured = true if inside_while?

      # If a variable is being assigned to inside a block:
      # - if the variable is a new variable then there's no need to mark is a mutably
      #   closured because unless it gets assigned again it will be a different
      #   variable alloction each time
      # - if the variable already existed but it's assigned in the same context
      #   as before, if it's not closured already then it still shouldn't
      #   be marked as mutably closured
      # - otherwise, we mark it as mutably closured. The block might happen
      #   in a while loop, or invoked multiple times: we don't know, so we must
      #   mark is as such until the compiler gets smarter (if really necessary)
      if @block && meta_var_existed && !current_context.same?(meta_var.context)
        meta_var.mutably_closured = true
      end

      {meta_var, meta_var_existed}
    end

    def block=(@block)
      @block_context = @block
    end

    def inside_block?
      @untyped_def || @block_context
    end

    def inside_while?
      !@while_stack.empty?
    end

    def lookup_class_var(node)
      class_var_owner = class_var_owner(node)
      var = class_var_owner.lookup_class_var?(node.name)
      unless var
        undefined_class_variable(node, class_var_owner)
      end
      var
    end

    def undefined_class_variable(node, owner)
      similar_name = lookup_similar_class_variable_name(node, owner)
      @program.undefined_class_variable(node, owner, similar_name)
    end

    def lookup_similar_class_variable_name(node, owner)
      Levenshtein.find(node.name) do |finder|
        owner.class_vars.each_key do |name|
          finder.test(name)
        end
      end
    end

    def check_type_in_type_args(type)
      if @in_type_args > 0
        type
      else
        type.metaclass
      end
    end

    def the_self(node)
      the_self = (@scope || current_type)
      if the_self.is_a?(Program)
        node.raise "there's no self in this scope"
      end
      the_self
    end

    # Returns node.exp if it's not nil. Otherwise,
    # creates a NilLiteral node that has the same location
    # as `node`, and returns that.
    # We use this NilLiteral when the user writes
    # `return`, `next` or `break` without arguments,
    # so that in the error trace we can show it right
    # (those expressions have a NoReturn type so we can't
    # directly bind to them).
    def node_exp_or_nil_literal(node)
      exp = node.exp
      return exp if exp

      nil_exp = NilLiteral.new
      nil_exp.location = node.location
      nil_exp.type = @program.nil
      nil_exp
    end

    # If the meta_var is closured but not readonly, then bind var
    # to it (it gets all types assigned to meta_var).
    # Otherwise, add it to the local vars so that they could be
    # bond later on, if the meta_var stops being readonly.
    def check_mutably_closured(meta_var, var)
      if meta_var.closured? && meta_var.mutably_closured?
        var.bind_to(meta_var)
      else
        meta_var.local_vars << var
      end
    end

    def visit(node : When | Unless | Until | MacroLiteral | OpAssign)
      raise "BUG: #{node.class_desc} node '#{node}' (#{node.location}) should have been eliminated in normalize"
    end

    def visit(node : ImplicitObj)
      raise "BUG: #{node.class_desc} node '#{node}' (#{node.location}) should have been eliminated in expand"
    end
  end
end<|MERGE_RESOLUTION|>--- conflicted
+++ resolved
@@ -1595,44 +1595,6 @@
       false
     end
 
-<<<<<<< HEAD
-    def special_proc_type_new_call(node, proc_type)
-      if node.args.size != 0
-        return false
-      end
-
-      block = node.block
-      unless block
-        return false
-      end
-
-      if block.args.size > proc_type.arg_types.size
-        node.wrong_number_of "block parameters", "#{proc_type}#new", block.args.size, proc_type.arg_types.size
-      end
-
-      # We create a ->(...) { } from the block
-      proc_args = proc_type.arg_types.map_with_index do |arg_type, index|
-        block_arg = block.args[index]?
-        Arg.new(block_arg.try(&.name) || @program.new_temp_var_name, type: arg_type)
-      end
-
-      expected_return_type = proc_type.return_type
-      expected_return_type = @program.nil if expected_return_type.void?
-
-      proc_def = Def.new("->", proc_args, block.body).at(node)
-      proc_literal = ProcLiteral.new(proc_def).at(node)
-      proc_literal.expected_return_type = expected_return_type
-      proc_literal.force_nil = true if expected_return_type.nil_type?
-      proc_literal.accept self
-
-      node.bind_to proc_literal
-      node.expanded = proc_literal
-
-      true
-    end
-
-=======
->>>>>>> 39e5efc2
     # Rewrite:
     #
     #     LibFoo::Struct.new arg0: value0, argN: value0
