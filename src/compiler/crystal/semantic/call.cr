require "levenshtein"
require "../syntax/ast"
require "../types"
require "./type_lookup"

class Crystal::Call
  property! scope : Type
  property with_scope : Type?
  property! parent_visitor : MainVisitor
  property target_defs : Array(Def)?
  property expanded : ASTNode?
  property expanded_macro : Macro?
  property? uses_with_scope = false
  getter? raises = false

  class RetryLookupWithLiterals < ::Exception
  end

  def program
    scope.program
  end

  def target_def
    if defs = @target_defs
      if defs.size == 1
        return defs.first
      else
        ::raise "#{defs.size} target defs for #{self}"
      end
    end

    ::raise "Zero target defs for #{self}"
  end

  def recalculate
    obj = @obj
    obj_type = obj.type? if obj

    case obj_type
    when NoReturnType
      # A call on NoReturn will be NoReturn, so there's nothing to do
      return
    when LibType
      # `LibFoo.call` has a separate logic
      return recalculate_lib_call obj_type
    end

    # Check if its call is inside LibFoo
    # (can happen when assigning the call to a constant)
    if !obj && (lib_type = scope()).is_a?(LibType)
      return recalculate_lib_call lib_type
    end

    check_not_lib_out_args

    # We can't type a call if any argument has a NoReturn type
    #
    # Note: we could make `NoReturn` match any type and instantiate methods,
    # but it's a bit pointless because the call will never be made if we got
    # there with something that's NoReturn.
    #
    # The only problem is that we might be missing out some errors, for example:
    #
    # ```
    # def foo(x, y : Int32)
    # end
    #
    # x = exit
    #
    # # Here the second argument should produce an error, but it doesn't
    # foo(x, "y")
    # ```
    #
    # So this is definitely a tradeoff.
    return if args.any? &.type?.try &.no_return?
    return if named_args.try &.any? &.value.type?.try &.no_return?

    return unless obj_and_args_types_set?

    block = @block

    unbind_from @target_defs if @target_defs
    unbind_from block.break if block

    @target_defs = nil

    if block_arg = @block_arg
      replace_block_arg_with_block(block_arg)
    end

    matches = lookup_matches

    # If @target_defs is set here it means there was a recalculation
    # fired as a result of a recalculation. We keep the last one.

    return if @target_defs

    @target_defs = matches

    bind_to matches if matches
    bind_to block.break if block

    if (parent_visitor = @parent_visitor) && matches
      if parent_visitor.typed_def? && matches.any?(&.raises?)
        @raises = true
        parent_visitor.typed_def.raises = true
      end

      matches.each do |match|
        match.special_vars.try &.each do |special_var_name|
          special_var = match.vars.not_nil![special_var_name]
          parent_visitor.define_special_var(special_var_name, special_var)
        end
      end
    end
  end

  def lookup_matches
    lookup_matches(with_literals: false)
  rescue ex : RetryLookupWithLiterals
    lookup_matches(with_literals: true)
  end

  def lookup_matches(*, with_literals = false)
    if args.any? { |arg| arg.is_a?(Splat) || arg.is_a?(DoubleSplat) }
      lookup_matches_with_splat(with_literals)
    else
      arg_types = args.map(&.type(with_literals: with_literals))
      named_args_types = NamedArgumentType.from_args(named_args, with_literals)
      matches = lookup_matches_without_splat arg_types, named_args_types, with_literals

      # If we checked for automatic casts, see if an ambiguous call was produced
      if with_literals
        arg_types.each &.check_restriction_exception
        named_args_types.try &.each &.type.check_restriction_exception
      end

      matches
    end
  end

  def lookup_matches_with_splat(with_literals)
    # Check if all splat are of tuples
    arg_types = Array(Type).new(args.size * 2)
    named_args_types = nil
    args.each_with_index do |arg, i|
      case arg
      when Splat
        case arg_type = arg.type
        when TupleInstanceType
          arg_types.concat arg_type.tuple_types
        when UnionType
          arg.raise "splatting a union #{arg_type} is not yet supported"
        else
          arg.raise "argument to splat must be a tuple, not #{arg_type}"
        end
      when DoubleSplat
        case arg_type = arg.type
        when NamedTupleInstanceType
          arg_type.entries.each do |entry|
            name, type = entry.name, entry.type

            named_args_types ||= [] of NamedArgumentType
            raise "duplicate key: #{name}" if named_args_types.any? &.name.==(name)
            named_args_types << NamedArgumentType.new(name, type)
          end
        when UnionType
          arg.raise "double splatting a union #{arg_type} is not yet supported"
        else
          arg.raise "argument to double splat must be a named tuple, not #{arg_type}"
        end
      else
        arg_types << arg.type(with_literals: with_literals)
      end
    end

    # Leave named arguments at the end, so double splat args come before them
    # (they will be passed in this order)
    if named_args = self.named_args
      named_args_types ||= [] of NamedArgumentType
      named_args.each do |named_arg|
        raise "duplicate key: #{named_arg.name}" if named_args_types.any? &.name.==(named_arg.name)
        named_args_types << NamedArgumentType.new(
          named_arg.name,
          named_arg.value.type(with_literals: with_literals),
        )
      end
    end

    lookup_matches_without_splat arg_types, named_args_types, with_literals: with_literals
  end

  def lookup_matches_without_splat(arg_types, named_args_types, with_literals)
    if obj = @obj
      lookup_matches_in(obj.type, arg_types, named_args_types, with_literals: with_literals)
    elsif name == "super"
      lookup_super_matches(arg_types, named_args_types, with_literals: with_literals)
    elsif name == "previous_def"
      lookup_previous_def_matches(arg_types, named_args_types, with_literals: with_literals)
    elsif with_scope = @with_scope
      lookup_matches_with_scope_in with_scope, arg_types, named_args_types, with_literals: with_literals
    else
      lookup_matches_in scope, arg_types, named_args_types, with_literals: with_literals
    end
  end

  def lookup_matches_in(owner : AliasType, arg_types, named_args_types, self_type = nil, def_name = self.name, search_in_parents = true, with_literals = false)
    lookup_matches_in(owner.remove_alias, arg_types, named_args_types, search_in_parents: search_in_parents, with_literals: with_literals)
  end

  def lookup_matches_in(owner : UnionType, arg_types, named_args_types, self_type = nil, def_name = self.name, search_in_parents = true, with_literals = false)
    owner.union_types.flat_map { |type| lookup_matches_in(type, arg_types, named_args_types, search_in_parents: search_in_parents, with_literals: with_literals) }
  end

  def lookup_matches_in(owner : Program, arg_types, named_args_types, self_type = nil, def_name = self.name, search_in_parents = true, with_literals = false)
    lookup_matches_in_type(owner, arg_types, named_args_types, self_type, def_name, search_in_parents: search_in_parents, with_literals: with_literals)
  end

  def lookup_matches_in(owner : FileModule, arg_types, named_args_types, self_type = nil, def_name = self.name, search_in_parents = true, with_literals = false)
    lookup_matches_in program, arg_types, named_args_types, search_in_parents: search_in_parents, with_literals: with_literals
  end

  def lookup_matches_in(owner : NonGenericModuleType | GenericModuleInstanceType | GenericType, arg_types, named_args_types, self_type = nil, def_name = self.name, search_in_parents = true, with_literals = false)
    attach_subclass_observer owner

    including_types = owner.including_types
    if including_types
      lookup_matches_in(including_types, arg_types, named_args_types, search_in_parents: search_in_parents, with_literals: with_literals)
    else
      [] of Def
    end
  end

  def lookup_matches_in(owner : LibType, arg_types, named_args_types, self_type = nil, def_name = self.name, search_in_parents = true, with_literals = false)
    raise "lib fun call is not supported in dispatch"
  end

  def lookup_matches_in(owner : Type, arg_types, named_args_types, self_type = nil, def_name = self.name, search_in_parents = true, with_literals = false)
    lookup_matches_in_type(owner, arg_types, named_args_types, self_type, def_name, search_in_parents: search_in_parents, with_literals: with_literals)
  end

  def lookup_matches_with_scope_in(owner, arg_types, named_args_types, with_literals = false)
    signature = CallSignature.new(name, arg_types, block, named_args_types)

    matches = lookup_matches_checking_expansion(owner, signature, with_literals: with_literals)

    if matches.empty? && owner.class? && owner.abstract?
      matches = owner.virtual_type.lookup_matches(signature, analyze_all: with_literals)
    end

    if matches.empty?
      @uses_with_scope = false
      return lookup_matches_in scope, arg_types, named_args_types, with_literals: with_literals
    end

    @uses_with_scope = true
    instantiate signature, matches, owner, self_type: nil, with_literals: with_literals
  end

  def lookup_matches_in_type(owner, arg_types, named_args_types, self_type, def_name, search_in_parents, search_in_toplevel = true, with_literals = false)
    signature = CallSignature.new(def_name, arg_types, block, named_args_types)

    matches = check_tuple_indexer(owner, def_name, args, arg_types)
    matches ||= lookup_matches_checking_expansion(owner, signature, search_in_parents, with_literals: with_literals)

    # If we didn't find a match and this call doesn't have a receiver,
    # and we are not at the top level, let's try searching the top-level
    if matches.empty? && !obj && owner != program && search_in_toplevel
      program_matches = lookup_matches_with_signature(program, signature, search_in_parents, with_literals)
      matches = program_matches unless program_matches.empty?
    end

    if matches.empty? && owner.class? && owner.abstract? && !super?
      matches = owner.virtual_type.lookup_matches(signature, analyze_all: with_literals)
    end

    if matches.empty?
      defined_method_missing = owner.check_method_missing(signature, self)
      if defined_method_missing
        matches = owner.lookup_matches(signature, analyze_all: with_literals)
      elsif with_scope = @with_scope
        defined_method_missing = with_scope.check_method_missing(signature, self)
        if defined_method_missing
          matches = with_scope.lookup_matches(signature, analyze_all: with_literals)
          @uses_with_scope = true
        end
      end
    end

    if matches.empty?
      # If the owner is abstract type without subclasses,
      # or if the owner is an abstract generic instance type,
      # don't give error. This is to allow small code comments without giving
      # compile errors, which will anyway appear once you add concrete
      # subclasses and instances.
      if def_name == "new" || !(!owner.metaclass? && owner.abstract_leaf?)
        raise_matches_not_found(matches.owner || owner, def_name, arg_types, named_args_types, matches, with_literals: with_literals)
      end
    end

    # If this call is an implicit call to self
    if !obj && !program_matches && !owner.is_a?(Program)
      parent_visitor.check_self_closured
    end

    instance_type = owner.instance_type
    if instance_type.is_a?(VirtualType)
      attach_subclass_observer instance_type.base_type
    end

    instantiate signature, matches, owner, self_type, with_literals
  end

  def lookup_matches_checking_expansion(owner, signature, search_in_parents = true, with_literals = false)
    # If this call is an expansion (because of default or named args) we must
    # resolve the call in the type that defined the original method, without
    # triggering a virtual lookup. But the context of lookup must be preserved.
    if expansion?
      matches = bubbling_exception do
        target = parent_visitor.typed_def.original_owner
        if search_in_parents
          target.lookup_matches(signature, analyze_all: with_literals)
        else
          target.lookup_matches_without_parents(signature, analyze_all: with_literals)
        end
      end
      matches.each do |match|
        match.context.instantiated_type = owner
        match.context.defining_type = parent_visitor.path_lookup.not_nil!
      end
      matches
    else
      bubbling_exception { lookup_matches_with_signature(owner, signature, search_in_parents, with_literals) }
    end
  end

  def lookup_matches_with_signature(owner : Program, signature, search_in_parents, with_literals)
    location = self.location
    if location && (filename = location.original_filename)
      matches = owner.lookup_private_matches(filename, signature, analyze_all: with_literals)
    end

    if matches
      if matches.empty?
        matches = owner.lookup_matches(signature, analyze_all: with_literals)
      end
    else
      matches = owner.lookup_matches(signature, analyze_all: with_literals)
    end

    matches
  end

  def lookup_matches_with_signature(owner, signature, search_in_parents, with_literals)
    if search_in_parents
      owner.lookup_matches(signature, analyze_all: with_literals)
    else
      owner.lookup_matches_without_parents(signature, analyze_all: with_literals)
    end
  end

  def instantiate(signature, matches, owner, self_type, with_literals)
    matches.each &.remove_literals if with_literals

    block = @block

    typed_defs = Array(Def).new(matches.size)

    matches.each do |match|
      check_visibility match

      yield_vars, block_arg_type = match_block_arg(match)
      use_cache = !block || match.def.block_arg

      if block && match.def.block_arg
        if block_arg_type.is_a?(ProcInstanceType)
          block_type = block_arg_type.return_type
        end
        use_cache = false unless block_type
      end

      lookup_self_type = self_type || match.context.instantiated_type
      if self_type
        lookup_arg_types = Array(Type).new(match.arg_types.size + 1)
        lookup_arg_types.push self_type
        lookup_arg_types.concat match.arg_types
      else
        lookup_arg_types = match.arg_types
      end
      match_owner = match.context.instantiated_type
      def_instance_owner = (self_type || match_owner).as(DefInstanceContainer)
      named_args_types = match.named_arg_types

      def_instance_key = DefInstanceKey.new(match.def.object_id, lookup_arg_types, block_type, named_args_types)
      typed_def = def_instance_owner.lookup_def_instance def_instance_key if use_cache

      unless typed_def
        typed_def, typed_def_args = prepare_typed_def_with_args(match.def, match_owner, lookup_self_type, match.arg_types, block_arg_type, named_args_types)
        def_instance_owner.add_def_instance(def_instance_key, typed_def) if use_cache

        if typed_def_return_type = typed_def.return_type
          check_return_type(typed_def, typed_def_return_type, match, match_owner)
        end

        check_recursive_splat_call match.def, typed_def_args do
          bubbling_exception do
            visitor = MainVisitor.new(program, typed_def_args, typed_def)
            visitor.yield_vars = yield_vars
            visitor.match_context = match.context
            visitor.untyped_def = match.def
            visitor.call = self
            visitor.scope = lookup_self_type
            visitor.path_lookup = match.context.defining_type

            yields_to_block = block && !match.def.uses_block_arg?

            if yields_to_block
              raise_if_block_too_nested(match.def.block_nest)
              match.def.block_nest += 1
            end

            typed_def.body.accept visitor

            if yields_to_block
              match.def.block_nest -= 1
            end

            if visitor.is_initialize
              if match.def.macro_def?
                visitor.check_initialize_instance_vars_types(owner)
              end
              visitor.bind_initialize_instance_vars(owner)
            end
          end
        end
      end

      typed_defs << typed_def
    end

    typed_defs
  end

  def raise_if_block_too_nested(block_nest)
    # When we visit this def's body, we nest. If we are nesting
    # over and over again, and there's a block, it means this will go on forever
    #
    # TODO Ideally this should check `> 1`, but the algorithm isn't precise. However,
    # manually nested blocks don't nest this deep.
    if block_nest > 15
      raise "recursive block expansion: blocks that yield are always inlined, and this call leads to an infinite inlining"
    end
  end

  def check_return_type(typed_def, typed_def_return_type, match, match_owner)
    return_type = lookup_node_type(match.context, typed_def_return_type)
    return_type = program.nil if return_type.void?
    typed_def.freeze_type = return_type
    typed_def.type = return_type if return_type.no_return? || return_type.nil_type?
  end

  def check_tuple_indexer(owner, def_name, args, arg_types)
    return unless args.size == 1

    case def_name
    when "[]"
      nilable = false
    when "[]?"
      nilable = true
    else
      return
    end

    if owner.is_a?(TupleInstanceType)
      # Check tuple indexer
      tuple_indexer_helper(args, arg_types, owner, owner, nilable) do |instance_type, index|
        instance_type.tuple_indexer(index)
      end
    elsif owner.metaclass? && (instance_type = owner.instance_type).is_a?(TupleInstanceType)
      # Check tuple metaclass indexer
      tuple_indexer_helper(args, arg_types, owner, instance_type, nilable) do |instance_type, index|
        instance_type.tuple_metaclass_indexer(index)
      end
    elsif owner.is_a?(NamedTupleInstanceType)
      # Check named tuple indexer
      named_tuple_indexer_helper(args, arg_types, owner, owner, nilable) do |instance_type, index|
        instance_type.tuple_indexer(index)
      end
    elsif owner.metaclass? && (instance_type = owner.instance_type).is_a?(NamedTupleInstanceType)
      # Check named tuple metaclass indexer
      named_tuple_indexer_helper(args, arg_types, owner, instance_type, nilable) do |instance_type, index|
        instance_type.tuple_metaclass_indexer(index)
      end
    end
  end

  def tuple_indexer_helper(args, arg_types, owner, instance_type, nilable)
    arg = args.first
    if arg.is_a?(NumberLiteral) && arg.kind == :i32
      index = arg.value.to_i
      index += instance_type.size if index < 0
      in_bounds = (0 <= index < instance_type.size)
      unless in_bounds
        unless nilable
          raise "index '#{arg}' out of bounds for empty tuple" if instance_type.size == 0
          raise "index out of bounds for #{owner} (#{arg} not in #{-instance_type.size}..#{instance_type.size - 1})"
        end
        index = -1
      end
    elsif arg.is_a?(RangeLiteral)
      from = arg.from
      if from.is_a?(NumberLiteral) && from.kind == :i32
        from_index = from.value.to_i
        from_index += instance_type.size if from_index < 0
        in_bounds = (0 <= from_index <= instance_type.size)
        if !in_bounds && !nilable
          raise "begin index out of bounds for #{owner} (#{from} not in #{-instance_type.size}..#{instance_type.size})"
        end
      elsif from.is_a?(Nop)
        from_index = 0
        in_bounds = true
      else
        return nil
      end

      to = arg.to
      if to.is_a?(NumberLiteral) && to.kind == :i32
        to_index = to.value.to_i
        to_index += instance_type.size if to_index < 0
        to_index = (to_index - (arg.exclusive? ? 1 : 0)).clamp(-1, instance_type.size - 1)
      elsif to.is_a?(Nop)
        to_index = instance_type.size - 1
      else
        return nil
      end

      if in_bounds
        if from_index <= to_index
          index = (from_index..to_index)
        else
          index = (0...0)
        end
      else
        index = -1
      end
    else
      return nil
    end

    indexer_def = yield instance_type, index
    indexer_match = Match.new(indexer_def, arg_types, MatchContext.new(owner, owner))
    Matches.new([indexer_match] of Match, true)
  end

  def named_tuple_indexer_helper(args, arg_types, owner, instance_type, nilable)
    case arg = args.first
    when SymbolLiteral, StringLiteral
      name = arg.value
      index = instance_type.name_index(name)
      if index || nilable
        indexer_def = yield instance_type, (index || -1)
        indexer_match = Match.new(indexer_def, arg_types, MatchContext.new(owner, owner))
        return Matches.new([indexer_match] of Match, true)
      else
        raise "missing key '#{name}' for named tuple #{owner}"
      end
    else
      nil
    end
  end

  def replace_splats
    return unless args.any? { |arg| arg.is_a?(Splat) || arg.is_a?(DoubleSplat) }

    new_args = [] of ASTNode
    args.each_with_index do |arg, i|
      case arg
      when Splat
        arg_type = arg.type
        unless arg_type.is_a?(TupleInstanceType)
          arg.raise "BUG: splat expects a tuple, not #{arg_type}"
        end

        arg_type.tuple_types.each_with_index do |tuple_type, index|
          num = NumberLiteral.new(index)
          num.type = program.int32
          tuple_indexer = Call.new(arg.exp, "[]", num).at(arg)
          parent_visitor.prepare_call(tuple_indexer)
          tuple_indexer.recalculate
          new_args << tuple_indexer
          arg.remove_enclosing_call(self)
        end
      when DoubleSplat
        arg_type = arg.type
        unless arg_type.is_a?(NamedTupleInstanceType)
          arg.raise "BUG: double splat expects a named tuple, not #{arg_type}"
        end

        arg_type.entries.each do |entry|
          sym = SymbolLiteral.new(entry.name)
          sym.type = program.symbol
          program.symbols.add sym.value
          tuple_indexer = Call.new(arg.exp, "[]", sym).at(arg)
          parent_visitor.prepare_call(tuple_indexer)
          tuple_indexer.recalculate
          new_args << tuple_indexer
          arg.remove_enclosing_call(self)
        end
      else
        new_args << arg
      end
    end
    self.args = new_args
  end

  def replace_block_arg_with_block(block_arg)
    block_arg_type = block_arg.type
    if block_arg_type.is_a?(ProcInstanceType)
      vars = [] of Var
      args = [] of ASTNode
      block_arg_type.arg_types.map_with_index do |type, i|
        arg = Var.new("__arg#{i}").at(block_arg)
        vars << arg
        args << arg
      end
      block = Block.new(vars, Call.new(block_arg.clone, "call", args).at(block_arg)).at(block_arg)
      block.vars = self.before_vars
      self.block = block
    else
      block_arg.raise "expected a function type, not #{block_arg.type}"
    end
  end

  def lookup_super_matches(arg_types, named_args_types, with_literals)
    if scope.is_a?(Program)
      raise "there's no superclass in this scope"
    end

    enclosing_def = enclosing_def("super")

    # TODO: do this better
    lookup = enclosing_def.owner

    case lookup
    when VirtualType
      parents = lookup.base_type.ancestors
    when NonGenericModuleType
      ancestors = parent_visitor.scope.ancestors
      index_of_ancestor = ancestors.index(lookup).not_nil!
      parents = ancestors[index_of_ancestor + 1..-1]
    when GenericModuleType
      ancestors = parent_visitor.scope.ancestors
      index_of_ancestor = ancestors.index { |ancestor| ancestor.is_a?(GenericModuleInstanceType) && ancestor.generic_type == lookup }.not_nil!
      parents = ancestors[index_of_ancestor + 1..-1]
    when GenericType
      ancestors = parent_visitor.scope.ancestors
      index_of_ancestor = ancestors.index { |ancestor| ancestor.is_a?(GenericClassInstanceType) && ancestor.generic_type == lookup }
      if index_of_ancestor
        parents = ancestors[index_of_ancestor + 1..-1]
      else
        parents = ancestors
      end
    else
      parents = lookup.ancestors
    end

    in_initialize = enclosing_def.name == "initialize"

    if parents && parents.size > 0
      parents.each_with_index do |parent, i|
        if parent.lookup_first_def(enclosing_def.name, block)
          return lookup_matches_in_type(parent, arg_types, named_args_types, scope, enclosing_def.name, !in_initialize, search_in_toplevel: false, with_literals: with_literals)
        end
      end
      lookup_matches_in_type(parents.last, arg_types, named_args_types, scope, enclosing_def.name, !in_initialize, search_in_toplevel: false, with_literals: with_literals)
    else
      raise "there's no superclass in this scope"
    end
  end

  def lookup_previous_def_matches(arg_types, named_args_types, with_literals)
    enclosing_def = enclosing_def("previous_def")

    previous_item = enclosing_def.previous
    unless previous_item
      return raise "there is no previous definition of '#{enclosing_def.name}'"
    end

    previous = previous_item.def

    signature = CallSignature.new(previous.name, arg_types, block, named_args_types)
    context = MatchContext.new(scope, scope, def_free_vars: previous.free_vars)
    match = Match.new(previous, arg_types, context, named_args_types)
    matches = Matches.new([match] of Match, true)

    unless signature.match(previous_item, context)
      raise_matches_not_found scope, previous.name, arg_types, named_args_types, matches, with_literals: with_literals
    end

    unless scope.is_a?(Program)
      parent_visitor.check_self_closured
    end

    typed_defs = instantiate signature, matches, scope, self_type: nil, with_literals: with_literals
    typed_defs.each do |typed_def|
      typed_def.next = parent_visitor.typed_def
    end
    typed_defs
  end

  def enclosing_def(context)
    fun_literal_context = parent_visitor.fun_literal_context
    if fun_literal_context.is_a?(Def)
      return fun_literal_context
    end

    untyped_def = parent_visitor.untyped_def?
    if untyped_def
      return untyped_def
    end

    raise "can't use '#{context}' outside method"
  end

  def on_new_subclass
    recalculate
  end

  def lookup_macro
    in_macro_target do |target|
      result = target.lookup_macro(name, args, named_args)
      case result
      when Macro
        return result
      when Type::DefInMacroLookup
        return nil
      else
        # Check next target
      end
    end
  end

  def in_macro_target
    if with_scope = @with_scope
      macros = yield with_scope
      return macros if macros
    end

    node_scope = scope
    node_scope = node_scope.base_type if node_scope.is_a?(VirtualType)

    macros = yield node_scope

    # If the scope is a module (through its instance type), lookup in Object too
    # (so macros like `property` and others, defined in Object, work at the module level)
    if !macros && node_scope.instance_type.module?
      macros = yield program.object
    end

    macros ||= yield program

    if !macros && (location = self.location) && (filename = location.original_filename).is_a?(String) && (file_module = program.file_module?(filename))
      macros ||= yield file_module
    end

    macros
  end

  # Match the given block with the given block argument specification (&block : A, B, C -> D)
  def match_block_arg(match)
    block_arg = match.def.block_arg
    return nil, nil unless block_arg
    return nil, nil unless match.def.yields || match.def.uses_block_arg?

    yield_vars = nil
    block_arg_type = nil

    block = @block.not_nil!

    block_arg_restriction = block_arg.restriction

    # If the block spec is &block : A, B, C -> D, we solve the argument types
    if block_arg_restriction.is_a?(ProcNotation)
      # If there are input types, solve them and creating the yield vars
      if inputs = block_arg_restriction.inputs
        yield_types = Array(Type).new(inputs.size + 1)
        inputs.each do |input|
          if input.is_a?(Splat)
            tuple_type = lookup_node_type(match.context, input.exp)
            unless tuple_type.is_a?(TupleInstanceType)
              input.raise "expected type to be a tuple type, not #{tuple_type}"
            end
            tuple_type.tuple_types.each do |arg_type|
              MainVisitor.check_type_allowed_as_proc_argument(input, arg_type)
              yield_types << arg_type.virtual_type
            end
          else
            arg_type = lookup_node_type(match.context, input)
            MainVisitor.check_type_allowed_as_proc_argument(input, arg_type)
            yield_types << arg_type.virtual_type
          end
        end

        if splat_index = block.splat_index
          if yield_types.size < block.args.size - 1
            block.raise "too many block parameters (given #{block.args.size - 1}+, expected maximum #{yield_types.size})"
          end
          splat_range = (splat_index..splat_index - block.args.size)
          yield_types[splat_range] = program.tuple_of(yield_types[splat_range])
        end

        yield_vars = yield_types.map_with_index { |type, i| Var.new("var#{i}", type) }
      end
      output = block_arg_restriction.output
    elsif block_arg_restriction
      # Otherwise, the block spec could be something like &block : Foo, and that
      # is valid too only if Foo is an alias/typedef that refers to a FunctionType
      block_arg_restriction_type = lookup_node_type(match.context, block_arg_restriction).remove_typedef
      unless block_arg_restriction_type.is_a?(ProcInstanceType)
        block_arg_restriction.raise "expected block type to be a function type, not #{block_arg_restriction_type}"
        return nil, nil
      end

      yield_vars = block_arg_restriction_type.arg_types.map_with_index do |input, i|
        Var.new("var#{i}", input)
      end
      output = block_arg_restriction_type.return_type
      output_type = output
      output_type = program.nil if output_type.void?
    end

    if yield_vars
      # Check if tuple unpacking is needed
      yield_var_type = yield_vars.first?.try &.type.as?(TupleInstanceType)
      auto_unpack_needed = yield_vars.size == 1 &&
                           yield_var_type &&
                           block.args.size > 1 &&
                           !block.splat_index

      if auto_unpack_needed
        yield_var_type.not_nil!.tuple_types.each_with_index do |tuple_type, i|
          arg = block.args[i]?
          arg.type = tuple_type if arg
        end
      else
        yield_vars.each_with_index do |yield_var, i|
          arg = block.args[i]?
          arg.bind_to(yield_var || program.nil_var) if arg
        end
      end
    end

    # If the block is used, we convert it to a function pointer
    if match.def.uses_block_arg?
      # Create the arguments of the function literal
      if yield_vars
        if auto_unpack_needed
          fun_args = [Arg.new(program.new_temp_var_name, type: yield_vars.first.type)]
        else
          fun_args = yield_vars.map_with_index do |var, i|
            arg_name = block.args[i]?.try(&.name) || program.new_temp_var_name
            Arg.new(arg_name, type: var.type)
          end
        end
      else
        fun_args = [] of Arg
      end

      if match.def.free_var?(output)
        # Nothing, output is a free variable
      elsif output.is_a?(ASTNode) && !output.is_a?(Underscore)
        output_type = lookup_node_type?(match.context, output)
        if output_type
          output_type = program.nil if output_type.void?
          Crystal.check_type_can_be_stored(output, output_type, "can't use #{output_type} as a block return type")
          output_type = output_type.virtual_type
        end
      end

      # Check if the call has a block arg (foo &bar). If so, we need to see if the
      # passed block has the same signature as the def's block arg. We use that
      # same ProcLiteral (bar) for this call.
      fun_literal = block.fun_literal
      unless fun_literal
        if call_block_arg = self.block_arg
          check_call_block_arg_matches_def_block_arg(call_block_arg, yield_vars)
          fun_literal = call_block_arg
        else
          # Otherwise, we create a ProcLiteral and type it
<<<<<<< HEAD
          if block.args.size > fun_args.size
            wrong_number_of "block parameters", block.args.size, fun_args.size
          end
=======
          if auto_unpack_needed
            yield_var_type = yield_var_type.not_nil!
            if block.args.size > yield_var_type.tuple_types.size
              block.raise "too many block parameters (given #{block.args.size}, expected maximum #{yield_var_type.tuple_types.size})"
            end

            unpack_exps = [] of ASTNode
            tuple_name = fun_args.first.name
            yield_var_type.tuple_types.each_with_index do |tuple_type, i|
              if arg = block.args[i]?
                call = Call.new(Var.new(tuple_name), "[]", NumberLiteral.new(i))
                unpack_exps << Assign.new(Var.new(arg.name), call)
              end
            end

            case old_body = block.body
            when Nop
              # do nothing
              new_body = old_body
            when Expressions
              # multiple statements
              new_body = old_body
              new_body.expressions[0...0] = unpack_exps
            else
              # single statement
              unpack_exps << old_body
              new_body = Expressions.new(unpack_exps)
            end

            a_def = Def.new("->", fun_args, new_body).at(block)
            a_def.captured_block = true
          else
            if block.args.size > fun_args.size
              wrong_number_of "block parameters", block.args.size, fun_args.size
            end
>>>>>>> db4a26b8

            a_def = Def.new("->", fun_args, block.body).at(block)
            a_def.captured_block = true
          end

          fun_literal = ProcLiteral.new(a_def).at(self)
          fun_literal.expected_return_type = output_type if output_type
          fun_literal.force_nil = true unless output
          fun_literal.accept parent_visitor
        end
        block.fun_literal = fun_literal
      end

      # Now check if the ProcLiteral's type (the block's type) matches the block arg specification.
      # If not, we delay it for later and compute the type based on the block arg return type, if any.
      fun_literal_type = fun_literal.type?
      if fun_literal_type
        block_arg_type = fun_literal_type
        block_type = fun_literal_type.as(ProcInstanceType).return_type
        if output
          match.context.def_free_vars = match.def.free_vars
          matched = block_type.restrict(output, match.context)
          if !matched && !void_return_type?(match.context, output)
            if output.is_a?(ASTNode) && !output.is_a?(Underscore) && block_type.no_return?
              block_type = lookup_node_type(match.context, output).virtual_type
              block.type = output_type || block_type
              block.freeze_type = output_type || block_type
              block_arg_type = program.proc_of(fun_args, block_type)
            else
              raise "expected block to return #{output}, not #{block_type}"
            end
          elsif output_type
            block.bind_to(block)
            block.type = output_type
            block.freeze_type = output_type
          end
        end
      else
        if output
          if !match.def.free_var?(output) && output.is_a?(ASTNode) && !output.is_a?(Underscore)
            output_type = lookup_node_type(match.context, output).virtual_type
            output_type = program.nil if output_type.void?
            block.type = output_type
            block.freeze_type = output_type
            block_arg_type = program.proc_of(fun_args, output_type)
          else
            cant_infer_block_return_type
          end
        else
          block.body.type = program.void
          block.type = program.void
          block_arg_type = program.proc_of(fun_args, program.void)
        end
      end

      # Because the block's type might be used as a free variable, we bind
      # ourself to the block so when its type changes we recalculate ourself.
      if output
        block.try &.remove_enclosing_call(self)
        block.try &.set_enclosing_call(self)
      end
    else
      block.accept parent_visitor

      # Similar to above: we check that the block's type matches the block arg specification,
      # and we delay it if possible.
      # If the return type is an underscore, we just ignore any return type checking.
      if output && !output.is_a?(Underscore)
        if !block.type?
          if !match.def.free_var?(output) && output.is_a?(ASTNode) && !output.is_a?(Underscore)
            begin
              block_type = lookup_node_type(match.context, output).virtual_type
              block_type = program.nil if block_type.void?
            rescue ex : Crystal::CodeError
              cant_infer_block_return_type
            end
          else
            cant_infer_block_return_type
          end
        else
          block_type = block.type
          match.context.def_free_vars = match.def.free_vars
          matched = block_type.restrict(output, match.context)
          if (!matched || (matched && !block_type.implements?(matched))) && !void_return_type?(match.context, output)
            if output.is_a?(ASTNode) && !output.is_a?(Underscore) && block_type.no_return?
              begin
                block_type = lookup_node_type(match.context, output).virtual_type
              rescue ex : Crystal::CodeError
                if block_type
                  raise "couldn't match #{block_type} to #{output}", ex
                else
                  cant_infer_block_return_type
                end
              end
            else
              if output.is_a?(Self)
                raise "expected block to return #{match.context.instantiated_type}, not #{block_type}"
              else
                raise "expected block to return #{output}, not #{block_type}"
              end
            end
          end

          block.freeze_type = block_type
        end
      end
    end

    {yield_vars, block_arg_type}
  end

  private def check_call_block_arg_matches_def_block_arg(call_block_arg, yield_vars)
    call_block_arg_types = call_block_arg.type.as(ProcInstanceType).arg_types
    if yield_vars
      if yield_vars.size != call_block_arg_types.size
        wrong_number_of "block argument's parameters", call_block_arg_types.size, yield_vars.size
      end

      i = 1
      yield_vars.zip(call_block_arg_types) do |yield_var, call_block_arg_type|
        if yield_var.type != call_block_arg_type
          raise "expected block argument's parameter ##{i} to be #{yield_var.type}, not #{call_block_arg_type}"
        end
        i += 1
      end
    elsif call_block_arg_types.size != 0
      wrong_number_of "block argument's parameters", call_block_arg_types.size, 0
    end
  end

  private def void_return_type?(match_context, output)
    if output.is_a?(Path)
      type = lookup_node_type(match_context, output)
    else
      type = output
    end

    type.is_a?(Type) && (type.void? || type.nil_type?)
  end

  private def cant_infer_block_return_type
    raise "can't infer block return type, try to cast the block body with `as`. See: https://crystal-lang.org/reference/syntax_and_semantics/as.html#usage-for-when-the-compiler-cant-infer-the-type-of-a-block"
  end

  private def lookup_node_type(context, node)
    bubbling_exception do
      context.defining_type.lookup_type(node, self_type: context.instantiated_type.instance_type, free_vars: context.free_vars, allow_typeof: false)
    end
  end

  private def lookup_node_type?(context, node)
    context.defining_type.lookup_type?(node, self_type: context.instantiated_type.instance_type, free_vars: context.free_vars, allow_typeof: false)
  end

  def bubbling_exception
    begin
      yield
    rescue ex : Crystal::CodeError
      if obj = @obj
        if name == "initialize"
          # Avoid putting 'initialize' in the error trace
          # because it's most likely that this is happening
          # inside a generated 'new' method
          ::raise ex
        else
          raise "instantiating '#{obj.type}##{name}(#{args.map(&.type).join ", "})'", ex
        end
      else
        raise "instantiating '#{name}(#{args.map(&.type).join ", "})'", ex
      end
    end
  end

  def obj_and_args_types_set?
    obj = @obj
    block_arg = @block_arg
    named_args = @named_args

    return false unless args.all? &.type?
    return false if obj && !obj.type?
    return false if block_arg && !block_arg.type?
    return false if named_args && named_args.any? { |arg| !arg.value.type? }

    true
  end

  def prepare_typed_def_with_args(untyped_def, owner, self_type, arg_types, block_arg_type, named_args_types)
    original_untyped_def = untyped_def

    # If there's an argument count mismatch, or we have a splat, or a double splat, or there are
    # named arguments, we create another def that sets ups everything for the real call.
    if arg_types.size != untyped_def.args.size || untyped_def.splat_index || named_args_types || untyped_def.double_splat
      named_args_names = named_args_types.try &.map &.name

      # We expand new in a different way, because default arguments need to be solved at the instance level,
      # not at the class level. So we simply create a `new` that simply forwards all arguments to the `initialize`
      # call (first allocating an object, and later hooking it to the GC finalizer if needed): the `initialize`
      # method will set up default values and repack splats if needed.
      if untyped_def.new?
        untyped_def = untyped_def.expand_new_default_arguments(self_type.instance_type, arg_types.size, named_args_names)
      else
        untyped_def = untyped_def.expand_default_arguments(program, arg_types.size, named_args_names)
      end

      # This is the case of Proc#call(*args), but could be applied to any primitive really
      body = original_untyped_def.body
      untyped_def.body = body.clone if body.is_a?(Primitive)
    end

    typed_def = untyped_def.clone
    typed_def.owner = owner
    typed_def.original_owner = untyped_def.owner

    if body = typed_def.body
      typed_def.bind_to body
    end

    args = MetaVars.new

    if self_type
      args["self"] = MetaVar.new("self", self_type)
    end

    strict_check = body.is_a?(Primitive) && (body.name == "proc_call" || body.name == "pointer_set")

    arg_types.each_index do |index|
      arg = typed_def.args[index]
      type = arg_types[index]
      var = MetaVar.new(arg.name, type).at(arg.location)
      var.bind_to(var)
      args[arg.name] = var

      if strict_check
        case body.as(Primitive).name
        when "proc_call"
          owner = owner.as(ProcInstanceType)
          proc_arg_type = owner.arg_types[index]
          unless type.implements?(proc_arg_type)
            self.args[index].raise "type must be #{proc_arg_type}, not #{type}"
          end
        when "pointer_set"
          owner = owner.remove_typedef.as(PointerInstanceType)
          pointer_type = owner.var.type
          unless (type.nil_type? && pointer_type.void?) || type.implements?(pointer_type)
            self.args[index].raise "type must be #{pointer_type}, not #{type}"
          end
        end
      end

      arg.type = type
    end

    # Fill magic constants (__LINE__, __FILE__, __DIR__)
    named_args_size = named_args_types.try(&.size) || 0
    (arg_types.size + named_args_size).upto(typed_def.args.size - 1) do |index|
      arg = typed_def.args[index]
      default_value = arg.default_value.as(MagicConstant)
      case default_value.name
      when :__LINE__, :__END_LINE__
        type = program.int32
      when :__FILE__, :__DIR__
        type = program.string
      else
        default_value.raise "BUG: unknown magic constant: #{default_value.name}"
      end
      var = MetaVar.new(arg.name, type).at(arg.location)
      var.bind_to(var)
      args[arg.name] = var
      arg.type = type
    end

    named_args_types.try &.each do |named_arg|
      arg = typed_def.args.find { |arg| arg.external_name == named_arg.name }.not_nil!

      type = named_arg.type
      var = MetaVar.new(arg.name, type)
      var.bind_to(var)

      args[arg.name] = var
      arg.type = type
    end

    fun_literal = @block.try &.fun_literal
    if fun_literal && block_arg_type
      block_arg = untyped_def.block_arg.not_nil!
      var = MetaVar.new(block_arg.name, block_arg_type)
      args[block_arg.name] = var

      typed_def.block_arg.not_nil!.type = block_arg_type
    end

    {typed_def, args}
  end

  def attach_subclass_observer(type : Type)
    if subclass_notifier = @subclass_notifier
      subclass_notifier.as(SubclassObservable).remove_subclass_observer(self)
    end

    type.as(SubclassObservable).add_subclass_observer(self)
    @subclass_notifier = type
  end

  def raises=(value)
    if @raises != value
      @raises = value
      typed_def = parent_visitor.typed_def?
      if typed_def
        typed_def.raises = value
      end
    end
  end

  def super?
    !obj && name == "super"
  end

  def previous_def?
    !obj && name == "previous_def"
  end
end<|MERGE_RESOLUTION|>--- conflicted
+++ resolved
@@ -887,11 +887,6 @@
           fun_literal = call_block_arg
         else
           # Otherwise, we create a ProcLiteral and type it
-<<<<<<< HEAD
-          if block.args.size > fun_args.size
-            wrong_number_of "block parameters", block.args.size, fun_args.size
-          end
-=======
           if auto_unpack_needed
             yield_var_type = yield_var_type.not_nil!
             if block.args.size > yield_var_type.tuple_types.size
@@ -927,7 +922,6 @@
             if block.args.size > fun_args.size
               wrong_number_of "block parameters", block.args.size, fun_args.size
             end
->>>>>>> db4a26b8
 
             a_def = Def.new("->", fun_args, block.body).at(block)
             a_def.captured_block = true
