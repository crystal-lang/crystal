require "../syntax/ast"
require "../syntax/transformer"
require "../types"

module Crystal
  class Program
    def cleanup(node)
      transformer = CleanupTransformer.new(self)
      node = node.transform(transformer)
      puts node if ENV["AFTER"]? == "1"
      node
    end

    def cleanup_types
      transformer = CleanupTransformer.new(self)

      after_inference_types.each do |type|
        cleanup_type type, transformer
      end

      self.class_var_and_const_initializers.each do |initializer|
        if initializer.is_a?(ClassVarInitializer)
          initializer.node = initializer.node.transform(transformer)
        end
      end
    end

    def cleanup_type(type, transformer)
      case type
      when GenericClassInstanceType
        cleanup_single_type(type, transformer)
      when GenericClassType
        type.generic_types.each_value do |instance|
          cleanup_type instance, transformer
        end
      when ClassType
        cleanup_single_type(type, transformer)
      end
    end

    def cleanup_single_type(type, transformer)
      type.instance_vars_initializers.try &.each do |initializer|
        initializer.value = initializer.value.transform(transformer)
      end
    end

    def cleanup_files
      tempfiles.each do |tempfile|
        File.delete(tempfile) rescue nil
      end
    end
  end

  # This visitor runs at the end and does some simplifications to the resulting AST node.
  #
  # For example, it rewrites and `if true; 1; else; 2; end` to a single `1`. It does
  # so for other "always true conditions", such as `x.is_a?(Foo)` where `x` can only
  # be of type `Foo`. These simplifications are needed because the codegen would have no
  # idea on how to generate code for unreachable branches, because they have no type,
  # and for now the codegen only deals with typed nodes.
  class CleanupTransformer < Transformer
    def initialize(@program : Program)
      @transformed = Set(UInt64).new
      @def_nest_count = 0
      @last_is_truthy = false
      @last_is_falsey = false
    end

    def after_transform(node)
      case node
      when And, Or, If, RespondsTo, IsA, Assign
        # Nothing
      when BoolLiteral
        if node.value
          @last_is_truthy = true
        else
          @last_is_falsey = true
        end
      when Not
        if @last_is_truthy
          @last_is_falsey = true
          @last_is_truthy = false
        elsif @last_is_falsey
          @last_is_truthy = true
          @last_is_falsey = false
        else
          reset_last_status
        end
      when NilLiteral
        @last_is_falsey = true
      when Nop
        @last_is_falsey = true
      else
        if node.type?.try &.nil_type?
          @last_is_falsey = true
          @last_is_truthy = false
        else
          reset_last_status
        end
      end
    end

    def reset_last_status
      @last_is_truthy = false
      @last_is_falsey = false
    end

    def transform(node : Def)
      node.hook_expansions.try &.map! &.transform self
      node
    end

    def transform(node : ClassDef)
      super

      node.hook_expansions.try &.map! &.transform self
      node
    end

    def transform(node : Include)
      node.hook_expansions.try &.map! &.transform self
      node
    end

    def transform(node : Extend)
      node.hook_expansions.try &.map! &.transform self
      node
    end

    def transform(node : Expressions)
      if exp = node.single_expression?
        return exp.transform(self)
      end

      exps = [] of ASTNode

      node.expressions.each_with_index do |exp, i|
        new_exp = exp.transform(self)

        # We collect the transformed expressions, recursively,
        # by flattening them. We stop collecting when there's
        # a NoReturn expression, next, break or return.
        break if flatten_collect(new_exp, exps)
      end

      node.expressions = exps
      node
    end

    def flatten_collect(exp, exps)
      exp = exp.single_expression
      if exp.is_a?(Expressions)
        exp.expressions.each do |subexp|
          return true if flatten_collect(subexp, exps)
        end
      else
        exps << exp
        if exp.is_a?(Break) || exp.is_a?(Next) || exp.is_a?(Return) || exp.no_returns?
          return true
        end
      end
      false
    end

    def transform(node : ExpandableNode)
      if expanded = node.expanded
        return expanded.transform(self)
      end
      node
    end

    def transform(node : Assign)
      reset_last_status

      if void_lib_call?(node.value)
        node.value.raise "assigning Void return value of lib fun call has no effect"
      end

      target = node.target

      # Ignore class var initializers
      if target.is_a?(ClassVar) && !target.type?
        return node
      end

      # This is the case of an instance variable initializer
      if @def_nest_count == 0 && target.is_a?(InstanceVar)
        return Nop.new
      end

      if target.is_a?(Path)
        const = target.target_const.not_nil!
        return node unless const.used?

        unless const.value.type?
          node.raise "can't infer type of constant #{const} (maybe the constant refers to itself?)"
        end

        if const.value.type.no_return?
          node.raise "constant #{const} has illegal type NoReturn"
        end
      end

      node.value = node.value.transform self

      unless node.value.type?
        return untyped_expression node
      end

      if target.is_a?(Path)
        const = const.not_nil!
        const.value = const.value.transform self
      end

      if node.target == node.value
        node.raise "expression has no effect"
      end

      # We don't want to transform constant assignments into no return
      unless node.target.is_a?(Path)
        if node.value.type?.try &.no_return?
          return node.value
        end
      end

      node
    end

    private def void_lib_call?(node)
      return unless node.is_a?(Call)

      obj = node.obj
      return unless obj.is_a?(Path)

      type = obj.type?
      return unless type.is_a?(LibType)

      node.type?.try &.nil_type?
    end

    def transform(node : Global)
      if expanded = node.expanded
        return expanded
      end

      node
    end

    def transform(node : Call)
      if expanded = node.expanded
        return expanded.transform self
      end

      # Need to transform these manually because node.block doesn't
      # need to be transformed if it has a fun_literal
      # ~~~
      if node_obj = node.obj
        node.obj = node_obj.transform(self)
      end
      transform_many node.args

      if (node_block = node.block) && !node_block.fun_literal
        node.block = node_block.transform(self)
      end

      if node_block_arg = node.block_arg
        node.block_arg = node_block_arg.transform(self)
      end

      if named_args = node.named_args
        named_args.map! { |named_arg| named_arg.transform(self).as(NamedArgument) }
      end
      # ~~~

      node.args.each do |arg|
        if void_lib_call?(arg)
          arg.raise "passing Void return value of lib fun call has no effect"
        end
      end

      named_args.try &.each do |arg|
        if void_lib_call?(arg)
          arg.raise "passing Void return value of lib fun call has no effect"
        end
      end

      obj = node.obj
      obj_type = obj.try &.type?
      block = node.block

      # It might happen that a call was made on a module or an abstract class
      # and we don't know the type because there are no including classes or subclasses.
      # In that case, turn this into an untyped expression.
      if !node.type? && obj && obj_type && (obj_type.module? || obj_type.abstract?)
        return untyped_expression(node, "`#{node}` has no type")
      end

      if block && (fun_literal = block.fun_literal)
        block.fun_literal = fun_literal.transform(self)
      end

      # Check if we have an untyped expression in this call. Replace it with raise.
      if (obj && !obj_type)
        return untyped_expression(node, "`#{obj}` has no type")
      end

      node.args.each do |arg|
        unless arg.type?
          return untyped_expression(node, "`#{arg}` has no type")
        end
      end

      # Check if the block has its type freezed and it doesn't match the current type
      if block && (freeze_type = block.freeze_type) && (block_type = block.type?)
        unless block_type.implements?(freeze_type)
          freeze_type = freeze_type.base_type if freeze_type.is_a?(VirtualType)
          node.raise "expected block to return #{freeze_type}, not #{block_type}"
        end
      end

      # If any expression is no-return, replace the call with its expressions up to
      # the one that no returns.
      if (obj.try &.type?.try &.no_return?) || node.args.any? &.type?.try &.no_return?
        call_exps = [] of ASTNode
        call_exps << obj if obj
        unless obj.try &.type?.try &.no_return?
          node.args.each do |arg|
            call_exps << arg
            break if arg.type?.try &.no_return?
          end
        end
        exps = Expressions.new(call_exps)
        exps.set_type(call_exps.last.type?) unless call_exps.empty?
        return exps
      end

      if target_defs = node.target_defs
        changed = false

        if target_defs.size == 1
          if target_defs[0].is_a?(External)
            check_args_are_not_closure node, "can't send closure to C function"
          elsif obj_type && obj_type.extern? && node.name.ends_with?('=')
            check_args_are_not_closure node, "can't set closure as C #{obj_type.type_desc} member"
          end
        end

        target_defs.each do |target_def|
          unless @transformed.includes?(target_def.object_id)
            @transformed.add(target_def.object_id)

            node.bubbling_exception do
              @def_nest_count += 1
              target_def.body = target_def.body.transform(self)
              @def_nest_count -= 1
            end
          end
        end

        if node.target_defs.not_nil!.empty?
          exps = [] of ASTNode
          if obj = node.obj
            exps.push obj
          end
          node.args.each { |arg| exps.push arg }
          call_exps = Expressions.from exps
          call_exps.set_type(exps.last.type?) unless exps.empty?
          return call_exps
        end
      end

      node.replace_splats

      # Convert named arguments to regular arguments, because intermediate
      # defs with the needed number of arguments are already defined.
      if named_args = node.named_args
        named_args.each do |named_arg|
          node.args << named_arg.value
        end
        node.named_args = nil
      end

      node
    end

    class ClosuredVarsCollector < Visitor
      getter vars : Array(ASTNode)
      @a_def : Def

      def self.collect(a_def)
        visitor = new a_def
        a_def.accept visitor
        visitor.vars
      end

      def initialize(@a_def)
        @vars = [] of ASTNode
      end

      def visit(node : Var)
        if @a_def.vars.try &.[node.name]?.try &.closured?
          @vars << node
        end
      end

      def visit(node : InstanceVar)
        @vars << node
      end

      def visit(node : ASTNode)
        true
      end
    end

    def check_args_are_not_closure(node, message)
      node.args.each do |arg|
        case arg
        when ProcLiteral
          if arg.def.closure?
            vars = ClosuredVarsCollector.collect arg.def
            unless vars.empty?
              message += " (closured vars: #{vars.join ", "})"
            end

            arg.raise message
          end
        when ProcPointer
          if arg.obj.try &.type?.try &.passed_as_self?
            arg.raise "#{message} (closured vars: self)"
          end

          owner = arg.call.target_def.owner
          if owner.passed_as_self?
            arg.raise "#{message} (closured vars: self)"
          end
        end
      end
    end

    def transform(node : ProcPointer)
      super

      if call = node.call?
        result = call.transform(self)

        # If the transform didn't end up in a Call, it means the
        # call will never be executed.
        if result.is_a?(Call)
          node.call = result
        end
      end

      node
    end

    def transform(node : ProcLiteral)
      body = node.def.body
      if node.def.no_returns? && !body.type?
        node.def.body = untyped_expression(body)
      else
        node.def.body = node.def.body.transform(self)
      end
      node
    end

    def untyped_expression(node, msg = nil)
      ex_msg = String.build do |str|
        str << "can't execute `" << node << "` at " << node.location
        if msg
          str << ": "
          str << msg
        end
      end

      build_raise ex_msg, node
    end

    def build_raise(msg, node)
      call = Call.global("raise", StringLiteral.new(msg).at(node)).at(node)
      call.accept MainVisitor.new(@program)
      call
    end

    def transform(node : Yield)
      if expanded = node.expanded
        return expanded.transform(self)
      end

      super

      # If the yield has a no-return expression, the yield never happens:
      # replace it with a series of expressions up to the one that no-returns.
      no_return_index = node.exps.index &.no_returns?
      if no_return_index
        exps = Expressions.new(node.exps[0, no_return_index + 1])
        exps.bind_to(exps.expressions.last)
        return exps
      end

      node
    end

    def transform(node : While)
      super

      # If the condition is a NoReturn, just replace the whole
      # while with it, since the body will never be executed
      if node.cond.no_returns?
        return node.cond
      end

      node
    end

    def transform(node : If)
      node.cond = node.cond.transform(self)

      node_cond = node.cond
      cond_is_truthy, cond_is_falsey = @last_is_truthy, @last_is_falsey
      reset_last_status

      if node_cond.no_returns?
        return node_cond
      end

      case
      when node_cond.true_literal?
        node.truthy = true
      when node_cond.false_literal?
        node.falsey = true
      when (cond_type = node_cond.type?) && cond_type.nil_type?
        node.falsey = true
      when cond_is_truthy
        node.truthy = true
      when cond_is_falsey
        node.falsey = true
      end

      if node.falsey?
        then_is_truthy = false
        then_is_falsey = false
      else
        node.then = node.then.transform(self)
        then_is_truthy, then_is_falsey = @last_is_truthy, @last_is_falsey
      end

      if node.truthy?
        else_is_truthy = false
        else_is_falsey = false
      else
        node.else = node.else.transform(self)
        else_is_truthy, else_is_falsey = @last_is_truthy, @last_is_falsey
      end

      reset_last_status

      case node
      when .and?
        @last_is_truthy = cond_is_truthy && then_is_truthy
        @last_is_falsey = cond_is_falsey || then_is_falsey
      when .or?
        @last_is_truthy = (cond_is_truthy && then_is_truthy) || (cond_is_falsey && else_is_truthy)
        @last_is_falsey = cond_is_falsey && else_is_falsey
      end

      node
    end

    def transform(node : IsA)
      super
      reset_last_status
      if replacement = node.syntax_replacement
        replacement.transform(self)
      else
<<<<<<< HEAD
        # If it's `nil?`, we want to give an error if obj has a Pointer type
        # inside it. This is because `Pointer#nil?` would previously mean
        # "is it a null pointer?" but now it means "is it Nil?" which would
        # always give false. Having this as a silent change will break a lot
        # of code, so it's better to be more conservative for one release
        # and let the user manually fix this (there might be valid `nil?`
        # cases, for example if there is a union of Pointer and Nil).
        if node.nil_check? && (obj_type = node.obj.type?)
          if obj_type.pointer? || (obj_type.is_a?(UnionType) && obj_type.union_types.any?(&.pointer?))
            node.raise <<-ERROR
              use `null?` instead of `nil?` on pointer types.

              The semantic of `nil?` changed in the last version of the language
              to mean `is_a?(Nil)`. `Pointer#nil?` meant "is it a null pointer?"
              so using `nil?` is probably not what you mean here. If it is,
              you can use `is_a?(Nil)` instead and in the next version of
              the language revert it to `nil?`.
              ERROR
          end
        end

=======
>>>>>>> a80bd43a
        transform_is_a_or_responds_to node, &.filter_by(node.const.type)
      end
    end

    def transform(node : RespondsTo)
      super
      reset_last_status
      transform_is_a_or_responds_to node, &.filter_by_responds_to(node.name)
    end

    def transform_is_a_or_responds_to(node)
      obj = node.obj

      if obj_type = obj.type?
        filtered_type = yield obj_type

        if obj_type == filtered_type
          @last_is_truthy = true
          if var?(obj)
            return true_literal
          else
            exps = Expressions.new([obj, true_literal] of ASTNode)
            exps.type = @program.bool
            return exps
          end
        end

        unless filtered_type
          @last_is_falsey = true
          if var?(obj)
            return false_literal
          else
            exps = Expressions.new([obj, false_literal] of ASTNode)
            exps.type = @program.bool
            return exps
          end
        end
      end

      node
    end

    def var?(node)
      case node
      when Var, InstanceVar, ClassVar, Global
        true
      else
        false
      end
    end

    def transform(node : Cast)
      node = super

      obj_type = node.obj.type?
      return node unless obj_type

      if node.obj.no_returns?
        return node.obj
      end

      to_type = node.to.type

      if to_type.pointer?
        if obj_type.pointer? || obj_type.reference_like?
          return node
        else
          node.raise "can't cast #{obj_type} to #{to_type}"
        end
      end

      if obj_type.pointer?
        unless to_type.pointer? || to_type.reference_like?
          node.raise "can't cast #{obj_type} to #{to_type}"
        end
      else
        resulting_type = obj_type.filter_by(to_type)
        unless resulting_type
          node.raise "can't cast #{obj_type} to #{to_type}"
        end
      end

      node
    end

    def transform(node : NilableCast)
      node = super

      if node.obj.no_returns?
        return node.obj
      end

      node
    end

    def transform(node : FunDef)
      node_body = node.body
      return node unless node_body

      node.body = node_body.transform(self)

      if node_external = node.external
        node_external.body = node_external.body.transform(self)
      end
      node
    end

    def transform(node : ExceptionHandler)
      node = super

      if node.body.no_returns?
        node.else = nil
      end

      node
    end

    def transform(node : InstanceSizeOf)
      exp_type = node.exp.type?

      if exp_type
        instance_type = exp_type.instance_type.devirtualize
        unless instance_type.class?
          node.exp.raise "#{instance_type} is not a class, it's a #{instance_type.type_desc}"
        end
      end

      if expanded = node.expanded
        return expanded
      end

      node
    end

    def transform(node : TupleLiteral)
      super

      unless node.elements.all? &.type?
        return untyped_expression node
      end

      no_return_index = node.elements.index &.no_returns?
      if no_return_index
        exps = Expressions.new(node.elements[0, no_return_index + 1])
        exps.bind_to(exps.expressions.last)
        return exps
      end

      # `node.program` is assigned by `MainVisitor` usually, however
      # it may not be assigned in some edge-case (e.g. this `node` is placed
      # at not invoked block.). This assignment is for it.
      node.program = @program
      node.update

      node
    end

    def transform(node : NamedTupleLiteral)
      super

      unless node.entries.all? &.value.type?
        return untyped_expression node
      end

      no_return_index = node.entries.index &.value.no_returns?
      if no_return_index
        exps = Expressions.new(node.entries[0, no_return_index + 1].map &.value)
        exps.bind_to(exps.expressions.last)
        return exps
      end

      node.program = @program
      node.update

      node
    end

    def transform(node : CStructOrUnionDef)
      type = node.resolved_type.as(NonGenericClassType)
      node.raise "empty #{type.type_desc}s are disallowed" if type.instance_vars.empty?
      node
    end

    def transform(node : Primitive)
      if extra = node.extra
        node.extra = extra.transform(self)
      end
      node
    end

    def transform(node : TypeOf)
      node = super

      unless node.type?
        node.unbind_from node.dependencies
        node.bind_to node.expressions
      end

      node
    end

    def transform(node : AssignWithRestriction)
      transform(node.assign)
    end

    @false_literal : BoolLiteral?

    def false_literal
      @false_literal ||= begin
        false_literal = BoolLiteral.new(false)
        false_literal.set_type(@program.bool)
        false_literal
      end
    end

    @true_literal : BoolLiteral?

    def true_literal
      @true_literal ||= begin
        true_literal = BoolLiteral.new(true)
        true_literal.set_type(@program.bool)
        true_literal
      end
    end

    def simple_constant?(node)
      simple_constant?(node, [] of Const)
    end

    def simple_constant?(node, consts)
      case node
      when NilLiteral, BoolLiteral, CharLiteral, NumberLiteral, StringLiteral
        return true
      when Call
        obj = node.obj
        return false unless obj

        case node.args.size
        when 0
          case node.name
          when "+", "-", "~"
            return simple_constant?(obj, consts)
          end
        when 1
          case node.name
          when "+", "-", "*", "/", "&", "|"
            return simple_constant?(obj, consts) && simple_constant?(node.args.first, consts)
          end
        end
      when Path
        if target_const = node.target_const
          return false if consts.includes?(target_const)

          consts << target_const
          return simple_constant?(target_const.value, consts)
        end
      end

      false
    end
  end
end<|MERGE_RESOLUTION|>--- conflicted
+++ resolved
@@ -572,30 +572,6 @@
       if replacement = node.syntax_replacement
         replacement.transform(self)
       else
-<<<<<<< HEAD
-        # If it's `nil?`, we want to give an error if obj has a Pointer type
-        # inside it. This is because `Pointer#nil?` would previously mean
-        # "is it a null pointer?" but now it means "is it Nil?" which would
-        # always give false. Having this as a silent change will break a lot
-        # of code, so it's better to be more conservative for one release
-        # and let the user manually fix this (there might be valid `nil?`
-        # cases, for example if there is a union of Pointer and Nil).
-        if node.nil_check? && (obj_type = node.obj.type?)
-          if obj_type.pointer? || (obj_type.is_a?(UnionType) && obj_type.union_types.any?(&.pointer?))
-            node.raise <<-ERROR
-              use `null?` instead of `nil?` on pointer types.
-
-              The semantic of `nil?` changed in the last version of the language
-              to mean `is_a?(Nil)`. `Pointer#nil?` meant "is it a null pointer?"
-              so using `nil?` is probably not what you mean here. If it is,
-              you can use `is_a?(Nil)` instead and in the next version of
-              the language revert it to `nil?`.
-              ERROR
-          end
-        end
-
-=======
->>>>>>> a80bd43a
         transform_is_a_or_responds_to node, &.filter_by(node.const.type)
       end
     end
