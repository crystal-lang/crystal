--- conflicted
+++ resolved
@@ -17,10 +17,10 @@
       check_deprecation(const, node, @deprecated_constants_detected)
     end
 
-    def check_call_to_deprecated_macro(a_macro : Macro, call : Call)
+    def check_call_to_deprecated_macro(node : Macro, call : Call)
       return unless @warnings.level.all?
 
-      check_deprecation(a_macro, call, @deprecated_macros_detected)
+      check_deprecation(node, call, @deprecated_macros_detected)
     end
 
     def check_call_to_deprecated_method(node : Call)
@@ -32,66 +32,18 @@
       end
     end
 
-<<<<<<< HEAD
     def check_call_to_deprecated_alias(node : Alias) : Nil
-      return unless @warnings.all?
+      return unless @warnings.level.all?
 
-      if (ann = node.annotation(deprecated_annotation)) && (deprecated_annotation = DeprecatedAnnotation.from(ann))
-        self.validate_call_to_deprecated_node node, node.location, node.short_reference, deprecated_annotation do |warning_key|
-          @deprecated_aliases_detected.add? warning_key
-        end
-      end
+      check_deprecation(node, node.name, @deprecated_aliases_detected)
     end
 
     def check_call_to_deprecated_annotation(node : AnnotationDef) : Nil
-      return unless @warnings.all?
+      return unless @warnings.level.all?
 
-      if (ann = node.annotation(deprecated_annotation)) && (deprecated_annotation = DeprecatedAnnotation.from(ann))
-        self.validate_call_to_deprecated_node node, node.location, node.short_reference, deprecated_annotation do |warning_key|
-          @deprecated_annotations_detected.add? warning_key
-        end
-      end
+      check_deprecation(node, node.name, @deprecated_aliases_detected)
     end
 
-    def check_call_to_deprecated_macro(node : Macro, call : Call)
-      return unless @warnings.all?
-
-      if (ann = node.annotation(self.deprecated_annotation)) && (deprecated_annotation = DeprecatedAnnotation.from(ann))
-        call_location = call.location.try(&.macro_location) || call.location
-
-        self.validate_call_to_deprecated_node call, call_location, node.short_reference, deprecated_annotation do |warning_key|
-          @deprecated_macros_detected.add? warning_key
-        end
-      end
-    end
-
-    def check_call_to_deprecated_method(node : Call)
-      return unless @warnings.all?
-
-      node.target_defs.try &.each do |target_def|
-        if (ann = target_def.annotation(deprecated_annotation)) && (deprecated_annotation = DeprecatedAnnotation.from(ann))
-          return if self.compiler_expanded_call(node)
-
-          self.validate_call_to_deprecated_node node, node.location, target_def.short_reference, deprecated_annotation do |warning_key|
-            @deprecated_methods_detected.add? warning_key
-          end
-        end
-      end
-    end
-
-    private def validate_call_to_deprecated_node(node : ASTNode, location : Location?, short_reference : String, deprecated_annotation : DeprecatedAnnotation, & : String -> Bool) : Nil
-      return if self.ignore_warning_due_to_location? location
-      warning_key = location.try { |l| "#{short_reference} #{l}" }
-
-      # skip warning if the call site was already informed
-      # if there is no location information just inform it.
-      return if !warning_key || !yield(warning_key)
-
-      message = deprecated_annotation.message
-      message = message ? " #{message}" : ""
-
-      self.warning_failures << node.warning "Deprecated #{short_reference}.#{message}"
-=======
     private def check_deprecation(object, use_site, detects)
       if (ann = object.annotation(self.deprecated_annotation)) &&
          (deprecated_annotation = DeprecatedAnnotation.from(ann))
@@ -113,7 +65,20 @@
 
         @warnings.infos << use_site.warning(full_message)
       end
->>>>>>> 4ca9f933
+    end
+
+    private def validate_call_to_deprecated_node(node : ASTNode, location : Location?, short_reference : String, deprecated_annotation : DeprecatedAnnotation, & : String -> Bool) : Nil
+      return if self.ignore_warning_due_to_location? location
+      warning_key = location.try { |l| "#{short_reference} #{l}" }
+
+      # skip warning if the call site was already informed
+      # if there is no location information just inform it.
+      return if !warning_key || !yield(warning_key)
+
+      message = deprecated_annotation.message
+      message = message ? " #{message}" : ""
+
+      self.warning_failures << node.warning "Deprecated #{short_reference}.#{message}"
     end
 
     private def compiler_expanded_call(node : Call)
