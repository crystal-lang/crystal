--- conflicted
+++ resolved
@@ -61,31 +61,17 @@
     end
 
     private def check_deprecation(object, use_site, detects)
-      check_deprecation(object, use_site, detects) do
-        if object.responds_to?(:short_reference)
-          object.short_reference
-        else
-          object.to_s
-        end
-      end
-    end
-
-    private def check_deprecation(object, use_site, detects, &)
       if (ann = object.annotation(self.deprecated_annotation)) &&
          (deprecated_annotation = DeprecatedAnnotation.from(ann))
         use_location = use_site.location.try(&.macro_location) || use_site.location
         return false if !use_location || @warnings.ignore_warning_due_to_location?(use_location)
 
         # skip warning if the use site was already informed
-<<<<<<< HEAD
-        name = yield
-=======
         name = if object.responds_to?(:short_reference)
                  object.short_reference
                else
                  object.to_s
                end
->>>>>>> 462cb22a
         warning_key = "#{name} #{use_location}"
         return true if detects.includes?(warning_key)
         detects.add(warning_key)
