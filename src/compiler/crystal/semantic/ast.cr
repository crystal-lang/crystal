--- conflicted
+++ resolved
@@ -133,10 +133,7 @@
       arg.set_type @type
 
       arg.annotations = @annotations.dup
-<<<<<<< HEAD
       arg.original_name = original_name
-=======
->>>>>>> 462cb22a
 
       arg
     end
