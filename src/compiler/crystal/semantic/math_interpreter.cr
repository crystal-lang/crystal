--- conflicted
+++ resolved
@@ -8,33 +8,19 @@
 
   def interpret(node : NumberLiteral)
     case node.kind
-<<<<<<< HEAD
-    when .i8?, .i16?, .i32?, .i64?, .u8?, .u16?, .u32?, .u64?
+    when .signed_int?, .unsigned_int?
       target_kind = @target_type.try(&.kind) || node.kind
       case target_kind
-      when .i8?  then node.value.to_i8? || node.raise "invalid Int8: #{node.value}"
-      when .u8?  then node.value.to_u8? || node.raise "invalid UInt8: #{node.value}"
-      when .i16? then node.value.to_i16? || node.raise "invalid Int16: #{node.value}"
-      when .u16? then node.value.to_u16? || node.raise "invalid UInt16: #{node.value}"
-      when .i32? then node.value.to_i32? || node.raise "invalid Int32: #{node.value}"
-      when .u32? then node.value.to_u32? || node.raise "invalid UInt32: #{node.value}"
-      when .i64? then node.value.to_i64? || node.raise "invalid Int64: #{node.value}"
-      when .u64? then node.value.to_u64? || node.raise "invalid UInt64: #{node.value}"
-=======
-    when :i8, :i16, :i32, :i64, :i128, :u8, :u16, :u32, :u64, :u128
-      target_kind = @target_type.try(&.kind) || node.kind
-      case target_kind
-      when :i8   then node.value.to_i8? || node.raise "invalid Int8: #{node.value}"
-      when :u8   then node.value.to_u8? || node.raise "invalid UInt8: #{node.value}"
-      when :i16  then node.value.to_i16? || node.raise "invalid Int16: #{node.value}"
-      when :u16  then node.value.to_u16? || node.raise "invalid UInt16: #{node.value}"
-      when :i32  then node.value.to_i32? || node.raise "invalid Int32: #{node.value}"
-      when :u32  then node.value.to_u32? || node.raise "invalid UInt32: #{node.value}"
-      when :i64  then node.value.to_i64? || node.raise "invalid Int64: #{node.value}"
-      when :u64  then node.value.to_u64? || node.raise "invalid UInt64: #{node.value}"
-      when :i128 then node.value.to_i128? || node.raise "invalid Int128: #{node.value}"
-      when :u128 then node.value.to_u128? || node.raise "invalid UInt128: #{node.value}"
->>>>>>> 0e99a559
+      when .i8?   then node.value.to_i8? || node.raise "invalid Int8: #{node.value}"
+      when .u8?   then node.value.to_u8? || node.raise "invalid UInt8: #{node.value}"
+      when .i16?  then node.value.to_i16? || node.raise "invalid Int16: #{node.value}"
+      when .u16?  then node.value.to_u16? || node.raise "invalid UInt16: #{node.value}"
+      when .i32?  then node.value.to_i32? || node.raise "invalid Int32: #{node.value}"
+      when .u32?  then node.value.to_u32? || node.raise "invalid UInt32: #{node.value}"
+      when .i64?  then node.value.to_i64? || node.raise "invalid Int64: #{node.value}"
+      when .u64?  then node.value.to_u64? || node.raise "invalid UInt64: #{node.value}"
+      when .i128? then node.value.to_i128? || node.raise "invalid Int128: #{node.value}"
+      when .u128? then node.value.to_u128? || node.raise "invalid UInt128: #{node.value}"
       else
         node.raise "enum type must be an integer, not #{target_kind}"
       end
