require "../program"

module Crystal
  class Type
    # Given two types T and U, returns a common descendent V such that V <= T
    # and V <= U. This is the same as:
    #
    # ```
    # typeof(begin
    #   x = uninitialized T
    #   x.is_a?(U) ? x : raise ""
    # end)
    # ```
    #
    # except that `nil` is returned if the above produces `NoReturn`.
    def self.common_descendent(type1 : Type, type2 : Type)
      common_descendent_base(type1, type2)
    end

    def self.common_descendent(type1 : TupleInstanceType, type2 : TupleInstanceType)
      type1.implements?(type2) ? type1 : nil
    end

    def self.common_descendent(type1 : NamedTupleInstanceType, type2 : NamedTupleInstanceType)
      type1.implements?(type2) ? type1 : nil
    end

    def self.common_descendent(type1 : ProcInstanceType, type2 : ProcInstanceType)
      type1.compatible_with?(type2) ? type2 : nil
    end

    def self.common_descendent(type1 : NonGenericModuleType | GenericModuleInstanceType, type2 : AliasType)
      common_descendent(type1, type2.remove_alias) ||
        common_descendent_including_types(type1, type2)
    end

    def self.common_descendent(type1 : NonGenericModuleType | GenericModuleInstanceType, type2 : UnionType)
      common_descendent_union(type1, type2) ||
        common_descendent_including_types(type1, type2)
    end

    def self.common_descendent(type1 : NonGenericModuleType | GenericModuleInstanceType, type2 : VirtualType)
      common_descendent_including_types(type1, type2)
    end

    def self.common_descendent(type1 : NonGenericModuleType | GenericModuleInstanceType, type2 : GenericClassType)
      common_descendent_instance_and_generic(type1, type2) ||
        common_descendent_including_types(type1, type2)
    end

    def self.common_descendent(type1 : GenericModuleInstanceType, type2 : GenericModuleInstanceType)
      common_descendent_generic_instances(type1, type2) ||
        common_descendent_base(type1, type2) ||
        common_descendent_including_types(type1, type2)
    end

    def self.common_descendent(type1 : GenericModuleInstanceType, type2 : GenericModuleType)
      return type1 if type1.generic_type == type2

      common_descendent_instance_and_generic(type1, type2) ||
        common_descendent_including_types(type1, type2)
    end

    def self.common_descendent(type1 : NonGenericModuleType | GenericModuleInstanceType, type2 : Type)
      common_descendent_base(type1, type2) ||
        common_descendent_including_types(type1, type2)
    end

    def self.common_descendent(type1 : GenericClassInstanceType, type2 : GenericClassType)
      return type1 if type1.generic_type == type2

      common_descendent_instance_and_generic(type1, type2)
    end

    def self.common_descendent(type1 : GenericInstanceType, type2 : GenericInstanceType)
      common_descendent_generic_instances(type1, type2) ||
        common_descendent_base(type1, type2)
    end

    def self.common_descendent(type1 : MetaclassType, type2 : VirtualMetaclassType)
      # A module class can't be restricted into a class
      return nil if type1.instance_type.module?

      restricted = common_descendent(type1.instance_type, type2.instance_type.base_type)
<<<<<<< HEAD
      restricted ? restricted.virtual_type.metaclass : nil
=======
      restricted.try(&.virtual_type.metaclass)
>>>>>>> f18b38b0
    end

    def self.common_descendent(type1 : VirtualMetaclassType, type2 : MetaclassType)
      common_descendent(type2, type1)
    end

    def self.common_descendent(type1 : VirtualMetaclassType, type2 : VirtualMetaclassType)
      restricted = common_descendent(type1.instance_type, type2.instance_type.base_type)
<<<<<<< HEAD
      restricted ? restricted.virtual_type.metaclass : nil
=======
      restricted.try(&.virtual_type.metaclass)
>>>>>>> f18b38b0
    end

    def self.common_descendent(type1 : GenericClassInstanceMetaclassType | GenericModuleInstanceMetaclassType, type2 : MetaclassType)
      return type1 if type1.instance_type.generic_type.metaclass == type2

      restricted = common_descendent(type1.instance_type, type2.instance_type)
      restricted ? type1 : nil
    end

    def self.common_descendent(type1 : UnionType, type2 : Type)
      types = type1.union_types.compact_map do |union_type|
        common_descendent(union_type, type2)
      end
      type1.program.type_merge_union_of(types)
    end

    def self.common_descendent(type1 : AliasType, type2 : AliasType)
      return type1 if type1 == type2

      if !type1.simple? && !type2.simple?
        return nil
      end

      common_descendent(type1.remove_alias, type2)
    end

    def self.common_descendent(type1 : AliasType, type2 : Type)
      common_descendent(type1.remove_alias, type2)
    end

    def self.common_descendent(type1 : TypeDefType, type2 : UnionType)
      common_descendent_union(type1, type2)
    end

    def self.common_descendent(type1 : TypeDefType, type2 : AliasType)
      type2 = type2.remove_alias
      return type1 if type1 == type2
      common_descendent(type1, type2)
    end

    def self.common_descendent(type1 : TypeDefType, type2 : Type)
      return type1 if type1 == type2

      restricted = common_descendent(type1.typedef, type2)
      if restricted == type1.typedef
        return type1
      elsif restricted.is_a?(UnionType)
        type1.program.type_merge(restricted.union_types.map { |t| t == type1.typedef ? type1 : t })
      else
        restricted
      end
    end

    def self.common_descendent(type1 : VirtualType, type2 : VirtualType)
      return type1 if type1 == type2

      base_type1 = type1.base_type
      base_type2 = type2.base_type
      (common_descendent(base_type1, base_type2) || common_descendent(base_type2, base_type1)).try &.virtual_type
    end

    def self.common_descendent(type1 : VirtualType, type2 : AliasType)
      common_descendent(type1, type2.remove_alias)
    end

    def self.common_descendent(type1 : VirtualType, type2 : UnionType)
      types = type2.union_types.compact_map do |t|
        common_descendent(type1, t)
      end
      type1.program.type_merge types
    end

    def self.common_descendent(type1 : VirtualType, type2 : Type)
      base_type = type1.base_type

      if type2.implements?(base_type)
        type2.virtual_type
      elsif base_type.implements?(type2)
        type1
      elsif type2.module?
        types = base_type.subclasses.compact_map do |subclass|
          common_descendent(subclass.virtual_type, type2)
        end
        type1.program.type_merge_union_of types
      elsif base_type.is_a?(GenericInstanceType) && type2.is_a?(GenericType)
        # Consider the case of Foo(Int32) vs. Bar(T), with Bar(T) < Foo(T):
        # we want to return Bar(Int32), so we search in Bar's generic instantiations
        types = type2.instantiated_types.compact_map do |instance|
          next if instance.unbound? || instance.abstract?
          instance.virtual_type if instance.implements?(base_type)
        end
        type1.program.type_merge_union_of types
      else
        nil
      end
    end

    def self.common_descendent(type1 : NilType, type2 : VoidType)
      # Allow Nil to match Void (useful for `Pointer(Void)#value=`)
      type1
    end

    def self.common_descendent(type1 : GenericClassType, type2 : GenericClassType)
      return type1 if type1 == type2

      common_descendent_instance_and_generic(type1, type2)
    end

    def self.common_descendent(type1 : Type, type2 : AliasType)
      return type1 if type1 == type2

      common_descendent(type1, type2.remove_alias)
    end

    def self.common_descendent(type1 : Type, type2 : UnionType)
      common_descendent_union(type1, type2)
    end

    def self.common_descendent(type1 : Type, type2 : VirtualType)
      type1.implements?(type2.base_type) ? type1 : nil
    end

    def self.common_descendent(type1 : Type, type2 : GenericClassType)
      common_descendent_instance_and_generic(type1, type2)
    end

    private def self.common_descendent_base(type1, type2)
      if type1 == type2
        return type1
      end

      if type1.parents.try &.any? &.implements?(type2)
        return type1
      end
    end

    private def self.common_descendent_union(type, union)
      restricted = nil

      union.union_types.each do |union_type|
        # Apply the restriction logic on each union type, even if we already
        # have a match, so that we can detect ambiguous calls between of
        # literal types against aliases that resolve to union types.
        restriction = common_descendent(type, union_type)
        restricted ||= restriction
      end

      restricted ? type : nil
    end

    private def self.common_descendent_including_types(mod, type)
      mod.including_types.try { |t| common_descendent(t, type) }
    end

    private def self.common_descendent_instance_and_generic(instance, generic)
      instance.parents.try &.each do |parent|
        if parent.module?
          return instance if parent.implements?(generic)
        else
          restricted = common_descendent(parent, generic)
          return instance if restricted
        end
      end
    end

    private def self.common_descendent_generic_instances(type1, type2)
      return nil unless type1.generic_type == type2.generic_type

      type1.type_vars.each do |name, type_var1|
        type_var2 = type2.type_vars[name]
        if type_var1.is_a?(Var) && type_var2.is_a?(Var)
          # type vars are invariant except for Tuple and NamedTuple and those have
          # separate logic
          return nil unless type_var1.type.devirtualize == type_var2.type.devirtualize
        else
          return nil unless type_var1 == type_var2
        end
      end

      type1
    end
  end
end<|MERGE_RESOLUTION|>--- conflicted
+++ resolved
@@ -82,11 +82,7 @@
       return nil if type1.instance_type.module?
 
       restricted = common_descendent(type1.instance_type, type2.instance_type.base_type)
-<<<<<<< HEAD
-      restricted ? restricted.virtual_type.metaclass : nil
-=======
       restricted.try(&.virtual_type.metaclass)
->>>>>>> f18b38b0
     end
 
     def self.common_descendent(type1 : VirtualMetaclassType, type2 : MetaclassType)
@@ -95,11 +91,7 @@
 
     def self.common_descendent(type1 : VirtualMetaclassType, type2 : VirtualMetaclassType)
       restricted = common_descendent(type1.instance_type, type2.instance_type.base_type)
-<<<<<<< HEAD
-      restricted ? restricted.virtual_type.metaclass : nil
-=======
       restricted.try(&.virtual_type.metaclass)
->>>>>>> f18b38b0
     end
 
     def self.common_descendent(type1 : GenericClassInstanceMetaclassType | GenericModuleInstanceMetaclassType, type2 : MetaclassType)
