class Crystal::ASTNode
  def wrong_number_of_arguments(subject, given, expected)
    wrong_number_of "arguments", subject, given, expected
  end

  def wrong_number_of(elements, given, expected)
    raise wrong_number_of_message(elements, given, expected)
  end

  def wrong_number_of(elements, subject, given, expected)
    raise wrong_number_of_message(elements, subject, given, expected)
  end

  def wrong_number_of_message(elements, given, expected)
    "wrong number of #{elements} (given #{given}, expected #{expected})"
  end

  def wrong_number_of_message(elements, subject, given, expected)
    "wrong number of #{elements} for #{subject} (given #{given}, expected #{expected})"
  end
end

class Crystal::Path
  def raise_undefined_constant(type)
    private_const = type.lookup_path(self, include_private: true)
    if private_const
      self.raise("private constant #{private_const} referenced")
    end

    similar_name = type.lookup_similar_path(self)
    if similar_name
      self.raise("undefined constant #{self}\nDid you mean '#{similar_name}'?")
    else
      self.raise("undefined constant #{self}")
    end
  end
end

class Crystal::Call
<<<<<<< HEAD
  # :nodoc:
  MAX_RENDERED_OVERLOADS = 20

  def raise_matches_not_found(owner, def_name, arg_types, named_args_types, matches = nil, with_literals = false)
=======
  def raise_matches_not_found(owner, def_name, arg_types, named_args_types, matches = nil, with_autocast = false, number_autocast = true)
>>>>>>> 3c149689
    obj = @obj
    with_scope = @with_scope

    # Special case: Foo+.class#new
    if owner.is_a?(VirtualMetaclassType) && def_name == "new"
      raise_matches_not_found_for_virtual_metaclass_new owner
    end

    if super?
      defs = owner.lookup_defs_without_parents(def_name)
    else
      defs = owner.lookup_defs(def_name)
    end

    # Also consider private top-level defs
    if owner.is_a?(Program)
      location = self.location
      if location && (filename = location.original_filename)
        private_defs = owner.file_module?(filename).try &.lookup_defs(def_name)
        defs.concat(private_defs) if private_defs
      end
    end

    # Another special case: `new` and `initialize` are only looked up one level,
    # so we must find the first one defined.
    new_owner = owner
    while defs.empty? && (def_name == "initialize" || def_name == "new")
      new_owner = new_owner.superclass
      if new_owner
        defs = new_owner.lookup_defs(def_name)
      else
        defs = [] of Def
        break
      end
    end

    # Also check with scope
    if with_scope
      defs.concat with_scope.lookup_defs(def_name)
    end

    # Check if it's the case of an abstract def
    check_abstract_def_error(owner, matches, defs, def_name)

    # Check if this is a `foo` call and we actually find it in the Program
    if !obj && defs.empty?
      program_defs = program.lookup_defs(def_name)
      unless program_defs.empty?
        defs = program_defs
        owner = program
      end
    end

    if defs.empty?
      raise_undefined_method(owner, def_name, obj)
    end

    real_args_size = arg_types.size

    # If it's on an initialize method and there's a similar method name, it's probably a typo
    if (def_name == "initialize" || def_name == "new") && (similar_def = owner.instance_type.lookup_similar_def("initialize", self.args.size, block))
      inner_msg = colorize("do you maybe have a typo in this '#{similar_def.name}' method?").yellow.bold.to_s
      inner_exception = TypeException.for_node(similar_def, inner_msg)
    end

    defs_matching_args_size = defs.select do |a_def|
      min_size, max_size = a_def.min_max_args_sizes
      min_size <= real_args_size <= max_size
    end

    # Don't say "wrong number of arguments" when there are named args in this call
    if defs_matching_args_size.empty? && !named_args_types
      raise_matches_not_found_named_args(owner, def_name, defs, real_args_size, arg_types, named_args_types, inner_exception)
    end

    if defs_matching_args_size.size > 0
      if message = single_def_error_message(defs, named_args)
        raise message
      else
        if block && defs_matching_args_size.all? { |a_def| !a_def.yields }
          raise "'#{full_name(owner, def_name)}' is not expected to be invoked with a block, but a block was given"
        elsif !block && defs_matching_args_size.all?(&.yields)
          raise "'#{full_name(owner, def_name)}' is expected to be invoked with a block, but no block was given"
        end

        # Only check for named args mismatch if there's just one overload for
        # the method name, otherwise the error might not be correct
        if named_args_types && defs.one?
          defs_matching_args_size.each do |a_def|
            check_named_args_mismatch owner, arg_types, named_args_types, a_def
          end
        end
      end
    end

    # If we made a lookup without the special rule for literals,
    # and we have literals in the call, try again with that special rule.
    if with_autocast == false && (args.any?(&.supports_autocast? number_autocast) ||
       named_args.try &.any? &.value.supports_autocast? number_autocast)
      ::raise RetryLookupWithLiterals.new
    end

    if args.size == 1 && args.first.type.includes_type?(program.nil)
      owner_trace = args.first.find_owner_trace(program, program.nil)
    else
      owner_trace = inner_exception
    end

    message = String.build do |msg|
      no_overload_matches_message(msg, full_name(owner, def_name), defs, args, arg_types, named_args_types)

      msg << "Overloads are:"
      append_matches(defs, arg_types, msg)

      if matches
        cover = matches.cover
        if cover.is_a?(Cover)
          missing = cover.missing

          uniq_arg_names = defs.map(&.args.map(&.name)).uniq!
          uniq_arg_names = uniq_arg_names.size == 1 ? uniq_arg_names.first : nil
          unless missing.empty?
            msg << "\nCouldn't find overloads for these types:"

            missing.first(MAX_RENDERED_OVERLOADS).each do |missing_types|
              if uniq_arg_names
                signature_names = missing_types.map_with_index do |missing_type, i|
                  if i >= arg_types.size && (named_arg = named_args_types.try &.[i - arg_types.size]?)
                    "#{named_arg.name} : #{missing_type}"
                  else
                    "#{uniq_arg_names[i]? || "_"} : #{missing_type}"
                  end
                end
                signature_args = signature_names.join ", "
              else
                signature_args = missing_types.join ", "
              end
              msg << "\n - #{full_name(owner, def_name)}(#{signature_args}"
              msg << ", &block" if block
              msg << ')'
            end

            if missing.size > MAX_RENDERED_OVERLOADS
              msg << "\nAnd #{missing.size - MAX_RENDERED_OVERLOADS} more..."
            end
          end
        end
      end
    end

    raise message, owner_trace
  end

  private def no_overload_matches_message(io, full_name, defs, args, arg_types, named_args_types)
    if message = single_def_error_message(defs, named_args_types)
      io << message
      io << '\n'
      return
    end

    io << "no overload matches '#{full_name}'"
    unless args.empty?
      io << " with type"
      io << 's' if arg_types.size > 1 || named_args_types
      io << ' '
      arg_types.join(io, ", ")
    end

    if named_args_types
      named_args_types.each do |named_arg|
        io << ", "
        io << named_arg.name
        io << ": "
        io << named_arg.type
      end
    end

    io << '\n'
  end

  private def raise_undefined_method(owner, def_name, obj)
    check_macro_wrong_number_of_arguments(def_name)

    owner_trace = obj.try &.find_owner_trace(owner.program, owner)
    similar_name = owner.lookup_similar_def_name(def_name, self.args.size, block)

    error_msg = String.build do |msg|
      if obj
        could_be_local_variable = false
      elsif logical_op = convert_to_logical_operator(def_name)
        similar_name = logical_op
        could_be_local_variable = false
      elsif args.size > 0 || has_parentheses?
        could_be_local_variable = false
      else
        # This check is for the case `a if a = 1`
        similar_name = parent_visitor.lookup_similar_var_name(def_name) unless similar_name
        could_be_local_variable = (similar_name != def_name)
      end

      if could_be_local_variable
        msg << "undefined local variable or method '#{def_name}'"
      else
        msg << "undefined method '#{def_name}'"
      end

      owner_name = owner.is_a?(Program) ? "top-level" : owner.to_s

      if with_scope && !obj && with_scope != owner
        msg << " for #{with_scope} (with ... yield) and #{owner_name} (current scope)"
      else
        msg << " for #{owner_name}"
      end

      if def_name == "allocate" && owner.is_a?(MetaclassType) && owner.instance_type.module?
        msg << colorize(" (modules cannot be instantiated)").yellow.bold
      end

      if obj && obj.type != owner
        msg << colorize(" (compile-time type is #{obj.type})").yellow.bold
      end

      if similar_name
        msg << '\n'
        if similar_name == def_name
          # This check is for the case `a if a = 1`
          msg << "If you declared '#{def_name}' in a suffix if, declare it in a regular if for this to work. If the variable was declared in a macro it's not visible outside it)"
        else
          msg << "Did you mean '#{similar_name}'?"
        end
      end

      # Check if it's an instance variable that was never assigned a value
      if obj.is_a?(InstanceVar)
        scope = self.scope
        ivar = scope.lookup_instance_var(obj.name)
        deps = ivar.dependencies?
        if deps && deps.size == 1 && deps.first.same?(program.nil_var)
          similar_name = scope.lookup_similar_instance_var_name(ivar.name)
          if similar_name
            msg << colorize(" (#{ivar.name} was never assigned a value, did you mean #{similar_name}?)").yellow.bold
          else
            msg << colorize(" (#{ivar.name} was never assigned a value)").yellow.bold
          end
        end
      end
    end
    raise error_msg, owner_trace
  end

  private def raise_matches_not_found_named_args(owner, def_name, defs, real_args_size, arg_types, named_args_types, inner_exception)
    all_arguments_sizes = [] of Int32
    min_splat = Int32::MAX
    defs.each do |a_def|
      min_size, max_size = a_def.min_max_args_sizes
      if max_size == Int32::MAX
        min_splat = Math.min(min_size, min_splat)
        all_arguments_sizes.push min_splat
      else
        min_size.upto(max_size) do |size|
          all_arguments_sizes.push size
        end
      end
    end
    all_arguments_sizes.uniq!.sort!

    raise(String.build do |str|
      if single_message = single_def_error_message(defs, named_args_types)
        str << single_message
        str << '\n'
      else
        str << "wrong number of arguments for '"
        str << full_name(owner, def_name)
        str << "' (given "
        str << real_args_size
        str << ", expected "

        # If we have 2, 3, 4, show it as 2..4
        if all_arguments_sizes.size > 1 && all_arguments_sizes.last - all_arguments_sizes.first == all_arguments_sizes.size - 1
          str << all_arguments_sizes.first
          str << ".."
          str << all_arguments_sizes.last
        else
          all_arguments_sizes.join str, ", "
        end

        str << '+' if min_splat != Int32::MAX
        str << ")\n"
      end
      str << "Overloads are:"
      append_matches(defs, arg_types, str)
    end, inner: inner_exception)
  end

  def convert_to_logical_operator(def_name)
    case def_name
    when "and"; "&&"
    when "or" ; "||"
    when "not"; "!"
    else        nil
    end
  end

  def single_def_error_message(defs, named_args)
    if defs.size == 1
      missing_argument_message(defs.first, named_args)
    end
  end

  def missing_argument_message(a_def, named_args)
    missing_args = extract_missing_args(a_def, named_args)
    return unless missing_args

    if missing_args.size == 1
      "missing argument: #{missing_args.first}"
    else
      "missing arguments: #{missing_args.join ", "}"
    end
  end

  def extract_missing_args(a_def, named_args)
    splat_index = a_def.splat_index
    return if !splat_index && !named_args
    return if splat_index == a_def.args.size - 1

    # Check if some mandatory arguments are missing
    mandatory_args = BitArray.new(a_def.args.size)
    a_def.match(args) do |arg, arg_index, call_arg, call_arg_index|
      mandatory_args[arg_index] = true
    end

    named_args.try &.each do |named_arg|
      found_index = a_def.args.index { |arg| arg.external_name == named_arg.name }
      if found_index
        mandatory_args[found_index] = true
      end
    end

    missing_args = [] of String
    mandatory_args.each_with_index do |value, index|
      next if value

      arg = a_def.args[index]
      next if arg.default_value
      next if arg.external_name.empty?

      missing_args << arg.external_name
    end

    return if missing_args.size.zero?

    missing_args
  end

  def append_error_when_no_matching_defs(owner, def_name, all_arguments_sizes, real_args_size, min_splat, defs, io)
  end

  def check_abstract_def_error(owner, matches, defs, def_name)
    return unless !matches || (matches.try &.empty?)
    return unless defs.all? &.abstract?

    named_args_types = NamedArgumentType.from_args(named_args)
    signature = CallSignature.new(def_name, args.map(&.type), block, named_args_types)
    defs.each do |a_def|
      context = MatchContext.new(owner, a_def.owner, def_free_vars: a_def.free_vars)
      match = signature.match(DefWithMetadata.new(a_def), context)
      next unless match

      if a_def.owner == owner
        owner.all_subclasses.each do |subclass|
          submatches = subclass.lookup_matches(signature)
          if submatches.empty?
            raise_abstract_method_must_be_implemented a_def, subclass
          end
        end
        raise_abstract_method_must_be_implemented a_def, owner
      else
        raise_abstract_method_must_be_implemented a_def, owner
      end
    end
  end

  def raise_abstract_method_must_be_implemented(a_def, owner)
    if owner.abstract?
      raise "undefined method '#{def_full_name(a_def.owner, a_def)}'"
    else
      raise "abstract `def #{def_full_name(a_def.owner, a_def)}` must be implemented by #{owner}"
    end
  end

  def append_matches(defs, arg_types, str, *, matched_def = nil, argument_name = nil)
    defs.each do |a_def|
      next if a_def.abstract?
      str << "\n - "
      append_def_full_name a_def.owner, a_def, arg_types, str
      if defs.size > 1 && a_def.same?(matched_def)
        str << colorize(" (trying this one)").blue
      end
      if a_def.args.any? { |arg| arg.default_value && arg.external_name == argument_name }
        str << colorize(" (did you mean this one?)").yellow.bold
      end
    end
  end

  def def_full_name(owner, a_def, arg_types = nil)
    Call.def_full_name(owner, a_def, arg_types = nil)
  end

  def self.def_full_name(owner, a_def, arg_types = nil)
    String.build { |io| append_def_full_name(owner, a_def, arg_types, io) }
  end

  def append_def_full_name(owner, a_def, arg_types, str)
    Call.append_def_full_name(owner, a_def, arg_types, str)
  end

  def self.append_def_full_name(owner, a_def, arg_types, str)
    str << full_name(owner, a_def.name)
    str << '('
    printed = false
    a_def.args.each_with_index do |arg, i|
      str << ", " if printed
      str << '*' if a_def.splat_index == i

      if arg.external_name != arg.name
        str << (arg.external_name.presence || '_')
        str << ' '
      end

      str << arg.name

      if arg_type = arg.type?
        str << " : "
        str << arg_type
      elsif res = arg.restriction
        str << " : "
        if owner.is_a?(GenericClassInstanceType) && res.is_a?(Path) && res.names.size == 1 &&
           (type_var = owner.type_vars[res.names[0]]?)
          str << type_var.type
        else
          # Try to use the full name if the argument type and the call
          # argument type have the same string representation
          res_to_s = res.to_s
          if (arg_type = arg_types.try &.[i]?) && arg_type.to_s == res_to_s &&
             (matching_type = a_def.owner.lookup_type?(res))
            str << matching_type
          else
            str << res_to_s
          end
        end
      end
      if arg_default = arg.default_value
        str << " = "
        str << arg.default_value
      end
      printed = true
    end

    if a_def.double_splat
      str << ", " if printed
      str << "**" << a_def.double_splat
      printed = true
    end

    if a_def.yields
      str << ", " if printed
      str << '&'
      if block_arg = a_def.block_arg
        str << block_arg
      end
    end
    str << ')'

    if free_vars = a_def.free_vars
      str << " forall "
      free_vars.join(str, ", ")
    end
  end

  def raise_matches_not_found_for_virtual_metaclass_new(owner)
    arg_types = args.map &.type

    owner.each_concrete_type do |concrete_type|
      defs = concrete_type.instance_type.lookup_defs_with_modules("initialize")
      defs = defs.select { |a_def| a_def.args.size != args.size }
      unless defs.empty?
        all_arguments_sizes = Set(Int32).new
        defs.each { |a_def| all_arguments_sizes << a_def.args.size }
        wrong_number_of_arguments "'#{concrete_type.instance_type}#initialize'", args.size, all_arguments_sizes.join(", ")
      end
    end
  end

  def check_macro_wrong_number_of_arguments(def_name)
    obj = self.obj
    return if obj && !obj.is_a?(Path)

    macros = in_macro_target &.lookup_macros(def_name)
    return unless macros.is_a?(Array(Macro))
    macros = macros.reject &.visibility.private?

    if msg = single_def_error_message(macros, named_args)
      raise msg
    end

    all_arguments_sizes = Set(String).new
    macros.each do |a_macro|
      named_args.try &.each do |named_arg|
        index = a_macro.args.index { |arg| arg.external_name == named_arg.name }
        if index
          if index < args.size
            raise "argument for parameter '#{named_arg.name}' already specified"
          end
        else
          raise "no parameter named '#{named_arg.name}'"
        end
      end

      plus = false

      splat_index = a_macro.splat_index
      if splat_index
        if a_macro.args[splat_index].name.empty?
          min_size = max_size = splat_index
        else
          min_size = splat_index
          max_size = a_macro.args.size
          plus = true
        end
      else
        min_size = a_macro.args.index(&.default_value) || a_macro.args.size
        max_size = a_macro.args.size
      end

      if plus
        all_arguments_sizes << "#{min_size}+"
      else
        min_size.upto(max_size) do |args_size|
          all_arguments_sizes << args_size.to_s
        end
      end
    end

    wrong_number_of_arguments "macro '#{def_name}'", args.size, all_arguments_sizes.join(", ")
  end

  def check_named_args_mismatch(owner, arg_types, named_args, a_def)
    named_args.each do |named_arg|
      found_index = a_def.args.index { |arg| arg.external_name == named_arg.name }
      if found_index
        min_size = arg_types.size
        if found_index < min_size
          raise "argument for parameter '#{named_arg.name}' already specified"
        end
      elsif !a_def.double_splat
        similar_name = Levenshtein.find(named_arg.name, a_def.args.select(&.default_value).map(&.external_name))

        msg = String.build do |str|
          str << "no parameter named '"
          str << named_arg.name
          str << '\''
          if similar_name
            str << '\n'
            str << "Did you mean '#{similar_name}'?"
            str << '\n'
          end

          defs = owner.lookup_defs(a_def.name)

          str << '\n'
          str << "Matches are:"
          append_matches defs, arg_types, str, matched_def: a_def, argument_name: named_arg.name
        end
        raise msg
      end
    end
  end

  def check_visibility(match)
    case match.def.visibility
    when .private?
      if obj = @obj
        if obj.is_a?(Var) && obj.name == "self"
          # Special case: private method can be called with self
          return
        end

        if name == "initialize" && parent_visitor.call.try(&.name) == "new"
          # Special case: initialize call inside automatically defined new
          return
        end

        raise "private method '#{match.def.name}' called for #{match.def.owner}"
      end
    when .protected?
      scope_type = scope.instance_type
      owner_type = match.def.owner.instance_type

      unless scope_type.has_protected_access_to?(owner_type)
        raise "protected method '#{match.def.name}' called for #{match.def.owner}"
      end
    when .public?
      # okay
    end
  end

  def check_recursive_splat_call(a_def, args)
    if a_def.splat_index
      current_splat_type = args.values.last.type
      if previous_splat_type = program.splat_expansions[a_def]?
        if current_splat_type.has_in_type_vars?(previous_splat_type)
          raise "recursive splat expansion: #{previous_splat_type}, #{current_splat_type}, ..."
        end
      end
      program.splat_expansions[a_def] = current_splat_type
      yield
      program.splat_expansions.delete a_def
    else
      yield
    end
  end

  def full_name(owner, def_name = name)
    Call.full_name(owner, def_name)
  end

  def self.full_name(owner, method_name = name)
    case owner
    when Program
      method_name
    when owner.program.class_type
      # Class's instance_type is Object, not Class, so we cannot treat it like
      # other metaclasses
      "#{owner}##{method_name}"
    when .metaclass?
      "#{owner.instance_type}.#{method_name}"
    else
      "#{owner}##{method_name}"
    end
  end

  private def colorize(obj)
    program.colorize(obj)
  end
end<|MERGE_RESOLUTION|>--- conflicted
+++ resolved
@@ -37,14 +37,10 @@
 end
 
 class Crystal::Call
-<<<<<<< HEAD
   # :nodoc:
   MAX_RENDERED_OVERLOADS = 20
 
-  def raise_matches_not_found(owner, def_name, arg_types, named_args_types, matches = nil, with_literals = false)
-=======
   def raise_matches_not_found(owner, def_name, arg_types, named_args_types, matches = nil, with_autocast = false, number_autocast = true)
->>>>>>> 3c149689
     obj = @obj
     with_scope = @with_scope
 
