--- conflicted
+++ resolved
@@ -44,16 +44,11 @@
       flags.add "freebsd"
       flags.add "freebsd#{target.freebsd_version}"
     end
-<<<<<<< HEAD
-    flags.add "openbsd" if codegen_target.openbsd?
-    flags.add "netbsd" if codegen_target.netbsd?
-    flags.add "bsd" if codegen_target.bsd?
-=======
+    flags.add "netbsd" if target.netbsd?
     flags.add "openbsd" if target.openbsd?
     flags.add "dragonfly" if target.dragonfly?
 
     flags.add "bsd" if target.bsd?
->>>>>>> b3ebb1cd
 
     flags
   end
