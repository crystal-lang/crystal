--- conflicted
+++ resolved
@@ -44,14 +44,10 @@
       flags.add "freebsd"
       flags.add "freebsd#{target.freebsd_version}"
     end
-<<<<<<< HEAD
     flags.add "openbsd" if target.openbsd?
-=======
-    flags.add "openbsd" if codegen_target.openbsd?
-    flags.add "dragonfly" if codegen_target.dragonfly?
+    flags.add "dragonfly" if target.dragonfly?
 
-    flags.add "bsd" if codegen_target.bsd?
->>>>>>> 2cbe65b0
+    flags.add "bsd" if target.bsd?
 
     flags
   end
