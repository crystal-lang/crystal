--- conflicted
+++ resolved
@@ -239,12 +239,9 @@
       types["ReturnsTwice"] = @returns_twice_annotation = AnnotationType.new self, self, "ReturnsTwice"
       types["ThreadLocal"] = @thread_local_annotation = AnnotationType.new self, self, "ThreadLocal"
       types["Deprecated"] = @deprecated_annotation = AnnotationType.new self, self, "Deprecated"
-<<<<<<< HEAD
       types["Sizeof"] = @sizeof_annotation = AnnotationType.new self, self, "Sizeof"
       types["Offsetof"] = @offsetof_annotation = AnnotationType.new self, self, "Offsetof"
-=======
       types["Experimental"] = @experimental_annotation = AnnotationType.new self, self, "Experimental"
->>>>>>> 9e9e6f0d
 
       define_crystal_constants
     end
@@ -463,12 +460,8 @@
                      packed_annotation thread_local_annotation no_inline_annotation
                      always_inline_annotation naked_annotation returns_twice_annotation
                      raises_annotation primitive_annotation call_convention_annotation
-<<<<<<< HEAD
-                     flags_annotation link_annotation extern_annotation deprecated_annotation
+                     flags_annotation link_annotation extern_annotation deprecated_annotation experimental_annotation
                      sizeof_annotation offsetof_annotation) %}
-=======
-                     flags_annotation link_annotation extern_annotation deprecated_annotation experimental_annotation) %}
->>>>>>> 9e9e6f0d
       def {{name.id}}
         @{{name.id}}.not_nil!
       end
