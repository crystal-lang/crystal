--- conflicted
+++ resolved
@@ -104,26 +104,7 @@
         end
       end
 
-<<<<<<< HEAD
-      # Windows only allows alphanumeric, dot, dollar and underscore
-      # for mangled names.
-      ifdef windows || freebsd
-        name = name.gsub do |char|
-          case char
-          when '<', '>', '(', ')', '*', ':', ',', '#', ' '
-            "."
-          when '+'
-            ".."
-          else
-            char
-          end
-        end
-      end
-
-      name
-=======
       Crystal.safe_mangling(name)
->>>>>>> 9ea4c9ca
     end
 
     def varargs
