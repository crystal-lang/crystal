require "./codegen"

class Crystal::CodeGenVisitor
  # Can only happen in a Const or as an argument cast.
  def visit(node : Primitive)
    @last = case node.name
            when "argc"
              @argc
            when "argv"
              @argv
            else
              raise "BUG: unhandled primitive in codegen visit: #{node.name}"
            end
  end

  def codegen_primitive(call, node, target_def, call_args)
    @call_location = call.try &.name_location

    @last = case node.name
            when "binary"
              codegen_primitive_binary node, target_def, call_args
            when "convert"
              codegen_primitive_convert node, target_def, call_args, checked: true
            when "unchecked_convert"
              codegen_primitive_convert node, target_def, call_args, checked: false
            when "allocate"
              codegen_primitive_allocate node, target_def, call_args
            when "pointer_malloc"
              codegen_primitive_pointer_malloc node, target_def, call_args
            when "pointer_set"
              codegen_primitive_pointer_set node, target_def, call_args
            when "pointer_get"
              codegen_primitive_pointer_get node, target_def, call_args
            when "pointer_address"
              codegen_primitive_pointer_address node, target_def, call_args
            when "pointer_new"
              codegen_primitive_pointer_new node, target_def, call_args
            when "pointer_realloc"
              codegen_primitive_pointer_realloc node, target_def, call_args
            when "pointer_add"
              codegen_primitive_pointer_add node, target_def, call_args
            when "pointer_diff"
              codegen_primitive_pointer_diff node, target_def, call_args
            when "struct_or_union_set"
              codegen_primitive_struct_or_union_set node, target_def, call_args
            when "external_var_set"
              codegen_primitive_external_var_set node, target_def, call_args
            when "external_var_get"
              codegen_primitive_external_var_get node, target_def, call_args
            when "object_id"
              codegen_primitive_object_id node, target_def, call_args
            when "object_crystal_type_id"
              codegen_primitive_object_crystal_type_id node, target_def, call_args
            when "class_crystal_instance_type_id"
              codegen_primitive_class_crystal_instance_type_id node, target_def, call_args
            when "symbol_to_s"
              codegen_primitive_symbol_to_s node, target_def, call_args
            when "class"
              codegen_primitive_class node, target_def, call_args
            when "proc_call"
              codegen_primitive_proc_call node, target_def, call_args
            when "tuple_indexer_known_index"
              codegen_primitive_tuple_indexer_known_index node, target_def, call_args
            when "enum_value", "enum_new"
              call_args[0]
            when "cmpxchg"
              codegen_primitive_cmpxchg call, node, target_def, call_args
            when "atomicrmw"
              codegen_primitive_atomicrmw call, node, target_def, call_args
            when "fence"
              codegen_primitive_fence call, node, target_def, call_args
            when "load_atomic"
              codegen_primitive_load_atomic call, node, target_def, call_args
            when "store_atomic"
              codegen_primitive_store_atomic call, node, target_def, call_args
            when "throw_info"
              cast_to void_ptr_throwinfo, @program.pointer_of(@program.void)
            when "va_arg"
              codegen_va_arg call, node, target_def, call_args
            else
              raise "BUG: unhandled primitive in codegen: #{node.name}"
            end

    @call_location = nil
  end

  def codegen_primitive_binary(node, target_def, call_args)
    p1, p2 = call_args
    t1, t2 = target_def.owner, target_def.args[0].type
    codegen_binary_op target_def.name, t1, t2, p1, p2
  end

  def codegen_binary_op(op, t1 : BoolType, t2 : BoolType, p1, p2)
    case op
    when "==" then builder.icmp LLVM::IntPredicate::EQ, p1, p2
    when "!=" then builder.icmp LLVM::IntPredicate::NE, p1, p2
    else           raise "BUG: trying to codegen #{t1} #{op} #{t2}"
    end
  end

  def codegen_binary_op(op, t1 : CharType, t2 : CharType, p1, p2)
    case op
    when "==" then return builder.icmp LLVM::IntPredicate::EQ, p1, p2
    when "!=" then return builder.icmp LLVM::IntPredicate::NE, p1, p2
    when "<"  then return builder.icmp LLVM::IntPredicate::ULT, p1, p2
    when "<=" then return builder.icmp LLVM::IntPredicate::ULE, p1, p2
    when ">"  then return builder.icmp LLVM::IntPredicate::UGT, p1, p2
    when ">=" then return builder.icmp LLVM::IntPredicate::UGE, p1, p2
    else           raise "BUG: trying to codegen #{t1} #{op} #{t2}"
    end
  end

  def codegen_binary_op(op, t1 : SymbolType, t2 : SymbolType, p1, p2)
    case op
    when "==" then return builder.icmp LLVM::IntPredicate::EQ, p1, p2
    when "!=" then return builder.icmp LLVM::IntPredicate::NE, p1, p2
    else           raise "BUG: trying to codegen #{t1} #{op} #{t2}"
    end
  end

  def codegen_binary_op(op, t1 : IntegerType, t2 : IntegerType, p1, p2)
    # Comparisons are a bit trickier because we want to get comparisons
    # between signed and unsigned integers right.
    case op
    when "<"  then return codegen_binary_op_lt(t1, t2, p1, p2)
    when "<=" then return codegen_binary_op_lte(t1, t2, p1, p2)
    when ">"  then return codegen_binary_op_gt(t1, t2, p1, p2)
    when ">=" then return codegen_binary_op_gte(t1, t2, p1, p2)
    when "==" then return codegen_binary_op_eq(t1, t2, p1, p2)
    when "!=" then return codegen_binary_op_ne(t1, t2, p1, p2)
    end

    case op
    when "+", "-", "*"
      return codegen_binary_op_with_overflow(op, t1, t2, p1, p2)
    end

    tmax, p1, p2 = codegen_binary_extend_int(t1, t2, p1, p2)

    case op
    when "&+"              then codegen_trunc_binary_op_result(t1, t2, builder.add(p1, p2))
    when "&-"              then codegen_trunc_binary_op_result(t1, t2, builder.sub(p1, p2))
    when "&*"              then codegen_trunc_binary_op_result(t1, t2, builder.mul(p1, p2))
    when "/", "unsafe_div" then codegen_trunc_binary_op_result(t1, t2, t1.signed? ? builder.sdiv(p1, p2) : builder.udiv(p1, p2))
    when "%", "unsafe_mod" then codegen_trunc_binary_op_result(t1, t2, t1.signed? ? builder.srem(p1, p2) : builder.urem(p1, p2))
    when "unsafe_shl"      then codegen_trunc_binary_op_result(t1, t2, builder.shl(p1, p2))
    when "unsafe_shr"      then codegen_trunc_binary_op_result(t1, t2, t1.signed? ? builder.ashr(p1, p2) : builder.lshr(p1, p2))
    when "|"               then codegen_trunc_binary_op_result(t1, t2, or(p1, p2))
    when "&"               then codegen_trunc_binary_op_result(t1, t2, and(p1, p2))
    when "^"               then codegen_trunc_binary_op_result(t1, t2, builder.xor(p1, p2))
    else                        raise "BUG: trying to codegen #{t1} #{op} #{t2}"
    end
  end

  def codegen_binary_op_with_overflow(op, t1, t2, p1, p2)
    if op == "*"
      if t1.unsigned? && t2.signed?
        return codegen_mul_unsigned_signed_with_overflow(t1, t2, p1, p2)
      elsif t1.signed? && t2.unsigned?
        return codegen_mul_signed_unsigned_with_overflow(t1, t2, p1, p2)
      end
    end

    calc_signed = t1.signed? || t2.signed?
    calc_width = {t1, t2}.map { |t| t.bytes * 8 + ((calc_signed && t.unsigned?) ? 1 : 0) }.max
    calc_type = llvm_context.int(calc_width)

    e1 = t1.signed? ? builder.sext(p1, calc_type) : builder.zext(p1, calc_type)
    e2 = t2.signed? ? builder.sext(p2, calc_type) : builder.zext(p2, calc_type)

    llvm_op =
      case {calc_signed, op}
      when {false, "+"} then "uadd"
      when {false, "-"} then "usub"
      when {false, "*"} then "umul"
      when {true, "+"}  then "sadd"
      when {true, "-"}  then "ssub"
      when {true, "*"}  then "smul"
      else                   raise "BUG: unknown overflow op"
      end

    llvm_fun = binary_overflow_fun "llvm.#{llvm_op}.with.overflow.i#{calc_width}", calc_type
    res_with_overflow = builder.call(llvm_fun, [e1, e2])

    result = extract_value res_with_overflow, 0
    overflow = extract_value res_with_overflow, 1

    if calc_width > t1.bytes * 8
      result_trunc = trunc result, llvm_type(t1)
      result_trunc_ext = t1.signed? ? builder.sext(result_trunc, calc_type) : builder.zext(result_trunc, calc_type)
      overflow = or(overflow, builder.icmp LLVM::IntPredicate::NE, result, result_trunc_ext)
    end

    codegen_raise_overflow_cond overflow

    trunc result, llvm_type(t1)
  end

  def codegen_mul_unsigned_signed_with_overflow(t1, t2, p1, p2)
    overflow = and(
      codegen_binary_op_ne(t1, t1, p1, int(0, t1)), # self != 0
      codegen_binary_op_lt(t2, t2, p2, int(0, t2))  # other < 0
    )
    codegen_raise_overflow_cond overflow

    return codegen_binary_op_with_overflow("*", t1, @program.int_type(false, t2.bytes), p1, p2)
  end

  def codegen_mul_signed_unsigned_with_overflow(t1, t2, p1, p2)
    negative = codegen_binary_op_lt(t1, t1, p1, int(0, t1)) # self < 0
    minus_p1 = builder.sub int(0, t1), p1
    abs = builder.select negative, minus_p1, p1
    u1 = @program.int_type(false, t1.bytes)

    # tmp is the abs value of the result
    # there is overflow when |result| > max + (negative ? 1 : 0)
    tmp = codegen_binary_op_with_overflow("*", u1, t2, abs, p2)
    _, max = t1.range
    max_result = builder.add(int(max, t1), builder.zext(negative, llvm_type(t1)))
    overflow = codegen_binary_op_gt(u1, u1, tmp, max_result)
    codegen_raise_overflow_cond overflow

    # negate back the result if p1 was negative
    minus_tmp = builder.sub int(0, t1), tmp
    builder.select negative, minus_tmp, tmp
  end

  def codegen_binary_extend_int(t1, t2, p1, p2)
    if t1.normal_rank == t2.normal_rank
      # Nothing to do
      tmax = t1
    elsif t1.rank < t2.rank
      p1 = extend_int t1, t2, p1
      tmax = t2
    else
      p2 = extend_int t2, t1, p2
      tmax = t1
    end
    {tmax, p1, p2}
  end

  # Ensures the result is returned in the type of the left hand side operand t1.
  # This is only needed if the operation was carried in the realm of t2
  # because it was of higher rank
  def codegen_trunc_binary_op_result(t1, t2, result)
    if t1.normal_rank != t2.normal_rank && t1.rank < t2.rank
      result = trunc result, llvm_type(t1)
    else
      result
    end
  end

  private def codegen_out_of_range(target_type : IntegerType, arg_type : IntegerType, arg)
    min_value, max_value = target_type.range
    # arg < min_value || arg > max_value
    or(
      codegen_binary_op_lt(arg_type, target_type, arg, int(min_value, target_type)),
      codegen_binary_op_gt(arg_type, target_type, arg, int(max_value, target_type))
    )
  end

  private def codegen_out_of_range(target_type : IntegerType, arg_type : FloatType, arg)
<<<<<<< HEAD
    if arg_type.kind.f32? && target_type.kind.u128?
      # since Float32::MAX < UInt128::MAX
      # the range checking is replaced by a positive check only
      builder.fcmp(LLVM::RealPredicate::OLT, arg, llvm_type(arg_type).const_float(0))
=======
    min_value, max_value = target_type.range
    max_value = case arg_type.kind
                when :f32
                  float32_upper_bound(max_value)
                when :f64
                  float64_upper_bound(max_value)
                else
                  raise "BUG: unknown float type"
                end

    # we allow one comparison to be unordered so that NaNs are caught
    # !(arg >= min_value) || arg > max_value
    or(
      builder.fcmp(LLVM::RealPredicate::ULT, arg, int_to_float(target_type, arg_type, int(min_value, target_type))),
      builder.fcmp(LLVM::RealPredicate::OGT, arg, int_to_float(target_type, arg_type, int(max_value, target_type)))
    )
  end

  private def float32_upper_bound(int_max_value)
    case int_max_value
    when UInt128
      # `Float32::MAX < UInt128::MAX`, so we use `Float32::MAX` instead as the
      # upper bound in order to reject positive infinity
      int_max_value.class.new(Float32::MAX)
    when Int32, UInt32, Int64, UInt64, Int128
      # if the float type has fewer bits of precision than the integer type
      # then the upper bound would mistakenly allow values near the upper limit,
      # e.g. 2147483647_i32 -> 2147483648_f32, because the bound itself is
      # rounded to the nearest even-significand number in the `int_to_float`
      # call above; we choose the predecessor as the upper bound, i.e.
      # 2147483520_f32, ensuring it is exact when converted back to an integer
      int_max_value.class.new(int_max_value.to_f32.prev_float)
>>>>>>> 2c5e91aa
    else
      int_max_value
    end
  end

  private def float64_upper_bound(int_max_value)
    case int_max_value
    when Int64, UInt64, Int128, UInt128
      int_max_value.class.new(int_max_value.to_f64.prev_float)
    else
      int_max_value
    end
  end

  private def codegen_out_of_range(target_type : FloatType, arg_type : IntegerType, arg)
    if arg_type.kind.u128? && target_type.kind.f32?
      # since Float32::MAX < UInt128::MAX
      # the value will be outside of the float range if
      # arg > Float32::MAX
      _, max_value = target_type.range
      max_value_as_int = float_to_int(target_type, arg_type, float(max_value, target_type))

      codegen_binary_op_gt(arg_type, arg_type, arg, max_value_as_int)
    else
      # for all other possibilities the integer value fit within the float range
      llvm_false
    end
  end

  private def codegen_out_of_range(target_type : FloatType, arg_type : FloatType, arg)
    min_value, max_value = target_type.range
    # checks for arg being outside of range and not infinity
    # (arg < min_value || arg > max_value) && arg != 2 * arg
    and(
      or(
        builder.fcmp(LLVM::RealPredicate::OLT, arg, float(min_value, arg_type)),
        builder.fcmp(LLVM::RealPredicate::OGT, arg, float(max_value, arg_type))
      ),
      builder.fcmp(LLVM::RealPredicate::ONE, arg, builder.fmul(float(2, arg_type), arg))
    )
  end

  private def codegen_raise_overflow
    location = @call_location
    set_current_debug_location(location) if location && @debug.line_numbers?

    func = crystal_raise_overflow_fun
    call_args = [] of LLVM::Value

    if (rescue_block = @rescue_block)
      invoke_out_block = new_block "invoke_out"
      invoke func, call_args, invoke_out_block, rescue_block
      position_at_end invoke_out_block
    else
      call func, call_args
    end

    unreachable
  end

  private def codegen_raise_overflow_cond(overflow_condition)
    op_overflow = new_block "overflow"
    op_normal = new_block "normal"

    overflow_condition = builder.call(llvm_expect_i1_fun, [overflow_condition, llvm_false])
    cond overflow_condition, op_overflow, op_normal

    position_at_end op_overflow
    codegen_raise_overflow

    position_at_end op_normal
  end

  private def binary_overflow_fun(fun_name, llvm_operand_type)
    llvm_mod.functions[fun_name]? ||
      llvm_mod.functions.add(fun_name, [llvm_operand_type, llvm_operand_type],
        llvm_context.struct([llvm_operand_type, llvm_context.int1]))
  end

  private def llvm_expect_i1_fun
    llvm_mod.functions["llvm.expect.i1"]? ||
      llvm_mod.functions.add("llvm.expect.i1", [llvm_context.int1, llvm_context.int1],
        llvm_context.int1)
  end

  # The below methods (lt, lte, gt, gte, eq, ne) perform
  # comparisons on two integers x and y,
  # where t1, t2 are their types and p1, p2 are their values.
  #
  # In LLVM, Int32 and UInt32 are represented as the same type
  # (i32) and although integer operations have a sign
  # (SGE, UGE, signed/unsigned greater than or equal)
  # when we have one signed integer and one unsigned integer
  # we can't choose a signedness for the operation. In that
  # case we need to perform some additional checks.
  #
  # Equality and inequality operations for integers in LLVM don't have
  # signedness, they just compare bit patterns. But for example
  # the Int32 with value -1 and the UInt32 with value
  # 4294967295 have the same bit pattern, and yet they are not
  # equal, so again we must perform some additional checks
  # (mainly, if the signed value is negative then there's
  # no way they are equal, and for positive values we can
  # perform the usual bit equality).

  def codegen_binary_op_lt(t1, t2, p1, p2)
    if t1.signed? == t2.signed?
      _, p1, p2 = codegen_binary_extend_int(t1, t2, p1, p2)
      builder.icmp (t1.signed? ? LLVM::IntPredicate::SLT : LLVM::IntPredicate::ULT), p1, p2
    else
      if t1.signed? && t2.unsigned?
        if t1.bytes > t2.bytes
          # x < 0 || x < x.class.new(y)
          or(
            builder.icmp(LLVM::IntPredicate::SLT, p1, int(0, t1)),
            builder.icmp(LLVM::IntPredicate::SLT, p1, extend_int(t2, t1, p2))
          )
        else
          # x < 0 || y.class.new(x) < y
          or(
            builder.icmp(LLVM::IntPredicate::SLT, p1, int(0, t1)),
            builder.icmp(LLVM::IntPredicate::ULT, extend_int(t1, t2, p1), p2)
          )
        end
      else
        # t1.unsigned? && t2.signed?
        if t1.bytes < t2.bytes
          # y >= 0 && y.class.new(x) < y
          and(
            builder.icmp(LLVM::IntPredicate::SGE, p2, int(0, t2)),
            builder.icmp(LLVM::IntPredicate::SLT, extend_int(t1, t2, p1), p2)
          )
        else
          # y >= 0 && x < x.class.new(y)
          and(
            builder.icmp(LLVM::IntPredicate::SGE, p2, int(0, t2)),
            builder.icmp(LLVM::IntPredicate::ULT, p1, extend_int(t2, t1, p2))
          )
        end
      end
    end
  end

  def codegen_binary_op_lte(t1, t2, p1, p2)
    if t1.signed? == t2.signed?
      _, p1, p2 = codegen_binary_extend_int(t1, t2, p1, p2)
      builder.icmp (t1.signed? ? LLVM::IntPredicate::SLE : LLVM::IntPredicate::ULE), p1, p2
    else
      if t1.signed? && t2.unsigned?
        if t1.bytes > t2.bytes
          # x <= 0 || x <= x.class.new(y)
          or(
            builder.icmp(LLVM::IntPredicate::SLE, p1, int(0, t1)),
            builder.icmp(LLVM::IntPredicate::SLE, p1, extend_int(t2, t1, p2))
          )
        else
          # x <= 0 || y.class.new(x) <= y
          or(
            builder.icmp(LLVM::IntPredicate::SLE, p1, int(0, t1)),
            builder.icmp(LLVM::IntPredicate::ULE, extend_int(t1, t2, p1), p2)
          )
        end
      else
        # t1.unsigned? && t2.signed?
        if t1.bytes < t2.bytes
          # y >= 0 && y.class.new(x) <= y
          and(
            builder.icmp(LLVM::IntPredicate::SGE, p2, int(0, t2)),
            builder.icmp(LLVM::IntPredicate::SLE, extend_int(t1, t2, p1), p2)
          )
        else
          # y >= 0 && x <= x.class.new(y)
          and(
            builder.icmp(LLVM::IntPredicate::SGE, p2, int(0, t2)),
            builder.icmp(LLVM::IntPredicate::ULE, p1, extend_int(t2, t1, p2))
          )
        end
      end
    end
  end

  def codegen_binary_op_gt(t1, t2, p1, p2)
    if t1.signed? == t2.signed?
      _, p1, p2 = codegen_binary_extend_int(t1, t2, p1, p2)
      builder.icmp (t1.signed? ? LLVM::IntPredicate::SGT : LLVM::IntPredicate::UGT), p1, p2
    else
      if t1.signed? && t2.unsigned?
        if t1.bytes > t2.bytes
          # x >= 0 && x > x.class.new(y)
          and(
            builder.icmp(LLVM::IntPredicate::SGE, p1, int(0, t1)),
            builder.icmp(LLVM::IntPredicate::SGT, p1, extend_int(t2, t1, p2))
          )
        else
          # x >= 0 && y.class.new(x) > y
          and(
            builder.icmp(LLVM::IntPredicate::SGE, p1, int(0, t1)),
            builder.icmp(LLVM::IntPredicate::UGT, extend_int(t1, t2, p1), p2)
          )
        end
      else
        # t1.unsigned? && t2.signed?
        if t1.bytes < t2.bytes
          # y < 0 || y.class.new(x) > y
          or(
            builder.icmp(LLVM::IntPredicate::SLT, p2, int(0, t2)),
            builder.icmp(LLVM::IntPredicate::SGT, extend_int(t1, t2, p1), p2)
          )
        else
          # y < 0 || x > x.class.new(y)
          or(
            builder.icmp(LLVM::IntPredicate::SLT, p2, int(0, t2)),
            builder.icmp(LLVM::IntPredicate::UGT, p1, extend_int(t2, t1, p2))
          )
        end
      end
    end
  end

  def codegen_binary_op_gte(t1, t2, p1, p2)
    if t1.signed? == t2.signed?
      _, p1, p2 = codegen_binary_extend_int(t1, t2, p1, p2)
      builder.icmp (t1.signed? ? LLVM::IntPredicate::SGE : LLVM::IntPredicate::UGE), p1, p2
    else
      if t1.signed? && t2.unsigned?
        if t1.bytes > t2.bytes
          # x >= 0 && x >= x.class.new(y)
          and(
            builder.icmp(LLVM::IntPredicate::SGE, p1, int(0, t1)),
            builder.icmp(LLVM::IntPredicate::SGE, p1, extend_int(t2, t1, p2))
          )
        else
          # x >= 0 && y.class.new(x) >= y
          and(
            builder.icmp(LLVM::IntPredicate::SGE, p1, int(0, t1)),
            builder.icmp(LLVM::IntPredicate::UGE, extend_int(t1, t2, p1), p2)
          )
        end
      else
        # t1.unsigned? && t2.signed?
        if t1.bytes < t2.bytes
          # y <= 0 || y.class.new(x) >= y
          or(
            builder.icmp(LLVM::IntPredicate::SLE, p2, int(0, t2)),
            builder.icmp(LLVM::IntPredicate::SGE, extend_int(t1, t2, p1), p2)
          )
        else
          # y <= 0 || x >= x.class.new(y)
          or(
            builder.icmp(LLVM::IntPredicate::SLE, p2, int(0, t2)),
            builder.icmp(LLVM::IntPredicate::UGE, p1, extend_int(t2, t1, p2))
          )
        end
      end
    end
  end

  def codegen_binary_op_eq(t1, t2, p1, p2)
    _, p1, p2 = codegen_binary_extend_int(t1, t2, p1, p2)

    if t1.signed? == t2.signed?
      builder.icmp(LLVM::IntPredicate::EQ, p1, p2)
    elsif t1.signed? && t2.unsigned?
      # x >= 0 && x == y
      and(
        builder.icmp(LLVM::IntPredicate::SGE, p1, p1.type.const_int(0)),
        builder.icmp(LLVM::IntPredicate::EQ, p1, p2)
      )
    else # t1.unsigned? && t2.signed?
      # y >= 0 && x == y
      and(
        builder.icmp(LLVM::IntPredicate::SGE, p2, p2.type.const_int(0)),
        builder.icmp(LLVM::IntPredicate::EQ, p1, p2)
      )
    end
  end

  def codegen_binary_op_ne(t1, t2, p1, p2)
    _, p1, p2 = codegen_binary_extend_int(t1, t2, p1, p2)

    if t1.signed? == t2.signed?
      builder.icmp(LLVM::IntPredicate::NE, p1, p2)
    elsif t1.signed? && t2.unsigned?
      # x < 0 || x != y
      or(
        builder.icmp(LLVM::IntPredicate::SLT, p1, p1.type.const_int(0)),
        builder.icmp(LLVM::IntPredicate::NE, p1, p2)
      )
    else # t1.unsigned? && t2.signed?
      # y < 0 || x != y
      or(
        builder.icmp(LLVM::IntPredicate::SLT, p2, p2.type.const_int(0)),
        builder.icmp(LLVM::IntPredicate::NE, p1, p2)
      )
    end
  end

  def codegen_binary_op(op, t1 : IntegerType, t2 : FloatType, p1, p2)
    p1 = codegen_cast(t1, t2, p1)
    codegen_binary_op(op, t2, t2, p1, p2)
  end

  def codegen_binary_op(op, t1 : FloatType, t2 : IntegerType, p1, p2)
    p2 = codegen_cast(t2, t1, p2)
    codegen_binary_op(op, t1, t1, p1, p2)
  end

  def codegen_binary_op(op, t1 : FloatType, t2 : FloatType, p1, p2)
    if t1.rank < t2.rank
      p1 = extend_float t2, p1
    elsif t1.rank > t2.rank
      p2 = extend_float t1, p2
    end

    @last = case op
            when "+"         then builder.fadd p1, p2
            when "-"         then builder.fsub p1, p2
            when "*"         then builder.fmul p1, p2
            when "/", "fdiv" then builder.fdiv p1, p2
            when "=="        then return builder.fcmp LLVM::RealPredicate::OEQ, p1, p2
            when "!="        then return builder.fcmp LLVM::RealPredicate::UNE, p1, p2
            when "<"         then return builder.fcmp LLVM::RealPredicate::OLT, p1, p2
            when "<="        then return builder.fcmp LLVM::RealPredicate::OLE, p1, p2
            when ">"         then return builder.fcmp LLVM::RealPredicate::OGT, p1, p2
            when ">="        then return builder.fcmp LLVM::RealPredicate::OGE, p1, p2
            else                  raise "BUG: trying to codegen #{t1} #{op} #{t2}"
            end
    @last = trunc_float t1, @last if t1.rank < t2.rank
    @last
  end

  def codegen_binary_op(op, t1 : TypeDefType, t2, p1, p2)
    codegen_binary_op(op, t1.remove_typedef, t2, p1, p2)
  end

  def codegen_binary_op(op, t1, t2, p1, p2)
    raise "BUG: codegen_binary_op called with #{t1} #{op} #{t2}"
  end

  def codegen_primitive_convert(node, target_def, call_args, *, checked : Bool)
    p1 = call_args[0]
    from_type, to_type = target_def.owner, target_def.type
    codegen_convert(from_type, to_type, p1, checked: checked)
  end

  def codegen_convert(from_type : IntegerType, to_type : IntegerType, arg, *, checked : Bool)
    case
    when from_type.normal_rank == to_type.normal_rank
      # if the normal_rank is the same (eg: UInt64 / Int64)
      # there is still chance for overflow
      if from_type.kind != to_type.kind && checked
        overflow = codegen_out_of_range(to_type, from_type, arg)
        codegen_raise_overflow_cond(overflow)
      end
      arg
    when from_type.rank < to_type.rank
      # extending a signed integer to an unsigned one (eg: Int8 to UInt16)
      # may still lead to underflow
      if checked
        if from_type.signed? && to_type.unsigned?
          overflow = codegen_out_of_range(to_type, from_type, arg)
          codegen_raise_overflow_cond(overflow)
        end
      end
      extend_int from_type, to_type, arg
    else
      if checked
        overflow = codegen_out_of_range(to_type, from_type, arg)
        codegen_raise_overflow_cond(overflow)
      end
      trunc arg, llvm_type(to_type)
    end
  end

  def codegen_convert(from_type : IntegerType, to_type : FloatType, arg, *, checked : Bool)
    if checked
      if from_type.kind.u128? && to_type.kind.f32?
        overflow = codegen_out_of_range(to_type, from_type, arg)
        codegen_raise_overflow_cond(overflow)
      end
    end
    int_to_float from_type, to_type, arg
  end

  def codegen_convert(from_type : FloatType, to_type : IntegerType, arg, *, checked : Bool)
    if checked
      overflow = codegen_out_of_range(to_type, from_type, arg)
      codegen_raise_overflow_cond(overflow)
    end
    float_to_int from_type, to_type, arg
  end

  def codegen_convert(from_type : FloatType, to_type : FloatType, arg, *, checked : Bool)
    case
    when from_type.rank < to_type.rank
      extend_float to_type, arg
    when from_type.rank > to_type.rank
      if checked
        overflow = codegen_out_of_range(to_type, from_type, arg)
        codegen_raise_overflow_cond(overflow)
      end
      trunc_float to_type, arg
    else
      arg
    end
  end

  def codegen_convert(from_type : IntegerType, to_type : CharType, arg, *, checked : Bool)
    codegen_convert from_type, @program.int32, arg, checked: checked
  end

  def codegen_convert(from_type : CharType, to_type : IntegerType, arg, *, checked : Bool)
    builder.zext arg, llvm_type(to_type)
  end

  def codegen_convert(from_type : SymbolType, to_type : IntegerType, arg, *, checked : Bool)
    arg
  end

  def codegen_convert(from_type : TypeDefType, to_type, arg, *, checked : Bool)
    codegen_convert from_type.remove_typedef, to_type, arg, checked: checked
  end

  def codegen_convert(from_type, to_type, arg, *, checked : Bool)
    raise "BUG: codegen_convert called from #{from_type} to #{to_type}"
  end

  def codegen_cast(from_type, to_type, arg)
    codegen_convert(from_type, to_type, arg, checked: false)
  end

  def codegen_primitive_allocate(node, target_def, call_args)
    type = node.type

    # Edge case: if a virtual struct has only one concrete subclass, its
    # type indirection (how we represent it for codegen) turns out not to be
    # a union type but just a single type. In that case we just need to create
    # this concrete type, without creating the base type and then casting it back.
    if type.is_a?(VirtualType) && type.struct?
      indirect_type = type.remove_indirection
      if !indirect_type.is_a?(UnionType)
        return @last = allocate_aggregate indirect_type
      end
    end

    base_type = type.is_a?(VirtualType) ? type.base_type : type

    allocate_aggregate base_type

    unless type.struct?
      type_id_ptr = aggregate_index(@last, 0)
      store type_id(base_type), type_id_ptr
    end

    if type.is_a?(VirtualType)
      @last = upcast(@last, type, base_type)
    end

    @last
  end

  def codegen_primitive_pointer_malloc(node, target_def, call_args)
    type = node.type.as(PointerInstanceType)
    llvm_type = llvm_embedded_type(type.element_type)

    old_debug_location = @current_debug_location
    if @debug.line_numbers? && (location = node.location)
      set_current_debug_location(node.location)
    end

    if type.element_type.has_inner_pointers?
      last = array_malloc(llvm_type, call_args[1])
    else
      last = array_malloc_atomic(llvm_type, call_args[1])
    end

    if @debug.line_numbers?
      set_current_debug_location(old_debug_location)
    end

    last
  end

  def codegen_primitive_pointer_set(node, target_def, call_args)
    type = context.type.remove_typedef.as(PointerInstanceType)

    # Assigning to a Pointer(Void) has no effect
    return llvm_nil if type.element_type.void?

    value = call_args[1]
    assign call_args[0], type.element_type, node.type, value
    value
  end

  def codegen_primitive_pointer_get(node, target_def, call_args)
    type = context.type.remove_typedef.as(PointerInstanceType)
    to_lhs call_args[0], type.element_type
  end

  def codegen_primitive_pointer_address(node, target_def, call_args)
    ptr2int call_args[0], llvm_context.int64
  end

  def codegen_primitive_pointer_new(node, target_def, call_args)
    int2ptr(call_args[1], llvm_type(node.type))
  end

  def codegen_primitive_pointer_realloc(node, target_def, call_args)
    type = context.type.as(PointerInstanceType)

    casted_ptr = cast_to_void_pointer(call_args[0])
    size = builder.mul call_args[1], llvm_size(type.element_type)
    reallocated_ptr = realloc casted_ptr, size
    cast_to_pointer reallocated_ptr, type.element_type
  end

  def codegen_primitive_pointer_add(node, target_def, call_args)
    gep call_args[0], call_args[1]
  end

  def struct_field_ptr(type, field_name, pointer)
    index = type.index_of_instance_var('@' + field_name).not_nil!
    aggregate_index pointer, index
  end

  def codegen_primitive_struct_or_union_set(node, target_def, call_args)
    set_aggregate_field(node, target_def, call_args) do |field_type|
      type = context.type.as(NonGenericClassType)
      if type.extern_union?
        union_field_ptr(field_type, call_args[0])
      else
        name = target_def.name.rchop
        struct_field_ptr(type, name, call_args[0])
      end
    end
  end

  def set_aggregate_field(node, target_def, call_args)
    call_arg = call_args[1]
    original_call_arg = call_arg

    # Check if we need to do a numeric conversion
    if (extra = node.extra)
      existing_value = context.vars["value"]?
      context.vars["value"] = LLVMVar.new(call_arg, node.type, true)
      request_value { accept extra }
      call_arg = @last
      context.vars["value"] = existing_value if existing_value
    end

    var_name = '@' + target_def.name.rchop
    scope = context.type.as(NonGenericClassType)
    field_type = scope.instance_vars[var_name].type

    # Check assigning nil to a field of type pointer or Proc
    if node.type.nil_type? && (field_type.pointer? || field_type.proc?)
      call_arg = llvm_c_type(field_type).null
    elsif field_type.proc?
      call_arg = check_proc_is_not_closure(call_arg, field_type)
    end

    value = to_rhs call_arg, field_type
    store value, yield(field_type)

    original_call_arg
  end

  def union_field_ptr(field_type, pointer)
    ptr = aggregate_index pointer, 0
    if field_type.is_a?(ProcInstanceType)
      bit_cast ptr, @llvm_typer.proc_type(field_type).pointer
    else
      cast_to_pointer ptr, field_type
    end
  end

  def codegen_primitive_external_var_set(node, target_def, call_args)
    external = target_def.as(External)
    name = external.real_name
    var = declare_lib_var name, node.type, external.thread_local?

    @last = call_args[0]

    if external.type.passed_by_value?
      @last = load @last
    end

    store @last, var

    @last = check_c_fun node.type, @last

    @last
  end

  def codegen_primitive_external_var_get(node, target_def, call_args)
    external = target_def.as(External)
    var = get_external_var(external)

    if external.type.passed_by_value?
      @last = var
    else
      @last = load var
    end

    @last = check_c_fun node.type, @last

    @last
  end

  def get_external_var(external)
    name = external.as(External).real_name
    declare_lib_var name, external.type, external.thread_local?
  end

  def codegen_primitive_object_id(node, external, call_args)
    ptr2int call_args[0], llvm_context.int64
  end

  def codegen_primitive_object_crystal_type_id(node, target_def, call_args)
    if context.type.is_a?(MetaclassType)
      type_id(type)
    else
      type_id(call_args[0], type)
    end
  end

  def codegen_primitive_class_crystal_instance_type_id(node, target_def, call_args)
    type_id(context.type.instance_type)
  end

  def codegen_primitive_symbol_to_s(node, target_def, call_args)
    load(gep @llvm_mod.globals[SYMBOL_TABLE_NAME], int(0), call_args[0])
  end

  def codegen_primitive_class(node, target_def, call_args)
    value = call_args.first?
    if value
      codegen_primitive_class_with_type(type, value)
    else
      type_id(node.type)
    end
  end

  def codegen_primitive_class_with_type(type : VirtualType, value)
    type_id = type_id(value, type)
    metaclass_fun_name = "~metaclass"
    func = @main_mod.functions[metaclass_fun_name]? || create_metaclass_fun(metaclass_fun_name)
    func = check_main_fun metaclass_fun_name, func
    call func, [type_id] of LLVM::Value
  end

  def create_metaclass_fun(name)
    id_to_metaclass = @program.llvm_id.id_to_metaclass.to_a.sort_by! &.[0]

    in_main do
      define_main_function(name, ([llvm_context.int32]), llvm_context.int32) do |func|
        set_internal_fun_debug_location(func, name)

        arg = func.params.first

        current_block = insert_block

        cases = {} of LLVM::Value => LLVM::BasicBlock
        id_to_metaclass.each do |(type_id, metaclass_id)|
          block = new_block "type_#{type_id}"
          cases[int32(type_id)] = block
          position_at_end block
          ret int32(metaclass_id)
        end

        otherwise = new_block "otherwise"
        position_at_end otherwise
        unreachable

        position_at_end current_block
        @builder.switch arg, otherwise, cases
      end
    end
  end

  def codegen_primitive_class_with_type(type : Type, value)
    type_id(type.metaclass)
  end

  def codegen_primitive_proc_call(node, target_def, call_args)
    closure_ptr = call_args[0]

    # For non-closure args we use byval attribute and other things
    # that the C ABI dictates, if needed (args).
    # Otherwise we load the values (closure_args).
    args = call_args[1..-1]
    closure_args = Array(LLVM::Value).new(args.size + 1)

    c_calling_convention = target_def.proc_c_calling_convention?

    proc_type = context.type.as(ProcInstanceType)
    target_def.args.size.times do |i|
      arg = args[i]
      proc_arg_type = proc_type.arg_types[i]
      target_def_arg_type = target_def.args[i].type
      args[i] = upcast arg, proc_arg_type, target_def_arg_type
      if proc_arg_type.passed_by_value?
        closure_args << load(args[i])
      else
        closure_args << args[i]
      end
    end

    fun_ptr = builder.extract_value closure_ptr, 0
    ctx_ptr = builder.extract_value closure_ptr, 1

    ctx_is_null_block = new_block "ctx_is_null"
    ctx_is_not_null_block = new_block "ctx_is_not_null"

    ctx_is_null = equal? ctx_ptr, llvm_context.void_pointer.null
    cond ctx_is_null, ctx_is_null_block, ctx_is_not_null_block

    old_needs_value = @needs_value
    @needs_value = true

    phi_value = Phi.open(self, node, @needs_value) do |phi|
      position_at_end ctx_is_null_block
      real_fun_ptr = bit_cast fun_ptr, llvm_proc_type(context.type)

      # When invoking a Proc that has extern structs as arguments or return type, it's tricky:
      # closures are never generated with C ABI because C doesn't support closures.
      # But non-closures use C ABI, so if the target Proc is not a closure we cast the
      # arguments according to the ABI.
      # For this we temporarily set the target_def's `abi_info` and `c_calling_convention`
      # properties for the non-closure branch, and then reset it.
      old_abi_info = target_def.abi_info?
      old_c_calling_convention = target_def.c_calling_convention

      if c_calling_convention
        null_fun_ptr, null_args = codegen_extern_primitive_proc_call(target_def, args, fun_ptr)
      else
        null_fun_ptr, null_args = real_fun_ptr, closure_args
      end
      null_fun_ptr = LLVM::Function.from_value(null_fun_ptr)

      value = codegen_call_or_invoke(node, target_def, nil, null_fun_ptr, null_args, true, target_def.type, false, proc_type)
      phi.add value, node.type

      # Reset abi_info + c_calling_convention so the closure part is generated as usual
      target_def.abi_info = false
      target_def.c_calling_convention = nil

      position_at_end ctx_is_not_null_block
      real_fun_ptr = bit_cast fun_ptr, llvm_closure_type(context.type)
      real_fun_ptr = LLVM::Function.from_value(real_fun_ptr)
      closure_args.insert(0, ctx_ptr)
      value = codegen_call_or_invoke(node, target_def, nil, real_fun_ptr, closure_args, true, target_def.type, true, proc_type)
      phi.add value, node.type, true

      target_def.abi_info = old_abi_info
      target_def.c_calling_convention = old_c_calling_convention
    end

    old_needs_value = @needs_value
    phi_value
  end

  def codegen_extern_primitive_proc_call(target_def, args, fun_ptr)
    null_fun_types = [] of LLVM::Type

    null_args = [] of LLVM::Value
    abi_info = abi_info(target_def)

    if abi_info.return_type.attr == LLVM::Attribute::StructRet
      sret_value = @sret_value = alloca abi_info.return_type.type
      null_args << sret_value
      null_fun_types << abi_info.return_type.type.pointer
      null_fun_return_type = llvm_context.void
    else
      if cast = abi_info.return_type.cast
        null_fun_return_type = cast
      else
        null_fun_return_type = abi_info.return_type.type
      end
    end

    target_def.args.each_with_index do |arg, index|
      call_arg = args[index]

      abi_arg_type = abi_info.arg_types[index]
      case abi_arg_type.kind
      in .direct?
        call_arg = codegen_direct_abi_call(call_arg, abi_arg_type)
        if cast = abi_arg_type.cast
          null_fun_types << cast
        else
          null_fun_types << abi_arg_type.type
        end
        null_args << call_arg
      in .indirect?
        # Pass argument as is (will be passed byval)
        null_args << call_arg
        null_fun_types << abi_arg_type.type.pointer
      in .ignore?
        # Ignore
      end
    end

    null_fun_llvm_type = LLVM::Type.function(null_fun_types, null_fun_return_type)
    null_fun_ptr = bit_cast fun_ptr, null_fun_llvm_type.pointer
    target_def.c_calling_convention = true

    {null_fun_ptr, null_args}
  end

  def codegen_primitive_pointer_diff(node, target_def, call_args)
    p0 = ptr2int(call_args[0], llvm_context.int64)
    p1 = ptr2int(call_args[1], llvm_context.int64)
    sub = builder.sub p0, p1
    builder.exact_sdiv sub, ptr2int(gep(call_args[0].type.null_pointer, 1), llvm_context.int64)
  end

  def codegen_primitive_tuple_indexer_known_index(node, target_def, call_args)
    index = node.as(TupleIndexer).index
    codegen_tuple_indexer(context.type, call_args[0], index)
  end

  def codegen_tuple_indexer(type, value, index : Range)
    case type
    when TupleInstanceType
      tuple_types = type.tuple_types[index].map &.as(Type)
      allocate_tuple(@program.tuple_of(tuple_types).as(TupleInstanceType)) do |tuple_type, i|
        ptr = aggregate_index value, index.begin + i
        tuple_value = to_lhs ptr, tuple_type
        {tuple_type, tuple_value}
      end
    else
      type = type.instance_type
      case type
      when TupleInstanceType
        type_id(@program.tuple_of(type.tuple_types[index].map &.as(Type)).metaclass)
      else
        raise "BUG: unsupported codegen for tuple_indexer"
      end
    end
  end

  def codegen_tuple_indexer(type, value, index : Int32)
    case type
    when TupleInstanceType
      ptr = aggregate_index value, index
      to_lhs ptr, type.tuple_types[index]
    when NamedTupleInstanceType
      ptr = aggregate_index value, index
      to_lhs ptr, type.entries[index].type
    else
      type = type.instance_type
      case type
      when TupleInstanceType
        type_id(type.tuple_types[index].as(Type).metaclass)
      when NamedTupleInstanceType
        type_id(type.entries[index].type.as(Type).metaclass)
      else
        raise "BUG: unsupported codegen for tuple_indexer"
      end
    end
  end

  def check_c_fun(type, value)
    if type.proc?
      make_fun(type, bit_cast(value, llvm_context.void_pointer), llvm_context.void_pointer.null)
    else
      value
    end
  end

  def codegen_primitive_cmpxchg(call, node, target_def, call_args)
    call = check_atomic_call(call, target_def)
    success_ordering = atomic_ordering_from_symbol_literal(call.args[-2])
    failure_ordering = atomic_ordering_from_symbol_literal(call.args[-1])

    ptr, cmp, new, _, _ = call_args
    value = builder.cmpxchg(ptr, cmp, new, success_ordering, failure_ordering)
    value_ptr = alloca llvm_type(node.type)
    store extract_value(value, 0), gep(value_ptr, 0, 0)
    store extract_value(value, 1), gep(value_ptr, 0, 1)
    value_ptr
  end

  def codegen_primitive_atomicrmw(call, node, target_def, call_args)
    call = check_atomic_call(call, target_def)
    op = atomicrwm_bin_op_from_symbol_literal(call.args[0])
    ordering = atomic_ordering_from_symbol_literal(call.args[-2])
    singlethread = bool_from_bool_literal(call.args[-1])

    _, ptr, val, _, _ = call_args
    builder.atomicrmw(op, ptr, val, ordering, singlethread)
  end

  def codegen_primitive_fence(call, node, target_def, call_args)
    call = check_atomic_call(call, target_def)
    ordering = atomic_ordering_from_symbol_literal(call.args[0])
    singlethread = bool_from_bool_literal(call.args[1])

    builder.fence(ordering, singlethread)
    llvm_nil
  end

  def codegen_primitive_load_atomic(call, node, target_def, call_args)
    call = check_atomic_call(call, target_def)
    ordering = atomic_ordering_from_symbol_literal(call.args[-2])
    volatile = bool_from_bool_literal(call.args[-1])

    ptr, _, _ = call_args

    inst = builder.load(ptr)
    inst.ordering = ordering
    inst.volatile = true if volatile
    set_alignment inst, node.type
    inst
  end

  def codegen_primitive_store_atomic(call, node, target_def, call_args)
    call = check_atomic_call(call, target_def)
    ordering = atomic_ordering_from_symbol_literal(call.args[-2])
    volatile = bool_from_bool_literal(call.args[-1])

    ptr, value, _, _ = call_args

    inst = builder.store(value, ptr)
    inst.ordering = ordering
    inst.volatile = true if volatile
    set_alignment inst, node.type
    inst
  end

  def codegen_va_arg(call, node, target_def, call_args)
    ptr = call_args.first
    builder.va_arg(ptr, llvm_type(node.type))
  end

  def check_atomic_call(call, target_def)
    # This could only happen when taking a proc pointer to an atomic
    # primitive: it could be fixed but it's probably not important for now.
    if call.nil?
      target_def.raise "can't take proc pointer of atomic call"
    end

    call
  end

  def set_alignment(inst, type)
    case type
    when IntegerType, FloatType
      inst.alignment = type.bytes
    when CharType
      inst.alignment = 4
    else
      inst.alignment = @program.bits64? ? 8 : 4
    end
  end

  def atomic_ordering_from_symbol_literal(node)
    unless node.is_a?(SymbolLiteral)
      node.raise "BUG: expected symbol literal"
    end

    ordering = LLVM::AtomicOrdering.parse?(node.value)
    unless ordering
      node.raise "unknown atomic ordering: #{node.value}"
    end

    ordering
  end

  def atomicrwm_bin_op_from_symbol_literal(node)
    unless node.is_a?(SymbolLiteral)
      node.raise "BUG: expected symbol literal"
    end

    op = LLVM::AtomicRMWBinOp.parse?(node.value)
    unless op
      node.raise "unknown atomic rwm bin op: #{node.value}"
    end

    op
  end

  def bool_from_bool_literal(node)
    unless node.is_a?(BoolLiteral)
      node.raise "BUG: expected bool literal"
    end

    node.value
  end

  def void_ptr_type_descriptor
    void_ptr_type_descriptor_name = "\u{1}??_R0PEAX@8"

    if existing = @llvm_mod.globals[void_ptr_type_descriptor_name]?
      return existing
    end

    type_descriptor = llvm_context.struct([
      llvm_context.void_pointer.pointer,
      llvm_context.void_pointer,
      llvm_context.int8.array(6),
    ])

    if !@main_mod.globals[void_ptr_type_descriptor_name]?
      base_type_descriptor = external_constant(llvm_context.void_pointer, "\u{1}??_7type_info@@6B@")

      # .PEAX is void*
      void_ptr_type_descriptor = @main_mod.globals.add(
        type_descriptor, void_ptr_type_descriptor_name)
      void_ptr_type_descriptor.initializer = llvm_context.const_struct [
        base_type_descriptor,
        llvm_context.void_pointer.null,
        llvm_context.const_string(".PEAX"),
      ]
    end

    # if @llvm_mod == @main_mod, this will find the previously created void_ptr_type_descriptor
    external_constant(type_descriptor, void_ptr_type_descriptor_name)
  end

  def void_ptr_throwinfo
    void_ptr_throwinfo_name = "_TI1PEAX"

    if existing = @llvm_mod.globals[void_ptr_throwinfo_name]?
      return existing
    end

    eh_throwinfo = llvm_context.struct([llvm_context.int32, llvm_context.int32, llvm_context.int32, llvm_context.int32])

    if !@main_mod.globals[void_ptr_throwinfo_name]?
      catchable_type = llvm_context.struct([llvm_context.int32, llvm_context.int32, llvm_context.int32, llvm_context.int32, llvm_context.int32, llvm_context.int32, llvm_context.int32])
      void_ptr_catchable_type = @main_mod.globals.add(
        catchable_type, "_CT??_R0PEAX@88")
      void_ptr_catchable_type.initializer = llvm_context.const_struct [
        int32(1),
        sub_image_base(void_ptr_type_descriptor),
        int32(0),
        int32(-1),
        int32(0),
        int32(8),
        int32(0),
      ]

      catchable_type_array = llvm_context.struct([llvm_context.int32, llvm_context.int32.array(1)])
      catchable_void_ptr = @main_mod.globals.add(
        catchable_type_array, "_CTA1PEAX")
      catchable_void_ptr.initializer = llvm_context.const_struct [
        int32(1),
        llvm_context.int32.const_array([sub_image_base(void_ptr_catchable_type)]),
      ]

      void_ptr_throwinfo = @main_mod.globals.add(
        eh_throwinfo, void_ptr_throwinfo_name)
      void_ptr_throwinfo.initializer = llvm_context.const_struct [
        int32(0),
        int32(0),
        int32(0),
        sub_image_base(catchable_void_ptr),
      ]
    end

    # if @llvm_mod == @main_mod, this will find the previously created void_ptr_throwinfo
    external_constant(eh_throwinfo, void_ptr_throwinfo_name)
  end

  def external_constant(type, name)
    @llvm_mod.globals[name]? || begin
      c = @llvm_mod.globals.add(type, name)
      c.global_constant = true
      c
    end
  end

  def sub_image_base(value)
    image_base = external_constant(llvm_context.int8, "__ImageBase")

    @builder.trunc(
      @builder.sub(
        @builder.ptr2int(value, llvm_context.int64),
        @builder.ptr2int(image_base, llvm_context.int64)),
      llvm_context.int32)
  end
end<|MERGE_RESOLUTION|>--- conflicted
+++ resolved
@@ -260,17 +260,11 @@
   end
 
   private def codegen_out_of_range(target_type : IntegerType, arg_type : FloatType, arg)
-<<<<<<< HEAD
-    if arg_type.kind.f32? && target_type.kind.u128?
-      # since Float32::MAX < UInt128::MAX
-      # the range checking is replaced by a positive check only
-      builder.fcmp(LLVM::RealPredicate::OLT, arg, llvm_type(arg_type).const_float(0))
-=======
     min_value, max_value = target_type.range
     max_value = case arg_type.kind
-                when :f32
+                when .f32?
                   float32_upper_bound(max_value)
-                when :f64
+                when .f64?
                   float64_upper_bound(max_value)
                 else
                   raise "BUG: unknown float type"
@@ -298,7 +292,6 @@
       # call above; we choose the predecessor as the upper bound, i.e.
       # 2147483520_f32, ensuring it is exact when converted back to an integer
       int_max_value.class.new(int_max_value.to_f32.prev_float)
->>>>>>> 2c5e91aa
     else
       int_max_value
     end
