require "./codegen"

class Crystal::CodeGenVisitor
  def visit(node : Call)
    if node.expanded
      raise "BUG: #{node} at #{node.location} should have been expanded"
    end

    target_defs = node.target_defs
    unless target_defs
      node.raise "BUG: no target defs"
    end

    if target_defs.size > 1
      codegen_dispatch node, target_defs
      return false
    end

    owner = node.super? ? node.scope : node.target_def.owner

    call_args, has_out = prepare_call_args node, owner

    # It can happen that one of the arguments caused an unreachable
    # to happen, so we must stop here
    return false if @builder.end

    if block = node.block
      # A block might turn into a proc literal but not be used if it participates in a dispatch
      if (fun_literal = block.fun_literal) && node.target_def.uses_block_arg?
        codegen_call_with_block_as_fun_literal(node, fun_literal, owner, call_args)
      else
        codegen_call_with_block(node, block, owner, call_args)
      end
    else
      codegen_call(node, node.target_def, owner, call_args)
    end

    # Now we move out values to the variables. This can be done automatically
    # because if declared inside a while, for example, the variable is nilable.
    if has_out
      node.args.zip(call_args) do |node_arg, call_arg|
        if node_arg.is_a?(Out) && (exp = node_arg.exp).is_a?(Var)
          node_var = context.vars[exp.name]
          assign node_var.pointer, node_var.type, node_arg.type, to_lhs(call_arg, node_arg.type)
        end
      end
    end

    false
  end

  def prepare_call_args(node, owner)
    target_def = node.target_def
    if external = target_def.c_calling_convention?
      prepare_call_args_external(node, external, owner)
    else
      prepare_call_args_non_external(node, target_def, owner)
    end
  end

  def prepare_call_args_non_external(node, target_def, owner)
    is_primitive = target_def.body.is_a?(Primitive)

    call_args = Array(LLVM::Value).new(node.args.size + 1)
    old_needs_value = @needs_value

    obj = node.obj

    # Always accept obj: even if it's not passed as self this might
    # involve intermediate calls with side effects.
    if obj
      @needs_value = true
      accept obj
    end

    # First self.
    if owner.passed_as_self?
      if owner.nil_type?
        call_args << llvm_nil
      else
        if obj && obj.type.passed_as_self?
          call_args << downcast(@last, target_def.owner, obj.type, true)
        else
          if node.uses_with_scope? && (yield_scope = context.vars["%scope"]?)
            call_args << downcast(yield_scope.pointer, target_def.owner, node.with_scope.not_nil!, true)
          else
            call_args << llvm_self(owner)
          end
        end
      end
    end

    c_calling_convention = target_def.c_calling_convention?

    # Then the arguments.
    node.args.zip(target_def.args) do |arg, def_arg|
      @needs_value = true
      accept arg

      if arg.type.void?
        call_arg = int8(0)
      else
        call_arg = @last
        call_arg = llvm_nil if arg.type.nil_type?
        call_arg = downcast(call_arg, def_arg.type, arg.type, true)
      end

      # - C calling convention passing needs a separate handling of pass-by-value
      # - Primitives might need a separate handling (for example invoking a Proc)
      if arg.type.passed_by_value? && !c_calling_convention && !is_primitive
        call_arg = load(call_arg)
      end

      call_args << call_arg
    end

    # Then special variables ($~, $?)
    target_def.special_vars.try &.each do |special_var_name|
      call_args << context.vars[special_var_name].pointer
    end

    # Then magic constants (__LINE__, __FILE__, __DIR__)
    node.args.size.upto(target_def.args.size - 1) do |index|
      arg = target_def.args[index]
      default_value = arg.default_value.as(MagicConstant)
      location = node.location
      end_location = node.end_location
      case default_value.name
      when :__LINE__
        call_args << int32(MagicConstant.expand_line(location))
      when :__END_LINE__
        call_args << int32(MagicConstant.expand_line(end_location))
      when :__FILE__
        call_args << build_string_constant(MagicConstant.expand_file(location))
      when :__DIR__
        call_args << build_string_constant(MagicConstant.expand_dir(location))
      else
        default_value.raise "BUG: unknown magic constant: #{default_value.name}"
      end
    end

    @needs_value = old_needs_value

    {call_args, false}
  end

  def call_abi_info(target_def, node)
    # For varargs we need to compute abi info for the arguments, which may be more
    # than those specified in the function definition
    if target_def.varargs?
      abi_info(target_def, node)
    else
      abi_info(target_def)
    end
  end

  def prepare_call_args_external(node, target_def, owner)
    has_out = false
    abi_info = call_abi_info(target_def, node)

    call_args = Array(LLVM::Value).new(node.args.size + 1)
    old_needs_value = @needs_value

    if abi_info.return_type.attr == LLVM::Attribute::StructRet
      sret_value = @sret_value = alloca abi_info.return_type.type
      call_args << sret_value
    end

    target_def_args_size = target_def.args.size

    node.args.each_with_index do |arg, i|
      if arg.is_a?(Out)
        has_out = true
        case exp = arg.exp
        when Var, Underscore
          # For out arguments we reserve the space. After the call
          # we move the value to the variable.
          call_arg = alloca(llvm_type(arg.type))
        when InstanceVar
          call_arg = instance_var_ptr(type, exp.name, llvm_self_ptr)
        else
          arg.raise "BUG: out argument was #{exp}"
        end
      else
        @needs_value = true
        accept arg

        if arg.type.void?
          call_arg = int8(0)
        else
          def_arg = target_def.args[i]?

          call_arg = @last
          call_arg = llvm_nil if arg.type.nil_type?

          if def_arg && arg.type.nil_type? && (def_arg.type.pointer? || def_arg.type.proc?)
            # Nil to pointer
            call_arg = llvm_c_type(def_arg.type).null
          else
            if def_arg
              call_arg = downcast(call_arg, def_arg.type, arg.type, true)
            else
              # Def argument might be missing if it's a variadic call
              if arg.type.nil_type?
                call_arg = llvm_context.void_pointer.null
              end
            end
          end
        end
      end

      if arg.type.proc?
        # Try first with the def arg type (might be a proc pointer that return void,
        # while the argument's type a proc pointer that return something else)
        call_arg = check_proc_is_not_closure(call_arg, def_arg.try(&.type) || arg.type)
      end

      abi_arg_type = abi_info.arg_types[i]
      case abi_arg_type.kind
      in .direct?
        call_arg = codegen_direct_abi_call(call_arg, abi_arg_type) unless arg.type.nil_type?
      in .indirect?
        # Pass argument as is (will be passed byval)
      in .ignore?
        # Ignore
        next
      end

      # If we are passing variadic arguments there are some special rules
      if i >= target_def_args_size
        arg_type = arg.type.remove_indirection
        if arg_type.is_a?(FloatType) && arg_type.kind == :f32
          # Floats must be passed as doubles (there are no float varargs)
          call_arg = extend_float @program.float64, call_arg
        elsif arg_type.is_a?(IntegerType) && arg_type.kind.in?(:i8, :u8, :i16, :u16)
          # Integer with a size less that `int` must be converted to `int`
          call_arg = extend_int arg_type, @program.int32, call_arg
        end
      end

      call_args << call_arg
    end

    @needs_value = old_needs_value

    {call_args, has_out}
  end

  def codegen_direct_abi_call(call_arg, abi_arg_type)
    if cast = abi_arg_type.cast
      final_value = alloca cast
      final_value_casted = bit_cast final_value, llvm_context.void_pointer
      gep_call_arg = bit_cast gep(call_arg, 0, 0), llvm_context.void_pointer
      size = @abi.size(abi_arg_type.type)
      size = @program.bits64? ? int64(size) : int32(size)
      align = @abi.align(abi_arg_type.type)
      memcpy(final_value_casted, gep_call_arg, size, align, int1(0))
      call_arg = load final_value
    else
      # Keep same call arg
    end
    call_arg
  end

  def codegen_call_with_block(node, block, self_type, call_args)
    set_current_debug_location node if @debug.line_numbers?

    with_cloned_context do |old_block_context|
      context.vars = old_block_context.vars.dup
      context.closure_parent_context = old_block_context

      # Allocate block vars, but first undefine variables outside
      # the block with the same name. This can only happen in this case:
      #
      #     a = foo { |a| }
      #
      # that is, when assigning to a variable with the same name as
      # a block argument (no shadowing here)
      undef_vars block.vars, block
      alloca_non_closured_vars block.vars, block

      with_cloned_context do |old_context|
        context.block = block
        context.block_context = old_context
        context.vars = LLVMVars.new
        context.type = self_type
        context.reset_closure

        target_def = node.target_def

        set_ensure_exception_handler(node)
        set_ensure_exception_handler(target_def)

        args_base_index = create_local_copy_of_block_self(self_type, call_args)

        # Don't reset nilable vars here because we do it right before inlining the method body
        alloca_vars target_def.vars, target_def, reset_nilable_vars: false

        create_local_copy_of_block_args(target_def, self_type, call_args, args_base_index)

        Phi.open(self, node) do |phi|
          context.return_phi = phi

          # Reset vars that are declared inside the def and are nilable
          reset_nilable_vars(target_def)

          request_value do
            accept target_def.body
          end

          phi.add @last, target_def.body.type?, last: true
        end
      end
    end
  end

  def codegen_call_with_block_as_fun_literal(node, fun_literal, self_type, call_args)
    accept fun_literal
    call_args.push @last

    target_def = node.target_def
    func = target_def_fun(target_def, self_type)

    codegen_call_or_invoke(node, target_def, self_type, func, call_args, target_def.raises?, target_def.type)
  end

  def codegen_dispatch(node, target_defs)
    new_vars = context.vars.dup
    old_needs_value = @needs_value

    # Get type_id of obj or owner
    if node_obj = node.obj
      owner = node_obj.type
      @needs_value = true
      accept node_obj
      obj_type_id = @last
    elsif node.uses_with_scope? && (with_scope = node.with_scope)
      owner = with_scope
      obj_type_id = context.vars["%scope"].pointer
    else
      owner = node.scope
      obj_type_id = llvm_self
    end
    obj_type_id = type_id(obj_type_id, owner)

    # Create self var if available
    if node_obj
      new_vars["%self"] = LLVMVar.new(@last, node_obj.type, true)
    end

    # Get type if of args and create arg vars
    arg_type_ids = node.args.map_with_index do |arg, i|
      @needs_value = true
      accept arg
      new_vars["%arg#{i}"] = LLVMVar.new(@last, arg.type, true)
      type_id(@last, arg.type)
    end

    # Reuse this call for each dispatch branch
    call = Call.new(node_obj ? Var.new("%self") : nil, node.name, node.args.map_with_index { |arg, i| Var.new("%arg#{i}").as(ASTNode) }, node.block).at(node)
    call.scope = with_scope || node.scope
    call.with_scope = with_scope
    call.uses_with_scope = node.uses_with_scope?
    call.name_location = node.name_location

    is_super = node.super?

    with_cloned_context do
      context.vars = new_vars

      Phi.open(self, node, old_needs_value) do |phi|
        # Iterate all defs and check if any match the current types, given their ids (obj_type_id and arg_type_ids)
        target_defs.each do |a_def|
          if is_super
            # A super call always matches the obj type
            result = int1(1)
          else
            result = match_type_id(owner, a_def.owner, obj_type_id)
          end
          node.args.each_with_index do |node_arg, i|
            a_def_arg = a_def.args[i]
            if autocast_literal?(node_arg)
              # Matches, so nothing to do
            else
              result = and(result, match_type_id(node_arg.type, a_def_arg.type, arg_type_ids[i]))
            end
          end

          current_def_label, next_def_label = new_blocks "current_def", "next_def"
          cond result, current_def_label, next_def_label

          position_at_end current_def_label

          # Prepare this specific call
          call.target_defs = [a_def] of Def
          call.obj.try &.set_type(a_def.owner)
          call.args.zip(a_def.args) do |call_arg, a_def_arg|
            call_arg.set_type(a_def_arg.type)
          end
          if (node_block = node.block) && node_block.break.type?
            call.set_type(@program.type_merge [a_def.type, node_block.break.type] of Type)
          else
            call.set_type(a_def.type)
          end
          accept call

          phi.add @last, call.type
          position_at_end next_def_label
        end
        unreachable
      end
    end

    @needs_value = old_needs_value
  end

  def autocast_literal?(call_arg)
    # If a call argument is a literal like 1 or :foo then
    # it will match all the multidispatch overloads because
    # it has a single type and there's no way some overload
    # (from the ones we decided that match) won't match,
    # because if it doesn't match then we wouldn't have included
    # it in the match list.
    call_arg.is_a?(NumberLiteral) || call_arg.is_a?(SymbolLiteral)
  end

  def codegen_call(node, target_def, self_type, call_args)
    body = target_def.body

    # Try to inline the call
    if try_inline_call(node, target_def, body, self_type, call_args)
      return
    end

    # We also always inline primitives
    if body.is_a?(Primitive)
      # Change context type: faster then creating a new context
      old_type = context.type
      context.type = self_type
      codegen_primitive(node, body, target_def, call_args)
      context.type = old_type
      return true
    end

    func = target_def_fun(target_def, self_type)
    codegen_call_or_invoke(node, target_def, self_type, func, call_args, target_def.raises?, target_def.type)
  end

  # If a method's body is just a simple literal, "self", or an instance variable,
  # we always inline it: less code generated, easier job for LLVM to optimize, and
  # avoid a call in non-release builds.
  #
  # Do this even in debug mode, because there's not much use in stepping
  # to read a constant value or the value of an instance variable.
  # Additionally, not inlining instance variable getters changes the semantic
  # a program, so we must always inline these.
  def try_inline_call(node, target_def, body, self_type, call_args)
    return false if target_def.is_a?(External)

    case body
    when Nop, NilLiteral, BoolLiteral, CharLiteral, StringLiteral, NumberLiteral, SymbolLiteral
      return true unless @needs_value

      accept body
<<<<<<< HEAD
      inline_call_return_value node, target_def, body, self_type, call_args
      return true
=======
      inline_call_return_value target_def, body
      true
>>>>>>> 33670931
    when Var
      if body.name == "self"
        return true unless @needs_value

        @last = self_type.passed_as_self? ? call_args.first : type_id(self_type)
        inline_call_return_value node, target_def, body, self_type, call_args
        return true
      else
        false
      end
    when InstanceVar
      return true unless @needs_value

      read_instance_var(body.type, self_type, body.name, call_args.first)
<<<<<<< HEAD
      inline_call_return_value node, target_def, body, self_type, call_args
      return true
=======
      inline_call_return_value target_def, body
      true
    else
      false
>>>>>>> 33670931
    end
  end

  def inline_call_return_value(node, target_def, body, self_type, call_args)
    if node.setter?
      # For a setter value (`foo.x = y`) the last value is `y`, which, depending
      # on whether `foo` is passed as self or not, is the first or second codegen argument
      @last = call_args[self_type.try(&.passed_as_self?) ? 1 : 0]

      first_arg_type = node.args.first.type
      @last = box_value(@last, first_arg_type) if first_arg_type.passed_by_value?
    elsif target_def.type.nil_type?
      @last = llvm_nil
    else
      @last = upcast(@last, target_def.type, body.type)
    end
  end

  def codegen_call_or_invoke(node, target_def, self_type, func, call_args, raises, type, is_closure = false, fun_type = nil)
    set_current_debug_location node if @debug.line_numbers?

    if raises && (rescue_block = @rescue_block)
      invoke_out_block = new_block "invoke_out"
      @last = invoke func, call_args, invoke_out_block, rescue_block
      position_at_end invoke_out_block
    else
      @last = call func, call_args
    end

    if target_def.is_a?(External) && (call_convention = target_def.call_convention)
      @last.call_convention = call_convention
    end

    if @builder.end
      return @last
    end

    set_call_attributes node, target_def, self_type, is_closure, fun_type

    external = target_def.try &.c_calling_convention?

    if external && (external.type.proc? || external.type.is_a?(NilableProcType))
      fun_ptr = bit_cast(@last, llvm_context.void_pointer)
      ctx_ptr = llvm_context.void_pointer.null
      return @last = make_fun(external.type, fun_ptr, ctx_ptr)
    end

    if external
      if type.no_return?
        unreachable
      else
        abi_return = abi_info(external).return_type
        case abi_return.kind
        in .direct?
          if cast = abi_return.cast
            cast1 = alloca cast
            store @last, cast1
            cast2 = bit_cast cast1, llvm_context.void_pointer
            final_value = alloca abi_return.type
            final_value_casted = bit_cast final_value, llvm_context.void_pointer
            size = @abi.size(abi_return.type)
            size = @program.@program.bits64? ? int64(size) : int32(size)
            align = @abi.align(abi_return.type)
            memcpy(final_value_casted, cast2, size, align, int1(0))
            @last = final_value
          end
        in .indirect?
          @last = @sret_value.not_nil!
        in .ignore?
          # Nothing
        end
      end
    else
      # For a setter value (`foo.x = y`) the last value is `y`, which, depending
      # on whether `foo` is passed as self or not, is the first or second codegen argument
      if node.is_a?(Call) && node.setter?
        @last = call_args[self_type.try(&.passed_as_self?) ? 1 : 0]
        type = node.args.first.type
      end

      case type
      when .no_return?
        unreachable
      when .passed_by_value?
        @last = @needs_value ? box_value(@last, type) : llvm_nil
      end
    end

    @last
  end

  def box_value(value, type)
    union = alloca llvm_type(type)
    store value, union
    union
  end

  def set_call_attributes(node : Call, target_def, self_type, is_closure, fun_type)
    if external = target_def.c_calling_convention?
      set_call_attributes_external(node, external)
    else
      # Non-external methods/functions have no arguments attributes
    end
  end

  def set_call_attributes_external(node, target_def)
    abi_info = call_abi_info(target_def, node)

    sret = sret?(abi_info)
    arg_offset = 1
    arg_offset += 1 if sret

    node.args.each_with_index do |arg, i|
      # If the argument is out the type might be a struct but we don't pass anything byval
      next if node.args[i]?.try &.is_a?(Out)

      abi_arg_type = abi_info.arg_types[i]?
      if abi_arg_type && (attr = abi_arg_type.attr)
        @last.add_instruction_attribute(i + arg_offset, attr, llvm_context)
      end
    end

    if sret
      @last.add_instruction_attribute(1, LLVM::Attribute::StructRet, llvm_context)
    end
  end

  # This is for function pointer calls and exception handler re-raise
  def set_call_attributes(node, target_def, self_type, is_closure, fun_type)
    if target_def && target_def.abi_info?
      abi_info = abi_info(target_def)
    end

    arg_offset = is_closure ? 2 : 1
    arg_types = fun_type.try(&.arg_types) || target_def.try &.args.map &.type
    arg_types.try &.each_with_index do |arg_type, i|
      if abi_info && (abi_arg_type = abi_info.arg_types[i]?) && (attr = abi_arg_type.attr)
        @last.add_instruction_attribute(i + arg_offset, attr, llvm_context)
      end
    end
  end

  def sret?(abi_info)
    abi_info.return_type.attr == LLVM::Attribute::StructRet
  end
end<|MERGE_RESOLUTION|>--- conflicted
+++ resolved
@@ -462,13 +462,8 @@
       return true unless @needs_value
 
       accept body
-<<<<<<< HEAD
       inline_call_return_value node, target_def, body, self_type, call_args
-      return true
-=======
-      inline_call_return_value target_def, body
       true
->>>>>>> 33670931
     when Var
       if body.name == "self"
         return true unless @needs_value
@@ -483,15 +478,10 @@
       return true unless @needs_value
 
       read_instance_var(body.type, self_type, body.name, call_args.first)
-<<<<<<< HEAD
       inline_call_return_value node, target_def, body, self_type, call_args
-      return true
-=======
-      inline_call_return_value target_def, body
       true
     else
       false
->>>>>>> 33670931
     end
   end
 
