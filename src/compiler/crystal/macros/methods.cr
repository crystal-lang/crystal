require "../semantic/ast"
require "./macros"
require "semantic_version"

module Crystal
  class MacroInterpreter
    private def find_source_file(filename)
      # Support absolute paths
      if filename.starts_with?('/')
        filename = "#{filename}.cr" unless filename.ends_with?(".cr")

        if File.exists?(filename)
          unless File.file?(filename)
            return yield "#{filename.inspect} is not a file"
          end
        else
          return yield "can't find file #{filename.inspect}"
        end
      else
        begin
          relative_to = @location.try &.original_filename
          found_filenames = @program.find_in_path(filename, relative_to)
        rescue ex
          return yield ex.message
        end

        unless found_filenames
          return yield "can't find file #{filename.inspect}"
        end

        if found_filenames.size > 1
          return yield "#{filename.inspect} is a directory"
        end

        filename = found_filenames.first
      end
      filename
    end

    delegate warnings, to: @program

    def interpret_top_level_call(node)
      interpret_top_level_call?(node) ||
        node.raise("undefined macro method: '#{node.name}'")
    end

    def interpret_top_level_call?(node)
      # Please order method names in lexicographical order
      case node.name
      when "compare_versions"
        interpret_compare_versions(node)
      when "debug"
        interpret_debug(node)
      when "env"
        interpret_env(node)
      when "flag?", "host_flag?"
        interpret_flag?(node)
      when "parse_type"
        interpret_parse_type(node)
      when "puts"
        interpret_puts(node)
      when "p", "pp"
        interpret_p(node)
      when "p!", "pp!"
        interpret_pp!(node)
      when "skip_file"
        interpret_skip_file(node)
      when "system", "`"
        interpret_system(node)
      when "raise"
        interpret_raise(node)
      when "file_exists?"
        interpret_file_exists?(node)
      when "read_file"
        interpret_read_file(node)
      when "read_file?"
        interpret_read_file(node, nilable: true)
      when "run"
        interpret_run(node)
      else
        nil
      end
    end

    def interpret_compare_versions(node)
      interpret_check_args_toplevel do |first_arg, second_arg|
        first = accept first_arg
        first_string = first.to_string("first argument to 'compare_versions'")

        second = accept second_arg
        second_string = second.to_string("second argument to 'compare_versions'")

        first_version = begin
          SemanticVersion.parse(first_string)
        rescue ex
          first_arg.raise ex.message
        end

        second_version = begin
          SemanticVersion.parse(second_string)
        rescue ex
          second_arg.raise ex.message
        end

        @last = NumberLiteral.new(first_version <=> second_version)
      end
    end

    def interpret_debug(node)
      if node.args.size >= 1
        node.args.first.accept self
        format = @last.truthy?
      elsif named_args = node.named_args
        format_arg = named_args.find { |arg| arg.name == "format" }
        if format_arg
          format_arg.value.accept self
          format = @last.truthy?
        end
      else
        format = true
      end

      if format
        begin
          @program.stdout.puts Crystal::Formatter.format(@str.to_s)
        rescue
          @program.stdout.puts @str
        end
      else
        @program.stdout.puts @str
      end

      @last = Nop.new
    end

    def interpret_env(node)
      interpret_check_args_toplevel do |arg|
        arg.accept self
        cmd = @last.to_macro_id
        env_value = ENV[cmd]?
        @last = env_value ? StringLiteral.new(env_value) : NilLiteral.new
      end
    end

    def interpret_flag?(node)
      interpret_check_args_toplevel do |arg|
        arg.accept self
        flag_name = @last.to_macro_id
        flags = case node.name
                when "flag?"
                  @program.flags
                when "host_flag?"
                  @program.host_flags
                else
                  raise "Bug: unexpected macro method #{node.name}"
                end
        @last = BoolLiteral.new(flags.includes?(flag_name))
      end
    end

    def interpret_parse_type(node)
      interpret_check_args_toplevel do |arg|
        arg.accept self
        type_name = case last = @last
                    when StringLiteral then last.value
                    else
                      arg.raise "argument to parse_type must be a StringLiteral, not #{last.class_desc}"
                    end

        arg.raise "argument to parse_type cannot be an empty value" if type_name.blank?

        begin
          parser = Crystal::Parser.new type_name
          parser.next_token
          type = parser.parse_bare_proc_type
          parser.check :EOF
          @last = type
        rescue ex : Crystal::SyntaxException
          arg.raise "Invalid type name: #{type_name.inspect}"
        end
      end
    end

    def interpret_puts(node)
      node.args.each do |arg|
        arg.accept self
        last = @last

        # The only difference in macro land between `p` and `puts` is that
        # `puts` with a string literal shouldn't show the string quotes
        last = last.value if last.is_a?(StringLiteral)

        @program.stdout.puts last
      end

      @last = Nop.new
    end

    def interpret_p(node)
      node.args.each do |arg|
        arg.accept self
        @program.stdout.puts @last
      end

      @last = Nop.new
    end

    def interpret_pp!(node)
      strings = [] of {String, String}

      node.args.each do |arg|
        arg.accept self
        strings.push({arg.to_s, @last.to_s})
      end

      max_size = strings.max_of &.[0].size
      strings.each do |left, right|
        @program.stdout.puts "#{left.ljust(max_size)} # => #{right}"
      end

      @last = Nop.new
    end

    def interpret_skip_file(node)
      raise SkipMacroException.new(@str.to_s, macro_expansion_pragmas)
    end

    def interpret_system(node)
      cmd = node.args.map do |arg|
        arg.accept self
        @last.to_macro_id
      end
      cmd = cmd.join " "

      result = `#{cmd}`
      if $?.success?
        @last = MacroId.new(result)
      elsif result.empty?
        node.raise "error executing command: #{cmd}, got exit status #{$?.exit_code}"
      else
        node.raise "error executing command: #{cmd}, got exit status #{$?.exit_code}:\n\n#{result}\n"
      end
    end

    def interpret_raise(node)
      macro_raise(node, node.args, self)
    end

    def interpret_file_exists?(node)
      interpret_check_args_toplevel do |arg|
        arg.accept self
        filename = @last.to_macro_id

        @last = BoolLiteral.new(File.exists?(filename))
      end
    end

    def interpret_read_file(node, nilable = false)
      interpret_check_args_toplevel do |arg|
        arg.accept self
        filename = @last.to_macro_id

        begin
          @last = StringLiteral.new(File.read(filename))
        rescue ex
          node.raise ex.to_s unless nilable
          @last = NilLiteral.new
        end
      end
    end

    def interpret_run(node)
      if node.args.size == 0
        node.wrong_number_of_arguments "top-level macro 'run'", 0, "1+"
      end

      node.args.first.accept self
      original_filename = @last.to_macro_id

      filename = find_source_file(original_filename) do |error_message|
        node.raise "error executing macro 'run': #{error_message}"
      end

      run_args = [] of String
      node.args.each_with_index do |arg, i|
        next if i == 0

        arg.accept self
        run_args << @last.to_macro_id
      end

      result = @program.macro_run(filename, run_args)
      if result.status.success?
        @last = MacroId.new(result.stdout)
      else
        command = "#{Process.quote(original_filename)} #{Process.quote(run_args)}"

        message = IO::Memory.new
        message << "Error executing run (exit code: #{result.status.exit_code}): #{command}\n"

        if result.stdout.empty? && result.stderr.empty?
          message << "\nGot no output."
        else
          Colorize.reset(message)

          unless result.stdout.empty?
            message.puts
            message << "stdout:".colorize.mode(:bold)
            message.puts
            message.puts
            result.stdout.each_line do |line|
              message << "    "
              message << line
              message << '\n'
            end
            message << '\n'
          end

          unless result.stderr.empty?
            message.puts
            message << "stderr:".colorize.mode(:bold)
            message.puts
            message.puts
            result.stderr.each_line do |line|
              message << "    "
              message << line
              message << '\n'
            end
            message << '\n'
          end
        end

        node.raise message.to_s
      end
    end
  end

  class ASTNode
    def to_macro_id
      to_s
    end

    def to_string(context)
      case self
      when StringLiteral then return self.value
      when SymbolLiteral then return self.value
      when MacroId       then return self.value
      else
        raise "expected #{context} to be a StringLiteral, SymbolLiteral or MacroId, not #{class_desc}"
      end
    end

    def truthy?
      case self
      when NilLiteral, Nop
        false
      when BoolLiteral
        self.value
      else
        true
      end
    end

    def interpret(method : String, args : Array(ASTNode), named_args : Hash(String, ASTNode)?, block : Crystal::Block?, interpreter : Crystal::MacroInterpreter, name_loc : Location?)
      case method
      when "id"
        interpret_check_args { MacroId.new(to_macro_id) }
      when "stringify"
        interpret_check_args { stringify }
      when "symbolize"
        interpret_check_args { symbolize }
      when "class_name"
        interpret_check_args { class_name }
      when "raise"
        macro_raise self, args, interpreter
      when "filename"
        interpret_check_args do
          filename = location.try &.original_filename
          filename ? StringLiteral.new(filename) : NilLiteral.new
        end
      when "line_number"
        interpret_check_args do
          line_number = location.try &.expanded_location.try &.line_number
          line_number ? NumberLiteral.new(line_number) : NilLiteral.new
        end
      when "column_number"
        interpret_check_args do
          column_number = location.try &.expanded_location.try &.column_number
          column_number ? NumberLiteral.new(column_number) : NilLiteral.new
        end
      when "end_line_number"
        interpret_check_args do
          line_number = end_location.try &.expanded_location.try &.line_number
          line_number ? NumberLiteral.new(line_number) : NilLiteral.new
        end
      when "end_column_number"
        interpret_check_args do
          column_number = end_location.try &.expanded_location.try &.column_number
          column_number ? NumberLiteral.new(column_number) : NilLiteral.new
        end
      when "=="
        interpret_check_args do |arg|
          BoolLiteral.new(self == arg)
        end
      when "!="
        interpret_check_args do |arg|
          BoolLiteral.new(self != arg)
        end
      when "!"
        interpret_check_args { BoolLiteral.new(!truthy?) }
      when "nil?"
        interpret_check_args { BoolLiteral.new(is_a?(NilLiteral) || is_a?(Nop)) }
      else
        raise "undefined macro method '#{class_desc}##{method}'", exception_type: Crystal::UndefinedMacroMethodError
      end
    end

    def interpret_compare(other)
      raise "can't compare #{self} to #{other}"
    end

    def stringify
      StringLiteral.new(to_s)
    end

    def symbolize
      SymbolLiteral.new(to_s)
    end

    def class_name
      StringLiteral.new(class_desc)
    end
  end

  class NilLiteral
    def to_macro_id
      "nil"
    end
  end

  class BoolLiteral
    def to_macro_id
      @value ? "true" : "false"
    end
  end

  class NumberLiteral
    def interpret(method : String, args : Array(ASTNode), named_args : Hash(String, ASTNode)?, block : Crystal::Block?, interpreter : Crystal::MacroInterpreter, name_loc : Location?)
      case method
      when ">"
        bool_bin_op(method, args, named_args, block) { |me, other| me > other }
      when ">="
        bool_bin_op(method, args, named_args, block) { |me, other| me >= other }
      when "<"
        bool_bin_op(method, args, named_args, block) { |me, other| me < other }
      when "<="
        bool_bin_op(method, args, named_args, block) { |me, other| me <= other }
      when "<=>"
        num_bin_op(method, args, named_args, block) do |me, other|
          (me <=> other) || (return NilLiteral.new)
        end
      when "+"
        interpret_check_args(min_count: 0) do |other|
          if other
            raise "can't #{method} with #{other}" unless other.is_a?(NumberLiteral)
            NumberLiteral.new(to_number + other.to_number)
          else
            self
          end
        end
      when "-"
        interpret_check_args(min_count: 0) do |other|
          if other
            raise "can't #{method} with #{other}" unless other.is_a?(NumberLiteral)
            NumberLiteral.new(to_number - other.to_number)
          else
            num = to_number
            raise "undefined method '-' for unsigned integer literal: #{self}" if num.is_a?(Int::Unsigned)
            NumberLiteral.new(-num)
          end
        end
      when "*"
        num_bin_op(method, args, named_args, block) { |me, other| me * other }
      when "/"
        num_bin_op(method, args, named_args, block) { |me, other| me / other }
      when "//"
        num_bin_op(method, args, named_args, block) { |me, other| me // other }
      when "**"
        num_bin_op(method, args, named_args, block) { |me, other| me ** other }
      when "%"
        int_bin_op(method, args, named_args, block) { |me, other| me % other }
      when "&"
        int_bin_op(method, args, named_args, block) { |me, other| me & other }
      when "|"
        int_bin_op(method, args, named_args, block) { |me, other| me | other }
      when "^"
        int_bin_op(method, args, named_args, block) { |me, other| me ^ other }
      when "<<"
        int_bin_op(method, args, named_args, block) { |me, other| me << other }
      when ">>"
        int_bin_op(method, args, named_args, block) { |me, other| me >> other }
      when "~"
        interpret_check_args do
          num = to_number
          raise "undefined method '~' for float literal: #{self}" unless num.is_a?(Int)
          NumberLiteral.new(~num)
        end
      when "kind"
        interpret_check_args { SymbolLiteral.new(kind.to_s) }
      when "to_number"
        interpret_check_args { MacroId.new(to_number.to_s) }
      else
        super
      end
    end

    def interpret_compare(other : NumberLiteral)
      to_number <=> other.to_number
    end

    def bool_bin_op(method, args, named_args, block)
      interpret_check_args do |other|
        raise "can't #{method} with #{other}" unless other.is_a?(NumberLiteral)
        BoolLiteral.new(yield to_number, other.to_number)
      end
    end

    def num_bin_op(method, args, named_args, block)
      interpret_check_args do |other|
        raise "can't #{method} with #{other}" unless other.is_a?(NumberLiteral)
        NumberLiteral.new(yield to_number, other.to_number)
      end
    end

    def int_bin_op(method, args, named_args, block)
      interpret_check_args do |other|
        raise "can't #{method} with #{other}" unless other.is_a?(NumberLiteral)
        me = to_number
        other = other.to_number

        case {me, other}
        when {Int, Int}
          NumberLiteral.new(yield me, other)
        when {Float, _}
          raise "undefined method '#{method}' for float literal: #{self}"
        else
          raise "argument to NumberLiteral##{method} can't be float literal: #{self}"
        end
      end
    end

    def to_number
      case @kind
      in .i8?   then @value.to_i8
      in .i16?  then @value.to_i16
      in .i32?  then @value.to_i32
      in .i64?  then @value.to_i64
      in .i128? then @value.to_i128
      in .u8?   then @value.to_u8
      in .u16?  then @value.to_u16
      in .u32?  then @value.to_u32
      in .u64?  then @value.to_u64
      in .u128? then @value.to_u128
      in .f32?  then @value.to_f32
      in .f64?  then @value.to_f64
      end
    end
  end

  class CharLiteral
    def to_macro_id
      @value.to_s
    end
  end

  class StringLiteral
    def interpret(method : String, args : Array(ASTNode), named_args : Hash(String, ASTNode)?, block : Crystal::Block?, interpreter : Crystal::MacroInterpreter, name_loc : Location?)
      case method
      when "==", "!="
        interpret_check_args do |arg|
          case arg
          when MacroId
            if method == "=="
              BoolLiteral.new(@value == arg.value)
            else
              BoolLiteral.new(@value != arg.value)
            end
          else
            super
          end
        end
      when "[]"
        interpret_check_args do |arg|
          case arg
          when RangeLiteral
            range = arg.interpret_to_nilable_range(interpreter)
            StringLiteral.new(@value[range])
          else
            raise "wrong argument for StringLiteral#[] (#{arg.class_desc}): #{arg}"
          end
        end
      when "=~"
        interpret_check_args do |arg|
          case arg
          when RegexLiteral
            arg_value = arg.value
            if arg_value.is_a?(StringLiteral)
              regex = Regex.new(arg_value.value, arg.options)
            else
              raise "regex interpolations not yet allowed in macros"
            end
            BoolLiteral.new(!!(@value =~ regex))
          else
            BoolLiteral.new(false)
          end
        end
      when ">"
        interpret_check_args do |arg|
          case arg
          when StringLiteral, MacroId
            return BoolLiteral.new(interpret_compare(arg) > 0)
          else
            raise "Can't compare StringLiteral with #{arg.class_desc}"
          end
        end
      when "<"
        interpret_check_args do |arg|
          case arg
          when StringLiteral, MacroId
            return BoolLiteral.new(interpret_compare(arg) < 0)
          else
            raise "Can't compare StringLiteral with #{arg.class_desc}"
          end
        end
      when "+"
        interpret_check_args do |arg|
          case arg
          when CharLiteral
            piece = arg.value
          when StringLiteral
            piece = arg.value
          else
            raise "StringLiteral#+ expects char or string, not #{arg.class_desc}"
          end
          StringLiteral.new(@value + piece)
        end
      when "camelcase"
        interpret_check_args(named_params: ["lower"]) do
          lower = if named_args && (lower_arg = named_args["lower"]?)
                    lower_arg
                  else
                    BoolLiteral.new false
                  end

          raise "named argument 'lower' to StringLiteral#camelcase must be a bool, not #{lower.class_desc}" unless lower.is_a?(BoolLiteral)

          StringLiteral.new(@value.camelcase(lower: lower.value))
        end
      when "capitalize"
        interpret_check_args { StringLiteral.new(@value.capitalize) }
      when "chars"
        interpret_check_args { ArrayLiteral.map(@value.chars, Path.global("Char")) { |value| CharLiteral.new(value) } }
      when "chomp"
        interpret_check_args { StringLiteral.new(@value.chomp) }
      when "downcase"
        interpret_check_args { StringLiteral.new(@value.downcase) }
      when "empty?"
        interpret_check_args { BoolLiteral.new(@value.empty?) }
      when "ends_with?"
        interpret_check_args do |arg|
          case arg
          when CharLiteral
            piece = arg.value
          when StringLiteral
            piece = arg.value
          else
            raise "StringLiteral#ends_with? expects char or string, not #{arg.class_desc}"
          end
          BoolLiteral.new(@value.ends_with?(piece))
        end
      when "gsub"
        interpret_check_args do |first, second|
          raise "first argument to StringLiteral#gsub must be a regex, not #{first.class_desc}" unless first.is_a?(RegexLiteral)
          raise "second argument to StringLiteral#gsub must be a string, not #{second.class_desc}" unless second.is_a?(StringLiteral)

          regex_value = first.value
          if regex_value.is_a?(StringLiteral)
            regex = Regex.new(regex_value.value, first.options)
          else
            raise "regex interpolations not yet allowed in macros"
          end

          StringLiteral.new(value.gsub(regex, second.value))
        end
      when "identify"
        interpret_check_args { StringLiteral.new(@value.tr(":", "_")) }
      when "includes?"
        interpret_check_args do |arg|
          case arg
          when CharLiteral
            piece = arg.value
          when StringLiteral
            piece = arg.value
          else
            raise "StringLiteral#includes? expects char or string, not #{arg.class_desc}"
          end
          BoolLiteral.new(@value.includes?(piece))
        end
      when "size"
        interpret_check_args { NumberLiteral.new(@value.size) }
      when "lines"
        interpret_check_args { ArrayLiteral.map(@value.lines, Path.global("String")) { |value| StringLiteral.new(value) } }
      when "split"
        interpret_check_args(min_count: 0) do |arg|
          if arg
            case arg
            when CharLiteral
              splitter = arg.value
            when StringLiteral
              splitter = arg.value
            else
              splitter = arg.to_s
            end

            ArrayLiteral.map(@value.split(splitter), Path.global("String")) { |value| StringLiteral.new(value) }
          else
            ArrayLiteral.map(@value.split, Path.global("String")) { |value| StringLiteral.new(value) }
          end
        end
      when "count"
        interpret_check_args do |arg|
          case arg
          when CharLiteral
            chr = arg.value
          else
            raise "StringLiteral#count expects char, not #{arg.class_desc}"
          end
          NumberLiteral.new(@value.count(chr))
        end
      when "starts_with?"
        interpret_check_args do |arg|
          case arg
          when CharLiteral
            piece = arg.value
          when StringLiteral
            piece = arg.value
          else
            raise "StringLiteral#starts_with? expects char or string, not #{arg.class_desc}"
          end
          BoolLiteral.new(@value.starts_with?(piece))
        end
      when "strip"
        interpret_check_args { StringLiteral.new(@value.strip) }
      when "titleize"
        interpret_check_args { StringLiteral.new(@value.titleize) }
      when "to_i"
        value = interpret_check_args(min_count: 0) do |base|
          if base
            raise "argument to StringLiteral#to_i must be a number, not #{base.class_desc}" unless base.is_a?(NumberLiteral)
            @value.to_i64?(base.to_number.to_i)
          else
            @value.to_i64?
          end
        end

        if value
          NumberLiteral.new(value.to_s, :i32)
        else
          raise "StringLiteral#to_i: #{@value} is not an integer"
        end
      when "tr"
        interpret_check_args do |first, second|
          raise "first argument to StringLiteral#tr must be a string, not #{first.class_desc}" unless first.is_a?(StringLiteral)
          raise "second argument to StringLiteral#tr must be a string, not #{second.class_desc}" unless second.is_a?(StringLiteral)

          StringLiteral.new(@value.tr(first.value, second.value))
        end
      when "underscore"
        interpret_check_args { StringLiteral.new(@value.underscore) }
      when "upcase"
        interpret_check_args { StringLiteral.new(@value.upcase) }
      else
        super
      end
    end

    def interpret_compare(other : StringLiteral | MacroId)
      value <=> other.value
    end

    def to_macro_id
      @value
    end
  end

  class StringInterpolation
    def interpret(method : String, args : Array(ASTNode), named_args : Hash(String, ASTNode)?, block : Crystal::Block?, interpreter : Crystal::MacroInterpreter, name_loc : Location?)
      case method
      when "expressions"
        interpret_check_args { ArrayLiteral.map(expressions, &.itself) }
      else
        super
      end
    end
  end

  class ArrayLiteral
    def interpret(method : String, args : Array(ASTNode), named_args : Hash(String, ASTNode)?, block : Crystal::Block?, interpreter : Crystal::MacroInterpreter, name_loc : Location?)
      case method
      when "of"
        interpret_check_args { @of || Nop.new }
      when "type"
        interpret_check_args { @name || Nop.new }
      when "clear"
        interpret_check_args do
          elements.clear
          self
        end
      else
        value = interpret_array_or_tuple_method(self, ArrayLiteral, method, args, named_args, block, interpreter)
        value || super
      end
    end
  end

  class HashLiteral
    def interpret(method : String, args : Array(ASTNode), named_args : Hash(String, ASTNode)?, block : Crystal::Block?, interpreter : Crystal::MacroInterpreter, name_loc : Location?)
      case method
      when "empty?"
        interpret_check_args { BoolLiteral.new(entries.empty?) }
      when "keys"
        interpret_check_args { ArrayLiteral.map entries, &.key }
      when "size"
        interpret_check_args { NumberLiteral.new(entries.size) }
      when "to_a"
        interpret_check_args do
          ArrayLiteral.map(entries) { |entry| TupleLiteral.new([entry.key, entry.value] of ASTNode) }
        end
      when "values"
        interpret_check_args { ArrayLiteral.map entries, &.value }
      when "each"
        interpret_check_args(uses_block: true) do
          block_arg_key = block.args[0]?
          block_arg_value = block.args[1]?

          entries.each do |entry|
            interpreter.define_var(block_arg_key.name, entry.key) if block_arg_key
            interpreter.define_var(block_arg_value.name, entry.value) if block_arg_value
            interpreter.accept block.body
          end

          NilLiteral.new
        end
      when "map"
        interpret_check_args(uses_block: true) do
          block_arg_key = block.args[0]?
          block_arg_value = block.args[1]?

          ArrayLiteral.map(entries) do |entry|
            interpreter.define_var(block_arg_key.name, entry.key) if block_arg_key
            interpreter.define_var(block_arg_value.name, entry.value) if block_arg_value
            interpreter.accept block.body
          end
        end
      when "double_splat"
        interpret_check_args(min_count: 0) do |arg|
          if arg
            unless arg.is_a?(Crystal::StringLiteral)
              arg.raise "argument to double_splat must be a StringLiteral, not #{arg.class_desc}"
            end

            if entries.empty?
              to_double_splat
            else
              to_double_splat(arg.value)
            end
          else
            to_double_splat
          end
        end
      when "[]"
        interpret_check_args do |key|
          entry = entries.find &.key.==(key)
          entry.try(&.value) || NilLiteral.new
        end
      when "[]="
        interpret_check_args do |key, value|
          index = entries.index &.key.==(key)
          if index
            entries[index] = HashLiteral::Entry.new(key, value)
          else
            entries << HashLiteral::Entry.new(key, value)
          end

          value
        end
      when "of_key"
        interpret_check_args { @of.try(&.key) || Nop.new }
      when "of_value"
        interpret_check_args { @of.try(&.value) || Nop.new }
      when "type"
        interpret_check_args { @name || Nop.new }
      when "clear"
        interpret_check_args do
          entries.clear
          self
        end
      else
        super
      end
    end

    private def to_double_splat(trailing_string = "")
      MacroId.new(entries.join(", ") do |entry|
        "#{entry.key} => #{entry.value}"
      end + trailing_string)
    end
  end

  class NamedTupleLiteral
    def interpret(method : String, args : Array(ASTNode), named_args : Hash(String, ASTNode)?, block : Crystal::Block?, interpreter : Crystal::MacroInterpreter, name_loc : Location?)
      case method
      when "empty?"
        interpret_check_args { BoolLiteral.new(entries.empty?) }
      when "keys"
        interpret_check_args { ArrayLiteral.map(entries) { |entry| MacroId.new(entry.key) } }
      when "size"
        interpret_check_args { NumberLiteral.new(entries.size) }
      when "to_a"
        interpret_check_args do
          ArrayLiteral.map(entries) { |entry| TupleLiteral.new([MacroId.new(entry.key), entry.value] of ASTNode) }
        end
      when "values"
        interpret_check_args { ArrayLiteral.map entries, &.value }
      when "each"
        interpret_check_args(uses_block: true) do
          block_arg_key = block.args[0]?
          block_arg_value = block.args[1]?

          entries.each do |entry|
            interpreter.define_var(block_arg_key.name, MacroId.new(entry.key)) if block_arg_key
            interpreter.define_var(block_arg_value.name, entry.value) if block_arg_value
            interpreter.accept block.body
          end

          NilLiteral.new
        end
      when "map"
        interpret_check_args(uses_block: true) do
          block_arg_key = block.args[0]?
          block_arg_value = block.args[1]?

          ArrayLiteral.map(entries) do |entry|
            interpreter.define_var(block_arg_key.name, MacroId.new(entry.key)) if block_arg_key
            interpreter.define_var(block_arg_value.name, entry.value) if block_arg_value
            interpreter.accept block.body
          end
        end
      when "double_splat"
        interpret_check_args(min_count: 0) do |arg|
          if arg
            unless arg.is_a?(Crystal::StringLiteral)
              arg.raise "argument to double_splat must be a StringLiteral, not #{arg.class_desc}"
            end

            if entries.empty?
              to_double_splat
            else
              to_double_splat(arg.value)
            end
          else
            to_double_splat
          end
        end
      when "[]"
        interpret_check_args do |key|
          case key
          when SymbolLiteral
            key = key.value
          when MacroId
            key = key.value
          when StringLiteral
            key = key.value
          else
            raise "argument to [] must be a symbol or string, not #{key.class_desc}:\n\n#{key}"
          end

          entry = entries.find &.key.==(key)
          entry.try(&.value) || NilLiteral.new
        end
      when "[]="
        interpret_check_args do |key, value|
          case key
          when SymbolLiteral
            key = key.value
          when MacroId
            key = key.value
          when StringLiteral
            key = key.value
          else
            raise "expected 'NamedTupleLiteral#[]=' first argument to be a SymbolLiteral or MacroId, not #{key.class_desc}"
          end

          index = entries.index &.key.==(key)
          if index
            entries[index] = NamedTupleLiteral::Entry.new(key, value)
          else
            entries << NamedTupleLiteral::Entry.new(key, value)
          end

          value
        end
      else
        super
      end
    end

    private def to_double_splat(trailing_string = "")
      MacroId.new(entries.join(", ") do |entry|
        if Symbol.needs_quotes_for_named_argument?(entry.key)
          "#{entry.key.inspect}: #{entry.value}"
        else
          "#{entry.key}: #{entry.value}"
        end
      end + trailing_string)
    end
  end

  class TupleLiteral
    def interpret(method : String, args : Array(ASTNode), named_args : Hash(String, ASTNode)?, block : Crystal::Block?, interpreter : Crystal::MacroInterpreter, name_loc : Location?)
      value = interpret_array_or_tuple_method(self, TupleLiteral, method, args, named_args, block, interpreter)
      value || super
    end
  end

  class RangeLiteral
    def interpret(method : String, args : Array(ASTNode), named_args : Hash(String, ASTNode)?, block : Crystal::Block?, interpreter : Crystal::MacroInterpreter, name_loc : Location?)
      case method
      when "begin"
        interpret_check_args { self.from }
      when "end"
        interpret_check_args { self.to }
      when "excludes_end?"
        interpret_check_args { BoolLiteral.new(self.exclusive?) }
      when "each"
        interpret_check_args(uses_block: true) do
          block_arg = block.args.first?

          interpret_to_range(interpreter).each do |num|
            interpreter.define_var(block_arg.name, NumberLiteral.new(num)) if block_arg
            interpreter.accept block.body
          end

          NilLiteral.new
        end
      when "map"
        interpret_check_args(uses_block: true) do
          block_arg = block.args.first?

          interpret_map(interpreter) do |num|
            interpreter.define_var(block_arg.name, NumberLiteral.new(num)) if block_arg
            interpreter.accept block.body
          end
        end
      when "to_a"
        interpret_check_args do
          interpret_map(interpreter) do |num|
            NumberLiteral.new(num)
          end
        end
      else
        super
      end
    end

    def interpret_map(interpreter)
      ArrayLiteral.map(interpret_to_range(interpreter)) do |num|
        yield num
      end
    end

    def interpret_to_range(interpreter)
      node = interpreter.accept(self.from)
      from = case node
             when NumberLiteral
               node.to_number.to_i
             else
               raise "range begin must be a NumberLiteral, not #{node.class_desc}"
             end

      node = interpreter.accept(self.to)
      to = case node
           when NumberLiteral
             node.to_number.to_i
           else
             raise "range end must be a NumberLiteral, not #{node.class_desc}"
           end

      Range.new(from, to, self.exclusive?)
    end

    def interpret_to_nilable_range(interpreter)
      node = interpreter.accept(self.from)
      from = case node
             when NumberLiteral
               node.to_number.to_i
             when NilLiteral, Nop
               nil
             else
               raise "range begin must be a NumberLiteral | NilLiteral | Nop, not #{node.class_desc}"
             end

      node = interpreter.accept(self.to)
      to = case node
           when NumberLiteral
             node.to_number.to_i
           when NilLiteral, Nop
             nil
           else
             raise "range end must be a NumberLiteral | NilLiteral | Nop, not #{node.class_desc}"
           end

      Range.new(from, to, self.exclusive?)
    end
  end

  class RegexLiteral
    def interpret(method : String, args : Array(ASTNode), named_args : Hash(String, ASTNode)?, block : Crystal::Block?, interpreter : Crystal::MacroInterpreter, name_loc : Location?)
      case method
      when "source"
        interpret_check_args { @value }
      when "options"
        interpret_check_args do
          options = [] of Symbol
          options << :i if @options.ignore_case?
          options << :m if @options.multiline?
          options << :x if @options.extended?
          ArrayLiteral.map(options, Path.global("Symbol")) { |opt| SymbolLiteral.new(opt.to_s) }
        end
      else
        super
      end
    end
  end

  class MetaMacroVar < ASTNode
    def to_macro_id
      @name
    end

    def interpret(method : String, args : Array(ASTNode), named_args : Hash(String, ASTNode)?, block : Crystal::Block?, interpreter : Crystal::MacroInterpreter, name_loc : Location?)
      case method
      when "name"
        interpret_check_args { MacroId.new(@name) }
      when "type"
        interpret_check_args do
          if type = @type
            TypeNode.new(type)
          else
            NilLiteral.new
          end
        end
      when "default_value"
        interpret_check_args do
          default_value || NilLiteral.new
        end
      when "has_default_value?"
        interpret_check_args do
          BoolLiteral.new(!!default_value)
        end
      when "annotation"
        fetch_annotation(self, method, args, named_args, block) do |type|
          self.var.annotation(type)
        end
      when "annotations"
        fetch_annotation(self, method, args, named_args, block) do |type|
          annotations = self.var.annotations(type)
          return ArrayLiteral.new if annotations.nil?
          ArrayLiteral.map(annotations, &.itself)
        end
      when "all_annotations"
        interpret_argless_method(method, args) do
          annotations = self.var.all_annotations
          return ArrayLiteral.new if annotations.nil?
          ArrayLiteral.map(annotations, &.itself)
        end
      else
        super
      end
    end
  end

  class Block
    def interpret(method : String, args : Array(ASTNode), named_args : Hash(String, ASTNode)?, block : Crystal::Block?, interpreter : Crystal::MacroInterpreter, name_loc : Location?)
      case method
      when "body"
        interpret_check_args { @body }
      when "args"
        interpret_check_args do
          ArrayLiteral.map(@args) { |arg| MacroId.new(arg.name) }
        end
      when "splat_index"
        interpret_check_args do
          @splat_index ? NumberLiteral.new(@splat_index.not_nil!) : NilLiteral.new
        end
      else
        super
      end
    end
  end

  class ProcNotation
    def interpret(method : String, args : Array(ASTNode), named_args : Hash(String, ASTNode)?, block : Crystal::Block?, interpreter : Crystal::MacroInterpreter, name_loc : Location?)
      case method
      when "inputs"
        interpret_check_args do
          if inputs = @inputs
            ArrayLiteral.map(inputs, &.itself)
          else
            ArrayLiteral.new
          end
        end
      when "output"
        interpret_check_args { @output || NilLiteral.new }
      when "resolve"
        interpret_check_args { interpreter.resolve(self) }
      when "resolve?"
        interpret_check_args { interpreter.resolve?(self) || NilLiteral.new }
      else
        super
      end
    end
  end

  class ProcLiteral
    def interpret(method : String, args : Array(ASTNode), named_args : Hash(String, ASTNode)?, block : Crystal::Block?, interpreter : Crystal::MacroInterpreter, name_loc : Location?)
      case method
      when "args", "body", "return_type"
        @def.interpret(method, args, named_args, block, interpreter, location)
      else
        super
      end
    end
  end

  class ProcPointer
    def interpret(method : String, args : Array(ASTNode), named_args : Hash(String, ASTNode)?, block : Crystal::Block?, interpreter : Crystal::MacroInterpreter, name_loc : Location?)
      case method
      when "obj"
        interpret_check_args { @obj || NilLiteral.new }
      when "name"
        interpret_check_args { MacroId.new(@name) }
      when "args"
        interpret_check_args { ArrayLiteral.map(@args, &.itself) }
      when "global?"
        interpret_check_args { BoolLiteral.new(@global) }
      else
        super
      end
    end
  end

  class Expressions
    def interpret(method : String, args : Array(ASTNode), named_args : Hash(String, ASTNode)?, block : Crystal::Block?, interpreter : Crystal::MacroInterpreter, name_loc : Location?)
      case method
      when "expressions"
        interpret_check_args do
          ArrayLiteral.map(@expressions) { |expression| expression }
        end
      else
        super
      end
    end
  end

  class BinaryOp
    def interpret(method : String, args : Array(ASTNode), named_args : Hash(String, ASTNode)?, block : Crystal::Block?, interpreter : Crystal::MacroInterpreter, name_loc : Location?)
      case method
      when "left"
        interpret_check_args { @left }
      when "right"
        interpret_check_args { @right }
      else
        super
      end
    end
  end

  class TypeDeclaration
    def interpret(method : String, args : Array(ASTNode), named_args : Hash(String, ASTNode)?, block : Crystal::Block?, interpreter : Crystal::MacroInterpreter, name_loc : Location?)
      case method
      when "var"
        interpret_check_args do
          var = @var
          var = MacroId.new(var.name) if var.is_a?(Var)
          var
        end
      when "type"
        interpret_check_args { @declared_type }
      when "value"
        interpret_check_args { @value || Nop.new }
      else
        super
      end
    end
  end

  class UninitializedVar
    def interpret(method : String, args : Array(ASTNode), named_args : Hash(String, ASTNode)?, block : Crystal::Block?, interpreter : Crystal::MacroInterpreter, name_loc : Location?)
      case method
      when "var"
        interpret_check_args do
          var = @var
          var = MacroId.new(var.name) if var.is_a?(Var)
          var
        end
      when "type"
        interpret_check_args { @declared_type }
      else
        super
      end
    end
  end

  class Union
    def interpret(method : String, args : Array(ASTNode), named_args : Hash(String, ASTNode)?, block : Crystal::Block?, interpreter : Crystal::MacroInterpreter, name_loc : Location?)
      case method
      when "resolve"
        interpret_check_args { interpreter.resolve(self) }
      when "resolve?"
        interpret_check_args { interpreter.resolve?(self) || NilLiteral.new }
      when "types"
        interpret_check_args { ArrayLiteral.map(@types, &.itself) }
      else
        super
      end
    end
  end

  class Arg
    def interpret(method : String, args : Array(ASTNode), named_args : Hash(String, ASTNode)?, block : Crystal::Block?, interpreter : Crystal::MacroInterpreter, name_loc : Location?)
      case method
      when "name"
        interpret_check_args { MacroId.new(external_name) }
      when "internal_name"
        interpret_check_args { MacroId.new(name) }
      when "default_value"
        interpret_check_args { default_value || Nop.new }
      when "restriction"
        interpret_check_args { restriction || Nop.new }
      when "annotation"
        fetch_annotation(self, method, args, named_args, block) do |type|
          self.annotation(type)
        end
      when "annotations"
        fetch_annotation(self, method, args, named_args, block) do |type|
          annotations = self.annotations(type)
          return ArrayLiteral.new if annotations.nil?
          ArrayLiteral.map(annotations, &.itself)
        end
      else
        super
      end
    end
  end

  class Def
    def interpret(method : String, args : Array(ASTNode), named_args : Hash(String, ASTNode)?, block : Crystal::Block?, interpreter : Crystal::MacroInterpreter, name_loc : Location?)
      case method
      when "name"
        interpret_check_args { MacroId.new(@name) }
      when "args"
        interpret_check_args { ArrayLiteral.map @args, &.itself }
      when "splat_index"
        interpret_check_args do
          @splat_index ? NumberLiteral.new(@splat_index.not_nil!) : NilLiteral.new
        end
      when "double_splat"
        interpret_check_args { @double_splat || Nop.new }
      when "block_arg"
        interpret_check_args { @block_arg || Nop.new }
      when "accepts_block?"
        interpret_check_args { BoolLiteral.new(@yields != nil) }
      when "return_type"
        interpret_check_args { @return_type || Nop.new }
      when "free_vars"
        interpret_check_args do
          if (free_vars = @free_vars) && !free_vars.empty?
            ArrayLiteral.map(free_vars) { |free_var| MacroId.new(free_var) }
          else
            empty_no_return_array
          end
        end
      when "body"
        interpret_check_args { @body }
      when "receiver"
        interpret_check_args { @receiver || Nop.new }
      when "visibility"
        interpret_check_args do
          visibility_to_symbol(@visibility)
        end
      when "abstract?"
        interpret_check_args { BoolLiteral.new(@abstract) }
      when "annotation"
        fetch_annotation(self, method, args, named_args, block) do |type|
          self.annotation(type)
        end
      when "annotations"
        fetch_annotation(self, method, args, named_args, block) do |type|
          annotations = self.annotations(type)
          return ArrayLiteral.new if annotations.nil?
          ArrayLiteral.map(annotations, &.itself)
        end
      when "all_annotations"
        interpret_argless_method(method, args) do
          annotations = self.all_annotations
          return ArrayLiteral.new if annotations.nil?
          ArrayLiteral.map(annotations, &.itself)
        end
      else
        super
      end
    end
  end

  class Macro
    def interpret(method : String, args : Array(ASTNode), named_args : Hash(String, ASTNode)?, block : Crystal::Block?, interpreter : Crystal::MacroInterpreter, name_loc : Location?)
      case method
      when "name"
        interpret_check_args { MacroId.new(@name) }
      when "args"
        interpret_check_args { ArrayLiteral.map @args, &.itself }
      when "splat_index"
        interpret_check_args do
          @splat_index ? NumberLiteral.new(@splat_index.not_nil!) : NilLiteral.new
        end
      when "double_splat"
        interpret_check_args { @double_splat || Nop.new }
      when "block_arg"
        interpret_check_args { @block_arg || Nop.new }
      when "body"
        interpret_check_args { @body }
      when "visibility"
        interpret_check_args do
          visibility_to_symbol(@visibility)
        end
      else
        super
      end
    end
  end

  class UnaryExpression
    def interpret(method : String, args : Array(ASTNode), named_args : Hash(String, ASTNode)?, block : Crystal::Block?, interpreter : Crystal::MacroInterpreter, name_loc : Location?)
      case method
      when "exp"
        interpret_check_args { @exp }
      else
        super
      end
    end
  end

  class OffsetOf
    def interpret(method : String, args : Array(ASTNode), named_args : Hash(String, ASTNode)?, block : Crystal::Block?, interpreter : Crystal::MacroInterpreter, name_loc : Location?)
      case method
      when "type"
        interpret_check_args { @offsetof_type }
      when "offset"
        interpret_check_args { @offset }
      else
        super
      end
    end
  end

  class Metaclass
    def interpret(method : String, args : Array(ASTNode), named_args : Hash(String, ASTNode)?, block : Crystal::Block?, interpreter : Crystal::MacroInterpreter, name_loc : Location?)
      case method
      when "instance"
        interpret_check_args { @name }
      when "resolve"
        interpret_check_args { interpreter.resolve(self) }
      when "resolve?"
        interpret_check_args { interpreter.resolve?(self) || NilLiteral.new }
      else
        super
      end
    end
  end

  class VisibilityModifier
    def interpret(method : String, args : Array(ASTNode), named_args : Hash(String, ASTNode)?, block : Crystal::Block?, interpreter : Crystal::MacroInterpreter, name_loc : Location?)
      case method
      when "exp"
        interpret_check_args { @exp }
      when "visibility"
        interpret_check_args do
          visibility_to_symbol(@modifier)
        end
      else
        super
      end
    end
  end

  class IsA
    def interpret(method : String, args : Array(ASTNode), named_args : Hash(String, ASTNode)?, block : Crystal::Block?, interpreter : Crystal::MacroInterpreter, name_loc : Location?)
      case method
      when "receiver"
        interpret_check_args { @obj }
      when "arg"
        interpret_check_args { @const }
      else
        super
      end
    end
  end

  class RespondsTo
    def interpret(method : String, args : Array(ASTNode), named_args : Hash(String, ASTNode)?, block : Crystal::Block?, interpreter : Crystal::MacroInterpreter, name_loc : Location?)
      case method
      when "receiver"
        interpret_check_args { @obj }
      when "name"
        interpret_check_args { StringLiteral.new(@name) }
      else
        super
      end
    end
  end

  class Require
    def interpret(method : String, args : Array(ASTNode), named_args : Hash(String, ASTNode)?, block : Crystal::Block?, interpreter : Crystal::MacroInterpreter, name_loc : Location?)
      case method
      when "path"
        interpret_check_args { StringLiteral.new(@string) }
      else
        super
      end
    end
  end

  class MacroId
    def interpret(method : String, args : Array(ASTNode), named_args : Hash(String, ASTNode)?, block : Crystal::Block?, interpreter : Crystal::MacroInterpreter, name_loc : Location?)
      case method
      when "==", "!="
        interpret_check_args do |arg|
          case arg
          when StringLiteral, SymbolLiteral
            if method == "=="
              BoolLiteral.new(@value == arg.value)
            else
              BoolLiteral.new(@value != arg.value)
            end
          else
            super
          end
        end
      when "stringify", "class_name", "symbolize"
        super
      else
        value = StringLiteral.new(@value).interpret(method, args, named_args, block, interpreter, location)
        value = MacroId.new(value.value) if value.is_a?(StringLiteral)
        value
      end
    rescue UndefinedMacroMethodError
      raise "undefined macro method '#{class_desc}##{method}'", exception_type: Crystal::UndefinedMacroMethodError
    end

    def interpret_compare(other : MacroId | StringLiteral)
      value <=> other.value
    end
  end

  class SymbolLiteral
    def interpret(method : String, args : Array(ASTNode), named_args : Hash(String, ASTNode)?, block : Crystal::Block?, interpreter : Crystal::MacroInterpreter, name_loc : Location?)
      case method
      when "==", "!="
        interpret_check_args do |arg|
          case arg
          when MacroId
            if method == "=="
              BoolLiteral.new(@value == arg.value)
            else
              BoolLiteral.new(@value != arg.value)
            end
          else
            super
          end
        end
      when "stringify", "class_name", "symbolize"
        super
      else
        value = StringLiteral.new(@value).interpret(method, args, named_args, block, interpreter, location)
        value = SymbolLiteral.new(value.value) if value.is_a?(StringLiteral)
        value
      end
    rescue UndefinedMacroMethodError
      raise "undefined macro method '#{class_desc}##{method}'", exception_type: Crystal::UndefinedMacroMethodError
    end
  end

  class TypeNode
    def interpret(method : String, args : Array(ASTNode), named_args : Hash(String, ASTNode)?, block : Crystal::Block?, interpreter : Crystal::MacroInterpreter, name_loc : Location?)
      case method
      when "abstract?"
        interpret_check_args { BoolLiteral.new(type.abstract?) }
      when "union?"
        interpret_check_args { BoolLiteral.new(type.is_a?(UnionType)) }
      when "module?"
        interpret_check_args { BoolLiteral.new(type.module?) }
      when "class?"
        interpret_check_args { BoolLiteral.new(type.class? && !type.struct?) }
      when "struct?"
        interpret_check_args { BoolLiteral.new(type.class? && type.struct?) }
      when "nilable?"
        interpret_check_args { BoolLiteral.new(type.nilable?) }
      when "union_types"
        interpret_check_args { TypeNode.union_types(self) }
      when "name"
        interpret_check_args(named_params: ["generic_args"]) do
          generic_args = if named_args && (generic_arg = named_args["generic_args"]?)
                           generic_arg
                         else
                           BoolLiteral.new true
                         end

          raise "named argument 'generic_args' to TypeNode#name must be a bool, not #{generic_args.class_desc}" unless generic_args.is_a?(BoolLiteral)

          MacroId.new(type.devirtualize.to_s(generic_args: generic_args.value))
        end
      when "type_vars"
        interpret_check_args { TypeNode.type_vars(type) }
      when "instance_vars"
        interpret_check_args { TypeNode.instance_vars(type) }
      when "class_vars"
        interpret_check_args { TypeNode.class_vars(type) }
      when "ancestors"
        interpret_check_args { TypeNode.ancestors(type) }
      when "superclass"
        interpret_check_args { TypeNode.superclass(type) }
      when "subclasses"
        interpret_check_args { TypeNode.subclasses(type) }
      when "all_subclasses"
        interpret_check_args { TypeNode.all_subclasses(type) }
      when "includers"
        interpret_check_args { TypeNode.includers(type) }
      when "constants"
        interpret_check_args { TypeNode.constants(type) }
      when "constant"
        interpret_check_args do |arg|
          value = arg.to_string("argument to 'TypeNode#constant'")
          TypeNode.constant(type, value)
        end
      when "has_constant?"
        interpret_check_args do |arg|
          value = arg.to_string("argument to 'TypeNode#has_constant?'")
          TypeNode.has_constant?(type, value)
        end
      when "methods"
        interpret_check_args { TypeNode.methods(type) }
      when "has_method?"
        interpret_check_args do |arg|
          value = arg.to_string("argument to 'TypeNode#has_method?'")
          TypeNode.has_method?(type, value)
        end
      when "annotation"
        fetch_annotation(self, method, args, named_args, block) do |type|
          self.type.annotation(type)
        end
      when "annotations"
        fetch_annotation(self, method, args, named_args, block) do |type|
          annotations = self.type.annotations(type)
          return ArrayLiteral.new if annotations.nil?
          ArrayLiteral.map(annotations, &.itself)
        end
      when "all_annotations"
        interpret_argless_method(method, args) do
          annotations = self.type.all_annotations
          return ArrayLiteral.new if annotations.nil?
          ArrayLiteral.map(annotations, &.itself)
        end
      when "size"
        interpret_check_args do
          type = self.type.instance_type
          case type
          when TupleInstanceType
            NumberLiteral.new(type.tuple_types.size)
          when NamedTupleInstanceType
            NumberLiteral.new(type.entries.size)
          else
            raise "undefined method 'size' for TypeNode of type #{type} (must be a tuple or named tuple type)"
          end
        end
      when "keys"
        interpret_check_args do
          type = self.type.instance_type
          if type.is_a?(NamedTupleInstanceType)
            ArrayLiteral.map(type.entries) { |entry| MacroId.new(entry.name) }
          else
            raise "undefined method 'keys' for TypeNode of type #{type} (must be a named tuple type)"
          end
        end
      when "[]"
        interpret_check_args do |arg|
          type = self.type.instance_type
          case type
          when NamedTupleInstanceType
            case arg
            when SymbolLiteral
              key = arg.value
            when MacroId
              key = arg.value
            else
              return NilLiteral.new
            end
            index = type.name_index(key)
            unless index
              return NilLiteral.new
            end
            TypeNode.new(type.entries[index].type)
          when TupleInstanceType
            case arg
            when NumberLiteral
              index = arg.to_number.to_i
              type = type.tuple_types[index]?
              unless type
                return NilLiteral.new
              end
              TypeNode.new(type)
            else
              return NilLiteral.new
            end
          else
            raise "undefined method '[]' for TypeNode of type #{type} (must be a tuple or named tuple type)"
          end
        end
      when "class"
        interpret_check_args { TypeNode.new(type.metaclass) }
      when "instance"
        interpret_check_args { TypeNode.new(type.instance_type) }
      when "==", "!="
        interpret_check_args do |arg|
          return super unless arg.is_a?(TypeNode)

          self_type = self.type.devirtualize
          other_type = arg.type.devirtualize

          case method
          when "=="
            BoolLiteral.new(self_type == other_type)
          else # "!="
            BoolLiteral.new(self_type != other_type)
          end
        end
      when "<", "<=", ">", ">="
        interpret_check_args do |arg|
          unless arg.is_a?(TypeNode)
            raise "TypeNode##{method} expects TypeNode, not #{arg.class_desc}"
          end

          self_type = self.type.devirtualize
          other_type = arg.type.devirtualize

          case method
          when "<"
            value = self_type != other_type && self_type.implements?(other_type)
          when "<="
            value = self_type.implements?(other_type)
          when ">"
            value = self_type != other_type && other_type.implements?(self_type)
          else # ">="
            value = other_type.implements?(self_type)
          end
          BoolLiteral.new(!!value)
        end
      when "overrides?"
        interpret_check_args do |arg1, arg2|
          unless arg1.is_a?(TypeNode)
            raise "TypeNode##{method} expects TypeNode as a first argument, not #{arg1.class_desc}"
          end

          value = arg2.to_string("second argument to 'TypeNode#overrides?")
          TypeNode.overrides?(type, arg1.type, value)
        end
      when "resolve"
        interpret_check_args { self }
      when "resolve?"
        interpret_check_args { self }
      else
        super
      end
    end

    def self.includers(type)
      case type
      when NonGenericModuleType, GenericModuleType, GenericModuleInstanceType
        types = type.raw_including_types
        return empty_no_return_array unless types
        ArrayLiteral.map(types) do |including_type|
          TypeNode.new including_type
        end
      else
        empty_no_return_array
      end
    end

    def self.type_vars(type)
      if type.is_a?(GenericClassInstanceType) || type.is_a?(GenericModuleInstanceType)
        if type.is_a?(TupleInstanceType)
          if type.tuple_types.empty?
            empty_no_return_array
          else
            ArrayLiteral.map(type.tuple_types) do |tuple_type|
              TypeNode.new(tuple_type)
            end
          end
        else
          if type.type_vars.empty?
            empty_no_return_array
          else
            ArrayLiteral.map(type.type_vars.values) do |type_var|
              if type_var.is_a?(Var)
                TypeNode.new(type_var.type)
              else
                type_var
              end
            end
          end
        end
      elsif type.is_a?(GenericType)
        t = type.as(GenericType)
        if t.type_vars.empty?
          empty_no_return_array
        else
          ArrayLiteral.map(t.type_vars) do |type_var|
            MacroId.new(type_var)
          end
        end
      else
        empty_no_return_array
      end
    end

    def self.instance_vars(type)
      if type.is_a?(InstanceVarContainer)
        ArrayLiteral.map(type.all_instance_vars) do |name, ivar|
          meta_var = MetaMacroVar.new(name[1..-1], ivar.type)
          meta_var.var = ivar
          meta_var.default_value = type.get_instance_var_initializer(name).try(&.value)
          meta_var
        end
      else
        empty_no_return_array
      end
    end

    def self.class_vars(type)
      if type.is_a?(ClassVarContainer)
        ArrayLiteral.map(type.all_class_vars) do |name, ivar|
          meta_var = MetaMacroVar.new(name[2..-1], ivar.type)
          meta_var.var = ivar
          meta_var.default_value = ivar.initializer.try(&.node)
          meta_var
        end
      else
        empty_no_return_array
      end
    end

    def self.ancestors(type)
      ancestors = type.ancestors
      if ancestors.empty?
        empty_no_return_array
      else
        ArrayLiteral.map(type.ancestors) { |ancestor| TypeNode.new(ancestor) }
      end
    end

    def self.superclass(type)
      superclass = type.superclass
      superclass ? TypeNode.new(superclass) : NilLiteral.new
    rescue
      NilLiteral.new
    end

    def self.subclasses(type)
      subclasses = type.devirtualize.subclasses
      if subclasses.empty?
        empty_no_return_array
      else
        ArrayLiteral.map(subclasses) { |subtype| TypeNode.new(subtype) }
      end
    end

    def self.all_subclasses(type)
      subclasses = type.devirtualize.all_subclasses
      if subclasses.empty?
        empty_no_return_array
      else
        ArrayLiteral.map(subclasses) { |subtype| TypeNode.new(subtype) }
      end
    end

    def self.union_types(type_node)
      type = type_node.type

      if type.is_a?(UnionType)
        ArrayLiteral.map(type.union_types) { |uniontype| TypeNode.new(uniontype) }
      else
        ArrayLiteral.new([type_node] of ASTNode)
      end
    end

    def self.constants(type)
      if type.types.empty?
        empty_no_return_array
      else
        names = type.types.map { |name, member_type| MacroId.new(name).as(ASTNode) }
        ArrayLiteral.new names
      end
    end

    def self.has_constant?(type, name)
      BoolLiteral.new(type.types.has_key?(name))
    end

    def self.constant(type, name)
      type = type.types[name]?
      case type
      when Const
        type.value
      when Type
        TypeNode.new(type)
      else
        NilLiteral.new
      end
    end

    def self.methods(type)
      defs = [] of ASTNode
      type.defs.try &.each do |name, metadatas|
        metadatas.each do |metadata|
          defs << metadata.def
        end
      end
      ArrayLiteral.new(defs)
    end

    def self.has_method?(type, name)
      BoolLiteral.new(!!type.has_def?(name))
    end

    def self.overrides?(type, target, method)
      overrides = type.lookup_defs(method).any? do |a_def|
        a_def.owner != target && a_def.macro_owner != target && !target.implements?(a_def.owner)
      end
      BoolLiteral.new(!!overrides)
    end
  end

  class SymbolLiteral
    def to_macro_id
      @value
    end
  end

  class Var
    def to_macro_id
      @name
    end
  end

  class Call
    def interpret(method : String, args : Array(ASTNode), named_args : Hash(String, ASTNode)?, block : Crystal::Block?, interpreter : Crystal::MacroInterpreter, name_loc : Location?)
      case method
      when "name"
        interpret_check_args { MacroId.new(name) }
      when "receiver"
        interpret_check_args { obj || Nop.new }
      when "args"
        interpret_check_args { ArrayLiteral.map self.args, &.itself }
      when "named_args"
        interpret_check_args do
          if named_args = self.named_args
            ArrayLiteral.map(named_args) { |arg| arg }
          else
            Nop.new
          end
        end
      when "block"
        interpret_check_args { self.block || Nop.new }
      when "block_arg"
        interpret_check_args { self.block_arg || Nop.new }
      when "global?"
        interpret_check_args { BoolLiteral.new(@global) }
      else
        super
      end
    end

    def to_macro_id
      if !obj && !block && args.empty?
        @name
      else
        to_s
      end
    end
  end

  class NamedArgument
    def interpret(method : String, args : Array(ASTNode), named_args : Hash(String, ASTNode)?, block : Crystal::Block?, interpreter : Crystal::MacroInterpreter, name_loc : Location?)
      case method
      when "name"
        interpret_check_args { MacroId.new(name) }
      when "value"
        interpret_check_args { value }
      else
        super
      end
    end
  end

  class If
    def interpret(method : String, args : Array(ASTNode), named_args : Hash(String, ASTNode)?, block : Crystal::Block?, interpreter : Crystal::MacroInterpreter, name_loc : Location?)
      case method
      when "cond"
        interpret_check_args { @cond }
      when "then"
        interpret_check_args { @then }
      when "else"
        interpret_check_args { @else }
      else
        super
      end
    end
  end

  class Case
    def interpret(method : String, args : Array(ASTNode), named_args : Hash(String, ASTNode)?, block : Crystal::Block?, interpreter : Crystal::MacroInterpreter, name_loc : Location?)
      case method
      when "cond"
        interpret_check_args { cond || Nop.new }
      when "whens"
        interpret_check_args { ArrayLiteral.map whens, &.itself }
      when "else"
        interpret_check_args { self.else || Nop.new }
      when "exhaustive?"
        interpret_check_args { BoolLiteral.new(@exhaustive) }
      else
        super
      end
    end
  end

  class When
    def interpret(method : String, args : Array(ASTNode), named_args : Hash(String, ASTNode)?, block : Crystal::Block?, interpreter : Crystal::MacroInterpreter, name_loc : Location?)
      case method
      when "conds"
        interpret_check_args { ArrayLiteral.map(conds, &.itself) }
      when "body"
        interpret_check_args { body }
      when "exhaustive?"
        interpret_check_args { BoolLiteral.new(@exhaustive) }
      else
        super
      end
    end
  end

  class ExceptionHandler
    def interpret(method : String, args : Array(ASTNode), named_args : Hash(String, ASTNode)?, block : Crystal::Block?, interpreter : Crystal::MacroInterpreter, name_loc : Location?)
      case method
      when "body"
        interpret_check_args { @body }
      when "rescues"
        interpret_check_args { (rescues = @rescues) ? ArrayLiteral.map(rescues, &.itself) : NilLiteral.new }
      when "else"
        interpret_check_args { @else || Nop.new }
      when "ensure"
        interpret_check_args { @ensure || Nop.new }
      else
        super
      end
    end
  end

  class Rescue
    def interpret(method : String, args : Array(ASTNode), named_args : Hash(String, ASTNode)?, block : Crystal::Block?, interpreter : Crystal::MacroInterpreter, name_loc : Location?)
      case method
      when "body"
        interpret_check_args { body }
      when "types"
        interpret_check_args { (types = @types) ? ArrayLiteral.map(types, &.itself) : NilLiteral.new }
      when "name"
        interpret_check_args { (name = @name) ? MacroId.new(name) : Nop.new }
      else
        super
      end
    end
  end

  class ControlExpression
    def interpret(method : String, args : Array(ASTNode), named_args : Hash(String, ASTNode)?, block : Crystal::Block?, interpreter : Crystal::MacroInterpreter, name_loc : Location?)
      case method
      when "exp"
        interpret_check_args { exp || Nop.new }
      else
        super
      end
    end
  end

  class Yield
    def interpret(method : String, args : Array(ASTNode), named_args : Hash(String, ASTNode)?, block : Crystal::Block?, interpreter : Crystal::MacroInterpreter, name_loc : Location?)
      case method
      when "expressions"
        interpret_check_args { ArrayLiteral.map(@exps, &.itself) }
      when "scope"
        interpret_check_args { scope || Nop.new }
      else
        super
      end
    end
  end

  class Assign
    def interpret(method : String, args : Array(ASTNode), named_args : Hash(String, ASTNode)?, block : Crystal::Block?, interpreter : Crystal::MacroInterpreter, name_loc : Location?)
      case method
      when "target"
        interpret_check_args { target }
      when "value"
        interpret_check_args { value }
      else
        super
      end
    end
  end

  class MultiAssign
    def interpret(method : String, args : Array(ASTNode), named_args : Hash(String, ASTNode)?, block : Crystal::Block?, interpreter : Crystal::MacroInterpreter, name_loc : Location?)
      case method
      when "targets"
        interpret_check_args { ArrayLiteral.map(targets, &.itself) }
      when "values"
        interpret_check_args { ArrayLiteral.map(values, &.itself) }
      else
        super
      end
    end
  end

  class InstanceVar
    def to_macro_id
      @name
    end

    def interpret(method : String, args : Array(ASTNode), named_args : Hash(String, ASTNode)?, block : Crystal::Block?, interpreter : Crystal::MacroInterpreter, name_loc : Location?)
      case method
      when "name"
        interpret_check_args { MacroId.new(@name) }
      else
        super
      end
    end
  end

  class ReadInstanceVar
    def interpret(method : String, args : Array(ASTNode), named_args : Hash(String, ASTNode)?, block : Crystal::Block?, interpreter : Crystal::MacroInterpreter, name_loc : Location?)
      case method
      when "obj"
        interpret_check_args { @obj }
      when "name"
        interpret_check_args { MacroId.new(@name) }
      else
        super
      end
    end
  end

  class ClassVar
    def to_macro_id
      @name
    end

    def interpret(method : String, args : Array(ASTNode), named_args : Hash(String, ASTNode)?, block : Crystal::Block?, interpreter : Crystal::MacroInterpreter, name_loc : Location?)
      case method
      when "name"
        interpret_check_args { MacroId.new(@name) }
      else
        super
      end
    end
  end

  class Global
    def to_macro_id
      @name
    end

    def interpret(method : String, args : Array(ASTNode), named_args : Hash(String, ASTNode)?, block : Crystal::Block?, interpreter : Crystal::MacroInterpreter, name_loc : Location?)
      case method
      when "name"
        interpret_check_args { MacroId.new(@name) }
      else
        super
      end
    end
  end

  class Path
    def interpret(method : String, args : Array(ASTNode), named_args : Hash(String, ASTNode)?, block : Crystal::Block?, interpreter : Crystal::MacroInterpreter, name_loc : Location?)
      case method
      when "names"
        interpret_check_args do
          ArrayLiteral.map(@names) { |name| MacroId.new(name) }
        end
      when "global"
        interpreter.warnings.add_warning_at(name_loc, "Deprecated Path#global. Use `#global?` instead")
        interpret_check_args { BoolLiteral.new(@global) }
      when "global?"
        interpret_check_args { BoolLiteral.new(@global) }
      when "resolve"
        interpret_check_args { interpreter.resolve(self) }
      when "resolve?"
        interpret_check_args { interpreter.resolve?(self) || NilLiteral.new }
      when "types"
        interpret_check_args { ArrayLiteral.new([self] of ASTNode) }
      else
        super
      end
    end

    def to_macro_id
      @names.join "::"
    end
  end

  class While
    def interpret(method : String, args : Array(ASTNode), named_args : Hash(String, ASTNode)?, block : Crystal::Block?, interpreter : Crystal::MacroInterpreter, name_loc : Location?)
      case method
      when "cond"
        interpret_check_args { @cond }
      when "body"
        interpret_check_args { @body }
      else
        super
      end
    end
  end

  class Cast
    def interpret(method : String, args : Array(ASTNode), named_args : Hash(String, ASTNode)?, block : Crystal::Block?, interpreter : Crystal::MacroInterpreter, name_loc : Location?)
      case method
      when "obj"
        interpret_check_args { obj }
      when "to"
        interpret_check_args { to }
      else
        super
      end
    end
  end

  class NilableCast
    def interpret(method : String, args : Array(ASTNode), named_args : Hash(String, ASTNode)?, block : Crystal::Block?, interpreter : Crystal::MacroInterpreter, name_loc : Location?)
      case method
      when "obj"
        interpret_check_args { obj }
      when "to"
        interpret_check_args { to }
      else
        super
      end
    end
  end

  class Generic
    def interpret(method : String, args : Array(ASTNode), named_args : Hash(String, ASTNode)?, block : Crystal::Block?, interpreter : Crystal::MacroInterpreter, name_loc : Location?)
      case method
      when "name"
        interpret_check_args { name }
      when "type_vars"
        interpret_check_args { ArrayLiteral.map(type_vars, &.itself) }
      when "named_args"
        interpret_check_args do
          if named_args = @named_args
            NamedTupleLiteral.new(named_args.map { |arg| NamedTupleLiteral::Entry.new(arg.name, arg.value) })
          else
            NilLiteral.new
          end
        end
      when "resolve"
        interpret_check_args { interpreter.resolve(self) }
      when "resolve?"
        interpret_check_args { interpreter.resolve?(self) || NilLiteral.new }
      when "types"
        interpret_check_args { ArrayLiteral.new([self] of ASTNode) }
      else
        super
      end
    end
  end

  class Annotation
    def interpret(method : String, args : Array(ASTNode), named_args : Hash(String, ASTNode)?, block : Crystal::Block?, interpreter : Crystal::MacroInterpreter, name_loc : Location?)
      case method
      when "name"
<<<<<<< HEAD
        interpret_argless_method(method, args) do
          MacroId.new self.path.to_s
        end
=======
        interpret_check_args { @path }
>>>>>>> 7958de3b
      when "[]"
        interpret_check_args do |arg|
          case arg
          when NumberLiteral
            index = arg.to_number.to_i
            return self.args[index]? || NilLiteral.new
          when SymbolLiteral then name = arg.value
          when StringLiteral then name = arg.value
          when MacroId       then name = arg.value
          else
            raise "argument to [] must be a number, symbol or string, not #{arg.class_desc}:\n\n#{arg}"
          end

          named_arg = self.named_args.try &.find do |named_arg|
            named_arg.name == name
          end
          named_arg.try(&.value) || NilLiteral.new
        end
      when "args"
        interpret_check_args do
          TupleLiteral.map self.args, &.itself
        end
      when "named_args"
        interpret_check_args do
          get_named_annotation_args self
        end
      else
        super
      end
    end
  end
end

private def get_named_annotation_args(object)
  if named_args = object.named_args
    Crystal::NamedTupleLiteral.new(named_args.map { |arg| Crystal::NamedTupleLiteral::Entry.new(arg.name, arg.value) })
  else
    Crystal::NamedTupleLiteral.new
  end
end

private def interpret_array_or_tuple_method(object, klass, method, args, named_args, block, interpreter)
  case method
  when "any?"
    interpret_check_args(node: object, uses_block: true) do
      block_arg = block.args.first?

      Crystal::BoolLiteral.new(object.elements.any? do |elem|
        interpreter.define_var(block_arg.name, elem) if block_arg
        interpreter.accept(block.body).truthy?
      end)
    end
  when "all?"
    interpret_check_args(node: object, uses_block: true) do
      block_arg = block.args.first?

      Crystal::BoolLiteral.new(object.elements.all? do |elem|
        interpreter.define_var(block_arg.name, elem) if block_arg
        interpreter.accept(block.body).truthy?
      end)
    end
  when "splat"
    interpret_check_args(node: object, min_count: 0) do |arg|
      if arg
        unless arg.is_a?(Crystal::StringLiteral)
          arg.raise "argument to splat must be a StringLiteral, not #{arg.class_desc}"
        end

        if object.elements.empty?
          Crystal::MacroId.new("")
        else
          Crystal::MacroId.new((object.elements.join ", ") + arg.value)
        end
      else
        Crystal::MacroId.new(object.elements.join ", ")
      end
    end
  when "empty?"
    interpret_check_args(node: object) { Crystal::BoolLiteral.new(object.elements.empty?) }
  when "find"
    interpret_check_args(node: object, uses_block: true) do
      block_arg = block.args.first?

      found = object.elements.find do |elem|
        interpreter.define_var(block_arg.name, elem) if block_arg
        interpreter.accept(block.body).truthy?
      end
      found ? found : Crystal::NilLiteral.new
    end
  when "first"
    interpret_check_args(node: object) { object.elements.first? || Crystal::NilLiteral.new }
  when "includes?"
    interpret_check_args(node: object) do |arg|
      Crystal::BoolLiteral.new(object.elements.includes?(arg))
    end
  when "join"
    interpret_check_args(node: object) do |arg|
      Crystal::StringLiteral.new(object.elements.map(&.to_macro_id).join arg.to_macro_id)
    end
  when "last"
    interpret_check_args(node: object) { object.elements.last? || Crystal::NilLiteral.new }
  when "size"
    interpret_check_args(node: object) { Crystal::NumberLiteral.new(object.elements.size) }
  when "each"
    interpret_check_args(node: object, uses_block: true) do
      block_arg = block.args.first?

      object.elements.each do |elem|
        interpreter.define_var(block_arg.name, elem) if block_arg
        interpreter.accept block.body
      end

      Crystal::NilLiteral.new
    end
  when "each_with_index"
    interpret_check_args(node: object, uses_block: true) do
      block_arg = block.args[0]?
      index_arg = block.args[1]?

      object.elements.each_with_index do |elem, idx|
        interpreter.define_var(block_arg.name, elem) if block_arg
        interpreter.define_var(index_arg.name, Crystal::NumberLiteral.new idx) if index_arg
        interpreter.accept block.body
      end

      Crystal::NilLiteral.new
    end
  when "map"
    interpret_check_args(node: object, uses_block: true) do
      block_arg = block.args.first?

      klass.map(object.elements) do |elem|
        interpreter.define_var(block_arg.name, elem) if block_arg
        interpreter.accept block.body
      end
    end
  when "map_with_index"
    interpret_check_args(node: object, uses_block: true) do
      block_arg = block.args[0]?
      index_arg = block.args[1]?

      klass.map_with_index(object.elements) do |elem, idx|
        interpreter.define_var(block_arg.name, elem) if block_arg
        interpreter.define_var(index_arg.name, Crystal::NumberLiteral.new idx) if index_arg
        interpreter.accept block.body
      end
    end
  when "select"
    interpret_check_args(node: object, uses_block: true) do
      filter(object, klass, block, interpreter)
    end
  when "reject"
    interpret_check_args(node: object, uses_block: true) do
      filter(object, klass, block, interpreter, keep: false)
    end
  when "reduce"
    interpret_check_args(node: object, min_count: 0, uses_block: true) do |memo|
      accumulate_arg = block.args.first?
      value_arg = block.args[1]?

      if memo
        object.elements.reduce(memo) do |accumulate, elem|
          interpreter.define_var(accumulate_arg.name, accumulate) if accumulate_arg
          interpreter.define_var(value_arg.name, elem) if value_arg
          interpreter.accept block.body
        end
      else
        object.elements.reduce do |accumulate, elem|
          interpreter.define_var(accumulate_arg.name, accumulate) if accumulate_arg
          interpreter.define_var(value_arg.name, elem) if value_arg
          interpreter.accept block.body
        end
      end
    end
  when "shuffle"
    interpret_check_args(node: object) { klass.new(object.elements.shuffle) }
  when "sort"
    interpret_check_args(node: object) { klass.new(object.elements.sort { |x, y| x.interpret_compare(y) }) }
  when "sort_by"
    interpret_check_args(node: object, uses_block: true) do
      sort_by(object, klass, block, interpreter)
    end
  when "uniq"
    interpret_check_args(node: object) { klass.new(object.elements.uniq) }
  when "[]"
    interpret_check_args(node: object, min_count: 1) do |from, to|
      if to
        from = interpreter.accept(from)
        to = interpreter.accept(to)

        unless from.is_a?(Crystal::NumberLiteral)
          from.raise "expected first argument to RangeLiteral#[] to be a number, not #{from.class_desc}"
        end

        unless to.is_a?(Crystal::NumberLiteral)
          to.raise "expected second argument to RangeLiteral#[] to be a number, not #{from.class_desc}"
        end

        from = from.to_number.to_i
        to = to.to_number.to_i

        begin
          klass.new(object.elements[from, to])
        rescue ex
          object.raise ex.message
        end
      else
        case arg = from
        when Crystal::NumberLiteral
          index = arg.to_number.to_i
          value = object.elements[index]? || Crystal::NilLiteral.new
        when Crystal::RangeLiteral
          range = arg.interpret_to_nilable_range(interpreter)
          begin
            klass.new(object.elements[range])
          rescue ex
            object.raise ex.message
          end
        else
          arg.raise "argument to [] must be a number or range, not #{arg.class_desc}:\n\n#{arg}"
        end
      end
    end
  when "[]="
    interpret_check_args(node: object) do |index_node, value|
      unless index_node.is_a?(Crystal::NumberLiteral)
        index_node.raise "expected index argument to ArrayLiteral#[]= to be a number, not #{index_node.class_desc}"
      end

      index = index_node.to_number.to_i
      index += object.elements.size if index < 0

      unless 0 <= index < object.elements.size
        index_node.raise "index out of bounds (index: #{index}, size: #{object.elements.size})"
      end

      object.elements[index] = value
      value
    end
  when "unshift"
    interpret_check_args(node: object) do |arg|
      object.elements.unshift(arg)
      object
    end
  when "push", "<<"
    interpret_check_args(node: object) do |arg|
      object.elements << arg
      object
    end
  when "+"
    interpret_check_args(node: object) do |arg|
      case arg
      when Crystal::TupleLiteral
        other_elements = arg.elements
      when Crystal::ArrayLiteral
        other_elements = arg.elements
      else
        arg.raise "argument to `#{klass}#+` must be a tuple or array, not #{arg.class_desc}:\n\n#{arg}"
      end
      klass.new(object.elements + other_elements)
    end
  else
    nil
  end
end

# Checks the following in an invocation of a macro `foo`:
#
# * The number of macro arguments to `foo` matches the number of block
#   parameters to this macro. If `min_count` is given then only that many macro
#   parameters are required, others are optional and this macro's corresponding
#   block parameter will receive `nil` instead.
# * If `named_params` is true, any named arguments to `foo` are allowed. If it
#   is falsey (the default), no named arguments are allowed. Otherwise, only
#   named arguments included by `named_params` are allowed. The block parameters
#   of this macro are unaffected by named arguments.
# * There is a block supplied to `foo` if and only if `uses_block` is true.
#
# `top_level` affects how error messages are formatted.
#
# Accesses the `method`, `args`, `named_args`, and `block` variables in the
# current scope.
private macro interpret_check_args(*, node = self, min_count = nil, named_params = nil, uses_block = false, top_level = false, &block)
  {% if uses_block %}
    unless block
      %full_name = full_macro_name({{ node }}, method, {{ top_level }})
      {{ node }}.raise "#{%full_name} is expected to be invoked with a block, but no block was given"
    end
  {% else %}
    if block
      %full_name = full_macro_name({{ node }}, method, {{ top_level }})
      {{ node }}.raise "#{%full_name} is not expected to be invoked with a block, but a block was given"
    end
  {% end %}

  {% if !named_params %}
    if named_args && !named_args.empty?
      %full_name = full_macro_name({{ node }}, method, {{ top_level }})
      {{ node }}.raise "named arguments are not allowed here"
    end
  {% elsif named_params != true %}
    if named_args
      allowed_keys = {{ named_params }}
      named_args.each_key do |name|
        {{ node }}.raise "no named parameter '#{name}'" unless allowed_keys.includes?(name)
      end
    end
  {% end %}

  {% if min_count %}
    unless {{ min_count }} <= args.size <= {{ block.args.size }}
      %full_name = full_macro_name({{ node }}, method, {{ top_level }})
      {{ node }}.wrong_number_of_arguments %full_name, args.size, {{ min_count }}..{{ block.args.size }}
    end

    {% for var, i in block.args %}
      {{ var }} = args[{{ i }}]{% if i >= min_count %}?{% end %}
    {% end %}
  {% else %}
    unless args.size == {{ block.args.size }}
      %full_name = full_macro_name({{ node }}, method, {{ top_level }})
      {{ node }}.wrong_number_of_arguments %full_name, args.size, {{ block.args.size }}
    end

    {% for var, i in block.args %}
      {{ var }} = args[{{ i }}]
    {% end %}
  {% end %}

  {{ block.body }}
end

private macro interpret_check_args_toplevel(*, min_count = nil, uses_block = false, &block)
  method = node.name
  args = node.args
  named_args = node.named_args
  block = node.block
  interpret_check_args(node: node, min_count: {{ min_count }}, uses_block: {{ uses_block }}, top_level: true) {{ block }}
end

private def full_macro_name(node, method, top_level)
  if top_level
    "top-level macro '#{method}'"
  else
    "macro '#{node.class_desc}##{method}'"
  end
end

private def visibility_to_symbol(visibility)
  visibility_name =
    case visibility
    when .private?
      "private"
    when .protected?
      "protected"
    else
      "public"
    end
  Crystal::SymbolLiteral.new(visibility_name)
end

private def macro_raise(node, args, interpreter)
  msg = args.map do |arg|
    arg.accept interpreter
    interpreter.last.to_macro_id
  end
  msg = msg.join " "

  node.raise msg, exception_type: Crystal::MacroRaiseException
end

private def empty_no_return_array
  Crystal::ArrayLiteral.new(of: Crystal::Path.global("NoReturn"))
end

private def filter(object, klass, block, interpreter, keep = true)
  block_arg = block.args.first?

  klass.new(object.elements.select do |elem|
    interpreter.define_var(block_arg.name, elem) if block_arg
    block_result = interpreter.accept(block.body).truthy?
    keep ? block_result : !block_result
  end)
end

private def fetch_annotation(node, method, args, named_args, block)
  interpret_check_args(node: node) do |arg|
    unless arg.is_a?(Crystal::TypeNode)
      args[0].raise "argument to '#{node.class_desc}#annotation' must be a TypeNode, not #{arg.class_desc}"
    end

    type = arg.type
    unless type.is_a?(Crystal::AnnotationType)
      args[0].raise "argument to '#{node.class_desc}#annotation' must be an annotation type, not #{type} (#{type.type_desc})"
    end

    value = yield type
    value || Crystal::NilLiteral.new
  end
end

private def sort_by(object, klass, block, interpreter)
  block_arg = block.args.first?

  klass.new(object.elements.sort { |x, y|
    block_arg.try { |arg| interpreter.define_var(arg.name, x) }
    x_result = interpreter.accept(block.body)
    block_arg.try { |arg| interpreter.define_var(arg.name, y) }
    y_result = interpreter.accept(block.body)

    x_result.interpret_compare(y_result)
  })
end<|MERGE_RESOLUTION|>--- conflicted
+++ resolved
@@ -2307,13 +2307,7 @@
     def interpret(method : String, args : Array(ASTNode), named_args : Hash(String, ASTNode)?, block : Crystal::Block?, interpreter : Crystal::MacroInterpreter, name_loc : Location?)
       case method
       when "name"
-<<<<<<< HEAD
-        interpret_argless_method(method, args) do
-          MacroId.new self.path.to_s
-        end
-=======
         interpret_check_args { @path }
->>>>>>> 7958de3b
       when "[]"
         interpret_check_args do |arg|
           case arg
