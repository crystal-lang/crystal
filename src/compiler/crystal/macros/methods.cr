require "../semantic/ast"
require "./macros"
require "semantic_version"

module Crystal
  class MacroInterpreter
    private def find_source_file(filename)
      # Support absolute paths
      if filename.starts_with?('/')
        filename = "#{filename}.cr" unless filename.ends_with?(".cr")

        if File.exists?(filename)
          unless File.file?(filename)
            return yield "#{filename.inspect} is not a file"
          end
        else
          return yield "can't find file #{filename.inspect}"
        end
      else
        begin
          relative_to = @location.try &.original_filename
          found_filenames = @program.find_in_path(filename, relative_to)
        rescue ex
          return yield ex.message
        end

        unless found_filenames
          return yield "can't find file #{filename.inspect}"
        end

        if found_filenames.size > 1
          return yield "#{filename.inspect} is a directory"
        end

        filename = found_filenames.first
      end
      filename
    end

    delegate report_warning_at, to: @program

    def interpret_top_level_call(node)
      interpret_top_level_call?(node) ||
        node.raise("undefined macro method: '#{node.name}'")
    end

    def interpret_top_level_call?(node)
      # Please order method names in lexicographical order
      case node.name
      when "compare_versions"
        interpret_compare_versions(node)
      when "debug"
        interpret_debug(node)
      when "env"
        interpret_env(node)
      when "flag?", "host_flag?"
        interpret_flag?(node)
      when "parse_type"
        interpret_parse_type(node)
      when "puts"
        interpret_puts(node)
      when "p", "pp"
        interpret_p(node)
      when "p!", "pp!"
        interpret_pp!(node)
      when "skip_file"
        interpret_skip_file(node)
      when "system", "`"
        interpret_system(node)
      when "raise"
        interpret_raise(node)
      when "file_exists?"
        interpret_file_exists?(node)
      when "read_file"
        interpret_read_file(node)
      when "read_file?"
        interpret_read_file(node, nilable: true)
      when "run"
        interpret_run(node)
      else
        nil
      end
    end

    def interpret_compare_versions(node)
      interpret_check_args_toplevel do |first_arg, second_arg|
        first = accept first_arg
        first_string = first.to_string("first argument to 'compare_versions'")

        second = accept second_arg
        second_string = second.to_string("second argument to 'compare_versions'")

        first_version = begin
          SemanticVersion.parse(first_string)
        rescue ex
          first_arg.raise ex.message
        end

        second_version = begin
          SemanticVersion.parse(second_string)
        rescue ex
          second_arg.raise ex.message
        end

        @last = NumberLiteral.new(first_version <=> second_version)
      end
    end

    def interpret_debug(node)
      if node.args.size >= 1
        node.args.first.accept self
        format = @last.truthy?
      elsif named_args = node.named_args
        format_arg = named_args.find { |arg| arg.name == "format" }
        if format_arg
          format_arg.value.accept self
          format = @last.truthy?
        end
      else
        format = true
      end

      if format
        begin
          @program.stdout.puts Crystal::Formatter.format(@str.to_s)
        rescue
          @program.stdout.puts @str
        end
      else
        @program.stdout.puts @str
      end

      @last = Nop.new
    end

    def interpret_env(node)
      interpret_check_args_toplevel do |arg|
        arg.accept self
        cmd = @last.to_macro_id
        env_value = ENV[cmd]?
        @last = env_value ? StringLiteral.new(env_value) : NilLiteral.new
      end
    end

    def interpret_flag?(node)
      interpret_check_args_toplevel do |arg|
        arg.accept self
        flag_name = @last.to_macro_id
        flags = case node.name
                when "flag?"
                  @program.flags
                when "host_flag?"
                  @program.host_flags
                else
                  raise "Bug: unexpected macro method #{node.name}"
                end
        @last = BoolLiteral.new(flags.includes?(flag_name))
      end
    end

    def interpret_parse_type(node)
      interpret_check_args_toplevel do |arg|
        arg.accept self
        type_name = case last = @last
                    when StringLiteral then last.value
                    else
                      arg.raise "argument to parse_type must be a StringLiteral, not #{last.class_desc}"
                    end

        arg.raise "argument to parse_type cannot be an empty value" if type_name.blank?

        begin
          parser = Crystal::Parser.new type_name
          parser.next_token
          type = parser.parse_bare_proc_type
          parser.check :EOF
          @last = type
        rescue ex : Crystal::SyntaxException
          arg.raise "Invalid type name: #{type_name.inspect}"
        end
      end
    end

    def interpret_puts(node)
      node.args.each do |arg|
        arg.accept self
        last = @last

        # The only difference in macro land between `p` and `puts` is that
        # `puts` with a string literal shouldn't show the string quotes
        last = last.value if last.is_a?(StringLiteral)

        @program.stdout.puts last
      end

      @last = Nop.new
    end

    def interpret_p(node)
      node.args.each do |arg|
        arg.accept self
        @program.stdout.puts @last
      end

      @last = Nop.new
    end

    def interpret_pp!(node)
      strings = [] of {String, String}

      node.args.each do |arg|
        arg.accept self
        strings.push({arg.to_s, @last.to_s})
      end

      max_size = strings.max_of &.[0].size
      strings.each do |left, right|
        @program.stdout.puts "#{left.ljust(max_size)} # => #{right}"
      end

      @last = Nop.new
    end

    def interpret_skip_file(node)
      raise SkipMacroException.new(@str.to_s, macro_expansion_pragmas)
    end

    def interpret_system(node)
      cmd = node.args.map do |arg|
        arg.accept self
        @last.to_macro_id
      end
      cmd = cmd.join " "

      result = `#{cmd}`
      if $?.success?
        @last = MacroId.new(result)
      elsif result.empty?
        node.raise "error executing command: #{cmd}, got exit status #{$?.exit_code}"
      else
        node.raise "error executing command: #{cmd}, got exit status #{$?.exit_code}:\n\n#{result}\n"
      end
    end

    def interpret_raise(node)
      macro_raise(node, node.args, self)
    end

    def interpret_file_exists?(node)
      interpret_check_args_toplevel do |arg|
        arg.accept self
        filename = @last.to_macro_id

        @last = BoolLiteral.new(File.exists?(filename))
      end
    end

    def interpret_read_file(node, nilable = false)
      interpret_check_args_toplevel do |arg|
        arg.accept self
        filename = @last.to_macro_id

        begin
          @last = StringLiteral.new(File.read(filename))
        rescue ex
          node.raise ex.to_s unless nilable
          @last = NilLiteral.new
        end
      end
    end

    def interpret_run(node)
      if node.args.size == 0
        node.wrong_number_of_arguments "top-level macro 'run'", 0, "1+"
      end

      node.args.first.accept self
      original_filename = @last.to_macro_id

      filename = find_source_file(original_filename) do |error_message|
        node.raise "error executing macro 'run': #{error_message}"
      end

      run_args = [] of String
      node.args.each_with_index do |arg, i|
        next if i == 0

        arg.accept self
        run_args << @last.to_macro_id
      end

      result = @program.macro_run(filename, run_args)
      if result.status.success?
        @last = MacroId.new(result.stdout)
      else
        command = "#{Process.quote(original_filename)} #{Process.quote(run_args)}"

        message = IO::Memory.new
        message << "Error executing run (exit code: #{result.status.exit_code}): #{command}\n"

        if result.stdout.empty? && result.stderr.empty?
          message << "\nGot no output."
        else
          Colorize.reset(message)

          unless result.stdout.empty?
            message.puts
            message << "stdout:".colorize.mode(:bold)
            message.puts
            message.puts
            result.stdout.each_line do |line|
              message << "    "
              message << line
              message << '\n'
            end
            message << '\n'
          end

          unless result.stderr.empty?
            message.puts
            message << "stderr:".colorize.mode(:bold)
            message.puts
            message.puts
            result.stderr.each_line do |line|
              message << "    "
              message << line
              message << '\n'
            end
            message << '\n'
          end
        end

        node.raise message.to_s
      end
    end
  end

  class ASTNode
    def to_macro_id
      to_s
    end

    def to_string(context)
      case self
      when StringLiteral then return self.value
      when SymbolLiteral then return self.value
      when MacroId       then return self.value
      else
        raise "expected #{context} to be a StringLiteral, SymbolLiteral or MacroId, not #{class_desc}"
      end
    end

    def truthy?
      case self
      when NilLiteral, Nop
        false
      when BoolLiteral
        self.value
      else
        true
      end
    end

    def interpret(method : String, args : Array(ASTNode), named_args : Hash(String, ASTNode)?, block : Crystal::Block?, interpreter : Crystal::MacroInterpreter, name_loc : Location?)
      case method
      when "id"
        interpret_check_args { MacroId.new(to_macro_id) }
      when "stringify"
        interpret_check_args { stringify }
      when "symbolize"
        interpret_check_args { symbolize }
      when "class_name"
        interpret_check_args { class_name }
      when "raise"
        macro_raise self, args, interpreter
      when "filename"
        interpret_check_args do
          filename = location.try &.original_filename
          filename ? StringLiteral.new(filename) : NilLiteral.new
        end
      when "line_number"
        interpret_check_args do
          line_number = location.try &.expanded_location.try &.line_number
          line_number ? NumberLiteral.new(line_number) : NilLiteral.new
        end
      when "column_number"
        interpret_check_args do
          column_number = location.try &.expanded_location.try &.column_number
          column_number ? NumberLiteral.new(column_number) : NilLiteral.new
        end
      when "end_line_number"
        interpret_check_args do
          line_number = end_location.try &.expanded_location.try &.line_number
          line_number ? NumberLiteral.new(line_number) : NilLiteral.new
        end
      when "end_column_number"
        interpret_check_args do
          column_number = end_location.try &.expanded_location.try &.column_number
          column_number ? NumberLiteral.new(column_number) : NilLiteral.new
        end
      when "=="
        interpret_check_args do |arg|
          BoolLiteral.new(self == arg)
        end
      when "!="
        interpret_check_args do |arg|
          BoolLiteral.new(self != arg)
        end
      when "!"
        interpret_check_args { BoolLiteral.new(!truthy?) }
      when "nil?"
        interpret_check_args { BoolLiteral.new(is_a?(NilLiteral) || is_a?(Nop)) }
      else
        raise "undefined macro method '#{class_desc}##{method}'", exception_type: Crystal::UndefinedMacroMethodError
      end
    end

    def interpret_compare(other)
      raise "can't compare #{self} to #{other}"
    end

    def stringify
      StringLiteral.new(to_s)
    end

    def symbolize
      SymbolLiteral.new(to_s)
    end

    def class_name
      StringLiteral.new(class_desc)
    end
  end

  class NilLiteral
    def to_macro_id
      "nil"
    end
  end

  class BoolLiteral
    def to_macro_id
      @value ? "true" : "false"
    end
  end

  class NumberLiteral
    def interpret(method : String, args : Array(ASTNode), named_args : Hash(String, ASTNode)?, block : Crystal::Block?, interpreter : Crystal::MacroInterpreter, name_loc : Location?)
      case method
      when ">"
        bool_bin_op(method, args, named_args, block) { |me, other| me > other }
      when ">="
        bool_bin_op(method, args, named_args, block) { |me, other| me >= other }
      when "<"
        bool_bin_op(method, args, named_args, block) { |me, other| me < other }
      when "<="
        bool_bin_op(method, args, named_args, block) { |me, other| me <= other }
      when "<=>"
        num_bin_op(method, args, named_args, block) do |me, other|
          (me <=> other) || (return NilLiteral.new)
        end
      when "+"
        interpret_check_args(min_count: 0) do |other|
          if other
            raise "can't #{method} with #{other}" unless other.is_a?(NumberLiteral)
            NumberLiteral.new(to_number + other.to_number)
          else
            self
          end
        end
      when "-"
        interpret_check_args(min_count: 0) do |other|
          if other
            raise "can't #{method} with #{other}" unless other.is_a?(NumberLiteral)
            NumberLiteral.new(to_number - other.to_number)
          else
            num = to_number
            raise "undefined method '-' for unsigned integer literal: #{self}" if num.is_a?(Int::Unsigned)
            NumberLiteral.new(-num)
          end
        end
      when "*"
        num_bin_op(method, args, named_args, block) { |me, other| me * other }
      when "/"
        num_bin_op(method, args, named_args, block) { |me, other| me / other }
      when "//"
        num_bin_op(method, args, named_args, block) { |me, other| me // other }
      when "**"
        num_bin_op(method, args, named_args, block) { |me, other| me ** other }
      when "%"
        int_bin_op(method, args, named_args, block) { |me, other| me % other }
      when "&"
        int_bin_op(method, args, named_args, block) { |me, other| me & other }
      when "|"
        int_bin_op(method, args, named_args, block) { |me, other| me | other }
      when "^"
        int_bin_op(method, args, named_args, block) { |me, other| me ^ other }
      when "<<"
        int_bin_op(method, args, named_args, block) { |me, other| me << other }
      when ">>"
        int_bin_op(method, args, named_args, block) { |me, other| me >> other }
      when "~"
        interpret_check_args do
          num = to_number
          raise "undefined method '~' for float literal: #{self}" unless num.is_a?(Int)
          NumberLiteral.new(~num)
        end
      when "kind"
        interpret_check_args { SymbolLiteral.new(kind.to_s) }
      when "to_number"
        interpret_check_args { MacroId.new(to_number.to_s) }
      else
        super
      end
    end

    def interpret_compare(other : NumberLiteral)
      to_number <=> other.to_number
    end

    def bool_bin_op(method, args, named_args, block)
      interpret_check_args do |other|
        raise "can't #{method} with #{other}" unless other.is_a?(NumberLiteral)
        BoolLiteral.new(yield to_number, other.to_number)
      end
    end

    def num_bin_op(method, args, named_args, block)
      interpret_check_args do |other|
        raise "can't #{method} with #{other}" unless other.is_a?(NumberLiteral)
        NumberLiteral.new(yield to_number, other.to_number)
      end
    end

    def int_bin_op(method, args, named_args, block)
      interpret_check_args do |other|
        raise "can't #{method} with #{other}" unless other.is_a?(NumberLiteral)
        me = to_number
        other = other.to_number

        case {me, other}
        when {Int, Int}
          NumberLiteral.new(yield me, other)
        when {Float, _}
          raise "undefined method '#{method}' for float literal: #{self}"
        else
          raise "argument to NumberLiteral##{method} can't be float literal: #{self}"
        end
      end
    end

    def to_number
      case @kind
<<<<<<< HEAD
      when .i8?  then @value.to_i8
      when .i16? then @value.to_i16
      when .i32? then @value.to_i32
      when .i64? then @value.to_i64
      when .u8?  then @value.to_u8
      when .u16? then @value.to_u16
      when .u32? then @value.to_u32
      when .u64? then @value.to_u64
      when .f32? then @value.to_f32
      when .f64? then @value.to_f64
=======
      when :i8   then @value.to_i8
      when :i16  then @value.to_i16
      when :i32  then @value.to_i32
      when :i64  then @value.to_i64
      when :i128 then @value.to_i128
      when :u8   then @value.to_u8
      when :u16  then @value.to_u16
      when :u32  then @value.to_u32
      when :u64  then @value.to_u64
      when :u128 then @value.to_u128
      when :f32  then @value.to_f32
      when :f64  then @value.to_f64
>>>>>>> 0e99a559
      else
        raise "Unknown kind: #{@kind}"
      end
    end
  end

  class CharLiteral
    def to_macro_id
      @value.to_s
    end
  end

  class StringLiteral
    def interpret(method : String, args : Array(ASTNode), named_args : Hash(String, ASTNode)?, block : Crystal::Block?, interpreter : Crystal::MacroInterpreter, name_loc : Location?)
      case method
      when "==", "!="
        interpret_check_args do |arg|
          case arg
          when MacroId
            if method == "=="
              BoolLiteral.new(@value == arg.value)
            else
              BoolLiteral.new(@value != arg.value)
            end
          else
            super
          end
        end
      when "[]"
        interpret_check_args do |arg|
          case arg
          when RangeLiteral
            range = arg.interpret_to_nilable_range(interpreter)
            StringLiteral.new(@value[range])
          else
            raise "wrong argument for StringLiteral#[] (#{arg.class_desc}): #{arg}"
          end
        end
      when "=~"
        interpret_check_args do |arg|
          case arg
          when RegexLiteral
            arg_value = arg.value
            if arg_value.is_a?(StringLiteral)
              regex = Regex.new(arg_value.value, arg.options)
            else
              raise "regex interpolations not yet allowed in macros"
            end
            BoolLiteral.new(!!(@value =~ regex))
          else
            BoolLiteral.new(false)
          end
        end
      when ">"
        interpret_check_args do |arg|
          case arg
          when StringLiteral, MacroId
            return BoolLiteral.new(interpret_compare(arg) > 0)
          else
            raise "Can't compare StringLiteral with #{arg.class_desc}"
          end
        end
      when "<"
        interpret_check_args do |arg|
          case arg
          when StringLiteral, MacroId
            return BoolLiteral.new(interpret_compare(arg) < 0)
          else
            raise "Can't compare StringLiteral with #{arg.class_desc}"
          end
        end
      when "+"
        interpret_check_args do |arg|
          case arg
          when CharLiteral
            piece = arg.value
          when StringLiteral
            piece = arg.value
          else
            raise "StringLiteral#+ expects char or string, not #{arg.class_desc}"
          end
          StringLiteral.new(@value + piece)
        end
      when "camelcase"
        interpret_check_args(named_params: ["lower"]) do
          lower = if named_args && (lower_arg = named_args["lower"]?)
                    lower_arg
                  else
                    BoolLiteral.new false
                  end

          raise "named argument 'lower' to StringLiteral#camelcase must be a bool, not #{lower.class_desc}" unless lower.is_a?(BoolLiteral)

          StringLiteral.new(@value.camelcase(lower: lower.value))
        end
      when "capitalize"
        interpret_check_args { StringLiteral.new(@value.capitalize) }
      when "chars"
        interpret_check_args { ArrayLiteral.map(@value.chars, Path.global("Char")) { |value| CharLiteral.new(value) } }
      when "chomp"
        interpret_check_args { StringLiteral.new(@value.chomp) }
      when "downcase"
        interpret_check_args { StringLiteral.new(@value.downcase) }
      when "empty?"
        interpret_check_args { BoolLiteral.new(@value.empty?) }
      when "ends_with?"
        interpret_check_args do |arg|
          case arg
          when CharLiteral
            piece = arg.value
          when StringLiteral
            piece = arg.value
          else
            raise "StringLiteral#ends_with? expects char or string, not #{arg.class_desc}"
          end
          BoolLiteral.new(@value.ends_with?(piece))
        end
      when "gsub"
        interpret_check_args do |first, second|
          raise "first argument to StringLiteral#gsub must be a regex, not #{first.class_desc}" unless first.is_a?(RegexLiteral)
          raise "second argument to StringLiteral#gsub must be a string, not #{second.class_desc}" unless second.is_a?(StringLiteral)

          regex_value = first.value
          if regex_value.is_a?(StringLiteral)
            regex = Regex.new(regex_value.value, first.options)
          else
            raise "regex interpolations not yet allowed in macros"
          end

          StringLiteral.new(value.gsub(regex, second.value))
        end
      when "identify"
        interpret_check_args { StringLiteral.new(@value.tr(":", "_")) }
      when "includes?"
        interpret_check_args do |arg|
          case arg
          when CharLiteral
            piece = arg.value
          when StringLiteral
            piece = arg.value
          else
            raise "StringLiteral#includes? expects char or string, not #{arg.class_desc}"
          end
          BoolLiteral.new(@value.includes?(piece))
        end
      when "size"
        interpret_check_args { NumberLiteral.new(@value.size) }
      when "lines"
        interpret_check_args { ArrayLiteral.map(@value.lines, Path.global("String")) { |value| StringLiteral.new(value) } }
      when "split"
        interpret_check_args(min_count: 0) do |arg|
          if arg
            case arg
            when CharLiteral
              splitter = arg.value
            when StringLiteral
              splitter = arg.value
            else
              splitter = arg.to_s
            end

            ArrayLiteral.map(@value.split(splitter), Path.global("String")) { |value| StringLiteral.new(value) }
          else
            ArrayLiteral.map(@value.split, Path.global("String")) { |value| StringLiteral.new(value) }
          end
        end
      when "count"
        interpret_check_args do |arg|
          case arg
          when CharLiteral
            chr = arg.value
          else
            raise "StringLiteral#count expects char, not #{arg.class_desc}"
          end
          NumberLiteral.new(@value.count(chr))
        end
      when "starts_with?"
        interpret_check_args do |arg|
          case arg
          when CharLiteral
            piece = arg.value
          when StringLiteral
            piece = arg.value
          else
            raise "StringLiteral#starts_with? expects char or string, not #{arg.class_desc}"
          end
          BoolLiteral.new(@value.starts_with?(piece))
        end
      when "strip"
        interpret_check_args { StringLiteral.new(@value.strip) }
      when "titleize"
        interpret_check_args { StringLiteral.new(@value.titleize) }
      when "to_i"
        value = interpret_check_args(min_count: 0) do |base|
          if base
            raise "argument to StringLiteral#to_i must be a number, not #{base.class_desc}" unless base.is_a?(NumberLiteral)
            @value.to_i64?(base.to_number.to_i)
          else
            @value.to_i64?
          end
        end

        if value
          NumberLiteral.new(value.to_s, :i32)
        else
          raise "StringLiteral#to_i: #{@value} is not an integer"
        end
      when "tr"
        interpret_check_args do |first, second|
          raise "first argument to StringLiteral#tr must be a string, not #{first.class_desc}" unless first.is_a?(StringLiteral)
          raise "second argument to StringLiteral#tr must be a string, not #{second.class_desc}" unless second.is_a?(StringLiteral)

          StringLiteral.new(@value.tr(first.value, second.value))
        end
      when "underscore"
        interpret_check_args { StringLiteral.new(@value.underscore) }
      when "upcase"
        interpret_check_args { StringLiteral.new(@value.upcase) }
      else
        super
      end
    end

    def interpret_compare(other : StringLiteral | MacroId)
      value <=> other.value
    end

    def to_macro_id
      @value
    end
  end

  class StringInterpolation
    def interpret(method : String, args : Array(ASTNode), named_args : Hash(String, ASTNode)?, block : Crystal::Block?, interpreter : Crystal::MacroInterpreter, name_loc : Location?)
      case method
      when "expressions"
        interpret_check_args { ArrayLiteral.map(expressions, &.itself) }
      else
        super
      end
    end
  end

  class ArrayLiteral
    def interpret(method : String, args : Array(ASTNode), named_args : Hash(String, ASTNode)?, block : Crystal::Block?, interpreter : Crystal::MacroInterpreter, name_loc : Location?)
      case method
      when "of"
        interpret_check_args { @of || Nop.new }
      when "type"
        interpret_check_args { @name || Nop.new }
      when "clear"
        interpret_check_args do
          elements.clear
          self
        end
      else
        value = interpret_array_or_tuple_method(self, ArrayLiteral, method, args, named_args, block, interpreter)
        value || super
      end
    end
  end

  class HashLiteral
    def interpret(method : String, args : Array(ASTNode), named_args : Hash(String, ASTNode)?, block : Crystal::Block?, interpreter : Crystal::MacroInterpreter, name_loc : Location?)
      case method
      when "empty?"
        interpret_check_args { BoolLiteral.new(entries.empty?) }
      when "keys"
        interpret_check_args { ArrayLiteral.map entries, &.key }
      when "size"
        interpret_check_args { NumberLiteral.new(entries.size) }
      when "to_a"
        interpret_check_args do
          ArrayLiteral.map(entries) { |entry| TupleLiteral.new([entry.key, entry.value] of ASTNode) }
        end
      when "values"
        interpret_check_args { ArrayLiteral.map entries, &.value }
      when "each"
        interpret_check_args(uses_block: true) do
          block_arg_key = block.args[0]?
          block_arg_value = block.args[1]?

          entries.each do |entry|
            interpreter.define_var(block_arg_key.name, entry.key) if block_arg_key
            interpreter.define_var(block_arg_value.name, entry.value) if block_arg_value
            interpreter.accept block.body
          end

          NilLiteral.new
        end
      when "map"
        interpret_check_args(uses_block: true) do
          block_arg_key = block.args[0]?
          block_arg_value = block.args[1]?

          ArrayLiteral.map(entries) do |entry|
            interpreter.define_var(block_arg_key.name, entry.key) if block_arg_key
            interpreter.define_var(block_arg_value.name, entry.value) if block_arg_value
            interpreter.accept block.body
          end
        end
      when "double_splat"
        interpret_check_args(min_count: 0) do |arg|
          if arg
            unless arg.is_a?(Crystal::StringLiteral)
              arg.raise "argument to double_splat must be a StringLiteral, not #{arg.class_desc}"
            end

            if entries.empty?
              to_double_splat
            else
              to_double_splat(arg.value)
            end
          else
            to_double_splat
          end
        end
      when "[]"
        interpret_check_args do |key|
          entry = entries.find &.key.==(key)
          entry.try(&.value) || NilLiteral.new
        end
      when "[]="
        interpret_check_args do |key, value|
          index = entries.index &.key.==(key)
          if index
            entries[index] = HashLiteral::Entry.new(key, value)
          else
            entries << HashLiteral::Entry.new(key, value)
          end

          value
        end
      when "of_key"
        interpret_check_args { @of.try(&.key) || Nop.new }
      when "of_value"
        interpret_check_args { @of.try(&.value) || Nop.new }
      when "type"
        interpret_check_args { @name || Nop.new }
      when "clear"
        interpret_check_args do
          entries.clear
          self
        end
      else
        super
      end
    end

    private def to_double_splat(trailing_string = "")
      MacroId.new(entries.join(", ") do |entry|
        "#{entry.key} => #{entry.value}"
      end + trailing_string)
    end
  end

  class NamedTupleLiteral
    def interpret(method : String, args : Array(ASTNode), named_args : Hash(String, ASTNode)?, block : Crystal::Block?, interpreter : Crystal::MacroInterpreter, name_loc : Location?)
      case method
      when "empty?"
        interpret_check_args { BoolLiteral.new(entries.empty?) }
      when "keys"
        interpret_check_args { ArrayLiteral.map(entries) { |entry| MacroId.new(entry.key) } }
      when "size"
        interpret_check_args { NumberLiteral.new(entries.size) }
      when "to_a"
        interpret_check_args do
          ArrayLiteral.map(entries) { |entry| TupleLiteral.new([MacroId.new(entry.key), entry.value] of ASTNode) }
        end
      when "values"
        interpret_check_args { ArrayLiteral.map entries, &.value }
      when "each"
        interpret_check_args(uses_block: true) do
          block_arg_key = block.args[0]?
          block_arg_value = block.args[1]?

          entries.each do |entry|
            interpreter.define_var(block_arg_key.name, MacroId.new(entry.key)) if block_arg_key
            interpreter.define_var(block_arg_value.name, entry.value) if block_arg_value
            interpreter.accept block.body
          end

          NilLiteral.new
        end
      when "map"
        interpret_check_args(uses_block: true) do
          block_arg_key = block.args[0]?
          block_arg_value = block.args[1]?

          ArrayLiteral.map(entries) do |entry|
            interpreter.define_var(block_arg_key.name, MacroId.new(entry.key)) if block_arg_key
            interpreter.define_var(block_arg_value.name, entry.value) if block_arg_value
            interpreter.accept block.body
          end
        end
      when "double_splat"
        interpret_check_args(min_count: 0) do |arg|
          if arg
            unless arg.is_a?(Crystal::StringLiteral)
              arg.raise "argument to double_splat must be a StringLiteral, not #{arg.class_desc}"
            end

            if entries.empty?
              to_double_splat
            else
              to_double_splat(arg.value)
            end
          else
            to_double_splat
          end
        end
      when "[]"
        interpret_check_args do |key|
          case key
          when SymbolLiteral
            key = key.value
          when MacroId
            key = key.value
          when StringLiteral
            key = key.value
          else
            raise "argument to [] must be a symbol or string, not #{key.class_desc}:\n\n#{key}"
          end

          entry = entries.find &.key.==(key)
          entry.try(&.value) || NilLiteral.new
        end
      when "[]="
        interpret_check_args do |key, value|
          case key
          when SymbolLiteral
            key = key.value
          when MacroId
            key = key.value
          when StringLiteral
            key = key.value
          else
            raise "expected 'NamedTupleLiteral#[]=' first argument to be a SymbolLiteral or MacroId, not #{key.class_desc}"
          end

          index = entries.index &.key.==(key)
          if index
            entries[index] = NamedTupleLiteral::Entry.new(key, value)
          else
            entries << NamedTupleLiteral::Entry.new(key, value)
          end

          value
        end
      else
        super
      end
    end

    private def to_double_splat(trailing_string = "")
      MacroId.new(entries.join(", ") do |entry|
        if Symbol.needs_quotes_for_named_argument?(entry.key)
          "#{entry.key.inspect}: #{entry.value}"
        else
          "#{entry.key}: #{entry.value}"
        end
      end + trailing_string)
    end
  end

  class TupleLiteral
    def interpret(method : String, args : Array(ASTNode), named_args : Hash(String, ASTNode)?, block : Crystal::Block?, interpreter : Crystal::MacroInterpreter, name_loc : Location?)
      value = interpret_array_or_tuple_method(self, TupleLiteral, method, args, named_args, block, interpreter)
      value || super
    end
  end

  class RangeLiteral
    def interpret(method : String, args : Array(ASTNode), named_args : Hash(String, ASTNode)?, block : Crystal::Block?, interpreter : Crystal::MacroInterpreter, name_loc : Location?)
      case method
      when "begin"
        interpret_check_args { self.from }
      when "end"
        interpret_check_args { self.to }
      when "excludes_end?"
        interpret_check_args { BoolLiteral.new(self.exclusive?) }
      when "each"
        interpret_check_args(uses_block: true) do
          block_arg = block.args.first?

          interpret_to_range(interpreter).each do |num|
            interpreter.define_var(block_arg.name, NumberLiteral.new(num)) if block_arg
            interpreter.accept block.body
          end

          NilLiteral.new
        end
      when "map"
        interpret_check_args(uses_block: true) do
          block_arg = block.args.first?

          interpret_map(interpreter) do |num|
            interpreter.define_var(block_arg.name, NumberLiteral.new(num)) if block_arg
            interpreter.accept block.body
          end
        end
      when "to_a"
        interpret_check_args do
          interpret_map(interpreter) do |num|
            NumberLiteral.new(num)
          end
        end
      else
        super
      end
    end

    def interpret_map(interpreter)
      ArrayLiteral.map(interpret_to_range(interpreter)) do |num|
        yield num
      end
    end

    def interpret_to_range(interpreter)
      node = interpreter.accept(self.from)
      from = case node
             when NumberLiteral
               node.to_number.to_i
             else
               raise "range begin must be a NumberLiteral, not #{node.class_desc}"
             end

      node = interpreter.accept(self.to)
      to = case node
           when NumberLiteral
             node.to_number.to_i
           else
             raise "range end must be a NumberLiteral, not #{node.class_desc}"
           end

      Range.new(from, to, self.exclusive?)
    end

    def interpret_to_nilable_range(interpreter)
      node = interpreter.accept(self.from)
      from = case node
             when NumberLiteral
               node.to_number.to_i
             when NilLiteral, Nop
               nil
             else
               raise "range begin must be a NumberLiteral | NilLiteral | Nop, not #{node.class_desc}"
             end

      node = interpreter.accept(self.to)
      to = case node
           when NumberLiteral
             node.to_number.to_i
           when NilLiteral, Nop
             nil
           else
             raise "range end must be a NumberLiteral | NilLiteral | Nop, not #{node.class_desc}"
           end

      Range.new(from, to, self.exclusive?)
    end
  end

  class RegexLiteral
    def interpret(method : String, args : Array(ASTNode), named_args : Hash(String, ASTNode)?, block : Crystal::Block?, interpreter : Crystal::MacroInterpreter, name_loc : Location?)
      case method
      when "source"
        interpret_check_args { @value }
      when "options"
        interpret_check_args do
          options = [] of Symbol
          options << :i if @options.ignore_case?
          options << :m if @options.multiline?
          options << :x if @options.extended?
          ArrayLiteral.map(options, Path.global("Symbol")) { |opt| SymbolLiteral.new(opt.to_s) }
        end
      else
        super
      end
    end
  end

  class MetaMacroVar < ASTNode
    def to_macro_id
      @name
    end

    def interpret(method : String, args : Array(ASTNode), named_args : Hash(String, ASTNode)?, block : Crystal::Block?, interpreter : Crystal::MacroInterpreter, name_loc : Location?)
      case method
      when "name"
        interpret_check_args { MacroId.new(@name) }
      when "type"
        interpret_check_args do
          if type = @type
            TypeNode.new(type)
          else
            NilLiteral.new
          end
        end
      when "default_value"
        interpret_check_args do
          default_value || NilLiteral.new
        end
      when "has_default_value?"
        interpret_check_args do
          BoolLiteral.new(!!default_value)
        end
      when "annotation"
        fetch_annotation(self, method, args, named_args, block) do |type|
          self.var.annotation(type)
        end
      when "annotations"
        fetch_annotation(self, method, args, named_args, block) do |type|
          annotations = self.var.annotations(type)
          return ArrayLiteral.new if annotations.nil?
          ArrayLiteral.map(annotations, &.itself)
        end
      else
        super
      end
    end
  end

  class Block
    def interpret(method : String, args : Array(ASTNode), named_args : Hash(String, ASTNode)?, block : Crystal::Block?, interpreter : Crystal::MacroInterpreter, name_loc : Location?)
      case method
      when "body"
        interpret_check_args { @body }
      when "args"
        interpret_check_args do
          ArrayLiteral.map(@args) { |arg| MacroId.new(arg.name) }
        end
      when "splat_index"
        interpret_check_args do
          @splat_index ? NumberLiteral.new(@splat_index.not_nil!) : NilLiteral.new
        end
      else
        super
      end
    end
  end

  class ProcNotation
    def interpret(method : String, args : Array(ASTNode), named_args : Hash(String, ASTNode)?, block : Crystal::Block?, interpreter : Crystal::MacroInterpreter, name_loc : Location?)
      case method
      when "inputs"
        interpret_check_args do
          if inputs = @inputs
            ArrayLiteral.map(inputs, &.itself)
          else
            ArrayLiteral.new
          end
        end
      when "output"
        interpret_check_args { @output || NilLiteral.new }
      when "resolve"
        interpret_check_args { interpreter.resolve(self) }
      when "resolve?"
        interpret_check_args { interpreter.resolve?(self) || NilLiteral.new }
      else
        super
      end
    end
  end

  class ProcLiteral
    def interpret(method : String, args : Array(ASTNode), named_args : Hash(String, ASTNode)?, block : Crystal::Block?, interpreter : Crystal::MacroInterpreter, name_loc : Location?)
      case method
      when "args", "body", "return_type"
        @def.interpret(method, args, named_args, block, interpreter, location)
      else
        super
      end
    end
  end

  class ProcPointer
    def interpret(method : String, args : Array(ASTNode), named_args : Hash(String, ASTNode)?, block : Crystal::Block?, interpreter : Crystal::MacroInterpreter, name_loc : Location?)
      case method
      when "obj"
        interpret_check_args { @obj || NilLiteral.new }
      when "name"
        interpret_check_args { MacroId.new(@name) }
      when "args"
        interpret_check_args { ArrayLiteral.map(@args, &.itself) }
      else
        super
      end
    end
  end

  class Expressions
    def interpret(method : String, args : Array(ASTNode), named_args : Hash(String, ASTNode)?, block : Crystal::Block?, interpreter : Crystal::MacroInterpreter, name_loc : Location?)
      case method
      when "expressions"
        interpret_check_args do
          ArrayLiteral.map(@expressions) { |expression| expression }
        end
      else
        super
      end
    end
  end

  class BinaryOp
    def interpret(method : String, args : Array(ASTNode), named_args : Hash(String, ASTNode)?, block : Crystal::Block?, interpreter : Crystal::MacroInterpreter, name_loc : Location?)
      case method
      when "left"
        interpret_check_args { @left }
      when "right"
        interpret_check_args { @right }
      else
        super
      end
    end
  end

  class TypeDeclaration
    def interpret(method : String, args : Array(ASTNode), named_args : Hash(String, ASTNode)?, block : Crystal::Block?, interpreter : Crystal::MacroInterpreter, name_loc : Location?)
      case method
      when "var"
        interpret_check_args do
          var = @var
          var = MacroId.new(var.name) if var.is_a?(Var)
          var
        end
      when "type"
        interpret_check_args { @declared_type }
      when "value"
        interpret_check_args { @value || Nop.new }
      else
        super
      end
    end
  end

  class UninitializedVar
    def interpret(method : String, args : Array(ASTNode), named_args : Hash(String, ASTNode)?, block : Crystal::Block?, interpreter : Crystal::MacroInterpreter, name_loc : Location?)
      case method
      when "var"
        interpret_check_args do
          var = @var
          var = MacroId.new(var.name) if var.is_a?(Var)
          var
        end
      when "type"
        interpret_check_args { @declared_type }
      else
        super
      end
    end
  end

  class Union
    def interpret(method : String, args : Array(ASTNode), named_args : Hash(String, ASTNode)?, block : Crystal::Block?, interpreter : Crystal::MacroInterpreter, name_loc : Location?)
      case method
      when "resolve"
        interpret_check_args { interpreter.resolve(self) }
      when "resolve?"
        interpret_check_args { interpreter.resolve?(self) || NilLiteral.new }
      when "types"
        interpret_check_args { ArrayLiteral.map(@types, &.itself) }
      else
        super
      end
    end
  end

  class Arg
    def interpret(method : String, args : Array(ASTNode), named_args : Hash(String, ASTNode)?, block : Crystal::Block?, interpreter : Crystal::MacroInterpreter, name_loc : Location?)
      case method
      when "name"
        interpret_check_args { MacroId.new(external_name) }
      when "internal_name"
        interpret_check_args { MacroId.new(name) }
      when "default_value"
        interpret_check_args { default_value || Nop.new }
      when "restriction"
        interpret_check_args { restriction || Nop.new }
      else
        super
      end
    end
  end

  class Def
    def interpret(method : String, args : Array(ASTNode), named_args : Hash(String, ASTNode)?, block : Crystal::Block?, interpreter : Crystal::MacroInterpreter, name_loc : Location?)
      case method
      when "name"
        interpret_check_args { MacroId.new(@name) }
      when "args"
        interpret_check_args { ArrayLiteral.map @args, &.itself }
      when "splat_index"
        interpret_check_args do
          @splat_index ? NumberLiteral.new(@splat_index.not_nil!) : NilLiteral.new
        end
      when "double_splat"
        interpret_check_args { @double_splat || Nop.new }
      when "block_arg"
        interpret_check_args { @block_arg || Nop.new }
      when "accepts_block?"
        interpret_check_args { BoolLiteral.new(@yields != nil) }
      when "return_type"
        interpret_check_args { @return_type || Nop.new }
      when "free_vars"
        interpret_check_args do
          if (free_vars = @free_vars) && !free_vars.empty?
            ArrayLiteral.map(free_vars) { |free_var| MacroId.new(free_var) }
          else
            empty_no_return_array
          end
        end
      when "body"
        interpret_check_args { @body }
      when "receiver"
        interpret_check_args { @receiver || Nop.new }
      when "visibility"
        interpret_check_args do
          visibility_to_symbol(@visibility)
        end
      when "abstract?"
        interpret_check_args { BoolLiteral.new(@abstract) }
      when "annotation"
        fetch_annotation(self, method, args, named_args, block) do |type|
          self.annotation(type)
        end
      when "annotations"
        fetch_annotation(self, method, args, named_args, block) do |type|
          annotations = self.annotations(type)
          return ArrayLiteral.new if annotations.nil?
          ArrayLiteral.map(annotations, &.itself)
        end
      else
        super
      end
    end
  end

  class Macro
    def interpret(method : String, args : Array(ASTNode), named_args : Hash(String, ASTNode)?, block : Crystal::Block?, interpreter : Crystal::MacroInterpreter, name_loc : Location?)
      case method
      when "name"
        interpret_check_args { MacroId.new(@name) }
      when "args"
        interpret_check_args { ArrayLiteral.map @args, &.itself }
      when "splat_index"
        interpret_check_args do
          @splat_index ? NumberLiteral.new(@splat_index.not_nil!) : NilLiteral.new
        end
      when "double_splat"
        interpret_check_args { @double_splat || Nop.new }
      when "block_arg"
        interpret_check_args { @block_arg || Nop.new }
      when "body"
        interpret_check_args { @body }
      when "visibility"
        interpret_check_args do
          visibility_to_symbol(@visibility)
        end
      else
        super
      end
    end
  end

  class UnaryExpression
    def interpret(method : String, args : Array(ASTNode), named_args : Hash(String, ASTNode)?, block : Crystal::Block?, interpreter : Crystal::MacroInterpreter, name_loc : Location?)
      case method
      when "exp"
        interpret_check_args { @exp }
      else
        super
      end
    end
  end

  class OffsetOf
    def interpret(method : String, args : Array(ASTNode), named_args : Hash(String, ASTNode)?, block : Crystal::Block?, interpreter : Crystal::MacroInterpreter, name_loc : Location?)
      case method
      when "type"
        interpret_check_args { @offsetof_type }
      when "offset"
        interpret_check_args { @offset }
      else
        super
      end
    end
  end

  class Metaclass
    def interpret(method : String, args : Array(ASTNode), named_args : Hash(String, ASTNode)?, block : Crystal::Block?, interpreter : Crystal::MacroInterpreter, name_loc : Location?)
      case method
      when "instance"
        interpret_check_args { @name }
      when "resolve"
        interpret_check_args { interpreter.resolve(self) }
      when "resolve?"
        interpret_check_args { interpreter.resolve?(self) || NilLiteral.new }
      else
        super
      end
    end
  end

  class VisibilityModifier
    def interpret(method : String, args : Array(ASTNode), named_args : Hash(String, ASTNode)?, block : Crystal::Block?, interpreter : Crystal::MacroInterpreter, name_loc : Location?)
      case method
      when "exp"
        interpret_check_args { @exp }
      when "visibility"
        interpret_check_args do
          visibility_to_symbol(@modifier)
        end
      else
        super
      end
    end
  end

  class IsA
    def interpret(method : String, args : Array(ASTNode), named_args : Hash(String, ASTNode)?, block : Crystal::Block?, interpreter : Crystal::MacroInterpreter, name_loc : Location?)
      case method
      when "receiver"
        interpret_check_args { @obj }
      when "arg"
        interpret_check_args { @const }
      else
        super
      end
    end
  end

  class RespondsTo
    def interpret(method : String, args : Array(ASTNode), named_args : Hash(String, ASTNode)?, block : Crystal::Block?, interpreter : Crystal::MacroInterpreter, name_loc : Location?)
      case method
      when "receiver"
        interpret_check_args { @obj }
      when "name"
        interpret_check_args { StringLiteral.new(@name) }
      else
        super
      end
    end
  end

  class Require
    def interpret(method : String, args : Array(ASTNode), named_args : Hash(String, ASTNode)?, block : Crystal::Block?, interpreter : Crystal::MacroInterpreter, name_loc : Location?)
      case method
      when "path"
        interpret_check_args { StringLiteral.new(@string) }
      else
        super
      end
    end
  end

  class MacroId
    def interpret(method : String, args : Array(ASTNode), named_args : Hash(String, ASTNode)?, block : Crystal::Block?, interpreter : Crystal::MacroInterpreter, name_loc : Location?)
      case method
      when "==", "!="
        interpret_check_args do |arg|
          case arg
          when StringLiteral, SymbolLiteral
            if method == "=="
              BoolLiteral.new(@value == arg.value)
            else
              BoolLiteral.new(@value != arg.value)
            end
          else
            super
          end
        end
      when "stringify", "class_name", "symbolize"
        super
      else
        value = StringLiteral.new(@value).interpret(method, args, named_args, block, interpreter, location)
        value = MacroId.new(value.value) if value.is_a?(StringLiteral)
        value
      end
    rescue UndefinedMacroMethodError
      raise "undefined macro method '#{class_desc}##{method}'", exception_type: Crystal::UndefinedMacroMethodError
    end

    def interpret_compare(other : MacroId | StringLiteral)
      value <=> other.value
    end
  end

  class SymbolLiteral
    def interpret(method : String, args : Array(ASTNode), named_args : Hash(String, ASTNode)?, block : Crystal::Block?, interpreter : Crystal::MacroInterpreter, name_loc : Location?)
      case method
      when "==", "!="
        interpret_check_args do |arg|
          case arg
          when MacroId
            if method == "=="
              BoolLiteral.new(@value == arg.value)
            else
              BoolLiteral.new(@value != arg.value)
            end
          else
            super
          end
        end
      when "stringify", "class_name", "symbolize"
        super
      else
        value = StringLiteral.new(@value).interpret(method, args, named_args, block, interpreter, location)
        value = SymbolLiteral.new(value.value) if value.is_a?(StringLiteral)
        value
      end
    rescue UndefinedMacroMethodError
      raise "undefined macro method '#{class_desc}##{method}'", exception_type: Crystal::UndefinedMacroMethodError
    end
  end

  class TypeNode
    def interpret(method : String, args : Array(ASTNode), named_args : Hash(String, ASTNode)?, block : Crystal::Block?, interpreter : Crystal::MacroInterpreter, name_loc : Location?)
      case method
      when "abstract?"
        interpret_check_args { BoolLiteral.new(type.abstract?) }
      when "union?"
        interpret_check_args { BoolLiteral.new(type.is_a?(UnionType)) }
      when "module?"
        interpret_check_args { BoolLiteral.new(type.module?) }
      when "class?"
        interpret_check_args { BoolLiteral.new(type.class? && !type.struct?) }
      when "struct?"
        interpret_check_args { BoolLiteral.new(type.class? && type.struct?) }
      when "nilable?"
        interpret_check_args { BoolLiteral.new(type.nilable?) }
      when "union_types"
        interpret_check_args { TypeNode.union_types(self) }
      when "name"
        interpret_check_args(named_params: ["generic_args"]) do
          generic_args = if named_args && (generic_arg = named_args["generic_args"]?)
                           generic_arg
                         else
                           BoolLiteral.new true
                         end

          raise "named argument 'generic_args' to TypeNode#name must be a bool, not #{generic_args.class_desc}" unless generic_args.is_a?(BoolLiteral)

          MacroId.new(type.devirtualize.to_s(generic_args: generic_args.value))
        end
      when "type_vars"
        interpret_check_args { TypeNode.type_vars(type) }
      when "instance_vars"
        interpret_check_args { TypeNode.instance_vars(type) }
      when "class_vars"
        interpret_check_args { TypeNode.class_vars(type) }
      when "ancestors"
        interpret_check_args { TypeNode.ancestors(type) }
      when "superclass"
        interpret_check_args { TypeNode.superclass(type) }
      when "subclasses"
        interpret_check_args { TypeNode.subclasses(type) }
      when "all_subclasses"
        interpret_check_args { TypeNode.all_subclasses(type) }
      when "includers"
        interpret_check_args { TypeNode.includers(type) }
      when "constants"
        interpret_check_args { TypeNode.constants(type) }
      when "constant"
        interpret_check_args do |arg|
          value = arg.to_string("argument to 'TypeNode#constant'")
          TypeNode.constant(type, value)
        end
      when "has_constant?"
        interpret_check_args do |arg|
          value = arg.to_string("argument to 'TypeNode#has_constant?'")
          TypeNode.has_constant?(type, value)
        end
      when "methods"
        interpret_check_args { TypeNode.methods(type) }
      when "has_method?"
        interpret_check_args do |arg|
          value = arg.to_string("argument to 'TypeNode#has_method?'")
          TypeNode.has_method?(type, value)
        end
      when "annotation"
        fetch_annotation(self, method, args, named_args, block) do |type|
          self.type.annotation(type)
        end
      when "annotations"
        fetch_annotation(self, method, args, named_args, block) do |type|
          annotations = self.type.annotations(type)
          return ArrayLiteral.new if annotations.nil?
          ArrayLiteral.map(annotations, &.itself)
        end
      when "size"
        interpret_check_args do
          type = self.type.instance_type
          case type
          when TupleInstanceType
            NumberLiteral.new(type.tuple_types.size)
          when NamedTupleInstanceType
            NumberLiteral.new(type.entries.size)
          else
            raise "undefined method 'size' for TypeNode of type #{type} (must be a tuple or named tuple type)"
          end
        end
      when "keys"
        interpret_check_args do
          type = self.type.instance_type
          if type.is_a?(NamedTupleInstanceType)
            ArrayLiteral.map(type.entries) { |entry| MacroId.new(entry.name) }
          else
            raise "undefined method 'keys' for TypeNode of type #{type} (must be a named tuple type)"
          end
        end
      when "[]"
        interpret_check_args do |arg|
          type = self.type.instance_type
          case type
          when NamedTupleInstanceType
            case arg
            when SymbolLiteral
              key = arg.value
            when MacroId
              key = arg.value
            else
              return NilLiteral.new
            end
            index = type.name_index(key)
            unless index
              return NilLiteral.new
            end
            TypeNode.new(type.entries[index].type)
          when TupleInstanceType
            case arg
            when NumberLiteral
              index = arg.to_number.to_i
              type = type.tuple_types[index]?
              unless type
                return NilLiteral.new
              end
              TypeNode.new(type)
            else
              return NilLiteral.new
            end
          else
            raise "undefined method '[]' for TypeNode of type #{type} (must be a tuple or named tuple type)"
          end
        end
      when "class"
        interpret_check_args { TypeNode.new(type.metaclass) }
      when "instance"
        interpret_check_args { TypeNode.new(type.instance_type) }
      when "==", "!="
        interpret_check_args do |arg|
          return super unless arg.is_a?(TypeNode)

          self_type = self.type.devirtualize
          other_type = arg.type.devirtualize

          case method
          when "=="
            BoolLiteral.new(self_type == other_type)
          else # "!="
            BoolLiteral.new(self_type != other_type)
          end
        end
      when "<", "<=", ">", ">="
        interpret_check_args do |arg|
          unless arg.is_a?(TypeNode)
            raise "TypeNode##{method} expects TypeNode, not #{arg.class_desc}"
          end

          self_type = self.type.devirtualize
          other_type = arg.type.devirtualize

          case method
          when "<"
            value = self_type != other_type && self_type.implements?(other_type)
          when "<="
            value = self_type.implements?(other_type)
          when ">"
            value = self_type != other_type && other_type.implements?(self_type)
          else # ">="
            value = other_type.implements?(self_type)
          end
          BoolLiteral.new(!!value)
        end
      when "overrides?"
        interpret_check_args do |arg1, arg2|
          unless arg1.is_a?(TypeNode)
            raise "TypeNode##{method} expects TypeNode as a first argument, not #{arg1.class_desc}"
          end

          value = arg2.to_string("second argument to 'TypeNode#overrides?")
          TypeNode.overrides?(type, arg1.type, value)
        end
      when "resolve"
        interpret_check_args { self }
      when "resolve?"
        interpret_check_args { self }
      else
        super
      end
    end

    def self.includers(type)
      case type
      when NonGenericModuleType, GenericModuleType, GenericModuleInstanceType
        types = type.raw_including_types
        return empty_no_return_array unless types
        ArrayLiteral.map(types) do |including_type|
          TypeNode.new including_type
        end
      else
        empty_no_return_array
      end
    end

    def self.type_vars(type)
      if type.is_a?(GenericClassInstanceType) || type.is_a?(GenericModuleInstanceType)
        if type.is_a?(TupleInstanceType)
          if type.tuple_types.empty?
            empty_no_return_array
          else
            ArrayLiteral.map(type.tuple_types) do |tuple_type|
              TypeNode.new(tuple_type)
            end
          end
        else
          if type.type_vars.empty?
            empty_no_return_array
          else
            ArrayLiteral.map(type.type_vars.values) do |type_var|
              if type_var.is_a?(Var)
                TypeNode.new(type_var.type)
              else
                type_var
              end
            end
          end
        end
      elsif type.is_a?(GenericType)
        t = type.as(GenericType)
        if t.type_vars.empty?
          empty_no_return_array
        else
          ArrayLiteral.map(t.type_vars) do |type_var|
            MacroId.new(type_var)
          end
        end
      else
        empty_no_return_array
      end
    end

    def self.instance_vars(type)
      if type.is_a?(InstanceVarContainer)
        ArrayLiteral.map(type.all_instance_vars) do |name, ivar|
          meta_var = MetaMacroVar.new(name[1..-1], ivar.type)
          meta_var.var = ivar
          meta_var.default_value = type.get_instance_var_initializer(name).try(&.value)
          meta_var
        end
      else
        empty_no_return_array
      end
    end

    def self.class_vars(type)
      if type.is_a?(ClassVarContainer)
        ArrayLiteral.map(type.all_class_vars) do |name, ivar|
          meta_var = MetaMacroVar.new(name[2..-1], ivar.type)
          meta_var.var = ivar
          meta_var.default_value = ivar.initializer.try(&.node)
          meta_var
        end
      else
        empty_no_return_array
      end
    end

    def self.ancestors(type)
      ancestors = type.ancestors
      if ancestors.empty?
        empty_no_return_array
      else
        ArrayLiteral.map(type.ancestors) { |ancestor| TypeNode.new(ancestor) }
      end
    end

    def self.superclass(type)
      superclass = type.superclass
      superclass ? TypeNode.new(superclass) : NilLiteral.new
    rescue
      NilLiteral.new
    end

    def self.subclasses(type)
      subclasses = type.devirtualize.subclasses
      if subclasses.empty?
        empty_no_return_array
      else
        ArrayLiteral.map(subclasses) { |subtype| TypeNode.new(subtype) }
      end
    end

    def self.all_subclasses(type)
      subclasses = type.devirtualize.all_subclasses
      if subclasses.empty?
        empty_no_return_array
      else
        ArrayLiteral.map(subclasses) { |subtype| TypeNode.new(subtype) }
      end
    end

    def self.union_types(type_node)
      type = type_node.type

      if type.is_a?(UnionType)
        ArrayLiteral.map(type.union_types) { |uniontype| TypeNode.new(uniontype) }
      else
        ArrayLiteral.new([type_node] of ASTNode)
      end
    end

    def self.constants(type)
      if type.types.empty?
        empty_no_return_array
      else
        names = type.types.map { |name, member_type| MacroId.new(name).as(ASTNode) }
        ArrayLiteral.new names
      end
    end

    def self.has_constant?(type, name)
      BoolLiteral.new(type.types.has_key?(name))
    end

    def self.constant(type, name)
      type = type.types[name]?
      case type
      when Const
        type.value
      when Type
        TypeNode.new(type)
      else
        NilLiteral.new
      end
    end

    def self.methods(type)
      defs = [] of ASTNode
      type.defs.try &.each do |name, metadatas|
        metadatas.each do |metadata|
          defs << metadata.def
        end
      end
      ArrayLiteral.new(defs)
    end

    def self.has_method?(type, name)
      BoolLiteral.new(!!type.has_def?(name))
    end

    def self.overrides?(type, target, method)
      overrides = type.lookup_defs(method).any? do |a_def|
        a_def.owner != target && a_def.macro_owner != target && !target.implements?(a_def.owner)
      end
      BoolLiteral.new(!!overrides)
    end
  end

  class SymbolLiteral
    def to_macro_id
      @value
    end
  end

  class Var
    def to_macro_id
      @name
    end
  end

  class Call
    def interpret(method : String, args : Array(ASTNode), named_args : Hash(String, ASTNode)?, block : Crystal::Block?, interpreter : Crystal::MacroInterpreter, name_loc : Location?)
      case method
      when "name"
        interpret_check_args { MacroId.new(name) }
      when "receiver"
        interpret_check_args { obj || Nop.new }
      when "args"
        interpret_check_args { ArrayLiteral.map self.args, &.itself }
      when "named_args"
        interpret_check_args do
          if named_args = self.named_args
            ArrayLiteral.map(named_args) { |arg| arg }
          else
            Nop.new
          end
        end
      when "block"
        interpret_check_args { self.block || Nop.new }
      when "block_arg"
        interpret_check_args { self.block_arg || Nop.new }
      when "global?"
        interpret_check_args { BoolLiteral.new(@global) }
      else
        super
      end
    end

    def to_macro_id
      if !obj && !block && args.empty?
        @name
      else
        to_s
      end
    end
  end

  class NamedArgument
    def interpret(method : String, args : Array(ASTNode), named_args : Hash(String, ASTNode)?, block : Crystal::Block?, interpreter : Crystal::MacroInterpreter, name_loc : Location?)
      case method
      when "name"
        interpret_check_args { MacroId.new(name) }
      when "value"
        interpret_check_args { value }
      else
        super
      end
    end
  end

  class If
    def interpret(method : String, args : Array(ASTNode), named_args : Hash(String, ASTNode)?, block : Crystal::Block?, interpreter : Crystal::MacroInterpreter, name_loc : Location?)
      case method
      when "cond"
        interpret_check_args { @cond }
      when "then"
        interpret_check_args { @then }
      when "else"
        interpret_check_args { @else }
      else
        super
      end
    end
  end

  class Case
    def interpret(method : String, args : Array(ASTNode), named_args : Hash(String, ASTNode)?, block : Crystal::Block?, interpreter : Crystal::MacroInterpreter, name_loc : Location?)
      case method
      when "cond"
        interpret_check_args { cond || Nop.new }
      when "whens"
        interpret_check_args { ArrayLiteral.map whens, &.itself }
      when "else"
        interpret_check_args { self.else || Nop.new }
      when "exhaustive?"
        interpret_check_args { BoolLiteral.new(@exhaustive) }
      else
        super
      end
    end
  end

  class When
    def interpret(method : String, args : Array(ASTNode), named_args : Hash(String, ASTNode)?, block : Crystal::Block?, interpreter : Crystal::MacroInterpreter, name_loc : Location?)
      case method
      when "conds"
        interpret_check_args { ArrayLiteral.map(conds, &.itself) }
      when "body"
        interpret_check_args { body }
      when "exhaustive?"
        interpret_check_args { BoolLiteral.new(@exhaustive) }
      else
        super
      end
    end
  end

  class ExceptionHandler
    def interpret(method : String, args : Array(ASTNode), named_args : Hash(String, ASTNode)?, block : Crystal::Block?, interpreter : Crystal::MacroInterpreter, name_loc : Location?)
      case method
      when "body"
        interpret_check_args { @body }
      when "rescues"
        interpret_check_args { (rescues = @rescues) ? ArrayLiteral.map(rescues, &.itself) : NilLiteral.new }
      when "else"
        interpret_check_args { @else || Nop.new }
      when "ensure"
        interpret_check_args { @ensure || Nop.new }
      else
        super
      end
    end
  end

  class Rescue
    def interpret(method : String, args : Array(ASTNode), named_args : Hash(String, ASTNode)?, block : Crystal::Block?, interpreter : Crystal::MacroInterpreter, name_loc : Location?)
      case method
      when "body"
        interpret_check_args { body }
      when "types"
        interpret_check_args { (types = @types) ? ArrayLiteral.map(types, &.itself) : NilLiteral.new }
      when "name"
        interpret_check_args { (name = @name) ? MacroId.new(name) : Nop.new }
      else
        super
      end
    end
  end

  class ControlExpression
    def interpret(method : String, args : Array(ASTNode), named_args : Hash(String, ASTNode)?, block : Crystal::Block?, interpreter : Crystal::MacroInterpreter, name_loc : Location?)
      case method
      when "exp"
        interpret_check_args { exp || Nop.new }
      else
        super
      end
    end
  end

  class Yield
    def interpret(method : String, args : Array(ASTNode), named_args : Hash(String, ASTNode)?, block : Crystal::Block?, interpreter : Crystal::MacroInterpreter, name_loc : Location?)
      case method
      when "expressions"
        interpret_check_args { ArrayLiteral.map(@exps, &.itself) }
      when "scope"
        interpret_check_args { scope || Nop.new }
      else
        super
      end
    end
  end

  class Assign
    def interpret(method : String, args : Array(ASTNode), named_args : Hash(String, ASTNode)?, block : Crystal::Block?, interpreter : Crystal::MacroInterpreter, name_loc : Location?)
      case method
      when "target"
        interpret_check_args { target }
      when "value"
        interpret_check_args { value }
      else
        super
      end
    end
  end

  class MultiAssign
    def interpret(method : String, args : Array(ASTNode), named_args : Hash(String, ASTNode)?, block : Crystal::Block?, interpreter : Crystal::MacroInterpreter, name_loc : Location?)
      case method
      when "targets"
        interpret_check_args { ArrayLiteral.map(targets, &.itself) }
      when "values"
        interpret_check_args { ArrayLiteral.map(values, &.itself) }
      else
        super
      end
    end
  end

  class InstanceVar
    def to_macro_id
      @name
    end

    def interpret(method : String, args : Array(ASTNode), named_args : Hash(String, ASTNode)?, block : Crystal::Block?, interpreter : Crystal::MacroInterpreter, name_loc : Location?)
      case method
      when "name"
        interpret_check_args { MacroId.new(@name) }
      else
        super
      end
    end
  end

  class ReadInstanceVar
    def interpret(method : String, args : Array(ASTNode), named_args : Hash(String, ASTNode)?, block : Crystal::Block?, interpreter : Crystal::MacroInterpreter, name_loc : Location?)
      case method
      when "obj"
        interpret_check_args { @obj }
      when "name"
        interpret_check_args { MacroId.new(@name) }
      else
        super
      end
    end
  end

  class ClassVar
    def to_macro_id
      @name
    end

    def interpret(method : String, args : Array(ASTNode), named_args : Hash(String, ASTNode)?, block : Crystal::Block?, interpreter : Crystal::MacroInterpreter, name_loc : Location?)
      case method
      when "name"
        interpret_check_args { MacroId.new(@name) }
      else
        super
      end
    end
  end

  class Global
    def to_macro_id
      @name
    end

    def interpret(method : String, args : Array(ASTNode), named_args : Hash(String, ASTNode)?, block : Crystal::Block?, interpreter : Crystal::MacroInterpreter, name_loc : Location?)
      case method
      when "name"
        interpret_check_args { MacroId.new(@name) }
      else
        super
      end
    end
  end

  class Path
    def interpret(method : String, args : Array(ASTNode), named_args : Hash(String, ASTNode)?, block : Crystal::Block?, interpreter : Crystal::MacroInterpreter, name_loc : Location?)
      case method
      when "names"
        interpret_check_args do
          ArrayLiteral.map(@names) { |name| MacroId.new(name) }
        end
      when "global"
        interpreter.report_warning_at(name_loc, "Deprecated Path#global. Use `#global?` instead")
        interpret_check_args { BoolLiteral.new(@global) }
      when "global?"
        interpret_check_args { BoolLiteral.new(@global) }
      when "resolve"
        interpret_check_args { interpreter.resolve(self) }
      when "resolve?"
        interpret_check_args { interpreter.resolve?(self) || NilLiteral.new }
      when "types"
        interpret_check_args { ArrayLiteral.new([self] of ASTNode) }
      else
        super
      end
    end

    def to_macro_id
      @names.join "::"
    end
  end

  class While
    def interpret(method : String, args : Array(ASTNode), named_args : Hash(String, ASTNode)?, block : Crystal::Block?, interpreter : Crystal::MacroInterpreter, name_loc : Location?)
      case method
      when "cond"
        interpret_check_args { @cond }
      when "body"
        interpret_check_args { @body }
      else
        super
      end
    end
  end

  class Cast
    def interpret(method : String, args : Array(ASTNode), named_args : Hash(String, ASTNode)?, block : Crystal::Block?, interpreter : Crystal::MacroInterpreter, name_loc : Location?)
      case method
      when "obj"
        interpret_check_args { obj }
      when "to"
        interpret_check_args { to }
      else
        super
      end
    end
  end

  class NilableCast
    def interpret(method : String, args : Array(ASTNode), named_args : Hash(String, ASTNode)?, block : Crystal::Block?, interpreter : Crystal::MacroInterpreter, name_loc : Location?)
      case method
      when "obj"
        interpret_check_args { obj }
      when "to"
        interpret_check_args { to }
      else
        super
      end
    end
  end

  class Generic
    def interpret(method : String, args : Array(ASTNode), named_args : Hash(String, ASTNode)?, block : Crystal::Block?, interpreter : Crystal::MacroInterpreter, name_loc : Location?)
      case method
      when "name"
        interpret_check_args { name }
      when "type_vars"
        interpret_check_args { ArrayLiteral.map(type_vars, &.itself) }
      when "named_args"
        interpret_check_args do
          if named_args = @named_args
            NamedTupleLiteral.new(named_args.map { |arg| NamedTupleLiteral::Entry.new(arg.name, arg.value) })
          else
            NilLiteral.new
          end
        end
      when "resolve"
        interpret_check_args { interpreter.resolve(self) }
      when "resolve?"
        interpret_check_args { interpreter.resolve?(self) || NilLiteral.new }
      when "types"
        interpret_check_args { ArrayLiteral.new([self] of ASTNode) }
      else
        super
      end
    end
  end

  class Annotation
    def interpret(method : String, args : Array(ASTNode), named_args : Hash(String, ASTNode)?, block : Crystal::Block?, interpreter : Crystal::MacroInterpreter, name_loc : Location?)
      case method
      when "name"
        interpret_check_args { @path }
      when "[]"
        interpret_check_args do |arg|
          case arg
          when NumberLiteral
            index = arg.to_number.to_i
            return self.args[index]? || NilLiteral.new
          when SymbolLiteral then name = arg.value
          when StringLiteral then name = arg.value
          when MacroId       then name = arg.value
          else
            raise "argument to [] must be a number, symbol or string, not #{arg.class_desc}:\n\n#{arg}"
          end

          named_arg = self.named_args.try &.find do |named_arg|
            named_arg.name == name
          end
          named_arg.try(&.value) || NilLiteral.new
        end
      when "args"
        interpret_check_args do
          TupleLiteral.map self.args, &.itself
        end
      when "named_args"
        interpret_check_args do
          get_named_annotation_args self
        end
      else
        super
      end
    end
  end
end

private def get_named_annotation_args(object)
  if named_args = object.named_args
    Crystal::NamedTupleLiteral.new(named_args.map { |arg| Crystal::NamedTupleLiteral::Entry.new(arg.name, arg.value) })
  else
    Crystal::NamedTupleLiteral.new
  end
end

private def interpret_array_or_tuple_method(object, klass, method, args, named_args, block, interpreter)
  case method
  when "any?"
    interpret_check_args(node: object, uses_block: true) do
      block_arg = block.args.first?

      Crystal::BoolLiteral.new(object.elements.any? do |elem|
        interpreter.define_var(block_arg.name, elem) if block_arg
        interpreter.accept(block.body).truthy?
      end)
    end
  when "all?"
    interpret_check_args(node: object, uses_block: true) do
      block_arg = block.args.first?

      Crystal::BoolLiteral.new(object.elements.all? do |elem|
        interpreter.define_var(block_arg.name, elem) if block_arg
        interpreter.accept(block.body).truthy?
      end)
    end
  when "splat"
    interpret_check_args(node: object, min_count: 0) do |arg|
      if arg
        unless arg.is_a?(Crystal::StringLiteral)
          arg.raise "argument to splat must be a StringLiteral, not #{arg.class_desc}"
        end

        if object.elements.empty?
          Crystal::MacroId.new("")
        else
          Crystal::MacroId.new((object.elements.join ", ") + arg.value)
        end
      else
        Crystal::MacroId.new(object.elements.join ", ")
      end
    end
  when "empty?"
    interpret_check_args(node: object) { Crystal::BoolLiteral.new(object.elements.empty?) }
  when "find"
    interpret_check_args(node: object, uses_block: true) do
      block_arg = block.args.first?

      found = object.elements.find do |elem|
        interpreter.define_var(block_arg.name, elem) if block_arg
        interpreter.accept(block.body).truthy?
      end
      found ? found : Crystal::NilLiteral.new
    end
  when "first"
    interpret_check_args(node: object) { object.elements.first? || Crystal::NilLiteral.new }
  when "includes?"
    interpret_check_args(node: object) do |arg|
      Crystal::BoolLiteral.new(object.elements.includes?(arg))
    end
  when "join"
    interpret_check_args(node: object) do |arg|
      Crystal::StringLiteral.new(object.elements.map(&.to_macro_id).join arg.to_macro_id)
    end
  when "last"
    interpret_check_args(node: object) { object.elements.last? || Crystal::NilLiteral.new }
  when "size"
    interpret_check_args(node: object) { Crystal::NumberLiteral.new(object.elements.size) }
  when "each"
    interpret_check_args(node: object, uses_block: true) do
      block_arg = block.args.first?

      object.elements.each do |elem|
        interpreter.define_var(block_arg.name, elem) if block_arg
        interpreter.accept block.body
      end

      Crystal::NilLiteral.new
    end
  when "each_with_index"
    interpret_check_args(node: object, uses_block: true) do
      block_arg = block.args[0]?
      index_arg = block.args[1]?

      object.elements.each_with_index do |elem, idx|
        interpreter.define_var(block_arg.name, elem) if block_arg
        interpreter.define_var(index_arg.name, Crystal::NumberLiteral.new idx) if index_arg
        interpreter.accept block.body
      end

      Crystal::NilLiteral.new
    end
  when "map"
    interpret_check_args(node: object, uses_block: true) do
      block_arg = block.args.first?

      klass.map(object.elements) do |elem|
        interpreter.define_var(block_arg.name, elem) if block_arg
        interpreter.accept block.body
      end
    end
  when "map_with_index"
    interpret_check_args(node: object, uses_block: true) do
      block_arg = block.args[0]?
      index_arg = block.args[1]?

      klass.map_with_index(object.elements) do |elem, idx|
        interpreter.define_var(block_arg.name, elem) if block_arg
        interpreter.define_var(index_arg.name, Crystal::NumberLiteral.new idx) if index_arg
        interpreter.accept block.body
      end
    end
  when "select"
    interpret_check_args(node: object, uses_block: true) do
      filter(object, klass, block, interpreter)
    end
  when "reject"
    interpret_check_args(node: object, uses_block: true) do
      filter(object, klass, block, interpreter, keep: false)
    end
  when "reduce"
    interpret_check_args(node: object, min_count: 0, uses_block: true) do |memo|
      accumulate_arg = block.args.first?
      value_arg = block.args[1]?

      if memo
        object.elements.reduce(memo) do |accumulate, elem|
          interpreter.define_var(accumulate_arg.name, accumulate) if accumulate_arg
          interpreter.define_var(value_arg.name, elem) if value_arg
          interpreter.accept block.body
        end
      else
        object.elements.reduce do |accumulate, elem|
          interpreter.define_var(accumulate_arg.name, accumulate) if accumulate_arg
          interpreter.define_var(value_arg.name, elem) if value_arg
          interpreter.accept block.body
        end
      end
    end
  when "shuffle"
    interpret_check_args(node: object) { klass.new(object.elements.shuffle) }
  when "sort"
    interpret_check_args(node: object) { klass.new(object.elements.sort { |x, y| x.interpret_compare(y) }) }
  when "sort_by"
    interpret_check_args(node: object, uses_block: true) do
      sort_by(object, klass, block, interpreter)
    end
  when "uniq"
    interpret_check_args(node: object) { klass.new(object.elements.uniq) }
  when "[]"
    interpret_check_args(node: object, min_count: 1) do |from, to|
      if to
        from = interpreter.accept(from)
        to = interpreter.accept(to)

        unless from.is_a?(Crystal::NumberLiteral)
          from.raise "expected first argument to RangeLiteral#[] to be a number, not #{from.class_desc}"
        end

        unless to.is_a?(Crystal::NumberLiteral)
          to.raise "expected second argument to RangeLiteral#[] to be a number, not #{from.class_desc}"
        end

        from = from.to_number.to_i
        to = to.to_number.to_i

        begin
          klass.new(object.elements[from, to])
        rescue ex
          object.raise ex.message
        end
      else
        case arg = from
        when Crystal::NumberLiteral
          index = arg.to_number.to_i
          value = object.elements[index]? || Crystal::NilLiteral.new
        when Crystal::RangeLiteral
          range = arg.interpret_to_nilable_range(interpreter)
          begin
            klass.new(object.elements[range])
          rescue ex
            object.raise ex.message
          end
        else
          arg.raise "argument to [] must be a number or range, not #{arg.class_desc}:\n\n#{arg}"
        end
      end
    end
  when "[]="
    interpret_check_args(node: object) do |index_node, value|
      unless index_node.is_a?(Crystal::NumberLiteral)
        index_node.raise "expected index argument to ArrayLiteral#[]= to be a number, not #{index_node.class_desc}"
      end

      index = index_node.to_number.to_i
      index += object.elements.size if index < 0

      unless 0 <= index < object.elements.size
        index_node.raise "index out of bounds (index: #{index}, size: #{object.elements.size})"
      end

      object.elements[index] = value
      value
    end
  when "unshift"
    interpret_check_args(node: object) do |arg|
      object.elements.unshift(arg)
      object
    end
  when "push", "<<"
    interpret_check_args(node: object) do |arg|
      object.elements << arg
      object
    end
  when "+"
    interpret_check_args(node: object) do |arg|
      case arg
      when Crystal::TupleLiteral
        other_elements = arg.elements
      when Crystal::ArrayLiteral
        other_elements = arg.elements
      else
        arg.raise "argument to `#{klass}#+` must be a tuple or array, not #{arg.class_desc}:\n\n#{arg}"
      end
      klass.new(object.elements + other_elements)
    end
  else
    nil
  end
end

# Checks the following in an invocation of a macro `foo`:
#
# * The number of macro arguments to `foo` matches the number of block
#   parameters to this macro. If `min_count` is given then only that many macro
#   parameters are required, others are optional and this macro's corresponding
#   block parameter will receive `nil` instead.
# * If `named_params` is true, any named arguments to `foo` are allowed. If it
#   is falsey (the default), no named arguments are allowed. Otherwise, only
#   named arguments included by `named_params` are allowed. The block parameters
#   of this macro are unaffected by named arguments.
# * There is a block supplied to `foo` if and only if `uses_block` is true.
#
# `top_level` affects how error messages are formatted.
#
# Accesses the `method`, `args`, `named_args`, and `block` variables in the
# current scope.
private macro interpret_check_args(*, node = self, min_count = nil, named_params = nil, uses_block = false, top_level = false, &block)
  {% if uses_block %}
    unless block
      %full_name = full_macro_name({{ node }}, method, {{ top_level }})
      {{ node }}.raise "#{%full_name} is expected to be invoked with a block, but no block was given"
    end
  {% else %}
    if block
      %full_name = full_macro_name({{ node }}, method, {{ top_level }})
      {{ node }}.raise "#{%full_name} is not expected to be invoked with a block, but a block was given"
    end
  {% end %}

  {% if !named_params %}
    if named_args && !named_args.empty?
      %full_name = full_macro_name({{ node }}, method, {{ top_level }})
      {{ node }}.raise "named arguments are not allowed here"
    end
  {% elsif named_params != true %}
    if named_args
      allowed_keys = {{ named_params }}
      named_args.each_key do |name|
        {{ node }}.raise "no named parameter '#{name}'" unless allowed_keys.includes?(name)
      end
    end
  {% end %}

  {% if min_count %}
    unless {{ min_count }} <= args.size <= {{ block.args.size }}
      %full_name = full_macro_name({{ node }}, method, {{ top_level }})
      {{ node }}.wrong_number_of_arguments %full_name, args.size, {{ min_count }}..{{ block.args.size }}
    end

    {% for var, i in block.args %}
      {{ var }} = args[{{ i }}]{% if i >= min_count %}?{% end %}
    {% end %}
  {% else %}
    unless args.size == {{ block.args.size }}
      %full_name = full_macro_name({{ node }}, method, {{ top_level }})
      {{ node }}.wrong_number_of_arguments %full_name, args.size, {{ block.args.size }}
    end

    {% for var, i in block.args %}
      {{ var }} = args[{{ i }}]
    {% end %}
  {% end %}

  {{ block.body }}
end

private macro interpret_check_args_toplevel(*, min_count = nil, uses_block = false, &block)
  method = node.name
  args = node.args
  named_args = node.named_args
  block = node.block
  interpret_check_args(node: node, min_count: {{ min_count }}, uses_block: {{ uses_block }}, top_level: true) {{ block }}
end

private def full_macro_name(node, method, top_level)
  if top_level
    "top-level macro '#{method}'"
  else
    "macro '#{node.class_desc}##{method}'"
  end
end

private def visibility_to_symbol(visibility)
  visibility_name =
    case visibility
    when .private?
      "private"
    when .protected?
      "protected"
    else
      "public"
    end
  Crystal::SymbolLiteral.new(visibility_name)
end

private def macro_raise(node, args, interpreter)
  msg = args.map do |arg|
    arg.accept interpreter
    interpreter.last.to_macro_id
  end
  msg = msg.join " "

  node.raise msg, exception_type: Crystal::MacroRaiseException
end

private def empty_no_return_array
  Crystal::ArrayLiteral.new(of: Crystal::Path.global("NoReturn"))
end

private def filter(object, klass, block, interpreter, keep = true)
  block_arg = block.args.first?

  klass.new(object.elements.select do |elem|
    interpreter.define_var(block_arg.name, elem) if block_arg
    block_result = interpreter.accept(block.body).truthy?
    keep ? block_result : !block_result
  end)
end

private def fetch_annotation(node, method, args, named_args, block)
  interpret_check_args(node: node) do |arg|
    unless arg.is_a?(Crystal::TypeNode)
      args[0].raise "argument to '#{node.class_desc}#annotation' must be a TypeNode, not #{arg.class_desc}"
    end

    type = arg.type
    unless type.is_a?(Crystal::AnnotationType)
      args[0].raise "argument to '#{node.class_desc}#annotation' must be an annotation type, not #{type} (#{type.type_desc})"
    end

    value = yield type
    value || Crystal::NilLiteral.new
  end
end

private def sort_by(object, klass, block, interpreter)
  block_arg = block.args.first?

  klass.new(object.elements.sort { |x, y|
    block_arg.try { |arg| interpreter.define_var(arg.name, x) }
    x_result = interpreter.accept(block.body)
    block_arg.try { |arg| interpreter.define_var(arg.name, y) }
    y_result = interpreter.accept(block.body)

    x_result.interpret_compare(y_result)
  })
end<|MERGE_RESOLUTION|>--- conflicted
+++ resolved
@@ -551,33 +551,18 @@
 
     def to_number
       case @kind
-<<<<<<< HEAD
-      when .i8?  then @value.to_i8
-      when .i16? then @value.to_i16
-      when .i32? then @value.to_i32
-      when .i64? then @value.to_i64
-      when .u8?  then @value.to_u8
-      when .u16? then @value.to_u16
-      when .u32? then @value.to_u32
-      when .u64? then @value.to_u64
-      when .f32? then @value.to_f32
-      when .f64? then @value.to_f64
-=======
-      when :i8   then @value.to_i8
-      when :i16  then @value.to_i16
-      when :i32  then @value.to_i32
-      when :i64  then @value.to_i64
-      when :i128 then @value.to_i128
-      when :u8   then @value.to_u8
-      when :u16  then @value.to_u16
-      when :u32  then @value.to_u32
-      when :u64  then @value.to_u64
-      when :u128 then @value.to_u128
-      when :f32  then @value.to_f32
-      when :f64  then @value.to_f64
->>>>>>> 0e99a559
-      else
-        raise "Unknown kind: #{@kind}"
+      in .i8?   then @value.to_i8
+      in .i16?  then @value.to_i16
+      in .i32?  then @value.to_i32
+      in .i64?  then @value.to_i64
+      in .i128? then @value.to_i128
+      in .u8?   then @value.to_u8
+      in .u16?  then @value.to_u16
+      in .u32?  then @value.to_u32
+      in .u64?  then @value.to_u64
+      in .u128? then @value.to_u128
+      in .f32?  then @value.to_f32
+      in .f64?  then @value.to_f64
       end
     end
   end
