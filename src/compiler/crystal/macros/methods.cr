--- conflicted
+++ resolved
@@ -645,15 +645,11 @@
         end
       when "camelcase"
         interpret_argless_method(method, args) do
-<<<<<<< HEAD
-          lower = ((nargs = named_args) && (lower_arg = nargs["lower"]?)) ? lower_arg : BoolLiteral.new(false)
-=======
           lower = if named_args && (lower_arg = named_args["lower"]?)
                     lower_arg
                   else
                     BoolLiteral.new false
                   end
->>>>>>> 4559cd68
 
           raise "named argument 'lower' to StringLiteral#camelcase must be a bool, not #{lower.class_desc}" unless lower.is_a?(BoolLiteral)
 
