require "../semantic/ast"
require "./macros"
require "semantic_version"

module Crystal
  class MacroInterpreter
    private def find_source_file(filename)
      # Support absolute paths
      if filename.starts_with?('/')
        filename = "#{filename}.cr" unless filename.ends_with?(".cr")

        if File.exists?(filename)
          unless File.file?(filename)
            return yield "#{filename.inspect} is not a file"
          end
        else
          return yield "can't find file #{filename.inspect}"
        end
      else
        begin
          relative_to = @location.try &.original_filename
          found_filenames = @program.find_in_path(filename, relative_to)
        rescue ex
          return yield ex.message
        end

        unless found_filenames
          return yield "can't find file #{filename.inspect}"
        end

        if found_filenames.size > 1
          return yield "#{filename.inspect} is a directory"
        end

        filename = found_filenames.first
      end
      filename
    end

    delegate report_warning_at, to: @program

    def interpret_top_level_call(node)
      interpret_top_level_call?(node) ||
        node.raise("undefined macro method: '#{node.name}'")
    end

    def interpret_top_level_call?(node)
      # Please order method names in lexicographical order
      case node.name
      when "compare_versions"
        interpret_compare_versions(node)
      when "debug"
        interpret_debug(node)
      when "env"
        interpret_env(node)
      when "flag?", "host_flag?"
        interpret_flag?(node)
      when "puts"
        interpret_puts(node)
      when "p", "pp"
        interpret_p(node)
      when "p!", "pp!"
        interpret_pp!(node)
      when "skip_file"
        interpret_skip_file(node)
      when "system", "`"
        interpret_system(node)
      when "raise"
        interpret_raise(node)
      when "read_file"
        interpret_read_file(node)
      when "read_file?"
        interpret_read_file(node, nilable: true)
      when "run"
        interpret_run(node)
      else
        nil
      end
    end

    def interpret_compare_versions(node)
      interpret_check_args_toplevel do |first_arg, second_arg|
        first = accept first_arg
        first_string = first.to_string("first argument to 'compare_versions'")

        second = accept second_arg
        second_string = second.to_string("second argument to 'compare_versions'")

        first_version = begin
          SemanticVersion.parse(first_string)
        rescue ex
          first_arg.raise ex.message
        end

        second_version = begin
          SemanticVersion.parse(second_string)
        rescue ex
          second_arg.raise ex.message
        end

        @last = NumberLiteral.new(first_version <=> second_version)
      end
    end

    def interpret_debug(node)
      if node.args.size >= 1
        node.args.first.accept self
        format = @last.truthy?
      elsif named_args = node.named_args
        format_arg = named_args.find { |arg| arg.name == "format" }
        if format_arg
          format_arg.value.accept self
          format = @last.truthy?
        end
      else
        format = true
      end

      if format
        begin
          @program.stdout.puts Crystal::Formatter.format(@str.to_s)
        rescue
          @program.stdout.puts @str
        end
      else
        @program.stdout.puts @str
      end

      @last = Nop.new
    end

    def interpret_env(node)
      interpret_check_args_toplevel do |arg|
        arg.accept self
        cmd = @last.to_macro_id
        env_value = ENV[cmd]?
        @last = env_value ? StringLiteral.new(env_value) : NilLiteral.new
      end
    end

    def interpret_flag?(node)
      interpret_check_args_toplevel do |arg|
        arg.accept self
        flag_name = @last.to_macro_id
        flags = case node.name
                when "flag?"
                  @program.flags
                when "host_flag?"
                  @program.host_flags
                else
                  raise "Bug: unexpected macro method #{node.name}"
                end
        @last = BoolLiteral.new(flags.includes?(flag_name))
      end
    end

    def interpret_puts(node)
      node.args.each do |arg|
        arg.accept self
        last = @last

        # The only difference in macro land between `p` and `puts` is that
        # `puts` with a string literal shouldn't show the string quotes
        last = last.value if last.is_a?(StringLiteral)

        @program.stdout.puts last
      end

      @last = Nop.new
    end

    def interpret_p(node)
      node.args.each do |arg|
        arg.accept self
        @program.stdout.puts @last
      end

      @last = Nop.new
    end

    def interpret_pp!(node)
      strings = [] of {String, String}

      node.args.each do |arg|
        arg.accept self
        strings.push({arg.to_s, @last.to_s})
      end

      max_size = strings.max_of &.[0].size
      strings.each do |left, right|
        @program.stdout.puts "#{left.ljust(max_size)} # => #{right}"
      end

      @last = Nop.new
    end

    def interpret_skip_file(node)
      raise SkipMacroException.new(@str.to_s, macro_expansion_pragmas)
    end

    def interpret_system(node)
      cmd = node.args.map do |arg|
        arg.accept self
        @last.to_macro_id
      end
      cmd = cmd.join " "

      result = `#{cmd}`
      if $?.success?
        @last = MacroId.new(result)
      elsif result.empty?
        node.raise "error executing command: #{cmd}, got exit status #{$?.exit_code}"
      else
        node.raise "error executing command: #{cmd}, got exit status #{$?.exit_code}:\n\n#{result}\n"
      end
    end

    def interpret_raise(node)
      macro_raise(node, node.args, self)
    end

    def interpret_read_file(node, nilable = false)
      interpret_check_args_toplevel do |arg|
        arg.accept self
        filename = @last.to_macro_id

        begin
          @last = StringLiteral.new(File.read(filename))
        rescue ex
          node.raise ex.to_s unless nilable
          @last = NilLiteral.new
        end
      end
    end

    def interpret_run(node)
      if node.args.size == 0
        node.wrong_number_of_arguments "top-level macro 'run'", 0, "1+"
      end

      node.args.first.accept self
      original_filename = @last.to_macro_id

      filename = find_source_file(original_filename) do |error_message|
        node.raise "error executing macro 'run': #{error_message}"
      end

      run_args = [] of String
      node.args.each_with_index do |arg, i|
        next if i == 0

        arg.accept self
        run_args << @last.to_macro_id
      end

      result = @program.macro_run(filename, run_args)
      if result.status.success?
        @last = MacroId.new(result.stdout)
      else
        command = "#{Process.quote(original_filename)} #{Process.quote(run_args)}"

        message = IO::Memory.new
        message << "Error executing run (exit code: #{result.status.exit_code}): #{command}\n"

        if result.stdout.empty? && result.stderr.empty?
          message << "\nGot no output."
        else
          Colorize.reset(message)

          unless result.stdout.empty?
            message.puts
            message << "stdout:".colorize.mode(:bold)
            message.puts
            message.puts
            result.stdout.each_line do |line|
              message << "    "
              message << line
              message << '\n'
            end
            message << '\n'
          end

          unless result.stderr.empty?
            message.puts
            message << "stderr:".colorize.mode(:bold)
            message.puts
            message.puts
            result.stderr.each_line do |line|
              message << "    "
              message << line
              message << '\n'
            end
            message << '\n'
          end
        end

        node.raise message.to_s
      end
    end
  end

  class ASTNode
    def to_macro_id
      to_s
    end

    def to_string(context)
      case self
      when StringLiteral then return self.value
      when SymbolLiteral then return self.value
      when MacroId       then return self.value
      else
        raise "expected #{context} to be a StringLiteral, SymbolLiteral or MacroId, not #{class_desc}"
      end
    end

    def truthy?
      case self
      when NilLiteral, Nop
        false
      when BoolLiteral
        self.value
      else
        true
      end
    end

    def interpret(method : String, args : Array(ASTNode), named_args : Hash(String, ASTNode)?, block : Crystal::Block?, interpreter : Crystal::MacroInterpreter, name_loc : Location?)
      case method
      when "id"
        interpret_check_args { MacroId.new(to_macro_id) }
      when "stringify"
        interpret_check_args { stringify }
      when "symbolize"
        interpret_check_args { symbolize }
      when "class_name"
        interpret_check_args { class_name }
      when "raise"
        macro_raise self, args, interpreter
      when "filename"
        interpret_check_args do
          filename = location.try &.original_filename
          filename ? StringLiteral.new(filename) : NilLiteral.new
        end
      when "line_number"
        interpret_check_args do
          line_number = location.try &.expanded_location.try &.line_number
          line_number ? NumberLiteral.new(line_number) : NilLiteral.new
        end
      when "column_number"
        interpret_check_args do
          column_number = location.try &.expanded_location.try &.column_number
          column_number ? NumberLiteral.new(column_number) : NilLiteral.new
        end
      when "end_line_number"
        interpret_check_args do
          line_number = end_location.try &.expanded_location.try &.line_number
          line_number ? NumberLiteral.new(line_number) : NilLiteral.new
        end
      when "end_column_number"
        interpret_check_args do
          column_number = end_location.try &.expanded_location.try &.column_number
          column_number ? NumberLiteral.new(column_number) : NilLiteral.new
        end
      when "=="
        interpret_check_args do |arg|
          BoolLiteral.new(self == arg)
        end
      when "!="
        interpret_check_args do |arg|
          BoolLiteral.new(self != arg)
        end
      when "!"
        interpret_check_args { BoolLiteral.new(!truthy?) }
      when "nil?"
        interpret_check_args { BoolLiteral.new(is_a?(NilLiteral) || is_a?(Nop)) }
      else
        raise "undefined macro method '#{class_desc}##{method}'", exception_type: Crystal::UndefinedMacroMethodError
      end
    end

    def interpret_compare(other)
      raise "can't compare #{self} to #{other}"
    end

    def stringify
      StringLiteral.new(to_s)
    end

    def symbolize
      SymbolLiteral.new(to_s)
    end

    def class_name
      StringLiteral.new(class_desc)
    end
  end

  class NilLiteral
    def to_macro_id
      "nil"
    end
  end

  class BoolLiteral
    def to_macro_id
      @value ? "true" : "false"
    end
  end

  class NumberLiteral
    def interpret(method : String, args : Array(ASTNode), named_args : Hash(String, ASTNode)?, block : Crystal::Block?, interpreter : Crystal::MacroInterpreter, name_loc : Location?)
      case method
      when ">"
        bool_bin_op(method, args, named_args, block) { |me, other| me > other }
      when ">="
        bool_bin_op(method, args, named_args, block) { |me, other| me >= other }
      when "<"
        bool_bin_op(method, args, named_args, block) { |me, other| me < other }
      when "<="
        bool_bin_op(method, args, named_args, block) { |me, other| me <= other }
      when "<=>"
        num_bin_op(method, args, named_args, block) do |me, other|
          (me <=> other) || (return NilLiteral.new)
        end
      when "+"
        interpret_check_args(min_count: 0) do |other|
          if other
            raise "can't #{method} with #{other}" unless other.is_a?(NumberLiteral)
            NumberLiteral.new(to_number + other.to_number)
          else
            self
          end
        end
      when "-"
        interpret_check_args(min_count: 0) do |other|
          if other
            raise "can't #{method} with #{other}" unless other.is_a?(NumberLiteral)
            NumberLiteral.new(to_number - other.to_number)
          else
            num = to_number
            raise "undefined method '-' for unsigned integer literal: #{self}" if num.is_a?(Int::Unsigned)
            NumberLiteral.new(-num)
          end
        end
      when "*"
        num_bin_op(method, args, named_args, block) { |me, other| me * other }
      when "/"
        num_bin_op(method, args, named_args, block) { |me, other| me / other }
      when "//"
        num_bin_op(method, args, named_args, block) { |me, other| me // other }
      when "**"
        num_bin_op(method, args, named_args, block) { |me, other| me ** other }
      when "%"
        int_bin_op(method, args, named_args, block) { |me, other| me % other }
      when "&"
        int_bin_op(method, args, named_args, block) { |me, other| me & other }
      when "|"
        int_bin_op(method, args, named_args, block) { |me, other| me | other }
      when "^"
        int_bin_op(method, args, named_args, block) { |me, other| me ^ other }
      when "<<"
        int_bin_op(method, args, named_args, block) { |me, other| me << other }
      when ">>"
        int_bin_op(method, args, named_args, block) { |me, other| me >> other }
      when "~"
        interpret_check_args do
          num = to_number
          raise "undefined method '~' for float literal: #{self}" unless num.is_a?(Int)
          NumberLiteral.new(~num)
        end
      when "kind"
        interpret_check_args { SymbolLiteral.new(kind.to_s) }
      when "to_number"
        interpret_check_args { MacroId.new(to_number.to_s) }
      else
        super
      end
    end

    def interpret_compare(other : NumberLiteral)
      to_number <=> other.to_number
    end

    def bool_bin_op(method, args, named_args, block)
      interpret_check_args do |other|
        raise "can't #{method} with #{other}" unless other.is_a?(NumberLiteral)
        BoolLiteral.new(yield to_number, other.to_number)
      end
    end

    def num_bin_op(method, args, named_args, block)
      interpret_check_args do |other|
        raise "can't #{method} with #{other}" unless other.is_a?(NumberLiteral)
        NumberLiteral.new(yield to_number, other.to_number)
      end
    end

    def int_bin_op(method, args, named_args, block)
      interpret_check_args do |other|
        raise "can't #{method} with #{other}" unless other.is_a?(NumberLiteral)
        me = to_number
        other = other.to_number

        case {me, other}
        when {Int, Int}
          NumberLiteral.new(yield me, other)
        when {Float, _}
          raise "undefined method '#{method}' for float literal: #{self}"
        else
          raise "argument to NumberLiteral##{method} can't be float literal: #{self}"
        end
      end
    end

    def to_number
      case @kind
      when :i8  then @value.to_i8
      when :i16 then @value.to_i16
      when :i32 then @value.to_i32
      when :i64 then @value.to_i64
      when :u8  then @value.to_u8
      when :u16 then @value.to_u16
      when :u32 then @value.to_u32
      when :u64 then @value.to_u64
      when :f32 then @value.to_f32
      when :f64 then @value.to_f64
      else
        raise "Unknown kind: #{@kind}"
      end
    end
  end

  class CharLiteral
    def to_macro_id
      @value.to_s
    end
  end

  class StringLiteral
    def interpret(method : String, args : Array(ASTNode), named_args : Hash(String, ASTNode)?, block : Crystal::Block?, interpreter : Crystal::MacroInterpreter, name_loc : Location?)
      case method
      when "==", "!="
        interpret_check_args do |arg|
          case arg
          when MacroId
            if method == "=="
              BoolLiteral.new(@value == arg.value)
            else
              BoolLiteral.new(@value != arg.value)
            end
          else
            super
          end
        end
      when "[]"
        interpret_check_args do |arg|
          case arg
          when RangeLiteral
            from, to = arg.from, arg.to
            from = interpreter.accept(from)
            to = interpreter.accept(to)

            unless from.is_a?(NumberLiteral)
              raise "range from in StringLiteral#[] must be a number, not #{from.class_desc}: #{from}"
            end

            unless to.is_a?(NumberLiteral)
              raise "range to in StringLiteral#[] must be a number, not #{to.class_desc}: #{from}"
            end

            from, to = from.to_number.to_i, to = to.to_number.to_i
            range = Range.new(from, to, arg.exclusive?)
            StringLiteral.new(@value[range])
          else
            raise "wrong argument for StringLiteral#[] (#{arg.class_desc}): #{arg}"
          end
        end
      when "=~"
        interpret_check_args do |arg|
          case arg
          when RegexLiteral
            arg_value = arg.value
            if arg_value.is_a?(StringLiteral)
              regex = Regex.new(arg_value.value, arg.options)
            else
              raise "regex interpolations not yet allowed in macros"
            end
            BoolLiteral.new(!!(@value =~ regex))
          else
            BoolLiteral.new(false)
          end
        end
      when ">"
        interpret_check_args do |arg|
          case arg
          when StringLiteral, MacroId
            return BoolLiteral.new(interpret_compare(arg) > 0)
          else
            raise "Can't compare StringLiteral with #{arg.class_desc}"
          end
        end
      when "<"
        interpret_check_args do |arg|
          case arg
          when StringLiteral, MacroId
            return BoolLiteral.new(interpret_compare(arg) < 0)
          else
            raise "Can't compare StringLiteral with #{arg.class_desc}"
          end
        end
      when "+"
        interpret_check_args do |arg|
          case arg
          when CharLiteral
            piece = arg.value
          when StringLiteral
            piece = arg.value
          else
            raise "StringLiteral#+ expects char or string, not #{arg.class_desc}"
          end
          StringLiteral.new(@value + piece)
        end
      when "camelcase"
        interpret_check_args(named_params: ["lower"]) do
          lower = if named_args && (lower_arg = named_args["lower"]?)
                    lower_arg
                  else
                    BoolLiteral.new false
                  end

          raise "named argument 'lower' to StringLiteral#camelcase must be a bool, not #{lower.class_desc}" unless lower.is_a?(BoolLiteral)

          StringLiteral.new(@value.camelcase(lower: lower.value))
        end
      when "capitalize"
        interpret_check_args { StringLiteral.new(@value.capitalize) }
      when "chars"
        interpret_check_args { ArrayLiteral.map(@value.chars, Path.global("Char")) { |value| CharLiteral.new(value) } }
      when "chomp"
        interpret_check_args { StringLiteral.new(@value.chomp) }
      when "downcase"
        interpret_check_args { StringLiteral.new(@value.downcase) }
      when "empty?"
        interpret_check_args { BoolLiteral.new(@value.empty?) }
      when "ends_with?"
        interpret_check_args do |arg|
          case arg
          when CharLiteral
            piece = arg.value
          when StringLiteral
            piece = arg.value
          else
            raise "StringLiteral#ends_with? expects char or string, not #{arg.class_desc}"
          end
          BoolLiteral.new(@value.ends_with?(piece))
        end
      when "gsub"
        interpret_check_args do |first, second|
          raise "first argument to StringLiteral#gsub must be a regex, not #{first.class_desc}" unless first.is_a?(RegexLiteral)
          raise "second argument to StringLiteral#gsub must be a string, not #{second.class_desc}" unless second.is_a?(StringLiteral)

          regex_value = first.value
          if regex_value.is_a?(StringLiteral)
            regex = Regex.new(regex_value.value, first.options)
          else
            raise "regex interpolations not yet allowed in macros"
          end

          StringLiteral.new(value.gsub(regex, second.value))
        end
      when "identify"
        interpret_check_args { StringLiteral.new(@value.tr(":", "_")) }
      when "includes?"
        interpret_check_args do |arg|
          case arg
          when CharLiteral
            piece = arg.value
          when StringLiteral
            piece = arg.value
          else
            raise "StringLiteral#includes? expects char or string, not #{arg.class_desc}"
          end
          BoolLiteral.new(@value.includes?(piece))
        end
      when "size"
        interpret_check_args { NumberLiteral.new(@value.size) }
      when "lines"
        interpret_check_args { ArrayLiteral.map(@value.lines, Path.global("String")) { |value| StringLiteral.new(value) } }
      when "split"
        interpret_check_args(min_count: 0) do |arg|
          if arg
            case arg
            when CharLiteral
              splitter = arg.value
            when StringLiteral
              splitter = arg.value
            else
              splitter = arg.to_s
            end

            ArrayLiteral.map(@value.split(splitter), Path.global("String")) { |value| StringLiteral.new(value) }
          else
            ArrayLiteral.map(@value.split, Path.global("String")) { |value| StringLiteral.new(value) }
          end
        end
      when "count"
        interpret_check_args do |arg|
          case arg
          when CharLiteral
            chr = arg.value
          else
            raise "StringLiteral#count expects char, not #{arg.class_desc}"
          end
          NumberLiteral.new(@value.count(chr))
        end
      when "starts_with?"
        interpret_check_args do |arg|
          case arg
          when CharLiteral
            piece = arg.value
          when StringLiteral
            piece = arg.value
          else
            raise "StringLiteral#starts_with? expects char or string, not #{arg.class_desc}"
          end
          BoolLiteral.new(@value.starts_with?(piece))
        end
      when "strip"
        interpret_check_args { StringLiteral.new(@value.strip) }
      when "titleize"
        interpret_check_args { StringLiteral.new(@value.titleize) }
      when "to_i"
        value = interpret_check_args(min_count: 0) do |base|
          if base
            raise "argument to StringLiteral#to_i must be a number, not #{base.class_desc}" unless base.is_a?(NumberLiteral)
            @value.to_i64?(base.to_number.to_i)
          else
            @value.to_i64?
          end
        end

        if value
          NumberLiteral.new(value.to_s, :i32)
        else
          raise "StringLiteral#to_i: #{@value} is not an integer"
        end
      when "tr"
        interpret_check_args do |first, second|
          raise "first argument to StringLiteral#tr must be a string, not #{first.class_desc}" unless first.is_a?(StringLiteral)
          raise "second argument to StringLiteral#tr must be a string, not #{second.class_desc}" unless second.is_a?(StringLiteral)

          StringLiteral.new(@value.tr(first.value, second.value))
        end
      when "underscore"
        interpret_check_args { StringLiteral.new(@value.underscore) }
      when "upcase"
<<<<<<< HEAD
        interpret_argless_method(method, args) { StringLiteral.new(@value.upcase) }
      when "parse_type_name"
        interpret_argless_method(method, args) do
          raise "StringLiteral#parse_type_name cannot be called on an empty string" if @value.blank?

          parser = Crystal::Parser.new @value
          parser.next_token_skip_statement_end
          type = parser.parse_bare_proc_type
          parser.check :EOF
          type
        rescue ex : Crystal::SyntaxException
          raise "Invalid type name: #{@value.inspect}"
        end
=======
        interpret_check_args { StringLiteral.new(@value.upcase) }
>>>>>>> d12190c1
      else
        super
      end
    end

    def interpret_compare(other : StringLiteral | MacroId)
      value <=> other.value
    end

    def to_macro_id
      @value
    end
  end

  class StringInterpolation
    def interpret(method : String, args : Array(ASTNode), named_args : Hash(String, ASTNode)?, block : Crystal::Block?, interpreter : Crystal::MacroInterpreter, name_loc : Location?)
      case method
      when "expressions"
        interpret_check_args { ArrayLiteral.new(expressions) }
      else
        super
      end
    end
  end

  class ArrayLiteral
    def interpret(method : String, args : Array(ASTNode), named_args : Hash(String, ASTNode)?, block : Crystal::Block?, interpreter : Crystal::MacroInterpreter, name_loc : Location?)
      case method
      when "of"
        interpret_check_args { @of || Nop.new }
      when "type"
        interpret_check_args { @name || Nop.new }
      when "clear"
        interpret_check_args do
          elements.clear
          self
        end
      else
        value = interpret_array_or_tuple_method(self, ArrayLiteral, method, args, named_args, block, interpreter)
        value || super
      end
    end
  end

  class HashLiteral
    def interpret(method : String, args : Array(ASTNode), named_args : Hash(String, ASTNode)?, block : Crystal::Block?, interpreter : Crystal::MacroInterpreter, name_loc : Location?)
      case method
      when "empty?"
        interpret_check_args { BoolLiteral.new(entries.empty?) }
      when "keys"
        interpret_check_args { ArrayLiteral.map entries, &.key }
      when "size"
        interpret_check_args { NumberLiteral.new(entries.size) }
      when "to_a"
        interpret_check_args do
          ArrayLiteral.map(entries) { |entry| TupleLiteral.new([entry.key, entry.value] of ASTNode) }
        end
      when "values"
        interpret_check_args { ArrayLiteral.map entries, &.value }
      when "each"
        interpret_check_args(uses_block: true) do
          block_arg_key = block.args[0]?
          block_arg_value = block.args[1]?

          entries.each do |entry|
            interpreter.define_var(block_arg_key.name, entry.key) if block_arg_key
            interpreter.define_var(block_arg_value.name, entry.value) if block_arg_value
            interpreter.accept block.body
          end

          NilLiteral.new
        end
      when "map"
        interpret_check_args(uses_block: true) do
          block_arg_key = block.args[0]?
          block_arg_value = block.args[1]?

          ArrayLiteral.map(entries) do |entry|
            interpreter.define_var(block_arg_key.name, entry.key) if block_arg_key
            interpreter.define_var(block_arg_value.name, entry.value) if block_arg_value
            interpreter.accept block.body
          end
        end
      when "double_splat"
        interpret_check_args(min_count: 0) do |arg|
          if arg
            unless arg.is_a?(Crystal::StringLiteral)
              arg.raise "argument to double_splat must be a StringLiteral, not #{arg.class_desc}"
            end

            if entries.empty?
              to_double_splat
            else
              to_double_splat(arg.value)
            end
          else
            to_double_splat
          end
        end
      when "[]"
        interpret_check_args do |key|
          entry = entries.find &.key.==(key)
          entry.try(&.value) || NilLiteral.new
        end
      when "[]="
        interpret_check_args do |key, value|
          index = entries.index &.key.==(key)
          if index
            entries[index] = HashLiteral::Entry.new(key, value)
          else
            entries << HashLiteral::Entry.new(key, value)
          end

          value
        end
      when "of_key"
        interpret_check_args { @of.try(&.key) || Nop.new }
      when "of_value"
        interpret_check_args { @of.try(&.value) || Nop.new }
      when "type"
        interpret_check_args { @name || Nop.new }
      when "clear"
        interpret_check_args do
          entries.clear
          self
        end
      else
        super
      end
    end

    private def to_double_splat(trailing_string = "")
      MacroId.new(entries.join(", ") do |entry|
        "#{entry.key} => #{entry.value}"
      end + trailing_string)
    end
  end

  class NamedTupleLiteral
    def interpret(method : String, args : Array(ASTNode), named_args : Hash(String, ASTNode)?, block : Crystal::Block?, interpreter : Crystal::MacroInterpreter, name_loc : Location?)
      case method
      when "empty?"
        interpret_check_args { BoolLiteral.new(entries.empty?) }
      when "keys"
        interpret_check_args { ArrayLiteral.map(entries) { |entry| MacroId.new(entry.key) } }
      when "size"
        interpret_check_args { NumberLiteral.new(entries.size) }
      when "to_a"
        interpret_check_args do
          ArrayLiteral.map(entries) { |entry| TupleLiteral.new([MacroId.new(entry.key), entry.value] of ASTNode) }
        end
      when "values"
        interpret_check_args { ArrayLiteral.map entries, &.value }
      when "each"
        interpret_check_args(uses_block: true) do
          block_arg_key = block.args[0]?
          block_arg_value = block.args[1]?

          entries.each do |entry|
            interpreter.define_var(block_arg_key.name, MacroId.new(entry.key)) if block_arg_key
            interpreter.define_var(block_arg_value.name, entry.value) if block_arg_value
            interpreter.accept block.body
          end

          NilLiteral.new
        end
      when "map"
        interpret_check_args(uses_block: true) do
          block_arg_key = block.args[0]?
          block_arg_value = block.args[1]?

          ArrayLiteral.map(entries) do |entry|
            interpreter.define_var(block_arg_key.name, MacroId.new(entry.key)) if block_arg_key
            interpreter.define_var(block_arg_value.name, entry.value) if block_arg_value
            interpreter.accept block.body
          end
        end
      when "double_splat"
        interpret_check_args(min_count: 0) do |arg|
          if arg
            unless arg.is_a?(Crystal::StringLiteral)
              arg.raise "argument to double_splat must be a StringLiteral, not #{arg.class_desc}"
            end

            if entries.empty?
              to_double_splat
            else
              to_double_splat(arg.value)
            end
          else
            to_double_splat
          end
        end
      when "[]"
        interpret_check_args do |key|
          case key
          when SymbolLiteral
            key = key.value
          when MacroId
            key = key.value
          when StringLiteral
            key = key.value
          else
            raise "argument to [] must be a symbol or string, not #{key.class_desc}:\n\n#{key}"
          end

          entry = entries.find &.key.==(key)
          entry.try(&.value) || NilLiteral.new
        end
      when "[]="
        interpret_check_args do |key, value|
          case key
          when SymbolLiteral
            key = key.value
          when MacroId
            key = key.value
          when StringLiteral
            key = key.value
          else
            raise "expected 'NamedTupleLiteral#[]=' first argument to be a SymbolLiteral or MacroId, not #{key.class_desc}"
          end

          index = entries.index &.key.==(key)
          if index
            entries[index] = NamedTupleLiteral::Entry.new(key, value)
          else
            entries << NamedTupleLiteral::Entry.new(key, value)
          end

          value
        end
      else
        super
      end
    end

    private def to_double_splat(trailing_string = "")
      MacroId.new(entries.join(", ") do |entry|
        if Symbol.needs_quotes_for_named_argument?(entry.key)
          "#{entry.key.inspect}: #{entry.value}"
        else
          "#{entry.key}: #{entry.value}"
        end
      end + trailing_string)
    end
  end

  class TupleLiteral
    def interpret(method : String, args : Array(ASTNode), named_args : Hash(String, ASTNode)?, block : Crystal::Block?, interpreter : Crystal::MacroInterpreter, name_loc : Location?)
      value = interpret_array_or_tuple_method(self, TupleLiteral, method, args, named_args, block, interpreter)
      value || super
    end
  end

  class RangeLiteral
    def interpret(method : String, args : Array(ASTNode), named_args : Hash(String, ASTNode)?, block : Crystal::Block?, interpreter : Crystal::MacroInterpreter, name_loc : Location?)
      case method
      when "begin"
        interpret_check_args { self.from }
      when "end"
        interpret_check_args { self.to }
      when "excludes_end?"
        interpret_check_args { BoolLiteral.new(self.exclusive?) }
      when "each"
        interpret_check_args(uses_block: true) do
          block_arg = block.args.first?

          interpret_to_range(interpreter).each do |num|
            interpreter.define_var(block_arg.name, NumberLiteral.new(num)) if block_arg
            interpreter.accept block.body
          end

          NilLiteral.new
        end
      when "map"
        interpret_check_args(uses_block: true) do
          block_arg = block.args.first?

          interpret_map(interpreter) do |num|
            interpreter.define_var(block_arg.name, NumberLiteral.new(num)) if block_arg
            interpreter.accept block.body
          end
        end
      when "to_a"
        interpret_check_args do
          interpret_map(interpreter) do |num|
            NumberLiteral.new(num)
          end
        end
      else
        super
      end
    end

    def interpret_map(interpreter)
      ArrayLiteral.map(interpret_to_range(interpreter)) do |num|
        yield num
      end
    end

    def interpret_to_range(interpreter)
      from = self.from
      to = self.to

      from = interpreter.accept(from)
      to = interpreter.accept(to)

      unless from.is_a?(NumberLiteral)
        raise "range begin must be a NumberLiteral, not #{from.class_desc}"
      end

      unless to.is_a?(NumberLiteral)
        raise "range end must be a NumberLiteral, not #{to.class_desc}"
      end

      from = from.to_number.to_i
      to = to.to_number.to_i

      self.exclusive? ? (from...to) : (from..to)
    end
  end

  class RegexLiteral
    def interpret(method : String, args : Array(ASTNode), named_args : Hash(String, ASTNode)?, block : Crystal::Block?, interpreter : Crystal::MacroInterpreter, name_loc : Location?)
      case method
      when "source"
        interpret_check_args { @value }
      when "options"
        interpret_check_args do
          options = [] of Symbol
          options << :i if @options.ignore_case?
          options << :m if @options.multiline?
          options << :x if @options.extended?
          ArrayLiteral.map(options, Path.global("Symbol")) { |opt| SymbolLiteral.new(opt.to_s) }
        end
      else
        super
      end
    end
  end

  class MetaMacroVar < ASTNode
    def to_macro_id
      @name
    end

    def interpret(method : String, args : Array(ASTNode), named_args : Hash(String, ASTNode)?, block : Crystal::Block?, interpreter : Crystal::MacroInterpreter, name_loc : Location?)
      case method
      when "name"
        interpret_check_args { MacroId.new(@name) }
      when "type"
        interpret_check_args do
          if type = @type
            TypeNode.new(type)
          else
            NilLiteral.new
          end
        end
      when "default_value"
        interpret_check_args do
          default_value || NilLiteral.new
        end
      when "has_default_value?"
        interpret_check_args do
          BoolLiteral.new(!!default_value)
        end
      when "annotation"
        fetch_annotation(self, method, args, named_args, block) do |type|
          self.var.annotation(type)
        end
      when "annotations"
        fetch_annotation(self, method, args, named_args, block) do |type|
          annotations = self.var.annotations(type)
          return ArrayLiteral.new if annotations.nil?
          ArrayLiteral.map(annotations, &.itself)
        end
      else
        super
      end
    end
  end

  class Block
    def interpret(method : String, args : Array(ASTNode), named_args : Hash(String, ASTNode)?, block : Crystal::Block?, interpreter : Crystal::MacroInterpreter, name_loc : Location?)
      case method
      when "body"
        interpret_check_args { @body }
      when "args"
        interpret_check_args do
          ArrayLiteral.map(@args) { |arg| MacroId.new(arg.name) }
        end
      when "splat_index"
        interpret_check_args do
          @splat_index ? NumberLiteral.new(@splat_index.not_nil!) : NilLiteral.new
        end
      else
        super
      end
    end
  end

  class ProcNotation
    def interpret(method : String, args : Array(ASTNode), named_args : Hash(String, ASTNode)?, block : Crystal::Block?, interpreter : Crystal::MacroInterpreter, name_loc : Location?)
      case method
      when "inputs"
        interpret_check_args { ArrayLiteral.new(@inputs || [] of ASTNode) }
      when "output"
        interpret_check_args { @output || NilLiteral.new }
      else
        super
      end
    end
  end

  class ProcLiteral
    def interpret(method : String, args : Array(ASTNode), named_args : Hash(String, ASTNode)?, block : Crystal::Block?, interpreter : Crystal::MacroInterpreter, name_loc : Location?)
      case method
      when "args", "body"
        @def.interpret(method, args, named_args, block, interpreter, location)
      else
        super
      end
    end
  end

  class ProcPointer
    def interpret(method : String, args : Array(ASTNode), named_args : Hash(String, ASTNode)?, block : Crystal::Block?, interpreter : Crystal::MacroInterpreter, name_loc : Location?)
      case method
      when "obj"
        interpret_check_args { @obj || NilLiteral.new }
      when "name"
        interpret_check_args { MacroId.new(@name) }
      when "args"
        interpret_check_args { ArrayLiteral.new(@args) }
      else
        super
      end
    end
  end

  class Expressions
    def interpret(method : String, args : Array(ASTNode), named_args : Hash(String, ASTNode)?, block : Crystal::Block?, interpreter : Crystal::MacroInterpreter, name_loc : Location?)
      case method
      when "expressions"
        interpret_check_args do
          ArrayLiteral.map(@expressions) { |expression| expression }
        end
      else
        super
      end
    end
  end

  class BinaryOp
    def interpret(method : String, args : Array(ASTNode), named_args : Hash(String, ASTNode)?, block : Crystal::Block?, interpreter : Crystal::MacroInterpreter, name_loc : Location?)
      case method
      when "left"
        interpret_check_args { @left }
      when "right"
        interpret_check_args { @right }
      else
        super
      end
    end
  end

  class TypeDeclaration
    def interpret(method : String, args : Array(ASTNode), named_args : Hash(String, ASTNode)?, block : Crystal::Block?, interpreter : Crystal::MacroInterpreter, name_loc : Location?)
      case method
      when "var"
        interpret_check_args do
          var = @var
          var = MacroId.new(var.name) if var.is_a?(Var)
          var
        end
      when "type"
        interpret_check_args { @declared_type }
      when "value"
        interpret_check_args { @value || Nop.new }
      else
        super
      end
    end
  end

  class UninitializedVar
    def interpret(method : String, args : Array(ASTNode), named_args : Hash(String, ASTNode)?, block : Crystal::Block?, interpreter : Crystal::MacroInterpreter, name_loc : Location?)
      case method
      when "var"
        interpret_check_args do
          var = @var
          var = MacroId.new(var.name) if var.is_a?(Var)
          var
        end
      when "type"
        interpret_check_args { @declared_type }
      else
        super
      end
    end
  end

  class Union
    def interpret(method : String, args : Array(ASTNode), named_args : Hash(String, ASTNode)?, block : Crystal::Block?, interpreter : Crystal::MacroInterpreter, name_loc : Location?)
      case method
      when "resolve"
        interpret_check_args { interpreter.resolve(self) }
      when "resolve?"
        interpret_check_args { interpreter.resolve?(self) || NilLiteral.new }
      when "types"
        interpret_check_args { ArrayLiteral.new(@types) }
      else
        super
      end
    end
  end

  class Arg
    def interpret(method : String, args : Array(ASTNode), named_args : Hash(String, ASTNode)?, block : Crystal::Block?, interpreter : Crystal::MacroInterpreter, name_loc : Location?)
      case method
      when "name"
        interpret_check_args { MacroId.new(external_name) }
      when "internal_name"
        interpret_check_args { MacroId.new(name) }
      when "default_value"
        interpret_check_args { default_value || Nop.new }
      when "restriction"
        interpret_check_args { restriction || Nop.new }
      else
        super
      end
    end
  end

  class Def
    def interpret(method : String, args : Array(ASTNode), named_args : Hash(String, ASTNode)?, block : Crystal::Block?, interpreter : Crystal::MacroInterpreter, name_loc : Location?)
      case method
      when "name"
        interpret_check_args { MacroId.new(@name) }
      when "args"
        interpret_check_args { ArrayLiteral.map @args, &.itself }
      when "splat_index"
        interpret_check_args do
          @splat_index ? NumberLiteral.new(@splat_index.not_nil!) : NilLiteral.new
        end
      when "double_splat"
        interpret_check_args { @double_splat || Nop.new }
      when "block_arg"
        interpret_check_args { @block_arg || Nop.new }
      when "accepts_block?"
        interpret_check_args { BoolLiteral.new(@yields != nil) }
      when "return_type"
        interpret_check_args { @return_type || Nop.new }
      when "body"
        interpret_check_args { @body }
      when "receiver"
        interpret_check_args { @receiver || Nop.new }
      when "visibility"
        interpret_check_args do
          visibility_to_symbol(@visibility)
        end
      when "annotation"
        fetch_annotation(self, method, args, named_args, block) do |type|
          self.annotation(type)
        end
      when "annotations"
        fetch_annotation(self, method, args, named_args, block) do |type|
          annotations = self.annotations(type)
          return ArrayLiteral.new if annotations.nil?
          ArrayLiteral.map(annotations, &.itself)
        end
      else
        super
      end
    end
  end

  class Macro
    def interpret(method : String, args : Array(ASTNode), named_args : Hash(String, ASTNode)?, block : Crystal::Block?, interpreter : Crystal::MacroInterpreter, name_loc : Location?)
      case method
      when "name"
        interpret_check_args { MacroId.new(@name) }
      when "args"
        interpret_check_args { ArrayLiteral.map @args, &.itself }
      when "splat_index"
        interpret_check_args do
          @splat_index ? NumberLiteral.new(@splat_index.not_nil!) : NilLiteral.new
        end
      when "double_splat"
        interpret_check_args { @double_splat || Nop.new }
      when "block_arg"
        interpret_check_args { @block_arg || Nop.new }
      when "body"
        interpret_check_args { @body }
      when "visibility"
        interpret_check_args do
          visibility_to_symbol(@visibility)
        end
      else
        super
      end
    end
  end

  class UnaryExpression
    def interpret(method : String, args : Array(ASTNode), named_args : Hash(String, ASTNode)?, block : Crystal::Block?, interpreter : Crystal::MacroInterpreter, name_loc : Location?)
      case method
      when "exp"
        interpret_check_args { @exp }
      else
        super
      end
    end
  end

  class OffsetOf
    def interpret(method : String, args : Array(ASTNode), named_args : Hash(String, ASTNode)?, block : Crystal::Block?, interpreter : Crystal::MacroInterpreter, name_loc : Location?)
      case method
      when "type"
        interpret_check_args { @offsetof_type }
      when "offset"
        interpret_check_args { @offset }
      else
        super
      end
    end
  end

  class VisibilityModifier
    def interpret(method : String, args : Array(ASTNode), named_args : Hash(String, ASTNode)?, block : Crystal::Block?, interpreter : Crystal::MacroInterpreter, name_loc : Location?)
      case method
      when "exp"
        interpret_check_args { @exp }
      when "visibility"
        interpret_check_args do
          visibility_to_symbol(@modifier)
        end
      else
        super
      end
    end
  end

  class IsA
    def interpret(method : String, args : Array(ASTNode), named_args : Hash(String, ASTNode)?, block : Crystal::Block?, interpreter : Crystal::MacroInterpreter, name_loc : Location?)
      case method
      when "receiver"
        interpret_check_args { @obj }
      when "arg"
        interpret_check_args { @const }
      else
        super
      end
    end
  end

  class RespondsTo
    def interpret(method : String, args : Array(ASTNode), named_args : Hash(String, ASTNode)?, block : Crystal::Block?, interpreter : Crystal::MacroInterpreter, name_loc : Location?)
      case method
      when "receiver"
        interpret_check_args { @obj }
      when "name"
        interpret_check_args { StringLiteral.new(@name) }
      else
        super
      end
    end
  end

  class Require
    def interpret(method : String, args : Array(ASTNode), named_args : Hash(String, ASTNode)?, block : Crystal::Block?, interpreter : Crystal::MacroInterpreter, name_loc : Location?)
      case method
      when "path"
        interpret_check_args { StringLiteral.new(@string) }
      else
        super
      end
    end
  end

  class MacroId
    def interpret(method : String, args : Array(ASTNode), named_args : Hash(String, ASTNode)?, block : Crystal::Block?, interpreter : Crystal::MacroInterpreter, name_loc : Location?)
      case method
      when "==", "!="
        interpret_check_args do |arg|
          case arg
          when StringLiteral, SymbolLiteral
            if method == "=="
              BoolLiteral.new(@value == arg.value)
            else
              BoolLiteral.new(@value != arg.value)
            end
          else
            super
          end
        end
      when "stringify", "class_name", "symbolize"
        super
      else
        value = StringLiteral.new(@value).interpret(method, args, named_args, block, interpreter, location)
        value = MacroId.new(value.value) if value.is_a?(StringLiteral)
        value
      end
    rescue UndefinedMacroMethodError
      raise "undefined macro method '#{class_desc}##{method}'", exception_type: Crystal::UndefinedMacroMethodError
    end

    def interpret_compare(other : MacroId | StringLiteral)
      value <=> other.value
    end
  end

  class SymbolLiteral
    def interpret(method : String, args : Array(ASTNode), named_args : Hash(String, ASTNode)?, block : Crystal::Block?, interpreter : Crystal::MacroInterpreter, name_loc : Location?)
      case method
      when "==", "!="
        interpret_check_args do |arg|
          case arg
          when MacroId
            if method == "=="
              BoolLiteral.new(@value == arg.value)
            else
              BoolLiteral.new(@value != arg.value)
            end
          else
            super
          end
        end
      when "stringify", "class_name", "symbolize"
        super
      else
        value = StringLiteral.new(@value).interpret(method, args, named_args, block, interpreter, location)
        value = SymbolLiteral.new(value.value) if value.is_a?(StringLiteral)
        value
      end
    rescue UndefinedMacroMethodError
      raise "undefined macro method '#{class_desc}##{method}'", exception_type: Crystal::UndefinedMacroMethodError
    end
  end

  class TypeNode
    def interpret(method : String, args : Array(ASTNode), named_args : Hash(String, ASTNode)?, block : Crystal::Block?, interpreter : Crystal::MacroInterpreter, name_loc : Location?)
      case method
      when "abstract?"
        interpret_check_args { BoolLiteral.new(type.abstract?) }
      when "union?"
        interpret_check_args { BoolLiteral.new(type.is_a?(UnionType)) }
      when "module?"
        interpret_check_args { BoolLiteral.new(type.module?) }
      when "class?"
        interpret_check_args { BoolLiteral.new(type.class? && !type.struct?) }
      when "struct?"
        interpret_check_args { BoolLiteral.new(type.class? && type.struct?) }
      when "nilable?"
        interpret_check_args { BoolLiteral.new(type.nilable?) }
      when "union_types"
        interpret_check_args { TypeNode.union_types(self) }
      when "name"
        interpret_check_args(named_params: ["generic_args"]) do
          generic_args = if named_args && (generic_arg = named_args["generic_args"]?)
                           generic_arg
                         else
                           BoolLiteral.new true
                         end

          raise "named argument 'generic_args' to TypeNode#name must be a bool, not #{generic_args.class_desc}" unless generic_args.is_a?(BoolLiteral)

          MacroId.new(type.devirtualize.to_s(generic_args: generic_args.value))
        end
      when "type_vars"
        interpret_check_args { TypeNode.type_vars(type) }
      when "instance_vars"
        interpret_check_args { TypeNode.instance_vars(type) }
      when "class_vars"
        interpret_check_args { TypeNode.class_vars(type) }
      when "ancestors"
        interpret_check_args { TypeNode.ancestors(type) }
      when "superclass"
        interpret_check_args { TypeNode.superclass(type) }
      when "subclasses"
        interpret_check_args { TypeNode.subclasses(type) }
      when "all_subclasses"
        interpret_check_args { TypeNode.all_subclasses(type) }
      when "includers"
        interpret_check_args { TypeNode.includers(type) }
      when "constants"
        interpret_check_args { TypeNode.constants(type) }
      when "constant"
        interpret_check_args do |arg|
          value = arg.to_string("argument to 'TypeNode#constant'")
          TypeNode.constant(type, value)
        end
      when "has_constant?"
        interpret_check_args do |arg|
          value = arg.to_string("argument to 'TypeNode#has_constant?'")
          TypeNode.has_constant?(type, value)
        end
      when "methods"
        interpret_check_args { TypeNode.methods(type) }
      when "has_method?"
        interpret_check_args do |arg|
          value = arg.to_string("argument to 'TypeNode#has_method?'")
          TypeNode.has_method?(type, value)
        end
      when "annotation"
        fetch_annotation(self, method, args, named_args, block) do |type|
          self.type.annotation(type)
        end
      when "annotations"
        fetch_annotation(self, method, args, named_args, block) do |type|
          annotations = self.type.annotations(type)
          return ArrayLiteral.new if annotations.nil?
          ArrayLiteral.map(annotations, &.itself)
        end
      when "size"
        interpret_check_args do
          type = self.type.instance_type
          case type
          when TupleInstanceType
            NumberLiteral.new(type.tuple_types.size)
          when NamedTupleInstanceType
            NumberLiteral.new(type.entries.size)
          else
            raise "undefined method 'size' for TypeNode of type #{type} (must be a tuple or named tuple type)"
          end
        end
      when "keys"
        interpret_check_args do
          type = self.type.instance_type
          if type.is_a?(NamedTupleInstanceType)
            ArrayLiteral.map(type.entries) { |entry| MacroId.new(entry.name) }
          else
            raise "undefined method 'keys' for TypeNode of type #{type} (must be a named tuple type)"
          end
        end
      when "[]"
        interpret_check_args do |arg|
          type = self.type.instance_type
          case type
          when NamedTupleInstanceType
            case arg
            when SymbolLiteral
              key = arg.value
            when MacroId
              key = arg.value
            else
              return NilLiteral.new
            end
            index = type.name_index(key)
            unless index
              return NilLiteral.new
            end
            TypeNode.new(type.entries[index].type)
          when TupleInstanceType
            case arg
            when NumberLiteral
              index = arg.to_number.to_i
              type = type.tuple_types[index]?
              unless type
                return NilLiteral.new
              end
              TypeNode.new(type)
            else
              return NilLiteral.new
            end
          else
            raise "undefined method '[]' for TypeNode of type #{type} (must be a tuple or named tuple type)"
          end
        end
      when "class"
        interpret_check_args { TypeNode.new(type.metaclass) }
      when "instance"
        interpret_check_args { TypeNode.new(type.instance_type) }
      when "==", "!="
        interpret_check_args do |arg|
          return super unless arg.is_a?(TypeNode)

          self_type = self.type.devirtualize
          other_type = arg.type.devirtualize

          case method
          when "=="
            BoolLiteral.new(self_type == other_type)
          else # "!="
            BoolLiteral.new(self_type != other_type)
          end
        end
      when "<", "<=", ">", ">="
        interpret_check_args do |arg|
          unless arg.is_a?(TypeNode)
            raise "TypeNode##{method} expects TypeNode, not #{arg.class_desc}"
          end

          self_type = self.type.devirtualize
          other_type = arg.type.devirtualize

          case method
          when "<"
            value = self_type != other_type && self_type.implements?(other_type)
          when "<="
            value = self_type.implements?(other_type)
          when ">"
            value = self_type != other_type && other_type.implements?(self_type)
          else # ">="
            value = other_type.implements?(self_type)
          end
          BoolLiteral.new(!!value)
        end
      when "overrides?"
        interpret_check_args do |arg1, arg2|
          unless arg1.is_a?(TypeNode)
            raise "TypeNode##{method} expects TypeNode as a first argument, not #{arg1.class_desc}"
          end

          value = arg2.to_string("second argument to 'TypeNode#overrides?")
          TypeNode.overrides?(type, arg1.type, value)
        end
      when "resolve"
        interpret_check_args { self }
      when "resolve?"
        interpret_check_args { self }
      else
        super
      end
    end

    def self.includers(type)
      case type
      when NonGenericModuleType, GenericModuleType
        types = type.raw_including_types
        return empty_no_return_array unless types
        ArrayLiteral.map(types) do |including_type|
          TypeNode.new including_type
        end
      else
        empty_no_return_array
      end
    end

    def self.type_vars(type)
      if type.is_a?(GenericClassInstanceType) || type.is_a?(GenericModuleInstanceType)
        if type.is_a?(TupleInstanceType)
          if type.tuple_types.empty?
            empty_no_return_array
          else
            ArrayLiteral.map(type.tuple_types) do |tuple_type|
              TypeNode.new(tuple_type)
            end
          end
        else
          if type.type_vars.empty?
            empty_no_return_array
          else
            ArrayLiteral.map(type.type_vars.values) do |type_var|
              if type_var.is_a?(Var)
                TypeNode.new(type_var.type)
              else
                type_var
              end
            end
          end
        end
      elsif type.is_a?(GenericType)
        t = type.as(GenericType)
        if t.type_vars.empty?
          empty_no_return_array
        else
          ArrayLiteral.map(t.type_vars) do |type_var|
            MacroId.new(type_var)
          end
        end
      else
        empty_no_return_array
      end
    end

    def self.instance_vars(type)
      if type.is_a?(InstanceVarContainer)
        ArrayLiteral.map(type.all_instance_vars) do |name, ivar|
          meta_var = MetaMacroVar.new(name[1..-1], ivar.type)
          meta_var.var = ivar
          meta_var.default_value = type.get_instance_var_initializer(name).try(&.value)
          meta_var
        end
      else
        empty_no_return_array
      end
    end

    def self.class_vars(type)
      if type.is_a?(ClassVarContainer)
        ArrayLiteral.map(type.all_class_vars) do |name, ivar|
          meta_var = MetaMacroVar.new(name[2..-1], ivar.type)
          meta_var.var = ivar
          meta_var.default_value = ivar.initializer.try(&.node)
          meta_var
        end
      else
        empty_no_return_array
      end
    end

    def self.ancestors(type)
      ancestors = type.ancestors
      if ancestors.empty?
        empty_no_return_array
      else
        ArrayLiteral.map(type.ancestors) { |ancestor| TypeNode.new(ancestor) }
      end
    end

    def self.superclass(type)
      superclass = type.superclass
      superclass ? TypeNode.new(superclass) : NilLiteral.new
    rescue
      NilLiteral.new
    end

    def self.subclasses(type)
      subclasses = type.devirtualize.subclasses
      if subclasses.empty?
        empty_no_return_array
      else
        ArrayLiteral.map(subclasses) { |subtype| TypeNode.new(subtype) }
      end
    end

    def self.all_subclasses(type)
      subclasses = type.devirtualize.all_subclasses
      if subclasses.empty?
        empty_no_return_array
      else
        ArrayLiteral.map(subclasses) { |subtype| TypeNode.new(subtype) }
      end
    end

    def self.union_types(type_node)
      type = type_node.type

      if type.is_a?(UnionType)
        ArrayLiteral.map(type.union_types) { |uniontype| TypeNode.new(uniontype) }
      else
        ArrayLiteral.new([type_node] of ASTNode)
      end
    end

    def self.constants(type)
      if type.types.empty?
        empty_no_return_array
      else
        names = type.types.map { |name, member_type| MacroId.new(name).as(ASTNode) }
        ArrayLiteral.new names
      end
    end

    def self.has_constant?(type, name)
      BoolLiteral.new(type.types.has_key?(name))
    end

    def self.constant(type, name)
      type = type.types[name]?
      case type
      when Const
        type.value
      when Type
        TypeNode.new(type)
      else
        NilLiteral.new
      end
    end

    def self.methods(type)
      defs = [] of ASTNode
      type.defs.try &.each do |name, metadatas|
        metadatas.each do |metadata|
          defs << metadata.def
        end
      end
      ArrayLiteral.new(defs)
    end

    def self.has_method?(type, name)
      BoolLiteral.new(!!type.has_def?(name))
    end

    def self.overrides?(type, target, method)
      overrides = type.lookup_defs(method).any? do |a_def|
        a_def.owner != target && a_def.macro_owner != target && !target.implements?(a_def.owner)
      end
      BoolLiteral.new(!!overrides)
    end
  end

  class SymbolLiteral
    def to_macro_id
      @value
    end
  end

  class Var
    def to_macro_id
      @name
    end
  end

  class Call
    def interpret(method : String, args : Array(ASTNode), named_args : Hash(String, ASTNode)?, block : Crystal::Block?, interpreter : Crystal::MacroInterpreter, name_loc : Location?)
      case method
      when "name"
        interpret_check_args { MacroId.new(name) }
      when "receiver"
        interpret_check_args { obj || Nop.new }
      when "args"
        interpret_check_args { ArrayLiteral.map self.args, &.itself }
      when "named_args"
        interpret_check_args do
          if named_args = self.named_args
            ArrayLiteral.map(named_args) { |arg| arg }
          else
            Nop.new
          end
        end
      when "block"
        interpret_check_args { self.block || Nop.new }
      when "block_arg"
        interpret_check_args { self.block_arg || Nop.new }
      else
        super
      end
    end

    def to_macro_id
      if !obj && !block && args.empty?
        @name
      else
        to_s
      end
    end
  end

  class NamedArgument
    def interpret(method : String, args : Array(ASTNode), named_args : Hash(String, ASTNode)?, block : Crystal::Block?, interpreter : Crystal::MacroInterpreter, name_loc : Location?)
      case method
      when "name"
        interpret_check_args { MacroId.new(name) }
      when "value"
        interpret_check_args { value }
      else
        super
      end
    end
  end

  class If
    def interpret(method : String, args : Array(ASTNode), named_args : Hash(String, ASTNode)?, block : Crystal::Block?, interpreter : Crystal::MacroInterpreter, name_loc : Location?)
      case method
      when "cond"
        interpret_check_args { @cond }
      when "then"
        interpret_check_args { @then }
      when "else"
        interpret_check_args { @else }
      else
        super
      end
    end
  end

  class Case
    def interpret(method : String, args : Array(ASTNode), named_args : Hash(String, ASTNode)?, block : Crystal::Block?, interpreter : Crystal::MacroInterpreter, name_loc : Location?)
      case method
      when "cond"
        interpret_check_args { cond || Nop.new }
      when "whens"
        interpret_check_args { ArrayLiteral.map whens, &.itself }
      when "else"
        interpret_check_args { self.else || Nop.new }
      else
        super
      end
    end
  end

  class When
    def interpret(method : String, args : Array(ASTNode), named_args : Hash(String, ASTNode)?, block : Crystal::Block?, interpreter : Crystal::MacroInterpreter, name_loc : Location?)
      case method
      when "conds"
        interpret_check_args { ArrayLiteral.new(conds) }
      when "body"
        interpret_check_args { body }
      else
        super
      end
    end
  end

  class Assign
    def interpret(method : String, args : Array(ASTNode), named_args : Hash(String, ASTNode)?, block : Crystal::Block?, interpreter : Crystal::MacroInterpreter, name_loc : Location?)
      case method
      when "target"
        interpret_check_args { target }
      when "value"
        interpret_check_args { value }
      else
        super
      end
    end
  end

  class MultiAssign
    def interpret(method : String, args : Array(ASTNode), named_args : Hash(String, ASTNode)?, block : Crystal::Block?, interpreter : Crystal::MacroInterpreter, name_loc : Location?)
      case method
      when "targets"
        interpret_check_args { ArrayLiteral.new(targets) }
      when "values"
        interpret_check_args { ArrayLiteral.new(values) }
      else
        super
      end
    end
  end

  class InstanceVar
    def to_macro_id
      @name
    end

    def interpret(method : String, args : Array(ASTNode), named_args : Hash(String, ASTNode)?, block : Crystal::Block?, interpreter : Crystal::MacroInterpreter, name_loc : Location?)
      case method
      when "name"
        interpret_check_args { MacroId.new(@name) }
      else
        super
      end
    end
  end

  class ReadInstanceVar
    def interpret(method : String, args : Array(ASTNode), named_args : Hash(String, ASTNode)?, block : Crystal::Block?, interpreter : Crystal::MacroInterpreter, name_loc : Location?)
      case method
      when "obj"
        interpret_check_args { @obj }
      when "name"
        interpret_check_args { MacroId.new(@name) }
      else
        super
      end
    end
  end

  class ClassVar
    def to_macro_id
      @name
    end

    def interpret(method : String, args : Array(ASTNode), named_args : Hash(String, ASTNode)?, block : Crystal::Block?, interpreter : Crystal::MacroInterpreter, name_loc : Location?)
      case method
      when "name"
        interpret_check_args { MacroId.new(@name) }
      else
        super
      end
    end
  end

  class Global
    def to_macro_id
      @name
    end

    def interpret(method : String, args : Array(ASTNode), named_args : Hash(String, ASTNode)?, block : Crystal::Block?, interpreter : Crystal::MacroInterpreter, name_loc : Location?)
      case method
      when "name"
        interpret_check_args { MacroId.new(@name) }
      else
        super
      end
    end
  end

  class Path
    def interpret(method : String, args : Array(ASTNode), named_args : Hash(String, ASTNode)?, block : Crystal::Block?, interpreter : Crystal::MacroInterpreter, name_loc : Location?)
      case method
      when "names"
        interpret_check_args do
          ArrayLiteral.map(@names) { |name| MacroId.new(name) }
        end
      when "global"
        interpreter.report_warning_at(name_loc, "Deprecated Path#global. Use `#global?` instead")
        interpret_check_args { BoolLiteral.new(@global) }
      when "global?"
        interpret_check_args { BoolLiteral.new(@global) }
      when "resolve"
        interpret_check_args { interpreter.resolve(self) }
      when "resolve?"
        interpret_check_args { interpreter.resolve?(self) || NilLiteral.new }
      when "types"
        interpret_check_args { ArrayLiteral.new([self] of ASTNode) }
      else
        super
      end
    end

    def to_macro_id
      @names.join "::"
    end
  end

  class While
    def interpret(method : String, args : Array(ASTNode), named_args : Hash(String, ASTNode)?, block : Crystal::Block?, interpreter : Crystal::MacroInterpreter, name_loc : Location?)
      case method
      when "cond"
        interpret_check_args { @cond }
      when "body"
        interpret_check_args { @body }
      else
        super
      end
    end
  end

  class Cast
    def interpret(method : String, args : Array(ASTNode), named_args : Hash(String, ASTNode)?, block : Crystal::Block?, interpreter : Crystal::MacroInterpreter, name_loc : Location?)
      case method
      when "obj"
        interpret_check_args { obj }
      when "to"
        interpret_check_args { to }
      else
        super
      end
    end
  end

  class NilableCast
    def interpret(method : String, args : Array(ASTNode), named_args : Hash(String, ASTNode)?, block : Crystal::Block?, interpreter : Crystal::MacroInterpreter, name_loc : Location?)
      case method
      when "obj"
        interpret_check_args { obj }
      when "to"
        interpret_check_args { to }
      else
        super
      end
    end
  end

  class Generic
    def interpret(method : String, args : Array(ASTNode), named_args : Hash(String, ASTNode)?, block : Crystal::Block?, interpreter : Crystal::MacroInterpreter, name_loc : Location?)
      case method
      when "name"
        interpret_check_args { name }
      when "type_vars"
        interpret_check_args { ArrayLiteral.new(type_vars) }
      when "named_args"
        interpret_check_args do
          if named_args = @named_args
            NamedTupleLiteral.new(named_args.map { |arg| NamedTupleLiteral::Entry.new(arg.name, arg.value) })
          else
            NilLiteral.new
          end
        end
      when "resolve"
        interpret_check_args { interpreter.resolve(self) }
      when "resolve?"
        interpret_check_args { interpreter.resolve?(self) || NilLiteral.new }
      when "types"
        interpret_check_args { ArrayLiteral.new([self] of ASTNode) }
      else
        super
      end
    end
  end

  class Annotation
    def interpret(method : String, args : Array(ASTNode), named_args : Hash(String, ASTNode)?, block : Crystal::Block?, interpreter : Crystal::MacroInterpreter, name_loc : Location?)
      case method
      when "[]"
        interpret_check_args do |arg|
          case arg
          when NumberLiteral
            index = arg.to_number.to_i
            return self.args[index]? || NilLiteral.new
          when SymbolLiteral then name = arg.value
          when StringLiteral then name = arg.value
          when MacroId       then name = arg.value
          else
            raise "argument to [] must be a number, symbol or string, not #{arg.class_desc}:\n\n#{arg}"
          end

          named_arg = self.named_args.try &.find do |named_arg|
            named_arg.name == name
          end
          named_arg.try(&.value) || NilLiteral.new
        end
      when "args"
        interpret_check_args do
          TupleLiteral.new self.args
        end
      when "named_args"
        interpret_check_args do
          get_named_annotation_args self
        end
      else
        super
      end
    end
  end
end

private def get_named_annotation_args(object)
  if named_args = object.named_args
    Crystal::NamedTupleLiteral.new(named_args.map { |arg| Crystal::NamedTupleLiteral::Entry.new(arg.name, arg.value) })
  else
    Crystal::NamedTupleLiteral.new
  end
end

private def interpret_array_or_tuple_method(object, klass, method, args, named_args, block, interpreter)
  case method
  when "any?"
    interpret_check_args(node: object, uses_block: true) do
      block_arg = block.args.first?

      Crystal::BoolLiteral.new(object.elements.any? do |elem|
        interpreter.define_var(block_arg.name, elem) if block_arg
        interpreter.accept(block.body).truthy?
      end)
    end
  when "all?"
    interpret_check_args(node: object, uses_block: true) do
      block_arg = block.args.first?

      Crystal::BoolLiteral.new(object.elements.all? do |elem|
        interpreter.define_var(block_arg.name, elem) if block_arg
        interpreter.accept(block.body).truthy?
      end)
    end
  when "splat"
    interpret_check_args(node: object, min_count: 0) do |arg|
      if arg
        unless arg.is_a?(Crystal::StringLiteral)
          arg.raise "argument to splat must be a StringLiteral, not #{arg.class_desc}"
        end

        if object.elements.empty?
          Crystal::MacroId.new("")
        else
          Crystal::MacroId.new((object.elements.join ", ") + arg.value)
        end
      else
        Crystal::MacroId.new(object.elements.join ", ")
      end
    end
  when "empty?"
    interpret_check_args(node: object) { Crystal::BoolLiteral.new(object.elements.empty?) }
  when "find"
    interpret_check_args(node: object, uses_block: true) do
      block_arg = block.args.first?

      found = object.elements.find do |elem|
        interpreter.define_var(block_arg.name, elem) if block_arg
        interpreter.accept(block.body).truthy?
      end
      found ? found : Crystal::NilLiteral.new
    end
  when "first"
    interpret_check_args(node: object) { object.elements.first? || Crystal::NilLiteral.new }
  when "includes?"
    interpret_check_args(node: object) do |arg|
      Crystal::BoolLiteral.new(object.elements.includes?(arg))
    end
  when "join"
    interpret_check_args(node: object) do |arg|
      Crystal::StringLiteral.new(object.elements.map(&.to_macro_id).join arg.to_macro_id)
    end
  when "last"
    interpret_check_args(node: object) { object.elements.last? || Crystal::NilLiteral.new }
  when "size"
    interpret_check_args(node: object) { Crystal::NumberLiteral.new(object.elements.size) }
  when "each"
    interpret_check_args(node: object, uses_block: true) do
      block_arg = block.args.first?

      object.elements.each do |elem|
        interpreter.define_var(block_arg.name, elem) if block_arg
        interpreter.accept block.body
      end

      Crystal::NilLiteral.new
    end
  when "each_with_index"
    interpret_check_args(node: object, uses_block: true) do
      block_arg = block.args[0]?
      index_arg = block.args[1]?

      object.elements.each_with_index do |elem, idx|
        interpreter.define_var(block_arg.name, elem) if block_arg
        interpreter.define_var(index_arg.name, Crystal::NumberLiteral.new idx) if index_arg
        interpreter.accept block.body
      end

      Crystal::NilLiteral.new
    end
  when "map"
    interpret_check_args(node: object, uses_block: true) do
      block_arg = block.args.first?

      klass.map(object.elements) do |elem|
        interpreter.define_var(block_arg.name, elem) if block_arg
        interpreter.accept block.body
      end
    end
  when "map_with_index"
    interpret_check_args(node: object, uses_block: true) do
      block_arg = block.args[0]?
      index_arg = block.args[1]?

      klass.map_with_index(object.elements) do |elem, idx|
        interpreter.define_var(block_arg.name, elem) if block_arg
        interpreter.define_var(index_arg.name, Crystal::NumberLiteral.new idx) if index_arg
        interpreter.accept block.body
      end
    end
  when "select"
    interpret_check_args(node: object, uses_block: true) do
      filter(object, klass, block, interpreter)
    end
  when "reject"
    interpret_check_args(node: object, uses_block: true) do
      filter(object, klass, block, interpreter, keep: false)
    end
  when "reduce"
    interpret_check_args(node: object, min_count: 0, uses_block: true) do |memo|
      accumulate_arg = block.args.first?
      value_arg = block.args[1]?

      if memo
        object.elements.reduce(memo) do |accumulate, elem|
          interpreter.define_var(accumulate_arg.name, accumulate) if accumulate_arg
          interpreter.define_var(value_arg.name, elem) if value_arg
          interpreter.accept block.body
        end
      else
        object.elements.reduce do |accumulate, elem|
          interpreter.define_var(accumulate_arg.name, accumulate) if accumulate_arg
          interpreter.define_var(value_arg.name, elem) if value_arg
          interpreter.accept block.body
        end
      end
    end
  when "shuffle"
    interpret_check_args(node: object) { klass.new(object.elements.shuffle) }
  when "sort"
    interpret_check_args(node: object) { klass.new(object.elements.sort { |x, y| x.interpret_compare(y) }) }
  when "sort_by"
    interpret_check_args(node: object, uses_block: true) do
      sort_by(object, klass, block, interpreter)
    end
  when "uniq"
    interpret_check_args(node: object) { klass.new(object.elements.uniq) }
  when "[]"
    interpret_check_args(node: object, min_count: 1) do |from, to|
      if to
        from = interpreter.accept(from)
        to = interpreter.accept(to)

        unless from.is_a?(Crystal::NumberLiteral)
          from.raise "expected first argument to RangeLiteral#[] to be a number, not #{from.class_desc}"
        end

        unless to.is_a?(Crystal::NumberLiteral)
          to.raise "expected second argument to RangeLiteral#[] to be a number, not #{from.class_desc}"
        end

        from = from.to_number.to_i
        to = to.to_number.to_i

        begin
          klass.new(object.elements[from, to])
        rescue ex
          object.raise ex.message
        end
      else
        case arg = from
        when Crystal::NumberLiteral
          index = arg.to_number.to_i
          value = object.elements[index]? || Crystal::NilLiteral.new
        when Crystal::RangeLiteral
          range = arg.interpret_to_range(interpreter)
          begin
            klass.new(object.elements[range])
          rescue ex
            object.raise ex.message
          end
        else
          arg.raise "argument to [] must be a number or range, not #{arg.class_desc}:\n\n#{arg}"
        end
      end
    end
  when "[]="
    interpret_check_args(node: object) do |index_node, value|
      unless index_node.is_a?(Crystal::NumberLiteral)
        index_node.raise "expected index argument to ArrayLiteral#[]= to be a number, not #{index_node.class_desc}"
      end

      index = index_node.to_number.to_i
      index += object.elements.size if index < 0

      unless 0 <= index < object.elements.size
        index_node.raise "index out of bounds (index: #{index}, size: #{object.elements.size})"
      end

      object.elements[index] = value
      value
    end
  when "unshift"
    interpret_check_args(node: object) do |arg|
      object.elements.unshift(arg)
      object
    end
  when "push", "<<"
    interpret_check_args(node: object) do |arg|
      object.elements << arg
      object
    end
  when "+"
    interpret_check_args(node: object) do |arg|
      case arg
      when Crystal::TupleLiteral
        other_elements = arg.elements
      when Crystal::ArrayLiteral
        other_elements = arg.elements
      else
        arg.raise "argument to `#{klass}#+` must be a tuple or array, not #{arg.class_desc}:\n\n#{arg}"
      end
      klass.new(object.elements + other_elements)
    end
  else
    nil
  end
end

# Checks the following in an invocation of a macro `foo`:
#
# * The number of macro arguments to `foo` matches the number of block
#   parameters to this macro. If `min_count` is given then only that many macro
#   parameters are required, others are optional and this macro's corresponding
#   block parameter will receive `nil` instead.
# * If `named_params` is true, any named arguments to `foo` are allowed. If it
#   is falsey (the default), no named arguments are allowed. Otherwise, only
#   named arguments included by `named_params` are allowed. The block parameters
#   of this macro are unaffected by named arguments.
# * There is a block supplied to `foo` if and only if `uses_block` is true.
#
# `top_level` affects how error messages are formatted.
#
# Accesses the `method`, `args`, `named_args`, and `block` variables in the
# current scope.
private macro interpret_check_args(*, node = self, min_count = nil, named_params = nil, uses_block = false, top_level = false, &block)
  {% if uses_block %}
    unless block
      %full_name = full_macro_name({{ node }}, method, {{ top_level }})
      {{ node }}.raise "#{%full_name} is expected to be invoked with a block, but no block was given"
    end
  {% else %}
    if block
      %full_name = full_macro_name({{ node }}, method, {{ top_level }})
      {{ node }}.raise "#{%full_name} is not expected to be invoked with a block, but a block was given"
    end
  {% end %}

  {% if !named_params %}
    if named_args && !named_args.empty?
      %full_name = full_macro_name({{ node }}, method, {{ top_level }})
      {{ node }}.raise "named arguments are not allowed here"
    end
  {% elsif named_params != true %}
    if named_args
      allowed_keys = {{ named_params }}
      named_args.each_key do |name|
        {{ node }}.raise "no named parameter '#{name}'" unless allowed_keys.includes?(name)
      end
    end
  {% end %}

  {% if min_count %}
    unless {{ min_count }} <= args.size <= {{ block.args.size }}
      %full_name = full_macro_name({{ node }}, method, {{ top_level }})
      {{ node }}.wrong_number_of_arguments %full_name, args.size, {{ min_count }}..{{ block.args.size }}
    end

    {% for var, i in block.args %}
      {{ var }} = args[{{ i }}]{% if i >= min_count %}?{% end %}
    {% end %}
  {% else %}
    unless args.size == {{ block.args.size }}
      %full_name = full_macro_name({{ node }}, method, {{ top_level }})
      {{ node }}.wrong_number_of_arguments %full_name, args.size, {{ block.args.size }}
    end

    {% for var, i in block.args %}
      {{ var }} = args[{{ i }}]
    {% end %}
  {% end %}

  {{ block.body }}
end

private macro interpret_check_args_toplevel(*, min_count = nil, uses_block = false, &block)
  method = node.name
  args = node.args
  named_args = node.named_args
  block = node.block
  interpret_check_args(node: node, min_count: {{ min_count }}, uses_block: {{ uses_block }}, top_level: true) {{ block }}
end

private def full_macro_name(node, method, top_level)
  if top_level
    "top-level macro '#{method}'"
  else
    "macro '#{node.class_desc}##{method}'"
  end
end

private def visibility_to_symbol(visibility)
  visibility_name =
    case visibility
    when .private?
      "private"
    when .protected?
      "protected"
    else
      "public"
    end
  Crystal::SymbolLiteral.new(visibility_name)
end

private def macro_raise(node, args, interpreter)
  msg = args.map do |arg|
    arg.accept interpreter
    interpreter.last.to_macro_id
  end
  msg = msg.join " "

  node.raise msg, exception_type: Crystal::MacroRaiseException
end

private def empty_no_return_array
  Crystal::ArrayLiteral.new(of: Crystal::Path.global("NoReturn"))
end

private def filter(object, klass, block, interpreter, keep = true)
  block_arg = block.args.first?

  klass.new(object.elements.select do |elem|
    interpreter.define_var(block_arg.name, elem) if block_arg
    block_result = interpreter.accept(block.body).truthy?
    keep ? block_result : !block_result
  end)
end

private def fetch_annotation(node, method, args, named_args, block)
  interpret_check_args(node: node) do |arg|
    unless arg.is_a?(Crystal::TypeNode)
      args[0].raise "argument to '#{node.class_desc}#annotation' must be a TypeNode, not #{arg.class_desc}"
    end

    type = arg.type
    unless type.is_a?(Crystal::AnnotationType)
      args[0].raise "argument to '#{node.class_desc}#annotation' must be an annotation type, not #{type} (#{type.type_desc})"
    end

    value = yield type
    value || Crystal::NilLiteral.new
  end
end

private def sort_by(object, klass, block, interpreter)
  block_arg = block.args.first?

  klass.new(object.elements.sort { |x, y|
    block_arg.try { |arg| interpreter.define_var(arg.name, x) }
    x_result = interpreter.accept(block.body)
    block_arg.try { |arg| interpreter.define_var(arg.name, y) }
    y_result = interpreter.accept(block.body)

    x_result.interpret_compare(y_result)
  })
end<|MERGE_RESOLUTION|>--- conflicted
+++ resolved
@@ -755,10 +755,9 @@
       when "underscore"
         interpret_check_args { StringLiteral.new(@value.underscore) }
       when "upcase"
-<<<<<<< HEAD
-        interpret_argless_method(method, args) { StringLiteral.new(@value.upcase) }
+        interpret_check_args { StringLiteral.new(@value.upcase) }
       when "parse_type_name"
-        interpret_argless_method(method, args) do
+        interpret_check_args do
           raise "StringLiteral#parse_type_name cannot be called on an empty string" if @value.blank?
 
           parser = Crystal::Parser.new @value
@@ -769,9 +768,6 @@
         rescue ex : Crystal::SyntaxException
           raise "Invalid type name: #{@value.inspect}"
         end
-=======
-        interpret_check_args { StringLiteral.new(@value.upcase) }
->>>>>>> d12190c1
       else
         super
       end
