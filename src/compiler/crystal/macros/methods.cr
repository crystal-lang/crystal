require "../semantic/ast"
require "./macros"
require "semantic_version"

module Crystal
  class MacroInterpreter
    private def find_source_file(filename)
      # Support absolute paths
      if filename.starts_with?('/')
        filename = "#{filename}.cr" unless filename.ends_with?(".cr")

        if File.exists?(filename)
          unless File.file?(filename)
            return yield "#{filename.inspect} is not a file"
          end
        else
          return yield "can't find file #{filename.inspect}"
        end
      else
        begin
          relative_to = @location.try &.original_filename
          found_filenames = @program.find_in_path(filename, relative_to)
        rescue ex
          return yield ex.message
        end

        unless found_filenames
          return yield "can't find file #{filename.inspect}"
        end

        if found_filenames.size > 1
          return yield "#{filename.inspect} is a directory"
        end

        filename = found_filenames.first
      end
      filename
    end

    delegate report_warning_at, to: @program

    def interpret_top_level_call(node)
      interpret_top_level_call?(node) ||
        node.raise("undefined macro method: '#{node.name}'")
    end

    def interpret_top_level_call?(node)
      # Please order method names in lexicographical order
      case node.name
      when "compare_versions"
        interpret_compare_versions(node)
      when "debug"
        interpret_debug(node)
      when "env"
        interpret_env(node)
      when "flag?", "host_flag?"
        interpret_flag?(node)
      when "puts"
        interpret_puts(node)
      when "p", "pp"
        interpret_p(node)
      when "p!", "pp!"
        interpret_pp!(node)
      when "skip_file"
        interpret_skip_file(node)
      when "system", "`"
        interpret_system(node)
      when "raise"
        interpret_raise(node)
      when "read_file"
        interpret_read_file(node)
      when "read_file?"
        interpret_read_file(node, nilable: true)
      when "run"
        interpret_run(node)
      else
        nil
      end
    end

    def interpret_compare_versions(node)
      interpret_check_args_toplevel do |first_arg, second_arg|
        first = accept first_arg
        first_string = first.to_string("first argument to 'compare_versions'")

        second = accept second_arg
        second_string = second.to_string("second argument to 'compare_versions'")

        first_version = begin
          SemanticVersion.parse(first_string)
        rescue ex
          first_arg.raise ex.message
        end

        second_version = begin
          SemanticVersion.parse(second_string)
        rescue ex
          second_arg.raise ex.message
        end

        @last = NumberLiteral.new(first_version <=> second_version)
      end
    end

    def interpret_debug(node)
      if node.args.size >= 1
        node.args.first.accept self
        format = @last.truthy?
      elsif named_args = node.named_args
        format_arg = named_args.find { |arg| arg.name == "format" }
        if format_arg
          format_arg.value.accept self
          format = @last.truthy?
        end
      else
        format = true
      end

      if format
        begin
          @program.stdout.puts Crystal::Formatter.format(@str.to_s)
        rescue
          @program.stdout.puts @str
        end
      else
        @program.stdout.puts @str
      end

      @last = Nop.new
    end

    def interpret_env(node)
      interpret_check_args_toplevel do |arg|
        arg.accept self
        cmd = @last.to_macro_id
        env_value = ENV[cmd]?
        @last = env_value ? StringLiteral.new(env_value) : NilLiteral.new
      end
    end

    def interpret_flag?(node)
      interpret_check_args_toplevel do |arg|
        arg.accept self
        flag_name = @last.to_macro_id
        flags = case node.name
                when "flag?"
                  @program.flags
                when "host_flag?"
                  @program.host_flags
                else
                  raise "Bug: unexpected macro method #{node.name}"
                end
        @last = BoolLiteral.new(flags.includes?(flag_name))
      end
    end

    def interpret_puts(node)
      node.args.each do |arg|
        arg.accept self
        last = @last

        # The only difference in macro land between `p` and `puts` is that
        # `puts` with a string literal shouldn't show the string quotes
        last = last.value if last.is_a?(StringLiteral)

        @program.stdout.puts last
      end

      @last = Nop.new
    end

    def interpret_p(node)
      node.args.each do |arg|
        arg.accept self
        @program.stdout.puts @last
      end

      @last = Nop.new
    end

    def interpret_pp!(node)
      strings = [] of {String, String}

      node.args.each do |arg|
        arg.accept self
        strings.push({arg.to_s, @last.to_s})
      end

      max_size = strings.max_of &.[0].size
      strings.each do |left, right|
        @program.stdout.puts "#{left.ljust(max_size)} # => #{right}"
      end

      @last = Nop.new
    end

    def interpret_skip_file(node)
      raise SkipMacroException.new(@str.to_s, macro_expansion_pragmas)
    end

    def interpret_system(node)
      cmd = node.args.map do |arg|
        arg.accept self
        @last.to_macro_id
      end
      cmd = cmd.join " "

      result = `#{cmd}`
      if $?.success?
        @last = MacroId.new(result)
      elsif result.empty?
        node.raise "error executing command: #{cmd}, got exit status #{$?.exit_code}"
      else
        node.raise "error executing command: #{cmd}, got exit status #{$?.exit_code}:\n\n#{result}\n"
      end
    end

    def interpret_raise(node)
      macro_raise(node, node.args, self)
    end

    def interpret_read_file(node, nilable = false)
      interpret_check_args_toplevel do |arg|
        arg.accept self
        filename = @last.to_macro_id

        begin
          @last = StringLiteral.new(File.read(filename))
        rescue ex
          node.raise ex.to_s unless nilable
          @last = NilLiteral.new
        end
      end
    end

    def interpret_run(node)
      if node.args.size == 0
        node.wrong_number_of_arguments "top-level macro 'run'", 0, "1+"
      end

      node.args.first.accept self
      original_filename = @last.to_macro_id

      filename = find_source_file(original_filename) do |error_message|
        node.raise "error executing macro 'run': #{error_message}"
      end

      run_args = [] of String
      node.args.each_with_index do |arg, i|
        next if i == 0

        arg.accept self
        run_args << @last.to_macro_id
      end

      result = @program.macro_run(filename, run_args)
      if result.status.success?
        @last = MacroId.new(result.stdout)
      else
        command = "#{Process.quote(original_filename)} #{Process.quote(run_args)}"

        message = IO::Memory.new
        message << "Error executing run (exit code: #{result.status.exit_code}): #{command}\n"

        if result.stdout.empty? && result.stderr.empty?
          message << "\nGot no output."
        else
          Colorize.reset(message)

          unless result.stdout.empty?
            message.puts
            message << "stdout:".colorize.mode(:bold)
            message.puts
            message.puts
            result.stdout.each_line do |line|
              message << "    "
              message << line
              message << '\n'
            end
            message << '\n'
          end

          unless result.stderr.empty?
            message.puts
            message << "stderr:".colorize.mode(:bold)
            message.puts
            message.puts
            result.stderr.each_line do |line|
              message << "    "
              message << line
              message << '\n'
            end
            message << '\n'
          end
        end

        node.raise message.to_s
      end
    end
  end

  class ASTNode
    def to_macro_id
      to_s
    end

    def to_string(context)
      case self
      when StringLiteral then return self.value
      when SymbolLiteral then return self.value
      when MacroId       then return self.value
      else
        raise "expected #{context} to be a StringLiteral, SymbolLiteral or MacroId, not #{class_desc}"
      end
    end

    def truthy?
      case self
      when NilLiteral, Nop
        false
      when BoolLiteral
        self.value
      else
        true
      end
    end

    def interpret(method : String, args : Array(ASTNode), named_args : Hash(String, ASTNode)?, block : Crystal::Block?, interpreter : Crystal::MacroInterpreter, name_loc : Location?)
      case method
      when "id"
        interpret_check_args { MacroId.new(to_macro_id) }
      when "stringify"
        interpret_check_args { stringify }
      when "symbolize"
        interpret_check_args { symbolize }
      when "class_name"
        interpret_check_args { class_name }
      when "raise"
        macro_raise self, args, interpreter
      when "filename"
        interpret_check_args do
          filename = location.try &.original_filename
          filename ? StringLiteral.new(filename) : NilLiteral.new
        end
      when "line_number"
        interpret_check_args do
          line_number = location.try &.expanded_location.try &.line_number
          line_number ? NumberLiteral.new(line_number) : NilLiteral.new
        end
      when "column_number"
        interpret_check_args do
          column_number = location.try &.expanded_location.try &.column_number
          column_number ? NumberLiteral.new(column_number) : NilLiteral.new
        end
      when "end_line_number"
        interpret_check_args do
          line_number = end_location.try &.expanded_location.try &.line_number
          line_number ? NumberLiteral.new(line_number) : NilLiteral.new
        end
      when "end_column_number"
        interpret_check_args do
          column_number = end_location.try &.expanded_location.try &.column_number
          column_number ? NumberLiteral.new(column_number) : NilLiteral.new
        end
      when "=="
        interpret_check_args do |arg|
          BoolLiteral.new(self == arg)
        end
      when "!="
        interpret_check_args do |arg|
          BoolLiteral.new(self != arg)
        end
      when "!"
        interpret_check_args { BoolLiteral.new(!truthy?) }
      when "nil?"
        interpret_check_args { BoolLiteral.new(is_a?(NilLiteral) || is_a?(Nop)) }
      else
        raise "undefined macro method '#{class_desc}##{method}'", exception_type: Crystal::UndefinedMacroMethodError
      end
    end

    def interpret_compare(other)
      raise "can't compare #{self} to #{other}"
    end

    def stringify
      StringLiteral.new(to_s)
    end

    def symbolize
      SymbolLiteral.new(to_s)
    end

    def class_name
      StringLiteral.new(class_desc)
    end
  end

  class NilLiteral
    def to_macro_id
      "nil"
    end
  end

  class BoolLiteral
    def to_macro_id
      @value ? "true" : "false"
    end
  end

  class NumberLiteral
    def interpret(method : String, args : Array(ASTNode), named_args : Hash(String, ASTNode)?, block : Crystal::Block?, interpreter : Crystal::MacroInterpreter, name_loc : Location?)
      case method
      when ">"
        bool_bin_op(method, args, named_args, block) { |me, other| me > other }
      when ">="
        bool_bin_op(method, args, named_args, block) { |me, other| me >= other }
      when "<"
        bool_bin_op(method, args, named_args, block) { |me, other| me < other }
      when "<="
        bool_bin_op(method, args, named_args, block) { |me, other| me <= other }
      when "<=>"
        num_bin_op(method, args, named_args, block) do |me, other|
          (me <=> other) || (return NilLiteral.new)
        end
      when "+"
        interpret_check_args(min_count: 0) do |other|
          if other
            raise "can't #{method} with #{other}" unless other.is_a?(NumberLiteral)
            NumberLiteral.new(to_number + other.to_number)
          else
            self
          end
        end
      when "-"
        interpret_check_args(min_count: 0) do |other|
          if other
            raise "can't #{method} with #{other}" unless other.is_a?(NumberLiteral)
            NumberLiteral.new(to_number - other.to_number)
          else
            num = to_number
            raise "undefined method '-' for unsigned integer literal: #{self}" if num.is_a?(Int::Unsigned)
            NumberLiteral.new(-num)
          end
        end
      when "*"
        num_bin_op(method, args, named_args, block) { |me, other| me * other }
      when "/"
        num_bin_op(method, args, named_args, block) { |me, other| me / other }
      when "//"
        num_bin_op(method, args, named_args, block) { |me, other| me // other }
      when "**"
        num_bin_op(method, args, named_args, block) { |me, other| me ** other }
      when "%"
        int_bin_op(method, args, named_args, block) { |me, other| me % other }
      when "&"
        int_bin_op(method, args, named_args, block) { |me, other| me & other }
      when "|"
        int_bin_op(method, args, named_args, block) { |me, other| me | other }
      when "^"
        int_bin_op(method, args, named_args, block) { |me, other| me ^ other }
      when "<<"
        int_bin_op(method, args, named_args, block) { |me, other| me << other }
      when ">>"
        int_bin_op(method, args, named_args, block) { |me, other| me >> other }
      when "~"
        interpret_check_args do
          num = to_number
          raise "undefined method '~' for float literal: #{self}" unless num.is_a?(Int)
          NumberLiteral.new(~num)
        end
      when "kind"
        interpret_check_args { SymbolLiteral.new(kind.to_s) }
      when "to_number"
        interpret_check_args { MacroId.new(to_number.to_s) }
      else
        super
      end
    end

    def interpret_compare(other : NumberLiteral)
      to_number <=> other.to_number
    end

    def bool_bin_op(method, args, named_args, block)
      interpret_check_args do |other|
        raise "can't #{method} with #{other}" unless other.is_a?(NumberLiteral)
        BoolLiteral.new(yield to_number, other.to_number)
      end
    end

    def num_bin_op(method, args, named_args, block)
      interpret_check_args do |other|
        raise "can't #{method} with #{other}" unless other.is_a?(NumberLiteral)
        NumberLiteral.new(yield to_number, other.to_number)
      end
    end

    def int_bin_op(method, args, named_args, block)
      interpret_check_args do |other|
        raise "can't #{method} with #{other}" unless other.is_a?(NumberLiteral)
        me = to_number
        other = other.to_number

        case {me, other}
        when {Int, Int}
          NumberLiteral.new(yield me, other)
        when {Float, _}
          raise "undefined method '#{method}' for float literal: #{self}"
        else
          raise "argument to NumberLiteral##{method} can't be float literal: #{self}"
        end
      end
    end

    def to_number
      case @kind
      when :i8  then @value.to_i8
      when :i16 then @value.to_i16
      when :i32 then @value.to_i32
      when :i64 then @value.to_i64
      when :u8  then @value.to_u8
      when :u16 then @value.to_u16
      when :u32 then @value.to_u32
      when :u64 then @value.to_u64
      when :f32 then @value.to_f32
      when :f64 then @value.to_f64
      else
        raise "Unknown kind: #{@kind}"
      end
    end
  end

  class CharLiteral
    def to_macro_id
      @value.to_s
    end
  end

  class StringLiteral
    def interpret(method : String, args : Array(ASTNode), named_args : Hash(String, ASTNode)?, block : Crystal::Block?, interpreter : Crystal::MacroInterpreter, name_loc : Location?)
      case method
      when "==", "!="
        interpret_check_args do |arg|
          case arg
          when MacroId
            if method == "=="
              BoolLiteral.new(@value == arg.value)
            else
              BoolLiteral.new(@value != arg.value)
            end
          else
            super
          end
        end
      when "[]"
        interpret_check_args do |arg|
          case arg
          when RangeLiteral
            from, to = arg.from, arg.to
            from = interpreter.accept(from)
            to = interpreter.accept(to)

            unless from.is_a?(NumberLiteral)
              raise "range from in StringLiteral#[] must be a number, not #{from.class_desc}: #{from}"
            end

            unless to.is_a?(NumberLiteral)
              raise "range to in StringLiteral#[] must be a number, not #{to.class_desc}: #{from}"
            end

            from, to = from.to_number.to_i, to = to.to_number.to_i
            range = Range.new(from, to, arg.exclusive?)
            StringLiteral.new(@value[range])
          else
            raise "wrong argument for StringLiteral#[] (#{arg.class_desc}): #{arg}"
          end
        end
      when "=~"
        interpret_check_args do |arg|
          case arg
          when RegexLiteral
            arg_value = arg.value
            if arg_value.is_a?(StringLiteral)
              regex = Regex.new(arg_value.value, arg.options)
            else
              raise "regex interpolations not yet allowed in macros"
            end
            BoolLiteral.new(!!(@value =~ regex))
          else
            BoolLiteral.new(false)
          end
        end
      when ">"
        interpret_check_args do |arg|
          case arg
          when StringLiteral, MacroId
            return BoolLiteral.new(interpret_compare(arg) > 0)
          else
            raise "Can't compare StringLiteral with #{arg.class_desc}"
          end
        end
      when "<"
        interpret_check_args do |arg|
          case arg
          when StringLiteral, MacroId
            return BoolLiteral.new(interpret_compare(arg) < 0)
          else
            raise "Can't compare StringLiteral with #{arg.class_desc}"
          end
        end
      when "+"
        interpret_check_args do |arg|
          case arg
          when CharLiteral
            piece = arg.value
          when StringLiteral
            piece = arg.value
          else
            raise "StringLiteral#+ expects char or string, not #{arg.class_desc}"
          end
          StringLiteral.new(@value + piece)
        end
      when "camelcase"
        interpret_check_args(named_params: ["lower"]) do
          lower = if named_args && (lower_arg = named_args["lower"]?)
                    lower_arg
                  else
                    BoolLiteral.new false
                  end

          raise "named argument 'lower' to StringLiteral#camelcase must be a bool, not #{lower.class_desc}" unless lower.is_a?(BoolLiteral)

          StringLiteral.new(@value.camelcase(lower: lower.value))
        end
      when "capitalize"
        interpret_check_args { StringLiteral.new(@value.capitalize) }
      when "chars"
        interpret_check_args { ArrayLiteral.map(@value.chars, Path.global("Char")) { |value| CharLiteral.new(value) } }
      when "chomp"
        interpret_check_args { StringLiteral.new(@value.chomp) }
      when "downcase"
        interpret_check_args { StringLiteral.new(@value.downcase) }
      when "empty?"
        interpret_check_args { BoolLiteral.new(@value.empty?) }
      when "ends_with?"
        interpret_check_args do |arg|
          case arg
          when CharLiteral
            piece = arg.value
          when StringLiteral
            piece = arg.value
          else
            raise "StringLiteral#ends_with? expects char or string, not #{arg.class_desc}"
          end
          BoolLiteral.new(@value.ends_with?(piece))
        end
      when "gsub"
        interpret_check_args do |first, second|
          raise "first argument to StringLiteral#gsub must be a regex, not #{first.class_desc}" unless first.is_a?(RegexLiteral)
          raise "second argument to StringLiteral#gsub must be a string, not #{second.class_desc}" unless second.is_a?(StringLiteral)

          regex_value = first.value
          if regex_value.is_a?(StringLiteral)
            regex = Regex.new(regex_value.value, first.options)
          else
            raise "regex interpolations not yet allowed in macros"
          end

          StringLiteral.new(value.gsub(regex, second.value))
        end
      when "identify"
        interpret_check_args { StringLiteral.new(@value.tr(":", "_")) }
      when "includes?"
        interpret_check_args do |arg|
          case arg
          when CharLiteral
            piece = arg.value
          when StringLiteral
            piece = arg.value
          else
            raise "StringLiteral#includes? expects char or string, not #{arg.class_desc}"
          end
          BoolLiteral.new(@value.includes?(piece))
        end
      when "size"
        interpret_check_args { NumberLiteral.new(@value.size) }
      when "lines"
        interpret_check_args { ArrayLiteral.map(@value.lines, Path.global("String")) { |value| StringLiteral.new(value) } }
      when "split"
        interpret_check_args(min_count: 0) do |arg|
          if arg
            case arg
            when CharLiteral
              splitter = arg.value
            when StringLiteral
              splitter = arg.value
            else
              splitter = arg.to_s
            end

            ArrayLiteral.map(@value.split(splitter), Path.global("String")) { |value| StringLiteral.new(value) }
          else
            ArrayLiteral.map(@value.split, Path.global("String")) { |value| StringLiteral.new(value) }
          end
        end
      when "count"
        interpret_check_args do |arg|
          case arg
          when CharLiteral
            chr = arg.value
          else
            raise "StringLiteral#count expects char, not #{arg.class_desc}"
          end
          NumberLiteral.new(@value.count(chr))
        end
      when "starts_with?"
        interpret_check_args do |arg|
          case arg
          when CharLiteral
            piece = arg.value
          when StringLiteral
            piece = arg.value
          else
            raise "StringLiteral#starts_with? expects char or string, not #{arg.class_desc}"
          end
          BoolLiteral.new(@value.starts_with?(piece))
        end
      when "strip"
        interpret_check_args { StringLiteral.new(@value.strip) }
      when "titleize"
        interpret_check_args { StringLiteral.new(@value.titleize) }
      when "to_i"
        value = interpret_check_args(min_count: 0) do |base|
          if base
            raise "argument to StringLiteral#to_i must be a number, not #{base.class_desc}" unless base.is_a?(NumberLiteral)
            @value.to_i64?(base.to_number.to_i)
          else
            @value.to_i64?
          end
        end

        if value
          NumberLiteral.new(value.to_s, :i32)
        else
          raise "StringLiteral#to_i: #{@value} is not an integer"
        end
      when "tr"
        interpret_check_args do |first, second|
          raise "first argument to StringLiteral#tr must be a string, not #{first.class_desc}" unless first.is_a?(StringLiteral)
          raise "second argument to StringLiteral#tr must be a string, not #{second.class_desc}" unless second.is_a?(StringLiteral)

          StringLiteral.new(@value.tr(first.value, second.value))
        end
      when "underscore"
        interpret_check_args { StringLiteral.new(@value.underscore) }
      when "upcase"
        interpret_check_args { StringLiteral.new(@value.upcase) }
      else
        super
      end
    end

    def interpret_compare(other : StringLiteral | MacroId)
      value <=> other.value
    end

    def to_macro_id
      @value
    end
  end

  class StringInterpolation
    def interpret(method : String, args : Array(ASTNode), named_args : Hash(String, ASTNode)?, block : Crystal::Block?, interpreter : Crystal::MacroInterpreter, name_loc : Location?)
      case method
      when "expressions"
        interpret_check_args { ArrayLiteral.new(expressions) }
      else
        super
      end
    end
  end

  class ArrayLiteral
    def interpret(method : String, args : Array(ASTNode), named_args : Hash(String, ASTNode)?, block : Crystal::Block?, interpreter : Crystal::MacroInterpreter, name_loc : Location?)
      case method
      when "of"
        interpret_check_args { @of || Nop.new }
      when "type"
        interpret_check_args { @name || Nop.new }
      when "clear"
        interpret_check_args do
          elements.clear
          self
        end
      else
        value = interpret_array_or_tuple_method(self, ArrayLiteral, method, args, named_args, block, interpreter)
        value || super
      end
    end
  end

  class HashLiteral
    def interpret(method : String, args : Array(ASTNode), named_args : Hash(String, ASTNode)?, block : Crystal::Block?, interpreter : Crystal::MacroInterpreter, name_loc : Location?)
      case method
      when "empty?"
        interpret_check_args { BoolLiteral.new(entries.empty?) }
      when "keys"
        interpret_check_args { ArrayLiteral.map entries, &.key }
      when "size"
        interpret_check_args { NumberLiteral.new(entries.size) }
      when "to_a"
        interpret_check_args do
          ArrayLiteral.map(entries) { |entry| TupleLiteral.new([entry.key, entry.value] of ASTNode) }
        end
      when "values"
        interpret_check_args { ArrayLiteral.map entries, &.value }
      when "each"
        interpret_check_args(uses_block: true) do
          block_arg_key = block.args[0]?
          block_arg_value = block.args[1]?

          entries.each do |entry|
            interpreter.define_var(block_arg_key.name, entry.key) if block_arg_key
            interpreter.define_var(block_arg_value.name, entry.value) if block_arg_value
            interpreter.accept block.body
          end

          NilLiteral.new
        end
      when "map"
        interpret_check_args(uses_block: true) do
          block_arg_key = block.args[0]?
          block_arg_value = block.args[1]?

          ArrayLiteral.map(entries) do |entry|
            interpreter.define_var(block_arg_key.name, entry.key) if block_arg_key
            interpreter.define_var(block_arg_value.name, entry.value) if block_arg_value
            interpreter.accept block.body
          end
        end
      when "double_splat"
        interpret_check_args(min_count: 0) do |arg|
          if arg
            unless arg.is_a?(Crystal::StringLiteral)
              arg.raise "argument to double_splat must be a StringLiteral, not #{arg.class_desc}"
            end

            if entries.empty?
              to_double_splat
            else
              to_double_splat(arg.value)
            end
          else
            to_double_splat
          end
        end
      when "[]"
        interpret_check_args do |key|
          entry = entries.find &.key.==(key)
          entry.try(&.value) || NilLiteral.new
        end
      when "[]="
        interpret_check_args do |key, value|
          index = entries.index &.key.==(key)
          if index
            entries[index] = HashLiteral::Entry.new(key, value)
          else
            entries << HashLiteral::Entry.new(key, value)
          end

          value
        end
      when "of_key"
        interpret_check_args { @of.try(&.key) || Nop.new }
      when "of_value"
        interpret_check_args { @of.try(&.value) || Nop.new }
      when "type"
        interpret_check_args { @name || Nop.new }
      when "clear"
        interpret_check_args do
          entries.clear
          self
        end
      else
        super
      end
    end

    private def to_double_splat(trailing_string = "")
      MacroId.new(entries.join(", ") do |entry|
        "#{entry.key} => #{entry.value}"
      end + trailing_string)
    end
  end

  class NamedTupleLiteral
    def interpret(method : String, args : Array(ASTNode), named_args : Hash(String, ASTNode)?, block : Crystal::Block?, interpreter : Crystal::MacroInterpreter, name_loc : Location?)
      case method
      when "empty?"
        interpret_check_args { BoolLiteral.new(entries.empty?) }
      when "keys"
        interpret_check_args { ArrayLiteral.map(entries) { |entry| MacroId.new(entry.key) } }
      when "size"
        interpret_check_args { NumberLiteral.new(entries.size) }
      when "to_a"
        interpret_check_args do
          ArrayLiteral.map(entries) { |entry| TupleLiteral.new([MacroId.new(entry.key), entry.value] of ASTNode) }
        end
      when "values"
        interpret_check_args { ArrayLiteral.map entries, &.value }
      when "each"
        interpret_check_args(uses_block: true) do
          block_arg_key = block.args[0]?
          block_arg_value = block.args[1]?

          entries.each do |entry|
            interpreter.define_var(block_arg_key.name, MacroId.new(entry.key)) if block_arg_key
            interpreter.define_var(block_arg_value.name, entry.value) if block_arg_value
            interpreter.accept block.body
          end

          NilLiteral.new
        end
      when "map"
        interpret_check_args(uses_block: true) do
          block_arg_key = block.args[0]?
          block_arg_value = block.args[1]?

          ArrayLiteral.map(entries) do |entry|
            interpreter.define_var(block_arg_key.name, MacroId.new(entry.key)) if block_arg_key
            interpreter.define_var(block_arg_value.name, entry.value) if block_arg_value
            interpreter.accept block.body
          end
        end
      when "double_splat"
        interpret_check_args(min_count: 0) do |arg|
          if arg
            unless arg.is_a?(Crystal::StringLiteral)
              arg.raise "argument to double_splat must be a StringLiteral, not #{arg.class_desc}"
            end

            if entries.empty?
              to_double_splat
            else
              to_double_splat(arg.value)
            end
          else
            to_double_splat
          end
        end
      when "[]"
        interpret_check_args do |key|
          case key
          when SymbolLiteral
            key = key.value
          when MacroId
            key = key.value
          when StringLiteral
            key = key.value
          else
            raise "argument to [] must be a symbol or string, not #{key.class_desc}:\n\n#{key}"
          end

          entry = entries.find &.key.==(key)
          entry.try(&.value) || NilLiteral.new
        end
      when "[]="
        interpret_check_args do |key, value|
          case key
          when SymbolLiteral
            key = key.value
          when MacroId
            key = key.value
          when StringLiteral
            key = key.value
          else
            raise "expected 'NamedTupleLiteral#[]=' first argument to be a SymbolLiteral or MacroId, not #{key.class_desc}"
          end

          index = entries.index &.key.==(key)
          if index
            entries[index] = NamedTupleLiteral::Entry.new(key, value)
          else
            entries << NamedTupleLiteral::Entry.new(key, value)
          end

          value
        end
      else
        super
      end
    end

    private def to_double_splat(trailing_string = "")
      MacroId.new(entries.join(", ") do |entry|
        if Symbol.needs_quotes_for_named_argument?(entry.key)
          "#{entry.key.inspect}: #{entry.value}"
        else
          "#{entry.key}: #{entry.value}"
        end
      end + trailing_string)
    end
  end

  class TupleLiteral
    def interpret(method : String, args : Array(ASTNode), named_args : Hash(String, ASTNode)?, block : Crystal::Block?, interpreter : Crystal::MacroInterpreter, name_loc : Location?)
      value = interpret_array_or_tuple_method(self, TupleLiteral, method, args, named_args, block, interpreter)
      value || super
    end
  end

  class RangeLiteral
    def interpret(method : String, args : Array(ASTNode), named_args : Hash(String, ASTNode)?, block : Crystal::Block?, interpreter : Crystal::MacroInterpreter, name_loc : Location?)
      case method
      when "begin"
        interpret_check_args { self.from }
      when "end"
        interpret_check_args { self.to }
      when "excludes_end?"
        interpret_check_args { BoolLiteral.new(self.exclusive?) }
      when "each"
        interpret_check_args(uses_block: true) do
          block_arg = block.args.first?

          interpret_to_range(interpreter).each do |num|
            interpreter.define_var(block_arg.name, NumberLiteral.new(num)) if block_arg
            interpreter.accept block.body
          end

          NilLiteral.new
        end
      when "map"
        interpret_check_args(uses_block: true) do
          block_arg = block.args.first?

          interpret_map(interpreter) do |num|
            interpreter.define_var(block_arg.name, NumberLiteral.new(num)) if block_arg
            interpreter.accept block.body
          end
        end
      when "to_a"
        interpret_check_args do
          interpret_map(interpreter) do |num|
            NumberLiteral.new(num)
          end
        end
      else
        super
      end
    end

    def interpret_map(interpreter)
      ArrayLiteral.map(interpret_to_range(interpreter)) do |num|
        yield num
      end
    end

    def interpret_to_range(interpreter)
      from = self.from
      to = self.to

      from = interpreter.accept(from)
      to = interpreter.accept(to)

      unless from.is_a?(NumberLiteral)
        raise "range begin must be a NumberLiteral, not #{from.class_desc}"
      end

      unless to.is_a?(NumberLiteral)
        raise "range end must be a NumberLiteral, not #{to.class_desc}"
      end

      from = from.to_number.to_i
      to = to.to_number.to_i

      self.exclusive? ? (from...to) : (from..to)
    end
  end

  class RegexLiteral
    def interpret(method : String, args : Array(ASTNode), named_args : Hash(String, ASTNode)?, block : Crystal::Block?, interpreter : Crystal::MacroInterpreter, name_loc : Location?)
      case method
      when "source"
        interpret_check_args { @value }
      when "options"
        interpret_check_args do
          options = [] of Symbol
          options << :i if @options.ignore_case?
          options << :m if @options.multiline?
          options << :x if @options.extended?
          ArrayLiteral.map(options, Path.global("Symbol")) { |opt| SymbolLiteral.new(opt.to_s) }
        end
      else
        super
      end
    end
  end

  class MetaMacroVar < ASTNode
    def to_macro_id
      @name
    end

    def interpret(method : String, args : Array(ASTNode), named_args : Hash(String, ASTNode)?, block : Crystal::Block?, interpreter : Crystal::MacroInterpreter, name_loc : Location?)
      case method
      when "name"
        interpret_check_args { MacroId.new(@name) }
      when "type"
        interpret_check_args do
          if type = @type
            TypeNode.new(type)
          else
            NilLiteral.new
          end
        end
      when "default_value"
        interpret_check_args do
          default_value || NilLiteral.new
        end
      when "has_default_value?"
        interpret_check_args do
          BoolLiteral.new(!!default_value)
        end
      when "annotation"
        fetch_annotation(self, method, args, named_args, block) do |type|
          self.var.annotation(type)
        end
      when "annotations"
        fetch_annotation(self, method, args, named_args, block) do |type|
          annotations = self.var.annotations(type)
          return ArrayLiteral.new if annotations.nil?
          ArrayLiteral.map(annotations, &.itself)
        end
      else
        super
      end
    end
  end

  class Block
    def interpret(method : String, args : Array(ASTNode), named_args : Hash(String, ASTNode)?, block : Crystal::Block?, interpreter : Crystal::MacroInterpreter, name_loc : Location?)
      case method
      when "body"
        interpret_check_args { @body }
      when "args"
        interpret_check_args do
          ArrayLiteral.map(@args) { |arg| MacroId.new(arg.name) }
        end
      when "splat_index"
        interpret_check_args do
          @splat_index ? NumberLiteral.new(@splat_index.not_nil!) : NilLiteral.new
        end
      else
        super
      end
    end
  end

  class ProcNotation
    def interpret(method : String, args : Array(ASTNode), named_args : Hash(String, ASTNode)?, block : Crystal::Block?, interpreter : Crystal::MacroInterpreter, name_loc : Location?)
      case method
      when "inputs"
        interpret_check_args { ArrayLiteral.new(@inputs || [] of ASTNode) }
      when "output"
        interpret_check_args { @output || NilLiteral.new }
      else
        super
      end
    end
  end

  class ProcLiteral
    def interpret(method : String, args : Array(ASTNode), named_args : Hash(String, ASTNode)?, block : Crystal::Block?, interpreter : Crystal::MacroInterpreter, name_loc : Location?)
      case method
      when "args", "body"
        @def.interpret(method, args, named_args, block, interpreter, location)
      else
        super
      end
    end
  end

  class ProcPointer
    def interpret(method : String, args : Array(ASTNode), named_args : Hash(String, ASTNode)?, block : Crystal::Block?, interpreter : Crystal::MacroInterpreter, name_loc : Location?)
      case method
      when "obj"
        interpret_check_args { @obj || NilLiteral.new }
      when "name"
        interpret_check_args { MacroId.new(@name) }
      when "args"
        interpret_check_args { ArrayLiteral.new(@args) }
      else
        super
      end
    end
  end

  class Expressions
    def interpret(method : String, args : Array(ASTNode), named_args : Hash(String, ASTNode)?, block : Crystal::Block?, interpreter : Crystal::MacroInterpreter, name_loc : Location?)
      case method
      when "expressions"
        interpret_check_args do
          ArrayLiteral.map(@expressions) { |expression| expression }
        end
      else
        super
      end
    end
  end

  class BinaryOp
    def interpret(method : String, args : Array(ASTNode), named_args : Hash(String, ASTNode)?, block : Crystal::Block?, interpreter : Crystal::MacroInterpreter, name_loc : Location?)
      case method
      when "left"
        interpret_check_args { @left }
      when "right"
        interpret_check_args { @right }
      else
        super
      end
    end
  end

  class TypeDeclaration
    def interpret(method : String, args : Array(ASTNode), named_args : Hash(String, ASTNode)?, block : Crystal::Block?, interpreter : Crystal::MacroInterpreter, name_loc : Location?)
      case method
      when "var"
        interpret_check_args do
          var = @var
          var = MacroId.new(var.name) if var.is_a?(Var)
          var
        end
      when "type"
        interpret_check_args { @declared_type }
      when "value"
        interpret_check_args { @value || Nop.new }
      else
        super
      end
    end
  end

  class UninitializedVar
    def interpret(method : String, args : Array(ASTNode), named_args : Hash(String, ASTNode)?, block : Crystal::Block?, interpreter : Crystal::MacroInterpreter, name_loc : Location?)
      case method
      when "var"
        interpret_check_args do
          var = @var
          var = MacroId.new(var.name) if var.is_a?(Var)
          var
        end
      when "type"
        interpret_check_args { @declared_type }
      else
        super
      end
    end
  end

  class Union
    def interpret(method : String, args : Array(ASTNode), named_args : Hash(String, ASTNode)?, block : Crystal::Block?, interpreter : Crystal::MacroInterpreter, name_loc : Location?)
      case method
      when "resolve"
        interpret_check_args { interpreter.resolve(self) }
      when "resolve?"
        interpret_check_args { interpreter.resolve?(self) || NilLiteral.new }
      when "types"
        interpret_check_args { ArrayLiteral.new(@types) }
      else
        super
      end
    end
  end

  class Arg
    def interpret(method : String, args : Array(ASTNode), named_args : Hash(String, ASTNode)?, block : Crystal::Block?, interpreter : Crystal::MacroInterpreter, name_loc : Location?)
      case method
      when "name"
        interpret_check_args { MacroId.new(external_name) }
      when "internal_name"
        interpret_check_args { MacroId.new(name) }
      when "default_value"
        interpret_check_args { default_value || Nop.new }
      when "restriction"
        interpret_check_args { restriction || Nop.new }
      else
        super
      end
    end
  end

  class Def
    def interpret(method : String, args : Array(ASTNode), named_args : Hash(String, ASTNode)?, block : Crystal::Block?, interpreter : Crystal::MacroInterpreter, name_loc : Location?)
      case method
      when "name"
        interpret_check_args { MacroId.new(@name) }
      when "args"
        interpret_check_args { ArrayLiteral.map @args, &.itself }
      when "splat_index"
        interpret_check_args do
          @splat_index ? NumberLiteral.new(@splat_index.not_nil!) : NilLiteral.new
        end
      when "double_splat"
        interpret_check_args { @double_splat || Nop.new }
      when "block_arg"
        interpret_check_args { @block_arg || Nop.new }
      when "accepts_block?"
        interpret_check_args { BoolLiteral.new(@yields != nil) }
      when "return_type"
<<<<<<< HEAD
        interpret_argless_method(method, args) { @return_type || Nop.new }
      when "free_vars"
        interpret_argless_method(method, args) do
          if (free_vars = @free_vars) && !free_vars.empty?
            ArrayLiteral.map(free_vars) { |free_var| MacroId.new(free_var) }
          else
            empty_no_return_array
          end
        end
=======
        interpret_check_args { @return_type || Nop.new }
>>>>>>> db4a26b8
      when "body"
        interpret_check_args { @body }
      when "receiver"
        interpret_check_args { @receiver || Nop.new }
      when "visibility"
        interpret_check_args do
          visibility_to_symbol(@visibility)
        end
      when "abstract?"
        interpret_argless_method(method, args) { BoolLiteral.new(@abstract) }
      when "annotation"
        fetch_annotation(self, method, args, named_args, block) do |type|
          self.annotation(type)
        end
      when "annotations"
        fetch_annotation(self, method, args, named_args, block) do |type|
          annotations = self.annotations(type)
          return ArrayLiteral.new if annotations.nil?
          ArrayLiteral.map(annotations, &.itself)
        end
      else
        super
      end
    end
  end

  class Macro
    def interpret(method : String, args : Array(ASTNode), named_args : Hash(String, ASTNode)?, block : Crystal::Block?, interpreter : Crystal::MacroInterpreter, name_loc : Location?)
      case method
      when "name"
        interpret_check_args { MacroId.new(@name) }
      when "args"
        interpret_check_args { ArrayLiteral.map @args, &.itself }
      when "splat_index"
        interpret_check_args do
          @splat_index ? NumberLiteral.new(@splat_index.not_nil!) : NilLiteral.new
        end
      when "double_splat"
        interpret_check_args { @double_splat || Nop.new }
      when "block_arg"
        interpret_check_args { @block_arg || Nop.new }
      when "body"
        interpret_check_args { @body }
      when "visibility"
        interpret_check_args do
          visibility_to_symbol(@visibility)
        end
      else
        super
      end
    end
  end

  class UnaryExpression
    def interpret(method : String, args : Array(ASTNode), named_args : Hash(String, ASTNode)?, block : Crystal::Block?, interpreter : Crystal::MacroInterpreter, name_loc : Location?)
      case method
      when "exp"
        interpret_check_args { @exp }
      else
        super
      end
    end
  end

  class OffsetOf
    def interpret(method : String, args : Array(ASTNode), named_args : Hash(String, ASTNode)?, block : Crystal::Block?, interpreter : Crystal::MacroInterpreter, name_loc : Location?)
      case method
      when "type"
        interpret_check_args { @offsetof_type }
      when "offset"
        interpret_check_args { @offset }
      else
        super
      end
    end
  end

  class VisibilityModifier
    def interpret(method : String, args : Array(ASTNode), named_args : Hash(String, ASTNode)?, block : Crystal::Block?, interpreter : Crystal::MacroInterpreter, name_loc : Location?)
      case method
      when "exp"
        interpret_check_args { @exp }
      when "visibility"
        interpret_check_args do
          visibility_to_symbol(@modifier)
        end
      else
        super
      end
    end
  end

  class IsA
    def interpret(method : String, args : Array(ASTNode), named_args : Hash(String, ASTNode)?, block : Crystal::Block?, interpreter : Crystal::MacroInterpreter, name_loc : Location?)
      case method
      when "receiver"
        interpret_check_args { @obj }
      when "arg"
        interpret_check_args { @const }
      else
        super
      end
    end
  end

  class RespondsTo
    def interpret(method : String, args : Array(ASTNode), named_args : Hash(String, ASTNode)?, block : Crystal::Block?, interpreter : Crystal::MacroInterpreter, name_loc : Location?)
      case method
      when "receiver"
        interpret_check_args { @obj }
      when "name"
        interpret_check_args { StringLiteral.new(@name) }
      else
        super
      end
    end
  end

  class Require
    def interpret(method : String, args : Array(ASTNode), named_args : Hash(String, ASTNode)?, block : Crystal::Block?, interpreter : Crystal::MacroInterpreter, name_loc : Location?)
      case method
      when "path"
        interpret_check_args { StringLiteral.new(@string) }
      else
        super
      end
    end
  end

  class MacroId
    def interpret(method : String, args : Array(ASTNode), named_args : Hash(String, ASTNode)?, block : Crystal::Block?, interpreter : Crystal::MacroInterpreter, name_loc : Location?)
      case method
      when "==", "!="
        interpret_check_args do |arg|
          case arg
          when StringLiteral, SymbolLiteral
            if method == "=="
              BoolLiteral.new(@value == arg.value)
            else
              BoolLiteral.new(@value != arg.value)
            end
          else
            super
          end
        end
      when "stringify", "class_name", "symbolize"
        super
      else
        value = StringLiteral.new(@value).interpret(method, args, named_args, block, interpreter, location)
        value = MacroId.new(value.value) if value.is_a?(StringLiteral)
        value
      end
    rescue UndefinedMacroMethodError
      raise "undefined macro method '#{class_desc}##{method}'", exception_type: Crystal::UndefinedMacroMethodError
    end

    def interpret_compare(other : MacroId | StringLiteral)
      value <=> other.value
    end
  end

  class SymbolLiteral
    def interpret(method : String, args : Array(ASTNode), named_args : Hash(String, ASTNode)?, block : Crystal::Block?, interpreter : Crystal::MacroInterpreter, name_loc : Location?)
      case method
      when "==", "!="
        interpret_check_args do |arg|
          case arg
          when MacroId
            if method == "=="
              BoolLiteral.new(@value == arg.value)
            else
              BoolLiteral.new(@value != arg.value)
            end
          else
            super
          end
        end
      when "stringify", "class_name", "symbolize"
        super
      else
        value = StringLiteral.new(@value).interpret(method, args, named_args, block, interpreter, location)
        value = SymbolLiteral.new(value.value) if value.is_a?(StringLiteral)
        value
      end
    rescue UndefinedMacroMethodError
      raise "undefined macro method '#{class_desc}##{method}'", exception_type: Crystal::UndefinedMacroMethodError
    end
  end

  class TypeNode
    def interpret(method : String, args : Array(ASTNode), named_args : Hash(String, ASTNode)?, block : Crystal::Block?, interpreter : Crystal::MacroInterpreter, name_loc : Location?)
      case method
      when "abstract?"
        interpret_check_args { BoolLiteral.new(type.abstract?) }
      when "union?"
        interpret_check_args { BoolLiteral.new(type.is_a?(UnionType)) }
      when "module?"
        interpret_check_args { BoolLiteral.new(type.module?) }
      when "class?"
        interpret_check_args { BoolLiteral.new(type.class? && !type.struct?) }
      when "struct?"
        interpret_check_args { BoolLiteral.new(type.class? && type.struct?) }
      when "nilable?"
        interpret_check_args { BoolLiteral.new(type.nilable?) }
      when "union_types"
        interpret_check_args { TypeNode.union_types(self) }
      when "name"
        interpret_check_args(named_params: ["generic_args"]) do
          generic_args = if named_args && (generic_arg = named_args["generic_args"]?)
                           generic_arg
                         else
                           BoolLiteral.new true
                         end

          raise "named argument 'generic_args' to TypeNode#name must be a bool, not #{generic_args.class_desc}" unless generic_args.is_a?(BoolLiteral)

          MacroId.new(type.devirtualize.to_s(generic_args: generic_args.value))
        end
      when "type_vars"
        interpret_check_args { TypeNode.type_vars(type) }
      when "instance_vars"
        interpret_check_args { TypeNode.instance_vars(type) }
      when "class_vars"
        interpret_check_args { TypeNode.class_vars(type) }
      when "ancestors"
        interpret_check_args { TypeNode.ancestors(type) }
      when "superclass"
        interpret_check_args { TypeNode.superclass(type) }
      when "subclasses"
        interpret_check_args { TypeNode.subclasses(type) }
      when "all_subclasses"
        interpret_check_args { TypeNode.all_subclasses(type) }
      when "includers"
        interpret_check_args { TypeNode.includers(type) }
      when "constants"
        interpret_check_args { TypeNode.constants(type) }
      when "constant"
        interpret_check_args do |arg|
          value = arg.to_string("argument to 'TypeNode#constant'")
          TypeNode.constant(type, value)
        end
      when "has_constant?"
        interpret_check_args do |arg|
          value = arg.to_string("argument to 'TypeNode#has_constant?'")
          TypeNode.has_constant?(type, value)
        end
      when "methods"
        interpret_check_args { TypeNode.methods(type) }
      when "has_method?"
        interpret_check_args do |arg|
          value = arg.to_string("argument to 'TypeNode#has_method?'")
          TypeNode.has_method?(type, value)
        end
      when "annotation"
        fetch_annotation(self, method, args, named_args, block) do |type|
          self.type.annotation(type)
        end
      when "annotations"
        fetch_annotation(self, method, args, named_args, block) do |type|
          annotations = self.type.annotations(type)
          return ArrayLiteral.new if annotations.nil?
          ArrayLiteral.map(annotations, &.itself)
        end
      when "size"
        interpret_check_args do
          type = self.type.instance_type
          case type
          when TupleInstanceType
            NumberLiteral.new(type.tuple_types.size)
          when NamedTupleInstanceType
            NumberLiteral.new(type.entries.size)
          else
            raise "undefined method 'size' for TypeNode of type #{type} (must be a tuple or named tuple type)"
          end
        end
      when "keys"
        interpret_check_args do
          type = self.type.instance_type
          if type.is_a?(NamedTupleInstanceType)
            ArrayLiteral.map(type.entries) { |entry| MacroId.new(entry.name) }
          else
            raise "undefined method 'keys' for TypeNode of type #{type} (must be a named tuple type)"
          end
        end
      when "[]"
        interpret_check_args do |arg|
          type = self.type.instance_type
          case type
          when NamedTupleInstanceType
            case arg
            when SymbolLiteral
              key = arg.value
            when MacroId
              key = arg.value
            else
              return NilLiteral.new
            end
            index = type.name_index(key)
            unless index
              return NilLiteral.new
            end
            TypeNode.new(type.entries[index].type)
          when TupleInstanceType
            case arg
            when NumberLiteral
              index = arg.to_number.to_i
              type = type.tuple_types[index]?
              unless type
                return NilLiteral.new
              end
              TypeNode.new(type)
            else
              return NilLiteral.new
            end
          else
            raise "undefined method '[]' for TypeNode of type #{type} (must be a tuple or named tuple type)"
          end
        end
      when "class"
        interpret_check_args { TypeNode.new(type.metaclass) }
      when "instance"
        interpret_check_args { TypeNode.new(type.instance_type) }
      when "==", "!="
        interpret_check_args do |arg|
          return super unless arg.is_a?(TypeNode)

          self_type = self.type.devirtualize
          other_type = arg.type.devirtualize

          case method
          when "=="
            BoolLiteral.new(self_type == other_type)
          else # "!="
            BoolLiteral.new(self_type != other_type)
          end
        end
      when "<", "<=", ">", ">="
        interpret_check_args do |arg|
          unless arg.is_a?(TypeNode)
            raise "TypeNode##{method} expects TypeNode, not #{arg.class_desc}"
          end

          self_type = self.type.devirtualize
          other_type = arg.type.devirtualize

          case method
          when "<"
            value = self_type != other_type && self_type.implements?(other_type)
          when "<="
            value = self_type.implements?(other_type)
          when ">"
            value = self_type != other_type && other_type.implements?(self_type)
          else # ">="
            value = other_type.implements?(self_type)
          end
          BoolLiteral.new(!!value)
        end
      when "overrides?"
        interpret_check_args do |arg1, arg2|
          unless arg1.is_a?(TypeNode)
            raise "TypeNode##{method} expects TypeNode as a first argument, not #{arg1.class_desc}"
          end

          value = arg2.to_string("second argument to 'TypeNode#overrides?")
          TypeNode.overrides?(type, arg1.type, value)
        end
      when "resolve"
        interpret_check_args { self }
      when "resolve?"
        interpret_check_args { self }
      else
        super
      end
    end

    def self.includers(type)
      case type
      when NonGenericModuleType, GenericModuleType
        types = type.raw_including_types
        return empty_no_return_array unless types
        ArrayLiteral.map(types) do |including_type|
          TypeNode.new including_type
        end
      else
        empty_no_return_array
      end
    end

    def self.type_vars(type)
      if type.is_a?(GenericClassInstanceType) || type.is_a?(GenericModuleInstanceType)
        if type.is_a?(TupleInstanceType)
          if type.tuple_types.empty?
            empty_no_return_array
          else
            ArrayLiteral.map(type.tuple_types) do |tuple_type|
              TypeNode.new(tuple_type)
            end
          end
        else
          if type.type_vars.empty?
            empty_no_return_array
          else
            ArrayLiteral.map(type.type_vars.values) do |type_var|
              if type_var.is_a?(Var)
                TypeNode.new(type_var.type)
              else
                type_var
              end
            end
          end
        end
      elsif type.is_a?(GenericType)
        t = type.as(GenericType)
        if t.type_vars.empty?
          empty_no_return_array
        else
          ArrayLiteral.map(t.type_vars) do |type_var|
            MacroId.new(type_var)
          end
        end
      else
        empty_no_return_array
      end
    end

    def self.instance_vars(type)
      if type.is_a?(InstanceVarContainer)
        ArrayLiteral.map(type.all_instance_vars) do |name, ivar|
          meta_var = MetaMacroVar.new(name[1..-1], ivar.type)
          meta_var.var = ivar
          meta_var.default_value = type.get_instance_var_initializer(name).try(&.value)
          meta_var
        end
      else
        empty_no_return_array
      end
    end

    def self.class_vars(type)
      if type.is_a?(ClassVarContainer)
        ArrayLiteral.map(type.all_class_vars) do |name, ivar|
          meta_var = MetaMacroVar.new(name[2..-1], ivar.type)
          meta_var.var = ivar
          meta_var.default_value = ivar.initializer.try(&.node)
          meta_var
        end
      else
        empty_no_return_array
      end
    end

    def self.ancestors(type)
      ancestors = type.ancestors
      if ancestors.empty?
        empty_no_return_array
      else
        ArrayLiteral.map(type.ancestors) { |ancestor| TypeNode.new(ancestor) }
      end
    end

    def self.superclass(type)
      superclass = type.superclass
      superclass ? TypeNode.new(superclass) : NilLiteral.new
    rescue
      NilLiteral.new
    end

    def self.subclasses(type)
      subclasses = type.devirtualize.subclasses
      if subclasses.empty?
        empty_no_return_array
      else
        ArrayLiteral.map(subclasses) { |subtype| TypeNode.new(subtype) }
      end
    end

    def self.all_subclasses(type)
      subclasses = type.devirtualize.all_subclasses
      if subclasses.empty?
        empty_no_return_array
      else
        ArrayLiteral.map(subclasses) { |subtype| TypeNode.new(subtype) }
      end
    end

    def self.union_types(type_node)
      type = type_node.type

      if type.is_a?(UnionType)
        ArrayLiteral.map(type.union_types) { |uniontype| TypeNode.new(uniontype) }
      else
        ArrayLiteral.new([type_node] of ASTNode)
      end
    end

    def self.constants(type)
      if type.types.empty?
        empty_no_return_array
      else
        names = type.types.map { |name, member_type| MacroId.new(name).as(ASTNode) }
        ArrayLiteral.new names
      end
    end

    def self.has_constant?(type, name)
      BoolLiteral.new(type.types.has_key?(name))
    end

    def self.constant(type, name)
      type = type.types[name]?
      case type
      when Const
        type.value
      when Type
        TypeNode.new(type)
      else
        NilLiteral.new
      end
    end

    def self.methods(type)
      defs = [] of ASTNode
      type.defs.try &.each do |name, metadatas|
        metadatas.each do |metadata|
          defs << metadata.def
        end
      end
      ArrayLiteral.new(defs)
    end

    def self.has_method?(type, name)
      BoolLiteral.new(!!type.has_def?(name))
    end

    def self.overrides?(type, target, method)
      overrides = type.lookup_defs(method).any? do |a_def|
        a_def.owner != target && a_def.macro_owner != target && !target.implements?(a_def.owner)
      end
      BoolLiteral.new(!!overrides)
    end
  end

  class SymbolLiteral
    def to_macro_id
      @value
    end
  end

  class Var
    def to_macro_id
      @name
    end
  end

  class Call
    def interpret(method : String, args : Array(ASTNode), named_args : Hash(String, ASTNode)?, block : Crystal::Block?, interpreter : Crystal::MacroInterpreter, name_loc : Location?)
      case method
      when "name"
        interpret_check_args { MacroId.new(name) }
      when "receiver"
        interpret_check_args { obj || Nop.new }
      when "args"
        interpret_check_args { ArrayLiteral.map self.args, &.itself }
      when "named_args"
        interpret_check_args do
          if named_args = self.named_args
            ArrayLiteral.map(named_args) { |arg| arg }
          else
            Nop.new
          end
        end
      when "block"
        interpret_check_args { self.block || Nop.new }
      when "block_arg"
<<<<<<< HEAD
        interpret_argless_method(method, args) { self.block_arg || Nop.new }
      when "global?"
        interpret_argless_method(method, args) { BoolLiteral.new(@global) }
=======
        interpret_check_args { self.block_arg || Nop.new }
>>>>>>> db4a26b8
      else
        super
      end
    end

    def to_macro_id
      if !obj && !block && args.empty?
        @name
      else
        to_s
      end
    end
  end

  class NamedArgument
    def interpret(method : String, args : Array(ASTNode), named_args : Hash(String, ASTNode)?, block : Crystal::Block?, interpreter : Crystal::MacroInterpreter, name_loc : Location?)
      case method
      when "name"
        interpret_check_args { MacroId.new(name) }
      when "value"
        interpret_check_args { value }
      else
        super
      end
    end
  end

  class If
    def interpret(method : String, args : Array(ASTNode), named_args : Hash(String, ASTNode)?, block : Crystal::Block?, interpreter : Crystal::MacroInterpreter, name_loc : Location?)
      case method
      when "cond"
        interpret_check_args { @cond }
      when "then"
        interpret_check_args { @then }
      when "else"
        interpret_check_args { @else }
      else
        super
      end
    end
  end

  class Case
    def interpret(method : String, args : Array(ASTNode), named_args : Hash(String, ASTNode)?, block : Crystal::Block?, interpreter : Crystal::MacroInterpreter, name_loc : Location?)
      case method
      when "cond"
        interpret_check_args { cond || Nop.new }
      when "whens"
        interpret_check_args { ArrayLiteral.map whens, &.itself }
      when "else"
<<<<<<< HEAD
        interpret_argless_method(method, args) { self.else || Nop.new }
      when "exhaustive?"
        interpret_argless_method(method, args) { BoolLiteral.new(@exhaustive) }
=======
        interpret_check_args { self.else || Nop.new }
>>>>>>> db4a26b8
      else
        super
      end
    end
  end

  class When
    def interpret(method : String, args : Array(ASTNode), named_args : Hash(String, ASTNode)?, block : Crystal::Block?, interpreter : Crystal::MacroInterpreter, name_loc : Location?)
      case method
      when "conds"
        interpret_check_args { ArrayLiteral.new(conds) }
      when "body"
<<<<<<< HEAD
        interpret_argless_method(method, args) { body }
      when "exhaustive?"
        interpret_argless_method(method, args) { BoolLiteral.new(@exhaustive) }
=======
        interpret_check_args { body }
>>>>>>> db4a26b8
      else
        super
      end
    end
  end

  class Assign
    def interpret(method : String, args : Array(ASTNode), named_args : Hash(String, ASTNode)?, block : Crystal::Block?, interpreter : Crystal::MacroInterpreter, name_loc : Location?)
      case method
      when "target"
        interpret_check_args { target }
      when "value"
        interpret_check_args { value }
      else
        super
      end
    end
  end

  class MultiAssign
    def interpret(method : String, args : Array(ASTNode), named_args : Hash(String, ASTNode)?, block : Crystal::Block?, interpreter : Crystal::MacroInterpreter, name_loc : Location?)
      case method
      when "targets"
        interpret_check_args { ArrayLiteral.new(targets) }
      when "values"
        interpret_check_args { ArrayLiteral.new(values) }
      else
        super
      end
    end
  end

  class InstanceVar
    def to_macro_id
      @name
    end

    def interpret(method : String, args : Array(ASTNode), named_args : Hash(String, ASTNode)?, block : Crystal::Block?, interpreter : Crystal::MacroInterpreter, name_loc : Location?)
      case method
      when "name"
        interpret_check_args { MacroId.new(@name) }
      else
        super
      end
    end
  end

  class ReadInstanceVar
    def interpret(method : String, args : Array(ASTNode), named_args : Hash(String, ASTNode)?, block : Crystal::Block?, interpreter : Crystal::MacroInterpreter, name_loc : Location?)
      case method
      when "obj"
        interpret_check_args { @obj }
      when "name"
        interpret_check_args { MacroId.new(@name) }
      else
        super
      end
    end
  end

  class ClassVar
    def to_macro_id
      @name
    end

    def interpret(method : String, args : Array(ASTNode), named_args : Hash(String, ASTNode)?, block : Crystal::Block?, interpreter : Crystal::MacroInterpreter, name_loc : Location?)
      case method
      when "name"
        interpret_check_args { MacroId.new(@name) }
      else
        super
      end
    end
  end

  class Global
    def to_macro_id
      @name
    end

    def interpret(method : String, args : Array(ASTNode), named_args : Hash(String, ASTNode)?, block : Crystal::Block?, interpreter : Crystal::MacroInterpreter, name_loc : Location?)
      case method
      when "name"
        interpret_check_args { MacroId.new(@name) }
      else
        super
      end
    end
  end

  class Path
    def interpret(method : String, args : Array(ASTNode), named_args : Hash(String, ASTNode)?, block : Crystal::Block?, interpreter : Crystal::MacroInterpreter, name_loc : Location?)
      case method
      when "names"
        interpret_check_args do
          ArrayLiteral.map(@names) { |name| MacroId.new(name) }
        end
      when "global"
        interpreter.report_warning_at(name_loc, "Deprecated Path#global. Use `#global?` instead")
        interpret_check_args { BoolLiteral.new(@global) }
      when "global?"
        interpret_check_args { BoolLiteral.new(@global) }
      when "resolve"
        interpret_check_args { interpreter.resolve(self) }
      when "resolve?"
        interpret_check_args { interpreter.resolve?(self) || NilLiteral.new }
      when "types"
        interpret_check_args { ArrayLiteral.new([self] of ASTNode) }
      else
        super
      end
    end

    def to_macro_id
      @names.join "::"
    end
  end

  class While
    def interpret(method : String, args : Array(ASTNode), named_args : Hash(String, ASTNode)?, block : Crystal::Block?, interpreter : Crystal::MacroInterpreter, name_loc : Location?)
      case method
      when "cond"
        interpret_check_args { @cond }
      when "body"
        interpret_check_args { @body }
      else
        super
      end
    end
  end

  class Cast
    def interpret(method : String, args : Array(ASTNode), named_args : Hash(String, ASTNode)?, block : Crystal::Block?, interpreter : Crystal::MacroInterpreter, name_loc : Location?)
      case method
      when "obj"
        interpret_check_args { obj }
      when "to"
        interpret_check_args { to }
      else
        super
      end
    end
  end

  class NilableCast
    def interpret(method : String, args : Array(ASTNode), named_args : Hash(String, ASTNode)?, block : Crystal::Block?, interpreter : Crystal::MacroInterpreter, name_loc : Location?)
      case method
      when "obj"
        interpret_check_args { obj }
      when "to"
        interpret_check_args { to }
      else
        super
      end
    end
  end

  class Generic
    def interpret(method : String, args : Array(ASTNode), named_args : Hash(String, ASTNode)?, block : Crystal::Block?, interpreter : Crystal::MacroInterpreter, name_loc : Location?)
      case method
      when "name"
        interpret_check_args { name }
      when "type_vars"
        interpret_check_args { ArrayLiteral.new(type_vars) }
      when "named_args"
        interpret_check_args do
          if named_args = @named_args
            NamedTupleLiteral.new(named_args.map { |arg| NamedTupleLiteral::Entry.new(arg.name, arg.value) })
          else
            NilLiteral.new
          end
        end
      when "resolve"
        interpret_check_args { interpreter.resolve(self) }
      when "resolve?"
        interpret_check_args { interpreter.resolve?(self) || NilLiteral.new }
      when "types"
        interpret_check_args { ArrayLiteral.new([self] of ASTNode) }
      else
        super
      end
    end
  end

  class Annotation
    def interpret(method : String, args : Array(ASTNode), named_args : Hash(String, ASTNode)?, block : Crystal::Block?, interpreter : Crystal::MacroInterpreter, name_loc : Location?)
      case method
      when "name"
        interpret_argless_method(method, args) { @path }
      when "[]"
        interpret_check_args do |arg|
          case arg
          when NumberLiteral
            index = arg.to_number.to_i
            return self.args[index]? || NilLiteral.new
          when SymbolLiteral then name = arg.value
          when StringLiteral then name = arg.value
          when MacroId       then name = arg.value
          else
            raise "argument to [] must be a number, symbol or string, not #{arg.class_desc}:\n\n#{arg}"
          end

          named_arg = self.named_args.try &.find do |named_arg|
            named_arg.name == name
          end
          named_arg.try(&.value) || NilLiteral.new
        end
      when "args"
        interpret_check_args do
          TupleLiteral.new self.args
        end
      when "named_args"
        interpret_check_args do
          get_named_annotation_args self
        end
      else
        super
      end
    end
  end
end

private def get_named_annotation_args(object)
  if named_args = object.named_args
    Crystal::NamedTupleLiteral.new(named_args.map { |arg| Crystal::NamedTupleLiteral::Entry.new(arg.name, arg.value) })
  else
    Crystal::NamedTupleLiteral.new
  end
end

private def interpret_array_or_tuple_method(object, klass, method, args, named_args, block, interpreter)
  case method
  when "any?"
    interpret_check_args(node: object, uses_block: true) do
      block_arg = block.args.first?

      Crystal::BoolLiteral.new(object.elements.any? do |elem|
        interpreter.define_var(block_arg.name, elem) if block_arg
        interpreter.accept(block.body).truthy?
      end)
    end
  when "all?"
    interpret_check_args(node: object, uses_block: true) do
      block_arg = block.args.first?

      Crystal::BoolLiteral.new(object.elements.all? do |elem|
        interpreter.define_var(block_arg.name, elem) if block_arg
        interpreter.accept(block.body).truthy?
      end)
    end
  when "splat"
    interpret_check_args(node: object, min_count: 0) do |arg|
      if arg
        unless arg.is_a?(Crystal::StringLiteral)
          arg.raise "argument to splat must be a StringLiteral, not #{arg.class_desc}"
        end

        if object.elements.empty?
          Crystal::MacroId.new("")
        else
          Crystal::MacroId.new((object.elements.join ", ") + arg.value)
        end
      else
        Crystal::MacroId.new(object.elements.join ", ")
      end
    end
  when "empty?"
    interpret_check_args(node: object) { Crystal::BoolLiteral.new(object.elements.empty?) }
  when "find"
    interpret_check_args(node: object, uses_block: true) do
      block_arg = block.args.first?

      found = object.elements.find do |elem|
        interpreter.define_var(block_arg.name, elem) if block_arg
        interpreter.accept(block.body).truthy?
      end
      found ? found : Crystal::NilLiteral.new
    end
  when "first"
    interpret_check_args(node: object) { object.elements.first? || Crystal::NilLiteral.new }
  when "includes?"
    interpret_check_args(node: object) do |arg|
      Crystal::BoolLiteral.new(object.elements.includes?(arg))
    end
  when "join"
    interpret_check_args(node: object) do |arg|
      Crystal::StringLiteral.new(object.elements.map(&.to_macro_id).join arg.to_macro_id)
    end
  when "last"
    interpret_check_args(node: object) { object.elements.last? || Crystal::NilLiteral.new }
  when "size"
    interpret_check_args(node: object) { Crystal::NumberLiteral.new(object.elements.size) }
  when "each"
    interpret_check_args(node: object, uses_block: true) do
      block_arg = block.args.first?

      object.elements.each do |elem|
        interpreter.define_var(block_arg.name, elem) if block_arg
        interpreter.accept block.body
      end

      Crystal::NilLiteral.new
    end
  when "each_with_index"
    interpret_check_args(node: object, uses_block: true) do
      block_arg = block.args[0]?
      index_arg = block.args[1]?

      object.elements.each_with_index do |elem, idx|
        interpreter.define_var(block_arg.name, elem) if block_arg
        interpreter.define_var(index_arg.name, Crystal::NumberLiteral.new idx) if index_arg
        interpreter.accept block.body
      end

      Crystal::NilLiteral.new
    end
  when "map"
    interpret_check_args(node: object, uses_block: true) do
      block_arg = block.args.first?

      klass.map(object.elements) do |elem|
        interpreter.define_var(block_arg.name, elem) if block_arg
        interpreter.accept block.body
      end
    end
  when "map_with_index"
    interpret_check_args(node: object, uses_block: true) do
      block_arg = block.args[0]?
      index_arg = block.args[1]?

      klass.map_with_index(object.elements) do |elem, idx|
        interpreter.define_var(block_arg.name, elem) if block_arg
        interpreter.define_var(index_arg.name, Crystal::NumberLiteral.new idx) if index_arg
        interpreter.accept block.body
      end
    end
  when "select"
    interpret_check_args(node: object, uses_block: true) do
      filter(object, klass, block, interpreter)
    end
  when "reject"
    interpret_check_args(node: object, uses_block: true) do
      filter(object, klass, block, interpreter, keep: false)
    end
  when "reduce"
    interpret_check_args(node: object, min_count: 0, uses_block: true) do |memo|
      accumulate_arg = block.args.first?
      value_arg = block.args[1]?

      if memo
        object.elements.reduce(memo) do |accumulate, elem|
          interpreter.define_var(accumulate_arg.name, accumulate) if accumulate_arg
          interpreter.define_var(value_arg.name, elem) if value_arg
          interpreter.accept block.body
        end
      else
        object.elements.reduce do |accumulate, elem|
          interpreter.define_var(accumulate_arg.name, accumulate) if accumulate_arg
          interpreter.define_var(value_arg.name, elem) if value_arg
          interpreter.accept block.body
        end
      end
    end
  when "shuffle"
    interpret_check_args(node: object) { klass.new(object.elements.shuffle) }
  when "sort"
    interpret_check_args(node: object) { klass.new(object.elements.sort { |x, y| x.interpret_compare(y) }) }
  when "sort_by"
    interpret_check_args(node: object, uses_block: true) do
      sort_by(object, klass, block, interpreter)
    end
  when "uniq"
    interpret_check_args(node: object) { klass.new(object.elements.uniq) }
  when "[]"
    interpret_check_args(node: object, min_count: 1) do |from, to|
      if to
        from = interpreter.accept(from)
        to = interpreter.accept(to)

        unless from.is_a?(Crystal::NumberLiteral)
          from.raise "expected first argument to RangeLiteral#[] to be a number, not #{from.class_desc}"
        end

        unless to.is_a?(Crystal::NumberLiteral)
          to.raise "expected second argument to RangeLiteral#[] to be a number, not #{from.class_desc}"
        end

        from = from.to_number.to_i
        to = to.to_number.to_i

        begin
          klass.new(object.elements[from, to])
        rescue ex
          object.raise ex.message
        end
      else
        case arg = from
        when Crystal::NumberLiteral
          index = arg.to_number.to_i
          value = object.elements[index]? || Crystal::NilLiteral.new
        when Crystal::RangeLiteral
          range = arg.interpret_to_range(interpreter)
          begin
            klass.new(object.elements[range])
          rescue ex
            object.raise ex.message
          end
        else
          arg.raise "argument to [] must be a number or range, not #{arg.class_desc}:\n\n#{arg}"
        end
      end
    end
  when "[]="
    interpret_check_args(node: object) do |index_node, value|
      unless index_node.is_a?(Crystal::NumberLiteral)
        index_node.raise "expected index argument to ArrayLiteral#[]= to be a number, not #{index_node.class_desc}"
      end

      index = index_node.to_number.to_i
      index += object.elements.size if index < 0

      unless 0 <= index < object.elements.size
        index_node.raise "index out of bounds (index: #{index}, size: #{object.elements.size})"
      end

      object.elements[index] = value
      value
    end
  when "unshift"
    interpret_check_args(node: object) do |arg|
      object.elements.unshift(arg)
      object
    end
  when "push", "<<"
    interpret_check_args(node: object) do |arg|
      object.elements << arg
      object
    end
  when "+"
    interpret_check_args(node: object) do |arg|
      case arg
      when Crystal::TupleLiteral
        other_elements = arg.elements
      when Crystal::ArrayLiteral
        other_elements = arg.elements
      else
        arg.raise "argument to `#{klass}#+` must be a tuple or array, not #{arg.class_desc}:\n\n#{arg}"
      end
      klass.new(object.elements + other_elements)
    end
  else
    nil
  end
end

# Checks the following in an invocation of a macro `foo`:
#
# * The number of macro arguments to `foo` matches the number of block
#   parameters to this macro. If `min_count` is given then only that many macro
#   parameters are required, others are optional and this macro's corresponding
#   block parameter will receive `nil` instead.
# * If `named_params` is true, any named arguments to `foo` are allowed. If it
#   is falsey (the default), no named arguments are allowed. Otherwise, only
#   named arguments included by `named_params` are allowed. The block parameters
#   of this macro are unaffected by named arguments.
# * There is a block supplied to `foo` if and only if `uses_block` is true.
#
# `top_level` affects how error messages are formatted.
#
# Accesses the `method`, `args`, `named_args`, and `block` variables in the
# current scope.
private macro interpret_check_args(*, node = self, min_count = nil, named_params = nil, uses_block = false, top_level = false, &block)
  {% if uses_block %}
    unless block
      %full_name = full_macro_name({{ node }}, method, {{ top_level }})
      {{ node }}.raise "#{%full_name} is expected to be invoked with a block, but no block was given"
    end
  {% else %}
    if block
      %full_name = full_macro_name({{ node }}, method, {{ top_level }})
      {{ node }}.raise "#{%full_name} is not expected to be invoked with a block, but a block was given"
    end
  {% end %}

  {% if !named_params %}
    if named_args && !named_args.empty?
      %full_name = full_macro_name({{ node }}, method, {{ top_level }})
      {{ node }}.raise "named arguments are not allowed here"
    end
  {% elsif named_params != true %}
    if named_args
      allowed_keys = {{ named_params }}
      named_args.each_key do |name|
        {{ node }}.raise "no named parameter '#{name}'" unless allowed_keys.includes?(name)
      end
    end
  {% end %}

  {% if min_count %}
    unless {{ min_count }} <= args.size <= {{ block.args.size }}
      %full_name = full_macro_name({{ node }}, method, {{ top_level }})
      {{ node }}.wrong_number_of_arguments %full_name, args.size, {{ min_count }}..{{ block.args.size }}
    end

    {% for var, i in block.args %}
      {{ var }} = args[{{ i }}]{% if i >= min_count %}?{% end %}
    {% end %}
  {% else %}
    unless args.size == {{ block.args.size }}
      %full_name = full_macro_name({{ node }}, method, {{ top_level }})
      {{ node }}.wrong_number_of_arguments %full_name, args.size, {{ block.args.size }}
    end

    {% for var, i in block.args %}
      {{ var }} = args[{{ i }}]
    {% end %}
  {% end %}

  {{ block.body }}
end

private macro interpret_check_args_toplevel(*, min_count = nil, uses_block = false, &block)
  method = node.name
  args = node.args
  named_args = node.named_args
  block = node.block
  interpret_check_args(node: node, min_count: {{ min_count }}, uses_block: {{ uses_block }}, top_level: true) {{ block }}
end

private def full_macro_name(node, method, top_level)
  if top_level
    "top-level macro '#{method}'"
  else
    "macro '#{node.class_desc}##{method}'"
  end
end

private def visibility_to_symbol(visibility)
  visibility_name =
    case visibility
    when .private?
      "private"
    when .protected?
      "protected"
    else
      "public"
    end
  Crystal::SymbolLiteral.new(visibility_name)
end

private def macro_raise(node, args, interpreter)
  msg = args.map do |arg|
    arg.accept interpreter
    interpreter.last.to_macro_id
  end
  msg = msg.join " "

  node.raise msg, exception_type: Crystal::MacroRaiseException
end

private def empty_no_return_array
  Crystal::ArrayLiteral.new(of: Crystal::Path.global("NoReturn"))
end

private def filter(object, klass, block, interpreter, keep = true)
  block_arg = block.args.first?

  klass.new(object.elements.select do |elem|
    interpreter.define_var(block_arg.name, elem) if block_arg
    block_result = interpreter.accept(block.body).truthy?
    keep ? block_result : !block_result
  end)
end

private def fetch_annotation(node, method, args, named_args, block)
  interpret_check_args(node: node) do |arg|
    unless arg.is_a?(Crystal::TypeNode)
      args[0].raise "argument to '#{node.class_desc}#annotation' must be a TypeNode, not #{arg.class_desc}"
    end

    type = arg.type
    unless type.is_a?(Crystal::AnnotationType)
      args[0].raise "argument to '#{node.class_desc}#annotation' must be an annotation type, not #{type} (#{type.type_desc})"
    end

    value = yield type
    value || Crystal::NilLiteral.new
  end
end

private def sort_by(object, klass, block, interpreter)
  block_arg = block.args.first?

  klass.new(object.elements.sort { |x, y|
    block_arg.try { |arg| interpreter.define_var(arg.name, x) }
    x_result = interpreter.accept(block.body)
    block_arg.try { |arg| interpreter.define_var(arg.name, y) }
    y_result = interpreter.accept(block.body)

    x_result.interpret_compare(y_result)
  })
end<|MERGE_RESOLUTION|>--- conflicted
+++ resolved
@@ -1308,8 +1308,7 @@
       when "accepts_block?"
         interpret_check_args { BoolLiteral.new(@yields != nil) }
       when "return_type"
-<<<<<<< HEAD
-        interpret_argless_method(method, args) { @return_type || Nop.new }
+        interpret_check_args { @return_type || Nop.new }
       when "free_vars"
         interpret_argless_method(method, args) do
           if (free_vars = @free_vars) && !free_vars.empty?
@@ -1318,9 +1317,6 @@
             empty_no_return_array
           end
         end
-=======
-        interpret_check_args { @return_type || Nop.new }
->>>>>>> db4a26b8
       when "body"
         interpret_check_args { @body }
       when "receiver"
@@ -1895,13 +1891,9 @@
       when "block"
         interpret_check_args { self.block || Nop.new }
       when "block_arg"
-<<<<<<< HEAD
-        interpret_argless_method(method, args) { self.block_arg || Nop.new }
+        interpret_check_args { self.block_arg || Nop.new }
       when "global?"
         interpret_argless_method(method, args) { BoolLiteral.new(@global) }
-=======
-        interpret_check_args { self.block_arg || Nop.new }
->>>>>>> db4a26b8
       else
         super
       end
@@ -1952,13 +1944,9 @@
       when "whens"
         interpret_check_args { ArrayLiteral.map whens, &.itself }
       when "else"
-<<<<<<< HEAD
-        interpret_argless_method(method, args) { self.else || Nop.new }
+        interpret_check_args { self.else || Nop.new }
       when "exhaustive?"
         interpret_argless_method(method, args) { BoolLiteral.new(@exhaustive) }
-=======
-        interpret_check_args { self.else || Nop.new }
->>>>>>> db4a26b8
       else
         super
       end
@@ -1971,13 +1959,9 @@
       when "conds"
         interpret_check_args { ArrayLiteral.new(conds) }
       when "body"
-<<<<<<< HEAD
-        interpret_argless_method(method, args) { body }
+        interpret_check_args { body }
       when "exhaustive?"
         interpret_argless_method(method, args) { BoolLiteral.new(@exhaustive) }
-=======
-        interpret_check_args { body }
->>>>>>> db4a26b8
       else
         super
       end
