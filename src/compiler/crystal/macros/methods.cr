--- conflicted
+++ resolved
@@ -492,44 +492,20 @@
       end
     end
 
-<<<<<<< HEAD
     def int_bin_op(method, args, named_args, block)
-      if @kind == :f32 || @kind == :f64
-        raise "undefined method '#{method}' for float literal: #{self}"
-      end
-
       interpret_check_args do |other|
         raise "can't #{method} with #{other}" unless other.is_a?(NumberLiteral)
-        if other.kind == :f32 || other.kind == :f64
+        me = to_number
+        other = other.to_number
+
+        case {me, other}
+        when {Int, Int}
+          NumberLiteral.new(yield me, other)
+        when {Float, _}
+          raise "undefined method '#{method}' for float literal: #{self}"
+        else
           raise "argument to NumberLiteral##{method} can't be float literal: #{self}"
-=======
-    def int_bin_op(op, args)
-      result = bin_op(op, args) do |me, other|
-        if me.is_a?(Int) && other.is_a?(Int)
-          yield me, other
-        elsif me.is_a?(Float)
-          raise "undefined method '#{op}' for float literal: #{self}"
-        else
-          raise "argument to NumberLiteral##{op} can't be float literal: #{self}"
->>>>>>> 16fd7df8
-        end
-      end
-
-<<<<<<< HEAD
-        NumberLiteral.new(yield to_number.to_i, other.to_number.to_i)
-=======
-      NumberLiteral.new result
-    end
-
-    def bin_op(op, args)
-      if args.size != 1
-        wrong_number_of_arguments "NumberLiteral##{op}", args.size, 1
-      end
-
-      other = args.first
-      unless other.is_a?(NumberLiteral)
-        raise "can't #{op} with #{other}"
->>>>>>> 16fd7df8
+        end
       end
     end
 
@@ -2064,14 +2040,10 @@
           ArrayLiteral.map(@names) { |name| MacroId.new(name) }
         end
       when "global"
-<<<<<<< HEAD
+        interpreter.report_warning_at(name_loc, "Deprecated Path#global. Use `#global?` instead")
         interpret_check_args { BoolLiteral.new(@global) }
-=======
-        interpreter.report_warning_at(name_loc, "Deprecated Path#global. Use `#global?` instead")
-        interpret_argless_method(method, args) { BoolLiteral.new(@global) }
       when "global?"
-        interpret_argless_method(method, args) { BoolLiteral.new(@global) }
->>>>>>> 16fd7df8
+        interpret_check_args { BoolLiteral.new(@global) }
       when "resolve"
         interpret_check_args { interpreter.resolve(self) }
       when "resolve?"
