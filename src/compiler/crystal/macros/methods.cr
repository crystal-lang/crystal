--- conflicted
+++ resolved
@@ -371,15 +371,9 @@
           BoolLiteral.new(self != arg)
         end
       when "!"
-<<<<<<< HEAD
         interpret_check_args { BoolLiteral.new(!truthy?) }
-=======
-        BoolLiteral.new(!truthy?)
       when "nil?"
-        interpret_argless_method("nil?", args) do
-          BoolLiteral.new(is_a?(NilLiteral) || is_a?(Nop))
-        end
->>>>>>> 89b004b3
+        interpret_check_args { BoolLiteral.new(is_a?(NilLiteral) || is_a?(Nop)) }
       else
         raise "undefined macro method '#{class_desc}##{method}'", exception_type: Crystal::UndefinedMacroMethodError
       end
@@ -476,13 +470,9 @@
           NumberLiteral.new(~num)
         end
       when "kind"
-<<<<<<< HEAD
         interpret_check_args { SymbolLiteral.new(kind.to_s) }
-=======
-        SymbolLiteral.new(kind.to_s)
       when "to_number"
-        MacroId.new(to_number.to_s)
->>>>>>> 89b004b3
+        interpret_check_args { MacroId.new(to_number.to_s) }
       else
         super
       end
