--- conflicted
+++ resolved
@@ -2099,20 +2099,6 @@
     end
   end
 
-<<<<<<< HEAD
-  class Splat
-    def interpret(method : String, args : Array(ASTNode), named_args : Hash(String, ASTNode)?, block : Crystal::Block?, interpreter : Crystal::MacroInterpreter, name_loc : Location?)
-      case method
-      when "exp"
-        interpret_check_args { exp }
-      else
-        super
-      end
-    end
-  end
-
-=======
->>>>>>> 39e5efc2
   class Generic
     def interpret(method : String, args : Array(ASTNode), named_args : Hash(String, ASTNode)?, block : Crystal::Block?, interpreter : Crystal::MacroInterpreter, name_loc : Location?)
       case method
