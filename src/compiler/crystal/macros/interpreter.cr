module Crystal
  class MacroInterpreter < Visitor
    getter last : ASTNode
    property free_vars : Hash(String, TypeVar)?
    property macro_expansion_pragmas : Hash(Int32, Array(Lexer::LocPragma))? = nil

    def self.new(program, scope : Type, path_lookup : Type, a_macro : Macro, call, a_def : Def? = nil, in_macro = false)
      vars = {} of String => ASTNode
      splat_index = a_macro.splat_index
      double_splat = a_macro.double_splat

      # Process regular args
      # (skip the splat index because we need to create an array for it)
      a_macro.match(call.args) do |macro_arg, macro_arg_index, call_arg, call_arg_index|
        vars[macro_arg.name] = call_arg if macro_arg_index != splat_index
      end

      # Gather splat args into an array
      if splat_index
        splat_arg = a_macro.args[splat_index]
        unless splat_arg.name.empty?
          splat_elements = if splat_index < call.args.size
                             splat_size = Splat.size(a_macro, call.args)
                             call.args[splat_index, splat_size]
                           else
                             [] of ASTNode
                           end
          vars[splat_arg.name] = TupleLiteral.new(splat_elements)
        end
      end

      # The double splat argument
      if double_splat
        named_tuple_elems = [] of NamedTupleLiteral::Entry
        if named_args = call.named_args
          named_args.each do |named_arg|
            # Skip an argument that's already there as a positional argument
            next if a_macro.args.any? &.external_name.==(named_arg.name)

            named_tuple_elems << NamedTupleLiteral::Entry.new(named_arg.name, named_arg.value)
          end
        end

        vars[double_splat.name] = NamedTupleLiteral.new(named_tuple_elems)
      end

      # Process default values
      a_macro.args.each do |macro_arg|
        default_value = macro_arg.default_value
        next unless default_value

        next if vars.has_key?(macro_arg.name)

        default_value = default_value.expand_node(call.location, call.end_location) if default_value.is_a?(MagicConstant)
        vars[macro_arg.name] = default_value.clone
      end

      # The named arguments
      call.named_args.try &.each do |named_arg|
        arg = a_macro.args.find { |arg| arg.external_name == named_arg.name }
        arg_name = arg.try(&.name) || named_arg.name
        vars[arg_name] = named_arg.value
      end

      # The block arg
      call_block = call.block
      macro_block_arg = a_macro.block_arg
      if macro_block_arg
        vars[macro_block_arg.name] = call_block || Nop.new
      end

      new(program, scope, path_lookup, a_macro.location, vars, call.block, a_def, in_macro)
    end

    record MacroVarKey, name : String, exps : Array(ASTNode)?

    def initialize(@program : Program,
                   @scope : Type, @path_lookup : Type, @location : Location?,
                   @vars = {} of String => ASTNode, @block : Block? = nil, @def : Def? = nil,
                   @in_macro = false)
      @str = IO::Memory.new(512) # Can't be String::Builder because of `{{debug}}`
      @last = Nop.new
    end

    def define_var(name : String, value : ASTNode) : Nil
      @vars[name] = value
    end

    def accept(node)
      node.accept self
      @last
    end

    def visit(node : Expressions)
      node.expressions.each &.accept self
      false
    end

    def visit(node : MacroExpression)
      node.exp.accept self

      if node.output?
        is_yield = node.exp.is_a?(Yield) && !@last.is_a?(Nop)
        if (loc = @last.location) && loc.filename.is_a?(String) || is_yield
          macro_expansion_pragmas = @macro_expansion_pragmas ||= {} of Int32 => Array(Lexer::LocPragma)
          (macro_expansion_pragmas[@str.pos.to_i32] ||= [] of Lexer::LocPragma) << Lexer::LocPushPragma.new
          @str << "begin " if is_yield
          @last.to_s(@str, macro_expansion_pragmas: macro_expansion_pragmas, emit_doc: true)
          @str << " end" if is_yield
          (macro_expansion_pragmas[@str.pos.to_i32] ||= [] of Lexer::LocPragma) << Lexer::LocPopPragma.new
        else
          @last.to_s(@str)
        end
      end

      false
    end

    def visit(node : MacroLiteral)
      @str << node.value
    end

    def visit(node : MacroVerbatim)
      exp = node.exp
      if exp.is_a?(Expressions)
        exp.expressions.each do |subexp|
          subexp.to_s(@str)
        end
      else
        exp.to_s(@str)
      end
      false
    end

    def visit(node : Var)
      var = @vars[node.name]?
      if var
        return @last = var
      end

      # Try to consider the var as a top-level macro call.
      #
      # Note: this should really be done at the parser level. However,
      # currently macro calls with blocks are possible, for example:
      #
      # some_macro_call do |arg|
      #   {{arg}}
      # end
      #
      # and in this case the parser has no idea about this, so the only
      # solution is to do it now.
      if value = interpret_top_level_call?(Call.new(nil, node.name))
        return @last = value
      end

      node.raise "undefined macro variable '#{node.name}'"
    end

    def visit(node : StringInterpolation)
      @last = StringLiteral.new(String.build do |str|
        node.expressions.each do |exp|
          if exp.is_a?(StringLiteral)
            str << exp.value
          else
            exp.accept self
            @last.to_s(str)
          end
        end
      end)
      false
    end

    def visit(node : MacroIf)
      node.cond.accept self

      body = @last.truthy? ? node.then : node.else
      body.accept self

      false
    end

    def visit(node : MacroFor)
      node.exp.accept self

      exp = @last
      case exp
      when ArrayLiteral
        visit_macro_for_array_like node, exp
      when TupleLiteral
        visit_macro_for_array_like node, exp
      when HashLiteral
        visit_macro_for_hash_like(node, exp, exp.entries) do |entry|
          {entry.key, entry.value}
        end
      when NamedTupleLiteral
        visit_macro_for_hash_like(node, exp, exp.entries) do |entry|
          {MacroId.new(entry.key), entry.value}
        end
      when RangeLiteral
        exp.from.accept self
        from = @last

        unless from.is_a?(NumberLiteral)
          node.raise "range begin #{exp.from} must evaluate to a NumberLiteral"
        end

        from = from.to_number.to_i

        exp.to.accept self
        to = @last

        unless to.is_a?(NumberLiteral)
          node.raise "range end #{exp.to} must evaluate to a NumberLiteral"
        end

        to = to.to_number.to_i

        element_var = node.vars[0]
        index_var = node.vars[1]?

        range = Range.new(from, to, exp.exclusive?)
        range.each_with_index do |element, index|
          @vars[element_var.name] = NumberLiteral.new(element)
          if index_var
            @vars[index_var.name] = NumberLiteral.new(index)
          end
          node.body.accept self
        end

        @vars.delete element_var.name
        @vars.delete index_var.name if index_var
      when TypeNode
        type = exp.type

        case type
        when TupleInstanceType
          visit_macro_for_array_like(node, exp, type.tuple_types) do |type|
            TypeNode.new(type)
          end
        when NamedTupleInstanceType
          visit_macro_for_hash_like(node, exp, type.entries) do |entry|
            {MacroId.new(entry.name), TypeNode.new(entry.type)}
          end
        else
          exp.raise "can't iterate TypeNode of type #{type}, only tuple or named tuple types"
        end
      else
        node.exp.raise "`for` expression must be an array, hash, tuple, named tuple or a range literal, not #{exp.class_desc}:\n\n#{exp}"
      end

      false
    end

    def visit_macro_for_array_like(node, exp)
      visit_macro_for_array_like node, exp, exp.elements, &.itself
    end

    def visit_macro_for_array_like(node, exp, entries)
      element_var = node.vars[0]
      index_var = node.vars[1]?

      entries.each_with_index do |element, index|
        @vars[element_var.name] = yield element
        if index_var
          @vars[index_var.name] = NumberLiteral.new(index)
        end
        node.body.accept self
      end

      @vars.delete element_var.name
      @vars.delete index_var.name if index_var
    end

    def visit_macro_for_hash_like(node, exp, entries)
      key_var = node.vars[0]
      value_var = node.vars[1]?
      index_var = node.vars[2]?

      entries.each_with_index do |entry, i|
        key, value = yield entry, value_var

        @vars[key_var.name] = key
        @vars[value_var.name] = value if value_var
        @vars[index_var.name] = NumberLiteral.new(i) if index_var

        node.body.accept self
      end

      @vars.delete key_var.name
      @vars.delete value_var.name if value_var
      @vars.delete index_var.name if index_var
    end

    def visit(node : MacroVar)
      if exps = node.exps
        exps = exps.map { |exp| accept exp }
      else
        exps = nil
      end

      key = MacroVarKey.new(node.name, exps)

      macro_vars = @macro_vars ||= {} of MacroVarKey => String
      macro_var = macro_vars[key] ||= @program.new_temp_var_name
      @str << macro_var
      false
    end

    def visit(node : Assign)
      case target = node.target
      when Var
        node.value.accept self
        @vars[target.name] = @last
      else
        node.raise "can only assign to variables, not #{target.class_desc}"
      end

      false
    end

    def visit(node : OpAssign)
      @program.normalize(node).accept(self)
      false
    end

    def visit(node : MultiAssign)
      @program.literal_expander.expand(node).accept(self)
      false
    end

    def visit(node : And)
      node.left.accept self
      if @last.truthy?
        node.right.accept self
      end
      false
    end

    def visit(node : Or)
      node.left.accept self
      unless @last.truthy?
        node.right.accept self
      end
      false
    end

    def visit(node : Not)
      node.exp.accept self
      @last = BoolLiteral.new(!@last.truthy?)
      false
    end

    def visit(node : If)
      node.cond.accept self
      (@last.truthy? ? node.then : node.else).accept self
      false
    end

    def visit(node : Unless)
      node.cond.accept self
      (@last.truthy? ? node.else : node.then).accept self
      false
    end

    def visit(node : Call)
      obj = node.obj
      if obj
        if obj.is_a?(Var) && (existing_var = @vars[obj.name]?)
          receiver = existing_var
        else
          obj.accept self
          receiver = @last
        end

        args = node.args.map { |arg| accept arg }
        named_args = node.named_args.try &.to_h { |arg| {arg.name, accept arg.value} }

        begin
          @last = receiver.interpret(node.name, args, named_args, node.block, self, node.name_location)
        rescue ex : MacroRaiseException
          raise ex
        rescue ex : Crystal::CodeError
          node.raise ex.message, inner: ex
        rescue ex
          node.raise ex.message
        end
      else
        # no receiver: special calls
        interpret_top_level_call node
      end

      false
    end

    def visit(node : Yield)
      unless @in_macro
        node.raise "can't use `{{yield}}` outside a macro"
      end

      if block = @block
        if node.exps.empty?
          @last = block.body.clone
        else
          block_vars = {} of String => ASTNode
          node.exps.each_with_index do |exp, i|
            if block_arg = block.args[i]?
              block_vars[block_arg.name] = accept exp.clone
            end
          end
          @last = replace_block_vars block.body.clone, block_vars
        end
      else
        @last = Nop.new
      end
      false
    end

    def visit(node : Path)
      @last = resolve(node)
      false
    end

    def visit(node : Generic)
      @last = resolve(node)
      false
    end

    def resolve(node : Path)
      resolve?(node) || node.raise_undefined_constant(@path_lookup)
    end

    def resolve?(node : Path)
      if node.names.size == 1 && (match = @free_vars.try &.[node.names.first]?)
        matched_type = match
      else
        matched_type = @path_lookup.lookup_path(node)
      end

      return unless matched_type

      case matched_type
      when Const
        matched_type.value
      when Type
        matched_type = matched_type.remove_alias

        # If it's the T of a variadic generic type, produce tuple literals
        # or named tuple literals. The compiler has them as a type
        # (a tuple type, or a named tuple type) but the user should see
        # them as literals, and having them as a type doesn't add
        # any useful information.
        path_lookup = @path_lookup.instance_type
        if node.names.size == 1
          case path_lookup
          when UnionType
            produce_tuple = node.names.first == "T"
          when GenericInstanceType
            produce_tuple = ((splat_index = path_lookup.splat_index) &&
                             path_lookup.type_vars.keys.index(node.names.first) == splat_index) ||
                            (path_lookup.double_variadic? && path_lookup.type_vars.first_key == node.names.first)
          else
            produce_tuple = false
          end

          if produce_tuple
            case matched_type
            when TupleInstanceType
              return TupleLiteral.map(matched_type.tuple_types) { |t| TypeNode.new(t) }
            when NamedTupleInstanceType
              entries = matched_type.entries.map do |entry|
                NamedTupleLiteral::Entry.new(entry.name, TypeNode.new(entry.type))
              end
              return NamedTupleLiteral.new(entries)
            when UnionType
              return TupleLiteral.map(matched_type.union_types) { |t| TypeNode.new(t) }
            end
          end
        end

        TypeNode.new(matched_type)
      when ASTNode
        matched_type
      else
        node.raise "can't interpret #{node}"
      end
    end

<<<<<<< HEAD
    def resolve(node : Generic | Metaclass)
=======
    def resolve(node : Generic | ProcNotation)
>>>>>>> d7465d08
      type = @path_lookup.lookup_type(node, self_type: @scope, free_vars: @free_vars)
      TypeNode.new(type)
    end

<<<<<<< HEAD
    def resolve?(node : Generic | Metaclass)
=======
    def resolve?(node : Generic | ProcNotation)
>>>>>>> d7465d08
      resolve(node)
    rescue Crystal::CodeError
      nil
    end

    def resolve(node : Union)
      union_type = @program.union_of(node.types.map do |type|
        resolve(type).type
      end)
      TypeNode.new(union_type.not_nil!)
    end

    def resolve?(node : Union)
      union_type = @program.union_of(node.types.map do |type|
        resolved = resolve?(type)
        return nil unless resolved

        resolved.type
      end)
      TypeNode.new(union_type.not_nil!)
    end

    def resolve(node : ASTNode?)
      node.raise "can't resolve #{node} (#{node.class_desc})"
    end

    def resolve?(node : ASTNode)
      node.raise "can't resolve #{node} (#{node.class_desc})"
    end

    def visit(node : Splat)
      node.exp.accept self
      @last = @last.interpret("splat", [] of ASTNode, nil, nil, self, node.location)
      false
    end

    def visit(node : DoubleSplat)
      node.exp.accept self
      @last = @last.interpret("double_splat", [] of ASTNode, nil, nil, self, node.location)
      false
    end

    def visit(node : IsA)
      node.obj.accept self
      const_name = node.const.to_s
      @last = BoolLiteral.new(@last.class_desc_is_a?(const_name))
      false
    end

    def visit(node : InstanceVar)
      case node.name
      when "@type"
        target = @scope == @program.class_type ? @scope : @scope.instance_type
        @last = TypeNode.new(target.devirtualize)
      when "@top_level"
        @last = TypeNode.new(@program)
      when "@def"
        @last = @def || NilLiteral.new
      else
        node.raise "unknown macro instance var: '#{node.name}'"
      end
    end

    def visit(node : TupleLiteral)
      @last = TupleLiteral.map(node.elements) { |element| accept element }
      false
    end

    def visit(node : ArrayLiteral)
      @last = ArrayLiteral.map(node.elements) { |element| accept element }
      false
    end

    def visit(node : HashLiteral)
      @last =
        HashLiteral.new(node.entries.map do |entry|
          HashLiteral::Entry.new(accept(entry.key), accept(entry.value))
        end)
      false
    end

    def visit(node : NamedTupleLiteral)
      @last =
        NamedTupleLiteral.new(node.entries.map do |entry|
          NamedTupleLiteral::Entry.new(entry.key, accept(entry.value))
        end)
      false
    end

    def visit(node : Nop | NilLiteral | BoolLiteral | NumberLiteral | CharLiteral | StringLiteral | SymbolLiteral | RangeLiteral | RegexLiteral | MacroId | TypeNode | Def)
      @last = node.clone_without_location
      false
    end

    def visit(node : ASTNode)
      node.raise "can't execute #{node.class_desc} in a macro"
    end

    def to_s : String
      @str.to_s
    end

    def replace_block_vars(body, vars)
      transformer = ReplaceBlockVarsTransformer.new(vars)
      body.transform transformer
    end

    class ReplaceBlockVarsTransformer < Transformer
      @vars : Hash(String, ASTNode)

      def initialize(@vars)
      end

      def transform(node : MacroExpression)
        if (exp = node.exp).is_a?(Var)
          replacement = @vars[exp.name]?
          return replacement if replacement
        end
        node
      end
    end
  end
end<|MERGE_RESOLUTION|>--- conflicted
+++ resolved
@@ -485,20 +485,12 @@
       end
     end
 
-<<<<<<< HEAD
-    def resolve(node : Generic | Metaclass)
-=======
-    def resolve(node : Generic | ProcNotation)
->>>>>>> d7465d08
+    def resolve(node : Generic | Metaclass | ProcNotation)
       type = @path_lookup.lookup_type(node, self_type: @scope, free_vars: @free_vars)
       TypeNode.new(type)
     end
 
-<<<<<<< HEAD
-    def resolve?(node : Generic | Metaclass)
-=======
-    def resolve?(node : Generic | ProcNotation)
->>>>>>> d7465d08
+    def resolve?(node : Generic | Metaclass | ProcNotation)
       resolve(node)
     rescue Crystal::CodeError
       nil
