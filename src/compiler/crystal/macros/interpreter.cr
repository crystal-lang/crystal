module Crystal
  class MacroInterpreter < Visitor
    getter last : ASTNode
    property free_vars : Hash(String, TypeVar)?
    property macro_expansion_pragmas : Hash(Int32, Array(Lexer::LocPragma))? = nil

    def self.new(program, scope : Type, path_lookup : Type, a_macro : Macro, call, a_def : Def? = nil, in_macro = false)
      vars = {} of String => ASTNode
      splat_index = a_macro.splat_index
      double_splat = a_macro.double_splat

      # Process regular args
      # (skip the splat index because we need to create an array for it)
      a_macro.match(call.args) do |macro_arg, macro_arg_index, call_arg, call_arg_index|
        vars[macro_arg.name] = call_arg if macro_arg_index != splat_index
      end

      # Gather splat args into an array
      if splat_index
        splat_arg = a_macro.args[splat_index]
        unless splat_arg.name.empty?
          splat_elements = if splat_index < call.args.size
                             splat_size = Splat.size(a_macro, call.args)
                             call.args[splat_index, splat_size]
                           else
                             [] of ASTNode
                           end
          vars[splat_arg.name] = TupleLiteral.new(splat_elements)
        end
      end

      # The double splat argument
      if double_splat
        named_tuple_elems = [] of NamedTupleLiteral::Entry
        if named_args = call.named_args
          named_args.each do |named_arg|
            # Skip an argument that's already there as a positional argument
            next if a_macro.args.any? &.external_name.==(named_arg.name)

            named_tuple_elems << NamedTupleLiteral::Entry.new(named_arg.name, named_arg.value)
          end
        end

        vars[double_splat.name] = NamedTupleLiteral.new(named_tuple_elems)
      end

      # Process default values
      a_macro.args.each do |macro_arg|
        default_value = macro_arg.default_value
        next unless default_value

        next if vars.has_key?(macro_arg.name)

        default_value = default_value.expand_node(call.location, call.end_location) if default_value.is_a?(MagicConstant)
        vars[macro_arg.name] = default_value.clone
      end

      # The named arguments
      call.named_args.try &.each do |named_arg|
        arg = a_macro.args.find { |arg| arg.external_name == named_arg.name }
        arg_name = arg.try(&.name) || named_arg.name
        vars[arg_name] = named_arg.value
      end

      # The block arg
      call_block = call.block
      macro_block_arg = a_macro.block_arg
      if macro_block_arg
        vars[macro_block_arg.name] = call_block || Nop.new
      end

      new(program, scope, path_lookup, a_macro.location, vars, call.block, a_def, in_macro)
    end

    record MacroVarKey, name : String, exps : Array(ASTNode)?

    def initialize(@program : Program,
                   @scope : Type, @path_lookup : Type, @location : Location?,
                   @vars = {} of String => ASTNode, @block : Block? = nil, @def : Def? = nil,
                   @in_macro = false)
      @str = IO::Memory.new(512) # Can't be String::Builder because of `{{debug}}`
      @last = Nop.new
    end

    def define_var(name : String, value : ASTNode) : Nil
      @vars[name] = value
    end

    def accept(node)
      node.accept self
      @last
    end

    def visit(node : Expressions)
      node.expressions.each &.accept self
      false
    end

    def visit(node : MacroExpression)
      node.exp.accept self

      if node.output?
        is_yield = node.exp.is_a?(Yield) && !@last.is_a?(Nop)
        if (loc = @last.location) && loc.filename.is_a?(String) || is_yield
          macro_expansion_pragmas = @macro_expansion_pragmas ||= {} of Int32 => Array(Lexer::LocPragma)
          (macro_expansion_pragmas[@str.pos.to_i32] ||= [] of Lexer::LocPragma) << Lexer::LocPushPragma.new
          @str << "begin " if is_yield
          @last.to_s(@str, macro_expansion_pragmas: macro_expansion_pragmas, emit_doc: true)
          @str << " end" if is_yield
          (macro_expansion_pragmas[@str.pos.to_i32] ||= [] of Lexer::LocPragma) << Lexer::LocPopPragma.new
        else
          @last.to_s(@str)
        end
      end

      false
    end

    def visit(node : MacroLiteral)
      @str << node.value
    end

    def visit(node : MacroVerbatim)
      exp = node.exp
      if exp.is_a?(Expressions)
        exp.expressions.each do |subexp|
          subexp.to_s(@str)
        end
      else
        exp.to_s(@str)
      end
      false
    end

    def visit(node : Var)
      var = @vars[node.name]?
      if var
        return @last = var
      end

      # Try to consider the var as a top-level macro call.
      #
      # Note: this should really be done at the parser level. However,
      # currently macro calls with blocks are possible, for example:
      #
      # some_macro_call do |arg|
      #   {{arg}}
      # end
      #
      # and in this case the parser has no idea about this, so the only
      # solution is to do it now.
      if value = interpret_top_level_call?(Call.new(nil, node.name))
        return @last = value
      end

      node.raise "undefined macro variable '#{node.name}'"
    end

    def visit(node : StringInterpolation)
      @last = StringLiteral.new(String.build do |str|
        node.expressions.each do |exp|
          if exp.is_a?(StringLiteral)
            str << exp.value
          else
            exp.accept self
            @last.to_s(str)
          end
        end
      end)
      false
    end

    def visit(node : MacroIf)
      node.cond.accept self

      body = @last.truthy? ? node.then : node.else
      body.accept self

      false
    end

    def visit(node : MacroFor)
      node.exp.accept self

      exp = @last
      case exp
      when ArrayLiteral
        visit_macro_for_array_like node, exp
      when TupleLiteral
        visit_macro_for_array_like node, exp
      when HashLiteral
        visit_macro_for_hash_like(node, exp, exp.entries) do |entry|
          {entry.key, entry.value}
        end
      when NamedTupleLiteral
        visit_macro_for_hash_like(node, exp, exp.entries) do |entry|
          {MacroId.new(entry.key), entry.value}
        end
      when RangeLiteral
        exp.from.accept self
        from = @last

        unless from.is_a?(NumberLiteral)
          node.raise "range begin #{exp.from} must evaluate to a NumberLiteral"
        end

        from = from.to_number.to_i

        exp.to.accept self
        to = @last

        unless to.is_a?(NumberLiteral)
          node.raise "range end #{exp.to} must evaluate to a NumberLiteral"
        end

        to = to.to_number.to_i

        element_var = node.vars[0]
        index_var = node.vars[1]?

        range = Range.new(from, to, exp.exclusive?)
        range.each_with_index do |element, index|
          @vars[element_var.name] = NumberLiteral.new(element)
          if index_var
            @vars[index_var.name] = NumberLiteral.new(index)
          end
          node.body.accept self
        end

        @vars.delete element_var.name
        @vars.delete index_var.name if index_var
      when TypeNode
        type = exp.type

        case type
        when TupleInstanceType
          visit_macro_for_array_like(node, exp, type.tuple_types) do |type|
            TypeNode.new(type)
          end
        when NamedTupleInstanceType
          visit_macro_for_hash_like(node, exp, type.entries) do |entry|
            {MacroId.new(entry.name), TypeNode.new(entry.type)}
          end
        else
          exp.raise "can't interate TypeNode of type #{type}, only tuple or named tuple types"
        end
      else
        node.exp.raise "`for` expression must be an array, hash, tuple, named tuple or a range literal, not #{exp.class_desc}:\n\n#{exp}"
      end

      false
    end

    def visit_macro_for_array_like(node, exp)
      visit_macro_for_array_like node, exp, exp.elements, &.itself
    end

    def visit_macro_for_array_like(node, exp, entries)
      element_var = node.vars[0]
      index_var = node.vars[1]?

      entries.each_with_index do |element, index|
        @vars[element_var.name] = yield element
        if index_var
          @vars[index_var.name] = NumberLiteral.new(index)
        end
        node.body.accept self
      end

      @vars.delete element_var.name
      @vars.delete index_var.name if index_var
    end

    def visit_macro_for_hash_like(node, exp, entries)
      key_var = node.vars[0]
      value_var = node.vars[1]?
      index_var = node.vars[2]?

      entries.each_with_index do |entry, i|
        key, value = yield entry, value_var

        @vars[key_var.name] = key
        @vars[value_var.name] = value if value_var
        @vars[index_var.name] = NumberLiteral.new(i) if index_var

        node.body.accept self
      end

      @vars.delete key_var.name
      @vars.delete value_var.name if value_var
      @vars.delete index_var.name if index_var
    end

    def visit(node : MacroVar)
      if exps = node.exps
        exps = exps.map { |exp| accept exp }
      else
        exps = nil
      end

      key = MacroVarKey.new(node.name, exps)

      macro_vars = @macro_vars ||= {} of MacroVarKey => String
      macro_var = macro_vars[key] ||= @program.new_temp_var_name
      @str << macro_var
      false
    end

    def visit(node : Assign)
      case target = node.target
      when Var
        node.value.accept self
        @vars[target.name] = @last
      else
        node.raise "can only assign to variables, not #{target.class_desc}"
      end

      false
    end

    def visit(node : And)
      node.left.accept self
      if @last.truthy?
        node.right.accept self
      end
      false
    end

    def visit(node : Or)
      node.left.accept self
      unless @last.truthy?
        node.right.accept self
      end
      false
    end

    def visit(node : Not)
      node.exp.accept self
      @last = BoolLiteral.new(!@last.truthy?)
      false
    end

    def visit(node : If)
      node.cond.accept self
      (@last.truthy? ? node.then : node.else).accept self
      false
    end

    def visit(node : Unless)
      node.cond.accept self
      (@last.truthy? ? node.else : node.then).accept self
      false
    end

    def visit(node : Call)
      obj = node.obj
      if obj
        if obj.is_a?(Var) && (existing_var = @vars[obj.name]?)
          receiver = existing_var
        else
          obj.accept self
          receiver = @last
        end

        args = node.args.map { |arg| accept arg }
<<<<<<< HEAD
        named_args = nil

        if (nargs = node.named_args)
          named_args = nargs.each_with_object(Hash(String, ASTNode).new) { |arg, named_arg_hash| named_arg_hash[arg.name] = accept arg.value }
        end
=======
        named_args = node.named_args.try &.to_h { |arg| {arg.name, accept arg.value} }
>>>>>>> 4559cd68

        begin
          @last = receiver.interpret(node.name, args, named_args, node.block, self)
        rescue ex : MacroRaiseException
          raise ex
        rescue ex : Crystal::Exception
          node.raise ex.message, inner: ex
        rescue ex
          node.raise ex.message
        end
      else
        # no receiver: special calls
        interpret_top_level_call node
      end

      false
    end

    def visit(node : Yield)
      unless @in_macro
        node.raise "can't use `{{yield}}` outside a macro"
      end

      if block = @block
        if node.exps.empty?
          @last = block.body.clone
        else
          block_vars = {} of String => ASTNode
          node.exps.each_with_index do |exp, i|
            if block_arg = block.args[i]?
              block_vars[block_arg.name] = accept exp.clone
            end
          end
          @last = replace_block_vars block.body.clone, block_vars
        end
      else
        @last = Nop.new
      end
      false
    end

    def visit(node : Path)
      @last = resolve(node)
      false
    end

    def visit(node : Generic)
      @last = resolve(node)
      false
    end

    def resolve(node : Path)
      resolve?(node) || node.raise_undefined_constant(@path_lookup)
    end

    def resolve?(node : Path)
      if node.names.size == 1 && (match = @free_vars.try &.[node.names.first]?)
        matched_type = match
      else
        matched_type = @path_lookup.lookup_path(node)
      end

      return unless matched_type

      case matched_type
      when Const
        matched_type.value
      when Type
        matched_type = matched_type.remove_alias

        # If it's the T of a variadic generic type, produce tuple literals
        # or named tuple literals. The compiler has them as a type
        # (a tuple type, or a named tuple type) but the user should see
        # them as literals, and having them as a type doesn't add
        # any useful information.
        path_lookup = @path_lookup.instance_type
        if node.names.size == 1
          case path_lookup
          when UnionType
            produce_tuple = node.names.first == "T"
          when GenericInstanceType
            produce_tuple = ((splat_index = path_lookup.splat_index) &&
                             path_lookup.type_vars.keys.index(node.names.first) == splat_index) ||
                            (path_lookup.double_variadic? && path_lookup.type_vars.first_key == node.names.first)
          else
            produce_tuple = false
          end
          if produce_tuple
            case matched_type
            when TupleInstanceType
              return TupleLiteral.map(matched_type.tuple_types) { |t| TypeNode.new(t) }
            when NamedTupleInstanceType
              entries = matched_type.entries.map do |entry|
                NamedTupleLiteral::Entry.new(entry.name, TypeNode.new(entry.type))
              end
              return NamedTupleLiteral.new(entries)
            when UnionType
              return TupleLiteral.map(matched_type.union_types) { |t| TypeNode.new(t) }
            end
          end
        end

        TypeNode.new(matched_type)
      when ASTNode
        matched_type
      else
        node.raise "can't interpret #{node}"
      end
    end

    def resolve(node : Generic)
      type = @path_lookup.lookup_type(node, self_type: @scope, free_vars: @free_vars)
      TypeNode.new(type)
    end

    def resolve?(node : Generic)
      resolve(node)
    rescue Crystal::Exception
      nil
    end

    def resolve(node : Union)
      union_type = @program.union_of(node.types.map do |type|
        resolve(type).type
      end)
      TypeNode.new(union_type.not_nil!)
    end

    def resolve?(node : Union)
      union_type = @program.union_of(node.types.map do |type|
        resolved = resolve?(type)
        return nil unless resolved

        resolved.type
      end)
      TypeNode.new(union_type.not_nil!)
    end

    def resolve(node : ASTNode?)
      node.raise "can't resolve #{node} (#{node.class_desc})"
    end

    def resolve?(node : ASTNode)
      node.raise "can't resolve #{node} (#{node.class_desc})"
    end

    def visit(node : Splat)
      node.exp.accept self
      @last = @last.interpret("splat", [] of ASTNode, nil, nil, self)
      false
    end

    def visit(node : DoubleSplat)
      node.exp.accept self
      @last = @last.interpret("double_splat", [] of ASTNode, nil, nil, self)
      false
    end

    def visit(node : IsA)
      node.obj.accept self
      const_name = node.const.to_s
      obj_class_desc = @last.class_desc
      @last = BoolLiteral.new(@last.class_desc == const_name)
      false
    end

    def visit(node : InstanceVar)
      case node.name
      when "@type"
        target = @scope == @program.class_type ? @scope : @scope.instance_type
        return @last = TypeNode.new(target.devirtualize)
      when "@def"
        return @last = @def || NilLiteral.new
      end

      node.raise "unknown macro instance var: '#{node.name}'"
    end

    def visit(node : TupleLiteral)
      @last = TupleLiteral.map(node.elements) { |element| accept element }
      false
    end

    def visit(node : ArrayLiteral)
      @last = ArrayLiteral.map(node.elements) { |element| accept element }
      false
    end

    def visit(node : HashLiteral)
      @last =
        HashLiteral.new(node.entries.map do |entry|
          HashLiteral::Entry.new(accept(entry.key), accept(entry.value))
        end)
      false
    end

    def visit(node : NamedTupleLiteral)
      @last =
        NamedTupleLiteral.new(node.entries.map do |entry|
          NamedTupleLiteral::Entry.new(entry.key, accept(entry.value))
        end)
      false
    end

    def visit(node : Nop | NilLiteral | BoolLiteral | NumberLiteral | CharLiteral | StringLiteral | SymbolLiteral | RangeLiteral | RegexLiteral | MacroId | TypeNode | Def)
      @last = node.clone_without_location
      false
    end

    def visit(node : ASTNode)
      node.raise "can't execute #{node.class_desc} in a macro"
    end

    def to_s : String
      @str.to_s
    end

    def replace_block_vars(body, vars)
      transformer = ReplaceBlockVarsTransformer.new(vars)
      body.transform transformer
    end

    class ReplaceBlockVarsTransformer < Transformer
      @vars : Hash(String, ASTNode)

      def initialize(@vars)
      end

      def transform(node : MacroExpression)
        if (exp = node.exp).is_a?(Var)
          replacement = @vars[exp.name]?
          return replacement if replacement
        end
        node
      end
    end
  end
end<|MERGE_RESOLUTION|>--- conflicted
+++ resolved
@@ -363,15 +363,11 @@
         end
 
         args = node.args.map { |arg| accept arg }
-<<<<<<< HEAD
-        named_args = nil
+        named_args = node.named_args.try &.to_h { |arg| {arg.name, accept arg.value} }
 
         if (nargs = node.named_args)
           named_args = nargs.each_with_object(Hash(String, ASTNode).new) { |arg, named_arg_hash| named_arg_hash[arg.name] = accept arg.value }
         end
-=======
-        named_args = node.named_args.try &.to_h { |arg| {arg.name, accept arg.value} }
->>>>>>> 4559cd68
 
         begin
           @last = receiver.interpret(node.name, args, named_args, node.block, self)
