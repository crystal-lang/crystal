require "c/arpa/inet"
require "c/netdb"
require "c/netinet/in"
require "c/netinet/tcp"
require "c/sys/socket"
require "c/sys/un"
require "io/evented"

class Socket < IO
  include IO::Buffered
  include IO::Evented

  class Error < Exception
  end

  enum Type
    STREAM    = LibC::SOCK_STREAM
    DGRAM     = LibC::SOCK_DGRAM
    RAW       = LibC::SOCK_RAW
    SEQPACKET = LibC::SOCK_SEQPACKET
  end

  enum Protocol
    IP   = LibC::IPPROTO_IP
    TCP  = LibC::IPPROTO_TCP
    UDP  = LibC::IPPROTO_UDP
    RAW  = LibC::IPPROTO_RAW
    ICMP = LibC::IPPROTO_ICMP
  end

  enum Family : LibC::SaFamilyT
    UNSPEC = LibC::AF_UNSPEC
    UNIX   = LibC::AF_UNIX
    INET   = LibC::AF_INET
    INET6  = LibC::AF_INET6
  end

  # :nodoc:
  SOMAXCONN = 128

  getter fd : Int32

  @closed : Bool

  getter family : Family
  getter type : Type
  getter protocol : Protocol

  # Creates a TCP socket. Consider using `TCPSocket` or `TCPServer` unless you
  # need full control over the socket.
  def self.tcp(family : Family, blocking = false)
    new(family, Type::STREAM, Protocol::TCP, blocking)
  end

  # Creates an UDP socket. Consider using `UDPSocket` unless you need full
  # control over the socket.
  def self.udp(family : Family, blocking = false)
    new(family, Type::DGRAM, Protocol::UDP, blocking)
  end

  # Creates an UNIX socket. Consider using `UNIXSocket` or `UNIXServer` unless
  # you need full control over the socket.
  def self.unix(type : Type = Type::STREAM, blocking = false)
    new(Family::UNIX, type, blocking: blocking)
  end

  def initialize(@family, @type, @protocol = Protocol::IP, blocking = false)
    @closed = false
    fd = LibC.socket(family, type, protocol)
    raise Errno.new("failed to create socket:") if fd == -1
    init_close_on_exec(fd)
    @fd = fd

    self.sync = true
    unless blocking
      self.blocking = false
    end
  end

  # Creates a Socket from an existing socket file descriptor.
  def initialize(@fd : Int32, @family, @type, @protocol = Protocol::IP, blocking = false)
    @closed = false
    init_close_on_exec(@fd)

    self.sync = true
    unless blocking
      self.blocking = false
    end
  end

  # Forces opened sockets to be closed on `exec(2)`. Only for platforms that don't
  # support `SOCK_CLOEXEC` (e.g., Darwin).
  protected def init_close_on_exec(fd : Int32)
    {% unless LibC.has_constant?(:SOCK_CLOEXEC) %}
      LibC.fcntl(fd, LibC::F_SETFD, LibC::FD_CLOEXEC)
    {% end %}
  end

  # Connects the socket to a remote host:port.
  #
  # ```
  # require "socket"
  #
  # sock = Socket.tcp(Socket::Family::INET)
  # sock.connect "crystal-lang.org", 80
  # ```
  def connect(host : String, port : Int, connect_timeout = nil)
    Addrinfo.resolve(host, port, @family, @type, @protocol) do |addrinfo|
      connect(addrinfo, timeout: connect_timeout) { |error| error }
    end
  end

  # Connects the socket to a remote address. Raises if the connection failed.
  #
  # ```
  # require "socket"
  #
  # sock = Socket.unix
  # sock.connect Socket::UNIXAddress.new("/tmp/service.sock")
  # ```
  def connect(addr, timeout = nil) : Nil
    connect(addr, timeout) { |error| raise error }
  end

  # Tries to connect to a remote address. Yields an `IO::Timeout` or an
  # `Errno` error if the connection failed.
  def connect(addr, timeout = nil)
    timeout = timeout.seconds unless timeout.is_a? Time::Span | Nil
    loop do
      if LibC.connect(fd, addr, addr.size) == 0
        return
      end
      case Errno.value
      when Errno::EISCONN
        return
      when Errno::EINPROGRESS, Errno::EALREADY
        wait_writable(timeout: timeout) do |error|
          return yield IO::Timeout.new("connect timed out")
        end
      else
        return yield Errno.new("connect")
      end
    end
  end

  # Binds the socket to a local address.
  #
  # ```
  # require "socket"
  #
  # sock = Socket.tcp(Socket::Family::INET)
  # sock.bind "localhost", 1234
  # ```
  def bind(host : String, port : Int)
    Addrinfo.resolve(host, port, @family, @type, @protocol) do |addrinfo|
      bind(addrinfo) { |errno| errno }
    end
  end

  # Binds the socket on *port* to all local interfaces.
  #
  # ```
  # require "socket"
  #
  # sock = Socket.tcp(Socket::Family::INET6)
  # sock.bind 1234
  # ```
  def bind(port : Int)
    Addrinfo.resolve("::", port, @family, @type, @protocol) do |addrinfo|
      bind(addrinfo) { |errno| errno }
    end
  end

  # Binds the socket to a local address.
  #
  # ```
  # require "socket"
  #
  # sock = Socket.udp(Socket::Family::INET)
  # sock.bind Socket::IPAddress.new("192.168.1.25", 80)
  # ```
  def bind(addr)
    bind(addr) { |errno| raise errno }
  end

  # Tries to bind the socket to a local address.
  # Yields an `Errno` if the binding failed.
  def bind(addr)
    unless LibC.bind(fd, addr, addr.size) == 0
      yield Errno.new("bind")
    end
  end

  # Tells the previously bound socket to listen for incoming connections.
  def listen(backlog : Int = SOMAXCONN)
    listen(backlog) { |errno| raise errno }
  end

  # Tries to listen for connections on the previously bound socket.
  # Yields an `Errno` on failure.
  def listen(backlog : Int = SOMAXCONN)
    unless LibC.listen(fd, backlog) == 0
      yield Errno.new("listen")
    end
  end

  # Accepts an incoming connection.
  #
  # Returns the client socket. Raises an `IO::Error` (closed stream) exception
  # if the server is closed after invoking this method.
  #
  # ```
  # require "socket"
  #
  # server = TCPServer.new(2202)
  # socket = server.accept
  # socket.puts Time.utc
  # socket.close
  # ```
  def accept
    accept? || raise IO::Error.new("Closed stream")
  end

  # Accepts an incoming connection.
  #
  # Returns the client `Socket` or `nil` if the server is closed after invoking
  # this method.
  #
  # ```
  # require "socket"
  #
  # server = TCPServer.new(2202)
  # if socket = server.accept?
  #   socket.puts Time.utc
  #   socket.close
  # end
  # ```
  def accept?
    if client_fd = accept_impl
      sock = Socket.new(client_fd, family, type, protocol, blocking)
      sock.sync = sync?
      sock
    end
  end

  protected def accept_impl
    loop do
      client_fd = LibC.accept(fd, nil, nil)
      if client_fd == -1
        if closed?
          return
        elsif Errno.value == Errno::EAGAIN
          wait_readable
        else
          raise Errno.new("accept")
        end
      else
        return client_fd
      end
    end
  end

  # Sends a message to a previously connected remote address.
  #
  # ```
  # require "socket"
  #
  # sock = Socket.udp(Socket::Family::INET)
  # sock.connect("example.com", 2000)
  # sock.send("text message")
  #
  # sock = Socket.unix(Socket::Type::DGRAM)
  # sock.connect Socket::UNIXAddress.new("/tmp/service.sock")
  # sock.send(Bytes[0])
  # ```
  def send(message) : Int32
    evented_send(message.to_slice, "Error sending datagram") do |slice|
      LibC.send(fd, slice.to_unsafe.as(Void*), slice.size, 0)
    end
  end

  # Sends a message to the specified remote address.
  #
  # ```
  # require "socket"
  #
  # server = Socket::IPAddress.new("10.0.3.1", 2022)
  # sock = Socket.udp(Socket::Family::INET)
  # sock.connect("example.com", 2000)
  # sock.send("text query", to: server)
  # ```
  def send(message, to addr : Address) : Int32
    slice = message.to_slice
    bytes_sent = LibC.sendto(fd, slice.to_unsafe.as(Void*), slice.size, 0, addr, addr.size)
    raise Errno.new("Error sending datagram to #{addr}") if bytes_sent == -1
    # to_i32 is fine because string/slice sizes are an Int32
    bytes_sent.to_i32
  end

  # Receives a text message from the previously bound address.
  #
  # ```
  # require "socket"
  #
  # server = Socket.udp(Socket::Family::INET)
  # server.bind("localhost", 1234)
  #
  # message, client_addr = server.receive
  # ```
  def receive(max_message_size = 512) : {String, Address}
    address = nil
    message = String.new(max_message_size) do |buffer|
      bytes_read, sockaddr, addrlen = recvfrom(Slice.new(buffer, max_message_size))
      address = Address.from(sockaddr, addrlen)
      {bytes_read, 0}
    end
    {message, address.not_nil!}
  end

  # Receives a binary message from the previously bound address.
  #
  # ```
  # require "socket"
  #
  # server = Socket.udp(Socket::Family::INET)
  # server.bind("localhost", 1234)
  #
  # message = Bytes.new(32)
  # bytes_read, client_addr = server.receive(message)
  # ```
  def receive(message : Bytes) : {Int32, Address}
    bytes_read, sockaddr, addrlen = recvfrom(message)
    {bytes_read, Address.from(sockaddr, addrlen)}
  end

  protected def recvfrom(bytes)
    sockaddr = Pointer(LibC::SockaddrStorage).malloc.as(LibC::Sockaddr*)
    addrlen = LibC::SocklenT.new(sizeof(LibC::SockaddrStorage))

    bytes_read = evented_read(bytes, "Error receiving datagram") do |slice|
      LibC.recvfrom(fd, slice.to_unsafe.as(Void*), slice.size, 0, sockaddr, pointerof(addrlen))
    end

    {bytes_read, sockaddr, addrlen}
  end

  # Calls `shutdown(2)` with `SHUT_RD`
  def close_read
    shutdown LibC::SHUT_RD
  end

  # Calls `shutdown(2)` with `SHUT_WR`
  def close_write
    shutdown LibC::SHUT_WR
  end

  private def shutdown(how)
    if LibC.shutdown(@fd, how) != 0
      raise Errno.new("shutdown #{how}")
    end
  end

  def inspect(io : IO) : Nil
    io << "#<#{self.class}:fd #{@fd}>"
  end

  def send_buffer_size
    getsockopt LibC::SO_SNDBUF, 0
  end

  def send_buffer_size=(val : Int32)
    setsockopt LibC::SO_SNDBUF, val
    val
  end

  def recv_buffer_size
    getsockopt LibC::SO_RCVBUF, 0
  end

  def recv_buffer_size=(val : Int32)
    setsockopt LibC::SO_RCVBUF, val
    val
  end

  def reuse_address?
    getsockopt_bool LibC::SO_REUSEADDR
  end

  def reuse_address=(val : Bool)
    setsockopt_bool LibC::SO_REUSEADDR, val
  end

  def reuse_port?
    ret = getsockopt(LibC::SO_REUSEPORT, 0) do |errno|
      # If SO_REUSEPORT is not supported, the return value should be `false`
      if errno.errno == Errno::ENOPROTOOPT
        return false
      else
        raise errno
      end
    end
    ret != 0
  end

  def reuse_port=(val : Bool)
    setsockopt_bool LibC::SO_REUSEPORT, val
  end

  def broadcast?
    getsockopt_bool LibC::SO_BROADCAST
  end

  def broadcast=(val : Bool)
    setsockopt_bool LibC::SO_BROADCAST, val
  end

  def keepalive?
    getsockopt_bool LibC::SO_KEEPALIVE
  end

  def keepalive=(val : Bool)
    setsockopt_bool LibC::SO_KEEPALIVE, val
  end

  def linger
    v = LibC::Linger.new
    ret = getsockopt LibC::SO_LINGER, v
    ret.l_onoff == 0 ? nil : ret.l_linger
  end

  # WARNING: The behavior of `SO_LINGER` is platform specific.
  # Bad things may happen especially with nonblocking sockets.
  # See [Cross-Platform Testing of SO_LINGER by Nybek](https://www.nybek.com/blog/2015/04/29/so_linger-on-non-blocking-sockets/)
  # for more information.
  #
  # * `nil`: disable `SO_LINGER`
  # * `Int`: enable `SO_LINGER` and set timeout to `Int` seconds
  #   * `0`: abort on close (socket buffer is discarded and RST sent to peer). Depends on platform and whether `shutdown()` was called first.
  #   * `>=1`: abort after `Int` seconds on close. Linux and Cygwin may block on close.
  def linger=(val : Int?)
    v = LibC::Linger.new
    case val
    when Int
      v.l_onoff = 1
      v.l_linger = val
    when nil
      v.l_onoff = 0
    end

    setsockopt LibC::SO_LINGER, v
    val
  end

  # Returns the modified *optval*.
  def getsockopt(optname, optval, level = LibC::SOL_SOCKET)
    getsockopt(optname, optval, level) { |errno| raise errno }
  end

  protected def getsockopt(optname, optval, level = LibC::SOL_SOCKET)
    optsize = LibC::SocklenT.new(sizeof(typeof(optval)))
    ret = LibC.getsockopt(fd, level, optname, (pointerof(optval).as(Void*)), pointerof(optsize))
    yield Errno.new("getsockopt") if ret == -1
    optval
  end

  # NOTE: *optval* is restricted to `Int32` until sizeof works on variables.
  def setsockopt(optname, optval, level = LibC::SOL_SOCKET)
    optsize = LibC::SocklenT.new(sizeof(typeof(optval)))
    ret = LibC.setsockopt(fd, level, optname, (pointerof(optval).as(Void*)), optsize)
    raise Errno.new("setsockopt") if ret == -1
    ret
  end

  private def getsockopt_bool(optname, level = LibC::SOL_SOCKET)
    ret = getsockopt optname, 0, level
    ret != 0
  end

  private def setsockopt_bool(optname, optval : Bool, level = LibC::SOL_SOCKET)
    v = optval ? 1 : 0
    ret = setsockopt optname, v, level
    optval
  end

  # Returns `true` if the string represents a valid IPv4 or IPv6 address.
  def self.ip?(string : String)
    addr = LibC::In6Addr.new
    ptr = pointerof(addr).as(Void*)
    LibC.inet_pton(LibC::AF_INET, string, ptr) > 0 || LibC.inet_pton(LibC::AF_INET6, string, ptr) > 0
  end

  def blocking
    fcntl(LibC::F_GETFL) & LibC::O_NONBLOCK == 0
  end

  def blocking=(value)
    flags = fcntl(LibC::F_GETFL)
    if value
      flags &= ~LibC::O_NONBLOCK
    else
      flags |= LibC::O_NONBLOCK
    end
    fcntl(LibC::F_SETFL, flags)
  end

  def close_on_exec?
    flags = fcntl(LibC::F_GETFD)
    (flags & LibC::FD_CLOEXEC) == LibC::FD_CLOEXEC
  end

  def close_on_exec=(arg : Bool)
    fcntl(LibC::F_SETFD, arg ? LibC::FD_CLOEXEC : 0)
    arg
  end

  def self.fcntl(fd, cmd, arg = 0)
    r = LibC.fcntl fd, cmd, arg
    raise Errno.new("fcntl() failed") if r == -1
    r
  end

  def fcntl(cmd, arg = 0)
    self.class.fcntl @fd, cmd, arg
  end

  def finalize
    return if closed?

    close rescue nil
  end

  def closed?
    @closed
  end

  def tty?
    LibC.isatty(fd) == 1
  end

  private def unbuffered_read(slice : Bytes)
<<<<<<< HEAD
    read_syscall_helper(slice, "Error reading socket") do
      # `to_i32` is acceptable because `Slice#size` is an Int32
=======
    evented_read(slice, "Error reading socket") do
>>>>>>> 639e4765
      LibC.recv(@fd, slice, slice.size, 0).to_i32
    end
  end

  private def unbuffered_write(slice : Bytes)
    evented_write(slice, "Error writing to socket") do |slice|
      LibC.send(@fd, slice, slice.size, 0)
    end
  end

  private def unbuffered_rewind
    raise IO::Error.new("Can't rewind")
  end

  private def unbuffered_close
    return if @closed

    err = nil
    if LibC.close(@fd) != 0
      case Errno.value
      when Errno::EINTR, Errno::EINPROGRESS
        # ignore
      else
        err = Errno.new("Error closing socket")
      end
    end

    @closed = true
    evented_close

    raise err if err
  end

  private def unbuffered_flush
    # Nothing
  end
end

require "./socket/*"<|MERGE_RESOLUTION|>--- conflicted
+++ resolved
@@ -538,12 +538,7 @@
   end
 
   private def unbuffered_read(slice : Bytes)
-<<<<<<< HEAD
-    read_syscall_helper(slice, "Error reading socket") do
-      # `to_i32` is acceptable because `Slice#size` is an Int32
-=======
     evented_read(slice, "Error reading socket") do
->>>>>>> 639e4765
       LibC.recv(@fd, slice, slice.size, 0).to_i32
     end
   end
