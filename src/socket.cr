--- conflicted
+++ resolved
@@ -480,18 +480,7 @@
     optval
   end
 
-<<<<<<< HEAD
-  # Returns `true` if the string represents a valid IPv4 or IPv6 address.
-  def self.ip?(string : String) : Bool
-    addr = LibC::In6Addr.new
-    ptr = pointerof(addr).as(Void*)
-    LibC.inet_pton(LibC::AF_INET, string, ptr) > 0 || LibC.inet_pton(LibC::AF_INET6, string, ptr) > 0
-  end
-
-  def blocking : Bool
-=======
   def blocking
->>>>>>> a7544b5f
     fcntl(LibC::F_GETFL) & LibC::O_NONBLOCK == 0
   end
 
