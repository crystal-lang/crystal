require "c/arpa/inet"
require "c/netdb"
require "c/netinet/in"
require "c/netinet/tcp"
require "c/sys/socket"
require "c/sys/un"
require "io/evented"

class Socket < IO
  include IO::Buffered
  include IO::Evented

  class Error < IO::Error
    private def self.new_from_errno(message, errno, **opts)
      case errno
      when Errno::ECONNREFUSED
        Socket::ConnectError.new(message, **opts)
      when Errno::EADDRINUSE
        Socket::BindError.new(message, **opts)
      else
        super message, errno, **opts
      end
    end
  end

  class ConnectError < Error
  end

  class BindError < Error
  end

  enum Type
    STREAM    = LibC::SOCK_STREAM
    DGRAM     = LibC::SOCK_DGRAM
    RAW       = LibC::SOCK_RAW
    SEQPACKET = LibC::SOCK_SEQPACKET
  end

  enum Protocol
    IP   = LibC::IPPROTO_IP
    TCP  = LibC::IPPROTO_TCP
    UDP  = LibC::IPPROTO_UDP
    RAW  = LibC::IPPROTO_RAW
    ICMP = LibC::IPPROTO_ICMP
  end

  enum Family : LibC::SaFamilyT
    UNSPEC = LibC::AF_UNSPEC
    UNIX   = LibC::AF_UNIX
    INET   = LibC::AF_INET
    INET6  = LibC::AF_INET6
  end

  # :nodoc:
  SOMAXCONN = 128

  {% if flag?(:win32) %}
    @volatile_socket : Atomic(LibC::SOCKET)
  {% else %}
    @volatile_fd : Atomic(Int32)
  {% end %}

  {% if flag?(:win32) %}
    def socket : LibC::SOCKET
      @volatile_socket.get
    end
  {% else %}
    def fd : Int32
      @volatile_fd.get
    end
  {% end %}

  @closed : Bool

  getter family : Family
  getter type : Type
  getter protocol : Protocol

  # Creates a TCP socket. Consider using `TCPSocket` or `TCPServer` unless you
  # need full control over the socket.
  def self.tcp(family : Family, blocking = false)
    new(family, Type::STREAM, Protocol::TCP, blocking)
  end

  # Creates an UDP socket. Consider using `UDPSocket` unless you need full
  # control over the socket.
  def self.udp(family : Family, blocking = false)
    new(family, Type::DGRAM, Protocol::UDP, blocking)
  end

  # Creates an UNIX socket. Consider using `UNIXSocket` or `UNIXServer` unless
  # you need full control over the socket.
  def self.unix(type : Type = Type::STREAM, blocking = false)
    new(Family::UNIX, type, blocking: blocking)
  end

  {% if flag?(:win32) %}
    def initialize(@family, @type, @protocol = Protocol::IP, blocking = false)
      @closed = false
      socket = LibC.socket(family, type, protocol)
      raise Socket::Error.from_errno("Failed to create socket") if socket == ~0
      init_close_on_exec(socket)
      @volatile_socket = Atomic.new(socket)

      self.sync = true
      unless blocking
        self.blocking = false
      end
    end
  {% else %}
    def initialize(@family, @type, @protocol = Protocol::IP, blocking = false)
      @closed = false
      fd = LibC.socket(family, type, protocol)
      raise Socket::Error.from_errno("Failed to create socket") if fd == -1
      init_close_on_exec(fd)
      @volatile_fd = Atomic.new(fd)

      self.sync = true
      unless blocking
        self.blocking = false
      end
    end
  {% end %}

  # Creates a Socket from an existing socket file descriptor.
  {% if flag?(:win32) %}
    def initialize(socket : LibC::SOCKET, @family, @type, @protocol = Protocol::IP, blocking = false)
      @volatile_socket = Atomic.new(socket)
      @closed = false
      init_close_on_exec(socket)

      self.sync = true
      unless blocking
        self.blocking = false
      end
    end
  {% else %}
    def initialize(fd : Int32, @family, @type, @protocol = Protocol::IP, blocking = false)
      @volatile_fd = Atomic.new(fd)
      @closed = false
      init_close_on_exec(fd)

      self.sync = true
      unless blocking
        self.blocking = false
      end
    end
  {% end %}

  # Forces opened sockets to be closed on `exec(2)`. Only for platforms that don't
  # support `SOCK_CLOEXEC` (e.g., Darwin).
  {% if flag?(:win32) %}
    protected def init_close_on_exec(socket : LibC::SOCKET)
      # TODO
    end
  {% else %}
    protected def init_close_on_exec(fd : Int32)
      {% unless LibC.has_constant?(:SOCK_CLOEXEC) %}
        LibC.fcntl(fd, LibC::F_SETFD, LibC::FD_CLOEXEC)
      {% end %}
    end
  {% end %}

  # Connects the socket to a remote host:port.
  #
  # ```
  # require "socket"
  #
  # sock = Socket.tcp(Socket::Family::INET)
  # sock.connect "crystal-lang.org", 80
  # ```
  def connect(host : String, port : Int, connect_timeout = nil)
    Addrinfo.resolve(host, port, @family, @type, @protocol) do |addrinfo|
      connect(addrinfo, timeout: connect_timeout) { |error| error }
    end
  end

  # Connects the socket to a remote address. Raises if the connection failed.
  #
  # ```
  # require "socket"
  #
  # sock = Socket.unix
  # sock.connect Socket::UNIXAddress.new("/tmp/service.sock")
  # ```
  def connect(addr, timeout = nil) : Nil
    connect(addr, timeout) { |error| raise error }
  end

  # Tries to connect to a remote address. Yields an `IO::TimeoutError` or an
  # `Socket::ConnectError` error if the connection failed.
  {% if flag?(:win32) %}
    def connect(addr, timeout = nil)
      timeout = timeout.seconds unless timeout.is_a? Time::Span | Nil
      loop do
        if LibC.connect(socket, addr, addr.size) == 0
          return
        end
        case Errno.value
        when Errno::EISCONN
          return
        when Errno::EINPROGRESS, Errno::EALREADY
          wait_writable(timeout: timeout) do |error|
            return yield IO::TimeoutError.new("connect timed out")
          end
        else
          return yield Socket::ConnectError.from_errno("connect")
        end
      end
<<<<<<< HEAD
    end
  {% else %}
    def connect(addr, timeout = nil)
      timeout = timeout.seconds unless timeout.is_a? Time::Span | Nil
      loop do
        if LibC.connect(fd, addr, addr.size) == 0
          return
        end
        case Errno.value
        when Errno::EISCONN
          return
        when Errno::EINPROGRESS, Errno::EALREADY
          wait_writable(timeout: timeout) do |error|
            return yield IO::TimeoutError.new("connect timed out")
          end
        else
          return yield Socket::ConnectError.from_errno("connect")
=======
      case Errno.value
      when Errno::EISCONN
        return
      when Errno::EINPROGRESS, Errno::EALREADY
        wait_writable(timeout: timeout) do
          return yield IO::TimeoutError.new("connect timed out")
>>>>>>> 794a98a8
        end
      end
    end
  {% end %}

  # Binds the socket to a local address.
  #
  # ```
  # require "socket"
  #
  # sock = Socket.tcp(Socket::Family::INET)
  # sock.bind "localhost", 1234
  # ```
  def bind(host : String, port : Int)
    Addrinfo.resolve(host, port, @family, @type, @protocol) do |addrinfo|
      bind(addrinfo, "#{host}:#{port}") { |errno| errno }
    end
  end

  # Binds the socket on *port* to all local interfaces.
  #
  # ```
  # require "socket"
  #
  # sock = Socket.tcp(Socket::Family::INET6)
  # sock.bind 1234
  # ```
  def bind(port : Int)
    Addrinfo.resolve("::", port, @family, @type, @protocol) do |addrinfo|
      bind(addrinfo, "::#{port}") { |errno| errno }
    end
  end

  # Binds the socket to a local address.
  #
  # ```
  # require "socket"
  #
  # sock = Socket.udp(Socket::Family::INET)
  # sock.bind Socket::IPAddress.new("192.168.1.25", 80)
  # ```
  def bind(addr : Socket::Address)
    bind(addr, addr.to_s) { |errno| raise errno }
  end

  # Tries to bind the socket to a local address.
  # Yields an `Socket::BindError` if the binding failed.
  {% if flag?(:win32) %}
    private def bind(addr, addrstr)
      unless LibC.bind(socket, addr, addr.size) == 0
        yield BindError.from_errno("Could not bind to '#{addrstr}'")
      end
    end
  {% else %}
    private def bind(addr, addrstr)
      unless LibC.bind(fd, addr, addr.size) == 0
        yield BindError.from_errno("Could not bind to '#{addrstr}'")
      end
    end
  {% end %}

  # Tells the previously bound socket to listen for incoming connections.
  def listen(backlog : Int = SOMAXCONN)
    listen(backlog) { |errno| raise errno }
  end

  # Tries to listen for connections on the previously bound socket.
  # Yields an `Socket::Error` on failure.
  {% if flag?(:win32) %}
    def listen(backlog : Int = SOMAXCONN)
      unless LibC.listen(socket, backlog) == 0
        yield Socket::Error.from_errno("Listen failed")
      end
    end
  {% else %}
    def listen(backlog : Int = SOMAXCONN)
      unless LibC.listen(fd, backlog) == 0
        yield Socket::Error.from_errno("Listen failed")
      end
    end
  {% end %}

  # Accepts an incoming connection.
  #
  # Returns the client socket. Raises an `IO::Error` (closed stream) exception
  # if the server is closed after invoking this method.
  #
  # ```
  # require "socket"
  #
  # server = TCPServer.new(2202)
  # socket = server.accept
  # socket.puts Time.utc
  # socket.close
  # ```
  def accept : Socket
    accept? || raise Socket::Error.new("Closed stream")
  end

  # Accepts an incoming connection.
  #
  # Returns the client `Socket` or `nil` if the server is closed after invoking
  # this method.
  #
  # ```
  # require "socket"
  #
  # server = TCPServer.new(2202)
  # if socket = server.accept?
  #   socket.puts Time.utc
  #   socket.close
  # end
  # ```
  {% if flag?(:win32) %}
    def accept?
      if client_socket = accept_impl
        sock = Socket.new(client_socket, family, type, protocol, blocking)
        sock.sync = sync?
        sock
      end
    end
<<<<<<< HEAD
  {% else %}
    def accept?
      if client_fd = accept_impl
        sock = Socket.new(client_fd, family, type, protocol, blocking)
        sock.sync = sync?
        sock
      end
    end
  {% end %}

  {% if flag?(:win32) %}
    protected def accept_impl
      loop do
        client_socket = LibC.accept(socket, nil, nil)
        if client_socket == -1
          if closed?
            return
          elsif Errno.value == Errno::EAGAIN
            wait_readable rescue nil
          else
            raise Socket::Error.from_errno("accept")
          end
=======
  end

  protected def accept_impl
    loop do
      client_fd = LibC.accept(fd, nil, nil)
      if client_fd == -1
        if closed?
          return
        elsif Errno.value == Errno::EAGAIN
          wait_acceptable
          return if closed?
>>>>>>> 794a98a8
        else
          return client_socket
        end
      end
    end
  {% else %}
    protected def accept_impl
      loop do
        client_fd = LibC.accept(fd, nil, nil)
        if client_fd == -1
          if closed?
            return
          elsif Errno.value == Errno::EAGAIN
            wait_readable rescue nil
          else
            raise Socket::Error.from_errno("accept")
          end
        else
          return client_fd
        end
      end
    end
  {% end %}

  private def wait_acceptable
    wait_readable(raise_if_closed: false) do
      raise TimeoutError.new("Accept timed out")
    end
  end

  # Sends a message to a previously connected remote address.
  #
  # ```
  # require "socket"
  #
  # sock = Socket.udp(Socket::Family::INET)
  # sock.connect("example.com", 2000)
  # sock.send("text message")
  #
  # sock = Socket.unix(Socket::Type::DGRAM)
  # sock.connect Socket::UNIXAddress.new("/tmp/service.sock")
  # sock.send(Bytes[0])
  # ```
  {% if flag?(:win32) %}
    def send(message) : Int32
      evented_send(message.to_slice, "Error sending datagram") do |slice|
        LibC.send(socket, slice.to_unsafe.as(UInt8*), slice.size, 0)
      end
    end
  {% else %}
    def send(message) : Int32
      evented_send(message.to_slice, "Error sending datagram") do |slice|
        LibC.send(fd, slice.to_unsafe.as(UInt8*), slice.size, 0)
      end
    end
  {% end %}

  # Sends a message to the specified remote address.
  #
  # ```
  # require "socket"
  #
  # server = Socket::IPAddress.new("10.0.3.1", 2022)
  # sock = Socket.udp(Socket::Family::INET)
  # sock.connect("example.com", 2000)
  # sock.send("text query", to: server)
  # ```
  {% if flag?(:win32) %}
    def send(message, to addr : Address) : Int32
      slice = message.to_slice
      bytes_sent = LibC.sendto(socket, slice.to_unsafe.as(UInt8*), slice.size, 0, addr, addr.size)
      raise Socket::Error.from_errno("Error sending datagram to #{addr}") if bytes_sent == -1
      # to_i32 is fine because string/slice sizes are an Int32
      bytes_sent.to_i32
    end
  {% else %}
    def send(message, to addr : Address) : Int32
      slice = message.to_slice
      bytes_sent = LibC.sendto(fd, slice.to_unsafe.as(Void*), slice.size, 0, addr, addr.size)
      raise Socket::Error.from_errno("Error sending datagram to #{addr}") if bytes_sent == -1
      # to_i32 is fine because string/slice sizes are an Int32
      bytes_sent.to_i32
    end
  {% end %}

  # Receives a text message from the previously bound address.
  #
  # ```
  # require "socket"
  #
  # server = Socket.udp(Socket::Family::INET)
  # server.bind("localhost", 1234)
  #
  # message, client_addr = server.receive
  # ```
  def receive(max_message_size = 512) : {String, Address}
    address = nil
    message = String.new(max_message_size) do |buffer|
      bytes_read, sockaddr, addrlen = recvfrom(Slice.new(buffer, max_message_size))
      address = Address.from(sockaddr, addrlen)
      {bytes_read, 0}
    end
    {message, address.not_nil!}
  end

  # Receives a binary message from the previously bound address.
  #
  # ```
  # require "socket"
  #
  # server = Socket.udp(Socket::Family::INET)
  # server.bind("localhost", 1234)
  #
  # message = Bytes.new(32)
  # bytes_read, client_addr = server.receive(message)
  # ```
  def receive(message : Bytes) : {Int32, Address}
    bytes_read, sockaddr, addrlen = recvfrom(message)
    {bytes_read, Address.from(sockaddr, addrlen)}
  end

  {% if flag?(:win32) %}
    protected def recvfrom(bytes)
      sockaddr = Pointer(LibC::SockaddrStorage).malloc.as(LibC::Sockaddr*)
      addrlen = LibC::SocklenT.new(sizeof(LibC::SockaddrStorage))

      bytes_read = evented_read(bytes, "Error receiving datagram") do |slice|
        LibC.recvfrom(socket, slice.to_unsafe.as(LibC::Char*), slice.size, 0, sockaddr, pointerof(addrlen))
      end

      {bytes_read, sockaddr, addrlen}
    end
  {% else %}
    protected def recvfrom(bytes)
      sockaddr = Pointer(LibC::SockaddrStorage).malloc.as(LibC::Sockaddr*)
      addrlen = LibC::SocklenT.new(sizeof(LibC::SockaddrStorage))

      bytes_read = evented_read(bytes, "Error receiving datagram") do |slice|
        LibC.recvfrom(fd, slice.to_unsafe.as(Void*), slice.size, 0, sockaddr, pointerof(addrlen))
      end

      {bytes_read, sockaddr, addrlen}
    end
  {% end %}

  # Calls `shutdown(2)` with `SHUT_RD`
  def close_read
    shutdown LibC::SHUT_RD
  end

  # Calls `shutdown(2)` with `SHUT_WR`
  def close_write
    shutdown LibC::SHUT_WR
  end

  private def shutdown(how)
    if LibC.shutdown(fd, how) != 0
      raise Socket::Error.from_errno("shutdown #{how}")
    end
  end

  {% if flag?(:win32) %}
    def inspect(io : IO) : Nil
      io << "#<#{self.class}:fd #{socket}>"
    end
  {% else %}
    def inspect(io : IO) : Nil
      io << "#<#{self.class}:fd #{fd}>"
    end
  {% end %}

  def send_buffer_size
    getsockopt LibC::SO_SNDBUF, 0
  end

  def send_buffer_size=(val : Int32)
    setsockopt LibC::SO_SNDBUF, val
    val
  end

  def recv_buffer_size
    getsockopt LibC::SO_RCVBUF, 0
  end

  def recv_buffer_size=(val : Int32)
    setsockopt LibC::SO_RCVBUF, val
    val
  end

  def reuse_address?
    getsockopt_bool LibC::SO_REUSEADDR
  end

  def reuse_address=(val : Bool)
    setsockopt_bool LibC::SO_REUSEADDR, val
  end

  {% if flag?(:win32) %}
    def reuse_port?
      # TODO
      # Might be wrong
      getsockopt(LibC::SO_EXCLUSIVEADDRUSE, 0) do |value|
        return value != 0
      end

      if Errno.value == Errno::ENOPROTOOPT
        return false
      else
        raise Socket::Error.from_errno("getsockopt")
      end
    end
  {% else %}
    def reuse_port?
      getsockopt(LibC::SO_REUSEPORT, 0) do |value|
        return value != 0
      end

      if Errno.value == Errno::ENOPROTOOPT
        return false
      else
        raise Socket::Error.from_errno("getsockopt")
      end
    end
  {% end %}

  {% if flag?(:win32) %}
    # TODO
    # Might be wrong
    def reuse_port=(val : Bool)
      setsockopt_bool LibC::SO_EXCLUSIVEADDRUSE, val
    end
  {% else %}
    def reuse_port=(val : Bool)
      setsockopt_bool LibC::SO_REUSEPORT, val
    end
  {% end %}

  def broadcast?
    getsockopt_bool LibC::SO_BROADCAST
  end

  def broadcast=(val : Bool)
    setsockopt_bool LibC::SO_BROADCAST, val
  end

  def keepalive?
    getsockopt_bool LibC::SO_KEEPALIVE
  end

  def keepalive=(val : Bool)
    setsockopt_bool LibC::SO_KEEPALIVE, val
  end

  def linger
    v = LibC::Linger.new
    ret = getsockopt LibC::SO_LINGER, v
    ret.l_onoff == 0 ? nil : ret.l_linger
  end

  # WARNING: The behavior of `SO_LINGER` is platform specific.
  # Bad things may happen especially with nonblocking sockets.
  # See [Cross-Platform Testing of SO_LINGER by Nybek](https://www.nybek.com/blog/2015/04/29/so_linger-on-non-blocking-sockets/)
  # for more information.
  #
  # * `nil`: disable `SO_LINGER`
  # * `Int`: enable `SO_LINGER` and set timeout to `Int` seconds
  #   * `0`: abort on close (socket buffer is discarded and RST sent to peer). Depends on platform and whether `shutdown()` was called first.
  #   * `>=1`: abort after `Int` seconds on close. Linux and Cygwin may block on close.
  def linger=(val : Int?)
    v = LibC::Linger.new
    case val
    when Int
      v.l_onoff = 1
      v.l_linger = val
    when nil
      v.l_onoff = 0
    end

    setsockopt LibC::SO_LINGER, v
    val
  end

  # Returns the modified *optval*.
  protected def getsockopt(optname, optval, level = LibC::SOL_SOCKET)
    getsockopt(optname, optval, level) { |value| return value }
    raise Socket::Error.from_errno("getsockopt")
  end

  {% if flag?(:win32) %}
    protected def getsockopt(optname, optval, level = LibC::SOL_SOCKET)
      optsize = LibC::SocklenT.new(sizeof(typeof(optval)))
      ret = LibC.getsockopt(socket, level, optname, (pointerof(optval).as(UInt8*)), pointerof(optsize))
      yield optval if ret == 0
      ret
    end
  {% else %}
    protected def getsockopt(optname, optval, level = LibC::SOL_SOCKET)
      optsize = LibC::SocklenT.new(sizeof(typeof(optval)))
      ret = LibC.getsockopt(fd, level, optname, (pointerof(optval).as(Void*)), pointerof(optsize))
      yield optval if ret == 0
      ret
    end
  {% end %}

  # NOTE: *optval* is restricted to `Int32` until sizeof works on variables.
  {% if flag?(:win32) %}
    def setsockopt(optname, optval, level = LibC::SOL_SOCKET)
      optsize = LibC::SocklenT.new(sizeof(typeof(optval)))
      ret = LibC.setsockopt(socket, level, optname, (pointerof(optval).as(UInt8*)), optsize)
      raise Socket::Error.from_errno("setsockopt") if ret == -1
      ret
    end
  {% else %}
    def setsockopt(optname, optval, level = LibC::SOL_SOCKET)
      optsize = LibC::SocklenT.new(sizeof(typeof(optval)))
      ret = LibC.setsockopt(fd, level, optname, (pointerof(optval).as(Void*)), optsize)
      raise Socket::Error.from_errno("setsockopt") if ret == -1
      ret
    end
  {% end %}

  private def getsockopt_bool(optname, level = LibC::SOL_SOCKET)
    ret = getsockopt optname, 0, level
    ret != 0
  end

  private def setsockopt_bool(optname, optval : Bool, level = LibC::SOL_SOCKET)
    v = optval ? 1 : 0
    ret = setsockopt optname, v, level
    optval
  end

  # Returns `true` if the string represents a valid IPv4 or IPv6 address.
  def self.ip?(string : String)
    addr = LibC::In6Addr.new
    ptr = pointerof(addr).as(Void*)
    LibC.inet_pton(LibC::AF_INET, string, ptr) > 0 || LibC.inet_pton(LibC::AF_INET6, string, ptr) > 0
  end

  {% if flag?(:win32) %}
    def blocking
      # TODO
      true
    end
  {% else %}
    def blocking
      fcntl(LibC::F_GETFL) & LibC::O_NONBLOCK == 0
    end
  {% end %}

  {% if flag?(:win32) %}
    def blocking=(value)
      mode : UInt32 = if value
        1.to_u32
      else
        0.to_u32
      end
      LibC.ioctlsocket(self.socket, LibC::FIONBIO, pointerof(mode))
    end
  {% else %}
    def blocking=(value)
      flags = fcntl(LibC::F_GETFL)
      if value
        flags &= ~LibC::O_NONBLOCK
      else
        flags |= LibC::O_NONBLOCK
      end
      fcntl(LibC::F_SETFL, flags)
    end
  {% end %}

  def close_on_exec?
    flags = fcntl(LibC::F_GETFD)
    (flags & LibC::FD_CLOEXEC) == LibC::FD_CLOEXEC
  end

  def close_on_exec=(arg : Bool)
    fcntl(LibC::F_SETFD, arg ? LibC::FD_CLOEXEC : 0)
    arg
  end

  def self.fcntl(fd, cmd, arg = 0)
    r = LibC.fcntl fd, cmd, arg
    raise Socket::Error.from_errno("fcntl() failed") if r == -1
    r
  end

  def fcntl(cmd, arg = 0)
    self.class.fcntl fd, cmd, arg
  end

  def finalize
    return if closed?

    close rescue nil
  end

  def closed?
    @closed
  end

  def tty?
    LibC.isatty(fd) == 1
  end

  {% if flag?(:win32) %}
    private def unbuffered_read(slice : Bytes)
      evented_read(slice, "Error reading socket") do
        LibC.recv(socket, slice, slice.size, 0).to_i32
      end
    end
  {% else %}
    private def unbuffered_read(slice : Bytes)
      evented_read(slice, "Error reading socket") do
        LibC.recv(fd, slice, slice.size, 0).to_i32
      end
    end
  {% end %}

  {% if flag?(:win32) %}
    private def unbuffered_write(slice : Bytes)
      evented_write(slice, "Error writing to socket") do |slice|
        LibC.send(socket, slice, slice.size, 0)
      end
    end
  {% else %}
    private def unbuffered_write(slice : Bytes)
      evented_write(slice, "Error writing to socket") do |slice|
        LibC.send(fd, slice, slice.size, 0)
      end
    end
  {% end %}

  private def unbuffered_rewind
    raise Socket::Error.new("Can't rewind")
  end

  {% if flag?(:win32) %}
    private def unbuffered_close
      return if @closed

      # Perform libevent cleanup before LibC.close.
      # Using a file descriptor after it has been closed is never defined and can
      # always lead to undefined results. This is not specific to libevent.
      @closed = true
      evented_close

      # Clear the @volatile_socket before actually closing it in order to
      # reduce the chance of reading an outdated socket value
      _socket = @volatile_socket.swap(~0.to_u32)

      err = nil
      if LibC.closesocket(_socket) != 0
        case Errno.value
        when Errno::WSAEINTR, Errno::WSAEINPROGRESS
          # ignore
        else
          err = Socket::Error.from_errno("Error closing socket")
        end
      end

      raise err if err
    end
  {% else %}
    private def unbuffered_close
      return if @closed

      # Perform libevent cleanup before LibC.close.
      # Using a file descriptor after it has been closed is never defined and can
      # always lead to undefined results. This is not specific to libevent.
      @closed = true
      evented_close

      # Clear the @volatile_fd before actually closing it in order to
      # reduce the chance of reading an outdated fd value
      _fd = @volatile_fd.swap(-1)

      err = nil
      if LibC.close(_fd) != 0
        case Errno.value
        when Errno::EINTR, Errno::EINPROGRESS
          # ignore
        else
          err = Socket::Error.from_errno("Error closing socket")
        end
      end

      raise err if err
    end
  {% end %}

  private def unbuffered_flush
    # Nothing
  end
end

require "./socket/*"<|MERGE_RESOLUTION|>--- conflicted
+++ resolved
@@ -207,7 +207,6 @@
           return yield Socket::ConnectError.from_errno("connect")
         end
       end
-<<<<<<< HEAD
     end
   {% else %}
     def connect(addr, timeout = nil)
@@ -225,14 +224,6 @@
           end
         else
           return yield Socket::ConnectError.from_errno("connect")
-=======
-      case Errno.value
-      when Errno::EISCONN
-        return
-      when Errno::EINPROGRESS, Errno::EALREADY
-        wait_writable(timeout: timeout) do
-          return yield IO::TimeoutError.new("connect timed out")
->>>>>>> 794a98a8
         end
       end
     end
@@ -354,7 +345,6 @@
         sock
       end
     end
-<<<<<<< HEAD
   {% else %}
     def accept?
       if client_fd = accept_impl
@@ -377,19 +367,6 @@
           else
             raise Socket::Error.from_errno("accept")
           end
-=======
-  end
-
-  protected def accept_impl
-    loop do
-      client_fd = LibC.accept(fd, nil, nil)
-      if client_fd == -1
-        if closed?
-          return
-        elsif Errno.value == Errno::EAGAIN
-          wait_acceptable
-          return if closed?
->>>>>>> 794a98a8
         else
           return client_socket
         end
