--- conflicted
+++ resolved
@@ -87,14 +87,12 @@
       Time.month_week_date(year, @month.to_i32, @week.to_i32, @day.to_i32, location: Time::Location::UTC).to_unix + SECONDS_PER_400_YEARS * cycles
     end
 
-<<<<<<< HEAD
     # 24 * 60 * 60 * (365 * 400 + 100 - 25 + 1)
     SECONDS_PER_400_YEARS = 12622780800_i64
-=======
+
     def self.default : self
       new(0, 0, 0, 0)
     end
->>>>>>> 21114e49
   end
 
   alias POSIXTransition = Julian1 | Julian0 | MonthWeekDay
