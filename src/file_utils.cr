--- conflicted
+++ resolved
@@ -89,7 +89,7 @@
   # File.info("afile_copy").permissions.value # => 0o600
   # ```
   def cp(src_path : Path | String, dest : Path | String) : Nil
-    dest += File::SEPARATOR + File.basename(src_path) if Dir.exists?(dest)
+    dest = Path[dest, File.basename(src_path)] if Dir.exists?(dest)
     File.copy(src_path, dest)
   end
 
@@ -314,18 +314,12 @@
   # FileUtils.mv("afile", "afile.cr")
   # ```
   #
-<<<<<<< HEAD
-  def mv(src_path : String, dest_path : String) : Nil
-    if error = Crystal::System::File.rename(src_path, dest_path)
+  def mv(src_path : Path | String, dest_path : Path | String) : Nil
+    if error = Crystal::System::File.rename(src_path.to_s, dest_path.to_s)
       raise error unless Errno.value.in?(Errno::EXDEV, Errno::EPERM)
       cp_r(src_path, dest_path)
       rm_r(src_path)
     end
-=======
-  # NOTE: Alias of `File.rename`
-  def mv(src_path : Path | String, dest_path : Path | String) : Nil
-    File.rename(src_path, dest_path)
->>>>>>> bf5aea2a
   end
 
   # Moves every *srcs* to *dest*.
