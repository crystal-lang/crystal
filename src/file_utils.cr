module FileUtils
  extend self

  # Changes the current working directory of the process to the given string *path*.
  #
  # ```
  # require "file_utils"
  #
  # FileUtils.cd("/tmp")
  # ```
  #
  # NOTE: Alias of `Dir.cd`
  def cd(path : Path | String) : Nil
    Dir.cd(path)
  end

  # Changes the current working directory of the process to the given string *path*
  # and invoked the block, restoring the original working directory when the block exits.
  #
  # ```
  # require "file_utils"
  #
  # FileUtils.cd("/tmp") { Dir.current } # => "/tmp"
  # ```
  #
  # NOTE: Alias of `Dir.cd` with block
  def cd(path : Path | String)
    Dir.cd(path) { yield }
  end

  # Compares two files *filename1* to *filename2* to determine if they are identical.
  # Returns `true` if content are the same, `false` otherwise.
  #
  # ```
  # require "file_utils"
  #
  # File.write("file.cr", "1")
  # File.write("bar.cr", "1")
  # FileUtils.cmp("file.cr", "bar.cr") # => true
  # ```
  #
<<<<<<< HEAD
  # ```
  # require "file_utils"
  #
  # File.write("afile", "123")
  # stream1 = File.new("afile")
  # stream2 = IO::Memory.new("123")
  # FileUtils.cmp(stream1, stream2) # => true
  # ```
  def cmp(stream1 : IO, stream2 : IO)
    buf1 = uninitialized UInt8[1024]
    buf2 = uninitialized UInt8[1024]

    while true
      read1 = stream1.read(buf1.to_slice)
      read2 = stream2.read_fully?(buf2.to_slice[0, read1])
      return false unless read2

      return false if buf1.to_unsafe.memcmp(buf2.to_unsafe, read1) != 0
      return true if read1 == 0
    end
=======
  # NOTE: Alias of `File.same_content?`
  def cmp(filename1 : Path | String, filename2 : Path | String) : Bool
    File.same_content?(filename1, filename2)
>>>>>>> 8b50a51e
  end

  # Attempts to set the access and modification times of the file named
  # in the *path* parameter to the value given in *time*.
  #
  # If the file does not exist, it will be created.
  #
  # ```
  # require "file_utils"
  #
  # FileUtils.touch("afile.cr")
  # ```
  #
  # NOTE: Alias of `File.touch`
  def touch(path : Path | String, time : Time = Time.utc) : Nil
    File.touch(path, time)
  end

  # Attempts to set the access and modification times of each file given
  # in the *paths* parameter to the value given in *time*.
  #
  # If the file does not exist, it will be created.
  #
  # ```
  # require "file_utils"
  #
  # FileUtils.touch(["foo", "bar"])
  # ```
  def touch(paths : Enumerable(Path | String), time : Time = Time.utc) : Nil
    paths.each do |path|
      touch(path, time)
    end
  end

  # Copies the file *src_path* to the file or directory *dest*.
  # If *dest* is a directory, a file with the same basename as *src_path* is created in *dest*
  # Permission bits are copied too.
  #
  # ```
  # require "file_utils"
  #
  # File.touch("afile")
  # File.chmod("afile", 0o600)
  # FileUtils.cp("afile", "afile_copy")
  # File.info("afile_copy").permissions.value # => 0o600
  # ```
  def cp(src_path : Path | String, dest : Path | String) : Nil
    dest = Path[dest, File.basename(src_path)] if Dir.exists?(dest)
    File.copy(src_path, dest)
  end

  # Copies a list of files *src* to *dest*.
  # *dest* must be an existing directory.
  #
  # ```
  # require "file_utils"
  #
  # Dir.mkdir("files")
  # FileUtils.cp({"bar.cr", "afile"}, "files")
  # ```
  def cp(srcs : Enumerable(Path | String), dest : Path | String) : Nil
    raise ArgumentError.new("No such directory : #{dest}") unless Dir.exists?(dest)
    srcs.each do |src|
      cp(src, dest)
    end
  end

  # Copies a file or directory *src_path* to *dest_path*.
  # If *src_path* is a directory, this method copies all its contents recursively.
  # If *dest* is a directory, copies src to dest/src.
  #
  # ```
  # require "file_utils"
  #
  # FileUtils.cp_r("files", "dir")
  # ```
  def cp_r(src_path : Path | String, dest_path : Path | String) : Nil
    dest_path = File.join(dest_path, File.basename(src_path)) if File.directory?(dest_path)
    cp_recursive(src_path, dest_path)
  end

  private def cp_recursive(src_path : Path | String, dest_path : Path | String)
    if Dir.exists?(src_path)
      Dir.mkdir(dest_path) unless Dir.exists?(dest_path)
      Dir.each_child(src_path) do |entry|
        src = File.join(src_path, entry)
        dest = File.join(dest_path, entry)
        cp_recursive(src, dest)
      end
    else
      cp(src_path, dest_path)
    end
  end

  # Creates a hard link *dest_path* which points to *src_path*.
  # If *dest_path* already exists and is a directory, creates a link *dest_path/src_path*.
  #
  # ```
  # require "file_utils"
  #
  # # Create a hard link, pointing from /usr/bin/emacs to /usr/bin/vim
  # FileUtils.ln("/usr/bin/vim", "/usr/bin/emacs")
  # # Create a hard link, pointing from /tmp/foo.c to foo.c
  # FileUtils.ln("foo.c", "/tmp")
  # ```
  def ln(src_path : Path | String, dest_path : Path | String) : Nil
    if Dir.exists?(dest_path)
      File.link(src_path, File.join(dest_path, File.basename(src_path)))
    else
      File.link(src_path, dest_path)
    end
  end

  # Creates a hard link to each path in *src_paths* inside the *dest_dir* directory.
  # If *dest_dir* is not a directory, raises an `ArgumentError`.
  #
  # ```
  # require "file_utils"
  #
  # # Create /usr/bin/vim, /usr/bin/emacs, and /usr/bin/nano as hard links
  # FileUtils.ln(["vim", "emacs", "nano"], "/usr/bin")
  # ```
  def ln(src_paths : Enumerable(Path | String), dest_dir : Path | String) : Nil
    raise ArgumentError.new("No such directory : #{dest_dir}") unless Dir.exists?(dest_dir)

    src_paths.each do |path|
      ln(path, dest_dir)
    end
  end

  # Creates a symbolic link *dest_path* which points to *src_path*.
  # If *dest_path* already exists and is a directory, creates a link *dest_path/src_path*.
  #
  # ```
  # require "file_utils"
  #
  # # Create a symbolic link pointing from logs to /var/log
  # FileUtils.ln_s("/var/log", "logs")
  # # Create a symbolic link pointing from /tmp/src to src
  # FileUtils.ln_s("src", "/tmp")
  # ```
  def ln_s(src_path : Path | String, dest_path : Path | String) : Nil
    if Dir.exists?(dest_path)
      File.symlink(src_path, File.join(dest_path, File.basename(src_path)))
    else
      File.symlink(src_path, dest_path)
    end
  end

  # Creates a symbolic link to each path in *src_paths* inside the *dest_dir* directory.
  # If *dest_dir* is not a directory, raises an `ArgumentError`.
  #
  # ```
  # require "file_utils"
  #
  # # Create symbolic links in src/ pointing to every .c file in the current directory
  # FileUtils.ln_s(Dir["*.c"], "src")
  # ```
  def ln_s(src_paths : Enumerable(Path | String), dest_dir : Path | String) : Nil
    raise ArgumentError.new("No such directory : #{dest_dir}") unless Dir.exists?(dest_dir)

    src_paths.each do |path|
      ln_s(path, dest_dir)
    end
  end

  # Like `#ln_s(Path | String, Path | String)`, but overwrites `dest_path` if it exists and is not a directory
  # or if `dest_path/src_path` exists.
  #
  # ```
  # require "file_utils"
  #
  # # Create a symbolic link pointing from bar.c to foo.c, even if bar.c already exists
  # FileUtils.ln_sf("foo.c", "bar.c")
  # ```
  def ln_sf(src_path : Path | String, dest_path : Path | String) : Nil
    if File.directory?(dest_path)
      dest_path = File.join(dest_path, File.basename(src_path))
    end

    File.delete(dest_path) if File.file?(dest_path)
    File.symlink(src_path, dest_path)
  end

  # Creates a symbolic link to each path in *src_paths* inside the *dest_dir* directory,
  # ignoring any overwritten paths.
  #
  # If *dest_dir* is not a directory, raises an `ArgumentError`.
  #
  # ```
  # require "file_utils"
  #
  # # Create symbolic links in src/ pointing to every .c file in the current directory,
  # # even if it means overwriting files in src/
  # FileUtils.ln_sf(Dir["*.c"], "src")
  # ```
  def ln_sf(src_paths : Enumerable(Path | String), dest_dir : Path | String) : Nil
    raise ArgumentError.new("No such directory : #{dest_dir}") unless Dir.exists?(dest_dir)

    src_paths.each do |path|
      ln_sf(path, dest_dir)
    end
  end

  # Creates a new directory at the given *path*. The linux-style permission *mode*
  # can be specified, with a default of 777 (0o777).
  #
  # ```
  # require "file_utils"
  #
  # FileUtils.mkdir("src")
  # ```
  #
  # NOTE: Alias of `Dir.mkdir`
  def mkdir(path : Path | String, mode = 0o777) : Nil
    Dir.mkdir(path, mode)
  end

  # Creates a new directory at the given *paths*. The linux-style permission *mode*
  # can be specified, with a default of 777 (0o777).
  #
  # ```
  # require "file_utils"
  #
  # FileUtils.mkdir(["foo", "bar"])
  # ```
  def mkdir(paths : Enumerable(Path | String), mode = 0o777) : Nil
    paths.each do |path|
      Dir.mkdir(path, mode)
    end
  end

  # Creates a new directory at the given *path*, including any non-existing
  # intermediate directories. The linux-style permission *mode* can be specified,
  # with a default of 777 (0o777).
  #
  # ```
  # require "file_utils"
  #
  # FileUtils.mkdir_p("foo")
  # ```
  #
  # NOTE: Alias of `Dir.mkdir_p`
  def mkdir_p(path : Path | String, mode = 0o777) : Nil
    Dir.mkdir_p(path, mode)
  end

  # Creates a new directory at the given *paths*, including any non-existing
  # intermediate directories. The linux-style permission *mode* can be specified,
  # with a default of 777 (0o777).
  #
  # ```
  # require "file_utils"
  #
  # FileUtils.mkdir_p(["foo", "bar", "baz", "dir1", "dir2", "dir3"])
  # ```
  def mkdir_p(paths : Enumerable(Path | String), mode = 0o777) : Nil
    paths.each do |path|
      Dir.mkdir_p(path, mode)
    end
  end

  # Moves *src_path* to *dest_path*.
  #
  # NOTE: If *src_path* and *dest_path* exist on different mounted filesystems,
  # the file at *src_path* is copied to *dest_path* and then removed.
  #
  # ```
  # require "file_utils"
  #
  # FileUtils.mv("afile", "afile.cr")
  # ```
  def mv(src_path : Path | String, dest_path : Path | String) : Nil
    if error = Crystal::System::File.rename(src_path.to_s, dest_path.to_s)
      raise error unless Errno.value.in?(Errno::EXDEV, Errno::EPERM)
      cp_r(src_path, dest_path)
      rm_r(src_path)
    end
  end

  # Moves every *srcs* to *dest*.
  #
  # ```
  # require "file_utils"
  #
  # FileUtils.mv(["foo", "bar"], "src")
  # ```
  def mv(srcs : Enumerable(Path | String), dest : Path | String) : Nil
    raise ArgumentError.new("No such directory : #{dest}") unless Dir.exists?(dest)
    srcs.each do |src|
      begin
        mv(src, File.join(dest, File.basename(src)))
      rescue File::Error
      end
    end
  end

  # Returns the current working directory.
  #
  # ```
  # require "file_utils"
  #
  # FileUtils.pwd
  # ```
  #
  # NOTE: Alias of `Dir.current`
  def pwd : String
    Dir.current
  end

  # Deletes the *path* file given.
  #
  # ```
  # require "file_utils"
  #
  # FileUtils.rm("afile.cr")
  # ```
  #
  # NOTE: Alias of `File.delete`
  def rm(path : Path | String) : Nil
    File.delete(path)
  end

  # Deletes all *paths* file given.
  #
  # ```
  # require "file_utils"
  #
  # FileUtils.rm(["dir/afile", "afile_copy"])
  # ```
  def rm(paths : Enumerable(Path | String)) : Nil
    paths.each do |path|
      File.delete(path)
    end
  end

  # Deletes a file or directory *path*.
  # If *path* is a directory, this method removes all its contents recursively.
  #
  # ```
  # require "file_utils"
  #
  # FileUtils.rm_r("dir")
  # FileUtils.rm_r("file.cr")
  # ```
  def rm_r(path : Path | String) : Nil
    if Dir.exists?(path) && !File.symlink?(path)
      Dir.each_child(path) do |entry|
        src = File.join(path, entry)
        rm_r(src)
      end
      Dir.delete(path)
    else
      File.delete(path)
    end
  end

  # Deletes a list of files or directories *paths*.
  # If one path is a directory, this method removes all its contents recursively.
  #
  # ```
  # require "file_utils"
  #
  # FileUtils.rm_r(["files", "bar.cr"])
  # ```
  def rm_r(paths : Enumerable(Path | String)) : Nil
    paths.each do |path|
      rm_r(path)
    end
  end

  # Deletes a file or directory *path*.
  # If *path* is a directory, this method removes all its contents recursively.
  # Ignores all errors.
  #
  # ```
  # require "file_utils"
  #
  # FileUtils.rm_rf("dir")
  # FileUtils.rm_rf("file.cr")
  # FileUtils.rm_rf("non_existent_file")
  # ```
  def rm_rf(path : Path | String) : Nil
    begin
      rm_r(path)
    rescue File::Error
    end
  end

  # Deletes a list of files or directories *paths*.
  # If one path is a directory, this method removes all its contents recursively.
  # Ignores all errors.
  #
  # ```
  # require "file_utils"
  #
  # FileUtils.rm_rf(["dir", "file.cr", "non_existent_file"])
  # ```
  def rm_rf(paths : Enumerable(Path | String)) : Nil
    paths.each do |path|
      begin
        rm_r(path)
      rescue File::Error
      end
    end
  end

  # Removes the directory at the given *path*.
  #
  # ```
  # require "file_utils"
  #
  # FileUtils.rmdir("baz")
  # ```
  #
  # NOTE: Alias of `Dir.rmdir`
  def rmdir(path : Path | String) : Nil
    Dir.delete(path)
  end

  # Removes all directories at the given *paths*.
  #
  # ```
  # require "file_utils"
  #
  # FileUtils.rmdir(["dir1", "dir2", "dir3"])
  # ```
  def rmdir(paths : Enumerable(Path | String)) : Nil
    paths.each do |path|
      Dir.delete(path)
    end
  end
end<|MERGE_RESOLUTION|>--- conflicted
+++ resolved
@@ -39,32 +39,9 @@
   # FileUtils.cmp("file.cr", "bar.cr") # => true
   # ```
   #
-<<<<<<< HEAD
-  # ```
-  # require "file_utils"
-  #
-  # File.write("afile", "123")
-  # stream1 = File.new("afile")
-  # stream2 = IO::Memory.new("123")
-  # FileUtils.cmp(stream1, stream2) # => true
-  # ```
-  def cmp(stream1 : IO, stream2 : IO)
-    buf1 = uninitialized UInt8[1024]
-    buf2 = uninitialized UInt8[1024]
-
-    while true
-      read1 = stream1.read(buf1.to_slice)
-      read2 = stream2.read_fully?(buf2.to_slice[0, read1])
-      return false unless read2
-
-      return false if buf1.to_unsafe.memcmp(buf2.to_unsafe, read1) != 0
-      return true if read1 == 0
-    end
-=======
   # NOTE: Alias of `File.same_content?`
   def cmp(filename1 : Path | String, filename2 : Path | String) : Bool
     File.same_content?(filename1, filename2)
->>>>>>> 8b50a51e
   end
 
   # Attempts to set the access and modification times of the file named
