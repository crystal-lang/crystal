--- conflicted
+++ resolved
@@ -56,11 +56,7 @@
   # ```
   #
   # NOTE: Alias of `File.touch`
-<<<<<<< HEAD
-  def touch(path : String, time : Time = Time.utc) : Nil
-=======
-  def touch(path : Path | String, time : Time = Time.utc)
->>>>>>> 9c692e93
+  def touch(path : Path | String, time : Time = Time.utc) : Nil
     File.touch(path, time)
   end
 
@@ -74,11 +70,7 @@
   #
   # FileUtils.touch(["foo", "bar"])
   # ```
-<<<<<<< HEAD
-  def touch(paths : Enumerable(String), time : Time = Time.utc) : Nil
-=======
-  def touch(paths : Enumerable(Path | String), time : Time = Time.utc)
->>>>>>> 9c692e93
+  def touch(paths : Enumerable(Path | String), time : Time = Time.utc) : Nil
     paths.each do |path|
       touch(path, time)
     end
@@ -96,11 +88,7 @@
   # FileUtils.cp("afile", "afile_copy")
   # File.info("afile_copy").permissions.value # => 0o600
   # ```
-<<<<<<< HEAD
-  def cp(src_path : String, dest : String) : Nil
-=======
-  def cp(src_path : Path | String, dest : Path | String)
->>>>>>> 9c692e93
+  def cp(src_path : Path | String, dest : Path | String) : Nil
     dest += File::SEPARATOR + File.basename(src_path) if Dir.exists?(dest)
     File.copy(src_path, dest)
   end
@@ -114,11 +102,7 @@
   # Dir.mkdir("files")
   # FileUtils.cp({"bar.cr", "afile"}, "files")
   # ```
-<<<<<<< HEAD
-  def cp(srcs : Enumerable(String), dest : String) : Nil
-=======
-  def cp(srcs : Enumerable(Path | String), dest : Path | String)
->>>>>>> 9c692e93
+  def cp(srcs : Enumerable(Path | String), dest : Path | String) : Nil
     raise ArgumentError.new("No such directory : #{dest}") unless Dir.exists?(dest)
     srcs.each do |src|
       cp(src, dest)
@@ -134,11 +118,7 @@
   #
   # FileUtils.cp_r("files", "dir")
   # ```
-<<<<<<< HEAD
-  def cp_r(src_path : String, dest_path : String) : Nil
-=======
-  def cp_r(src_path : Path | String, dest_path : Path | String)
->>>>>>> 9c692e93
+  def cp_r(src_path : Path | String, dest_path : Path | String) : Nil
     dest_path = File.join(dest_path, File.basename(src_path)) if File.directory?(dest_path)
     cp_recursive(src_path, dest_path)
   end
@@ -184,11 +164,7 @@
   # # Create /usr/bin/vim, /usr/bin/emacs, and /usr/bin/nano as hard links
   # FileUtils.ln(["vim", "emacs", "nano"], "/usr/bin")
   # ```
-<<<<<<< HEAD
-  def ln(src_paths : Enumerable(String), dest_dir : String) : Nil
-=======
-  def ln(src_paths : Enumerable(Path | String), dest_dir : Path | String)
->>>>>>> 9c692e93
+  def ln(src_paths : Enumerable(Path | String), dest_dir : Path | String) : Nil
     raise ArgumentError.new("No such directory : #{dest_dir}") unless Dir.exists?(dest_dir)
 
     src_paths.each do |path|
@@ -224,11 +200,7 @@
   # # Create symbolic links in src/ pointing to every .c file in the current directory
   # FileUtils.ln_s(Dir["*.c"], "src")
   # ```
-<<<<<<< HEAD
-  def ln_s(src_paths : Enumerable(String), dest_dir : String) : Nil
-=======
-  def ln_s(src_paths : Enumerable(Path | String), dest_dir : Path | String)
->>>>>>> 9c692e93
+  def ln_s(src_paths : Enumerable(Path | String), dest_dir : Path | String) : Nil
     raise ArgumentError.new("No such directory : #{dest_dir}") unless Dir.exists?(dest_dir)
 
     src_paths.each do |path|
@@ -266,11 +238,7 @@
   # # even if it means overwriting files in src/
   # FileUtils.ln_sf(Dir["*.c"], "src")
   # ```
-<<<<<<< HEAD
-  def ln_sf(src_paths : Enumerable(String), dest_dir : String) : Nil
-=======
-  def ln_sf(src_paths : Enumerable(Path | String), dest_dir : Path | String)
->>>>>>> 9c692e93
+  def ln_sf(src_paths : Enumerable(Path | String), dest_dir : Path | String) : Nil
     raise ArgumentError.new("No such directory : #{dest_dir}") unless Dir.exists?(dest_dir)
 
     src_paths.each do |path|
