--- conflicted
+++ resolved
@@ -184,13 +184,9 @@
       end
     end
 
-<<<<<<< HEAD
     # :nodoc:
     # See also: `IO#read_char_with_bytesize`.
-    private def decode_char_at(pos)
-=======
     private def decode_char_at(pos, & : UInt32, Int32, UInt8? ->)
->>>>>>> b6f41521
       first = byte_at(pos)
       if first < 0x80
         return yield first, 1, nil
