require "crystal/hasher"

# A `Hash` represents a collection of key-value mappings, similar to a dictionary.
#
# Main operations are storing a key-value mapping (`#[]=`) and
# querying the value associated to a key (`#[]`). Key-value mappings can also be
# deleted (`#delete`).
# Keys are unique within a hash. When adding a key-value mapping with a key that
# is already in use, the old value will be forgotten.
#
# ```
# # Create a new Hash for mapping String to Int32
# hash = Hash(String, Int32).new
# hash["one"] = 1
# hash["two"] = 2
# hash["one"] # => 1
# ```
#
# [Hash literals](http://crystal-lang.org/reference/syntax_and_semantics/literals/hash.html)
# can also be used to create a `Hash`:
#
# ```
# {"one" => 1, "two" => 2}
# ```
#
# Implementation is based on an open hash table.
# Two objects refer to the same hash key when their hash value (`Object#hash`)
# is identical and both objects are equal to each other (`Object#==`).
#
# Enumeration follows the order that the corresponding keys were inserted.
#
# NOTE: When using mutable data types as keys, changing the value of a key after
# it was inserted into the `Hash` may lead to undefined behaviour. This can be
# restored by re-indexing the hash with `#rehash`.
class Hash(K, V)
  include Enumerable({K, V})
  include Iterable({K, V})

  # ===========================================================================
  # Overall explanation of the algorithm
  # ===========================================================================
  #
  # Hash implements an open addressing collision resolution method:
  # https://en.wikipedia.org/wiki/Open_addressing
  #
  # The collision resolution is done using Linear Probing:
  # https://en.wikipedia.org/wiki/Linear_probing
  #
  # The algorithm is partially based on Ruby's one but they are not exactly the same:
  # https://github.com/ruby/ruby/blob/a4c09342a2219a8374240ef8d0ca86abe287f715/st.c#L1-L101
  #
  # There are two main data structures:
  #
  # - @entries:
  #     A contiguous buffer (Pointer) of hash entries (Entry) in the order
  #     they were inserted. This makes it possible for Hash to preserve
  #     order of insertion.
  #     An entry holds a key-value pair together with the key's hash code.
  #     An entry can also be marked as deleted. This is accomplished by using
  #     0 as the hash code value. Because 0 is a valid hash code value, when
  #     computing the key's hash code if it's 0 then it's replaced by another
  #     value (UInt32::MAX). The alternative would be to use a boolean but
  #     that involves more memory allocated and worse performance.
  # - @indices:
  #     A buffer of indices into the @entries buffer.
  #     An index might mean it's empty. We could use -1 for this but because
  #     of an optimization we'll explain later we use 0, and all other values
  #     represent indices which are 1 less than their actual value (so value
  #     3 means index 2).
  #     When a key-value pair is inserted we first find the key's hash and
  #     then fit it (by modulo) into the indices buffer size. For example,
  #     assuming we are inserting a new key-value pair with key "hello",
  #     if the indices size is 128, the key is "hello" and its hash is
  #     987 then fitting it into 128 is (987 % 128) gives 91. Lets also
  #     assume there are already 3 entries in @entries. We go ahead an add
  #     a new entry at index 3, and at position 91 in @indices we store 3
  #     (well, actually 4 because we store 1 more than the actual index
  #     because 0 means empty, as explained above).
  #
  # Open addressing means that if, in the example above, we go and try to
  # insert another key with a hash that will be placed in the same position
  # in indices (let's say, 91 again), because it's occupied we will insert
  # it into the next non-empty slot. We try with 92. If it's empty we again
  # go and insert it intro `@entries` and store the index at 92 (continuing
  # with the previous example we would store the value 4).
  #
  # If we keep the size of @indices the same as @entries it means that in the worse
  # case @indices is full and when finding a match we have to traverse it all,
  # which is bad. That's why we always make the size of @indices at least twice
  # as big as the size of @entries, so the non-empty indices will tend to be
  # spread apart with empty indices in the middle.
  #
  # Also, we always keep the sizes of `@indices` and `@entries` (`indices_size` / 2)
  # powers of 2, with the smallest size of `@indices` being 8 (and thus of
  # `@entries` being 4).
  #
  # The size of `@indices` is stored as a number that has to be powered by 2 in
  # `@indices_size_pow2`. For example if `@indices_size_pow2` is 3 then the actual
  # size is 2**3 = 8.
  #
  # Next comes the optimizations.
  #
  # The first one is that for an empty hash we don't allocate `@entries`
  # nor `@indices`, and there are a few checks against these when adding
  # and fetching elements. Sometimes hashes are created empty and remain empty
  # for some time or for the duration of the program when not used, and this
  # helps save some memory.
  #
  # The second optimization is that for small hashes (less or equal to 16 elements)
  # we don't allocate `@indices` and just perform a linear scan on `@entries`.
  # This is an heuristic but in practice it's faster to search linearly in small
  # hashes. There's another heuristic here: if we have less than or equal to 8
  # elements we just compare values when doing the linear scan. If we have between
  # 9 and 16 we first compute the hash code of the key and compare the hash codes
  # first (at this point computing the hash code plus comparing them might become
  # cheaper than doing a full comparison each time). This optimization also exists
  # in the Ruby implementation (though it seems hash values are always compared).
  #
  # A third optimization is in the way `@indices` is allocated: when the number
  # of entries is less than or equal to 128 (2 ** 8 / 2) the indexes values will range between
  # 0 and 128. That means we can use `Pointer(UInt8)` as the type of `@indices`.
  # (we can't do it for ranges between 0 and 256 because we need a value that means
  # "empty"). Similarly, for ranges between 128 and 32768 (2 ** 16 / 2) we can use
  # `Pointer(UInt16)`. This saves some memory (and the performance difference is
  # noticeable). We store the bytesize of the `@indices` buffer in `@indices_bytesize`
  # with values 1 (UInt8), 2 (UInt16) or 4 (UInt32). This optimization also exists
  # in the Ruby implementation.
  #
  # Another optimization is, when fitting a value inside the range of `@indices`,
  # to use masking (value & mask) instead of `remainder` or `%`, which apparently
  # are much slower. This optimization also exists in the Ruby implementation.
  #
  # We also keep track of the number of deleted entries (`@deleted_count`). When an
  # entry is deleted we just mark it as deleted by using the special hash value 0.
  # Only when the hash needs to be resized we do something with this instance variable:
  # if we have many deleted entries (at least as many as the number of non-deleted
  # entries) we compact the map and avoid a resize. Otherwise we remove the non-deleted
  # entries but also resize both the `@entries` and `@indices` buffer. This probably
  # avoids an edge case where one deletes and inserts an element and there is a constant
  # shift of the buffer (expensive).
  #
  # There might be other optimizations to try out, like not using Linear Probing,
  # but for now this implementation is much faster than the old one which used
  # linked lists (closed addressing).
  #
  # All methods that deal with this implementation come after the constructors.
  # Then all other methods use the internal methods, usually using other high-level
  # methods.

  # The index of the first non-deleted entry in `@entries`.
  # This is useful to support `shift`: instead of marking an entry
  # as deleted and then always having to ignore it we just increment this
  # variable and always start iterating from it.
  # The invariant of `@first` always pointing to a non-deleted entry holds
  # (unless `@size` is 0) and is guaranteed because of how
  # `delete_and_update_counts` is implemented.
  @first : Int32 = 0

  # The buffer of entries.
  # Might be null if the hash is empty at the very beginning.
  # Has always the size of `indices_size` / 2.
  @entries : Pointer(Entry(K, V))

  # The buffer of indices into entries. Its size is given by `@indices_size_pow2`.
  # Might be null if the hash is empty at the very beginning or when the hash
  # size is less than or equal to 16.
  # Could be a Slice but this way we might save a few bounds checking.
  @indices : Pointer(UInt8)

  # The number of actual entries in the hash.
  # Exposed to the user via the `size` getter.
  @size : Int32

  # The number of deleted entries.
  # Resets to zero when the hash resizes.
  @deleted_count : Int32

  # The actual type of `@indices`:
  # - 1 means `Pointer(UInt8)`
  # - 2 means `Pointer(UInt16)`
  # - 4 means `Pointer(UInt32)`
  @indices_bytesize : Int8

  # The size of `@indices` given as a power of 2.
  # For example if it's 4 it means 2**4 so size 16.
  # Can be zero when hash is totally empty.
  # Otherwise guaranteed to be at least 3.
  @indices_size_pow2 : UInt8

  # Whether to compare objects using `object_id`.
  @compare_by_identity : Bool = false

  # The optional block that triggers on non-existing keys.
  @block : (self, K -> V)?

  # Creates a new empty `Hash`.
  def initialize
    @entries = Pointer(Entry(K, V)).null
    @indices = Pointer(UInt8).null
    @indices_size_pow2 = 0
    @size = 0
    @deleted_count = 0
    @block = nil
    @indices_bytesize = 1
  end

  # Creates a new empty `Hash` with a *block* for handling missing keys.
  #
  # ```
  # proc = ->(hash : Hash(String, Int32), key : String) { hash[key] = key.size }
  # hash = Hash(String, Int32).new(proc)
  #
  # hash.size   # => 0
  # hash["foo"] # => 3
  # hash.size   # => 1
  # hash["bar"] = 10
  # hash["bar"] # => 10
  # ```
  #
  # The *initial_capacity* is useful to avoid unnecessary reallocations
  # of the internal buffer in case of growth. If the number of elements
  # a hash will hold is known, the hash should be initialized with that
  # capacity for improved performance. Otherwise, the default is 8.
  # Inputs lower than 8 are ignored.
  def initialize(block : (Hash(K, V), K -> V)? = nil, *, initial_capacity = nil)
    initial_capacity = (initial_capacity || 0).to_i32

    # Same as the empty hash case
    # (but this constructor is a bit more expensive in terms of code execution).
    if initial_capacity == 0
      @entries = Pointer(Entry(K, V)).null
      @indices = Pointer(UInt8).null
      @indices_size_pow2 = 0
      @indices_bytesize = 1
    else
      # Translate initial capacity to the nearest power of 2, but keep it a minimum of 8.
      if initial_capacity < 8
        initial_entries_size = 8
      else
        initial_entries_size = Math.pw2ceil(initial_capacity)
      end

      # Because we always keep indice_size >= entries_size * 2
      initial_indices_size = initial_entries_size * 2

      @entries = malloc_entries(initial_entries_size)

      # Check if we can avoid allocating the `@indices` buffer for
      # small hashes.
      if initial_indices_size > MAX_INDICES_SIZE_LINEAR_SCAN
        @indices_bytesize = compute_indices_bytesize(initial_indices_size)
        @indices = malloc_indices(initial_indices_size)
      else
        @indices = Pointer(UInt8).null
        @indices_bytesize = 1
      end

      @indices_size_pow2 = Math.log2(initial_indices_size).to_u8
    end

    @size = 0
    @deleted_count = 0
    @block = block
  end

  # Creates a new empty `Hash` with a *block* that handles missing keys.
  #
  # ```
  # hash = Hash(String, Int32).new do |hash, key|
  #   hash[key] = key.size
  # end
  #
  # hash.size   # => 0
  # hash["foo"] # => 3
  # hash.size   # => 1
  # hash["bar"] = 10
  # hash["bar"] # => 10
  # ```
  #
  # The *initial_capacity* is useful to avoid unnecessary reallocations
  # of the internal buffer in case of growth. If the number of elements
  # a hash will hold is known, the hash should be initialized with that
  # capacity for improved performance. Otherwise, the default is 8.
  # Inputs lower than 8 are ignored.
  def self.new(initial_capacity = nil, &block : (Hash(K, V), K -> V))
    new block, initial_capacity: initial_capacity
  end

  # Creates a new empty `Hash` where the *default_value* is returned if a key is missing.
  #
  # ```
  # inventory = Hash(String, Int32).new(0)
  # inventory["socks"] = 3
  # inventory["pickles"] # => 0
  # ```
  #
  # NOTE: The default value is passed by reference:
  # ```
  # arr = [1, 2, 3]
  # hash = Hash(String, Array(Int32)).new(arr)
  # hash["3"][1] = 4
  # arr # => [1, 4, 3]
  # ```
  #
  # The *initial_capacity* is useful to avoid unnecessary reallocations
  # of the internal buffer in case of growth. If the number of elements
  # a hash will hold is known, the hash should be initialized with that
  # capacity for improved performance. Otherwise, the default is 8.
  # Inputs lower than 8 are ignored.
  def self.new(default_value : V, initial_capacity = nil)
    new(initial_capacity: initial_capacity) { default_value }
  end

  # ===========================================================================
  # Internal implementation starts
  # ===========================================================================

  # Maximum number of `indices_size` for which we do a linear scan
  # (maximum of 16 entries in `@entries`)
  private MAX_INDICES_SIZE_LINEAR_SCAN = 32

  # Maximum number of `indices_size` for which we can represent `@indices`
  # as Pointer(UInt8).
  private MAX_INDICES_BYTESIZE_1 = 256

  # Maximum number of `indices_size` for which we can represent `@indices`
  # as Pointer(UInt16).
  private MAX_INDICES_BYTESIZE_2 = 65536

  # Inserts or updates a key-value pair.
  # Returns an `Entry` if it was updated, otherwise `nil`.
  private def upsert(key, value) : Entry(K, V)?
    # Empty hash table so only initialize entries for now
    if @entries.null?
      @indices_size_pow2 = 3
      @entries = malloc_entries(4)
    end

    hash = key_hash(key)

    # No indices allocated yet so try to do a linear scan
    if @indices.null?
      # Try to do an update by doing a linear scan
      updated_entry = update_linear_scan(key, value, hash)
      return updated_entry if updated_entry

      # If we still have space, add an entry.
      if !entries_full?
        add_entry_and_increment_size(hash, key, value)
        return nil
      end

      # No more space so we need to do a resize
      resize

      # Now, it could happen that we are still with less than 16 elements
      # and so `@indices` will be null, in which case we only need to
      # add the key-value pair at the end of the `@entries` buffer.
      if @indices.null?
        add_entry_and_increment_size(hash, key, value)
        return nil
      end

      # Otherwise `@indices` became non-null which means we can't do
      # a linear scan anymore.
    end

    # Fit the hash value into an index in `@indices`
    index = fit_in_indices(hash)

    while true
      entry_index = get_index(index)

      # If the index entry is empty...
      if entry_index == -1
        # If we reached the maximum in `@entries` it's time to resize
        if entries_full?
          resize
          # We have to fit the hash into an index in `@indices` again, and try again
          index = fit_in_indices(hash)
          next
        end

        # We have free space: store the index and then insert the entry
        set_index(index, entries_size)
        add_entry_and_increment_size(hash, key, value)
        return nil
      end

      # We found a non-empty slot, let's see if the key we have matches
      entry = get_entry(entry_index)
      if entry_matches?(entry, hash, key)
        # If it does we just update the entry
        set_entry(entry_index, Entry(K, V).new(hash, key, value))
        return entry
      else
        # Otherwise we have to keep looking...
        index = next_index(index)
      end
    end
  end

  # Tries to update a key-value-hash triplet by doing a linear scan.
  # Returns an old `Entry` if it was updated, otherwise `nil`.
  private def update_linear_scan(key, value, hash) : Entry(K, V)?
    # Just do a linear scan...
    each_entry_with_index do |entry, index|
      if entry_matches?(entry, hash, key)
        set_entry(index, Entry(K, V).new(entry.hash, entry.key, value))
        return entry
      end
    end

    nil
  end

  # Implementation of deleting a key.
  # Returns the deleted Entry, if it existed, `nil` otherwise.
  private def delete_impl(key) : Entry(K, V)?
    # Empty hash table, nothing to do
    if @indices_size_pow2 == 0
      return nil
    end

    hash = key_hash(key)

    # No indices allocated yet so do linear scan
    if @indices.null?
      return delete_linear_scan(key, hash)
    end

    # Fit hash into `@indices` size
    index = fit_in_indices(hash)
    while true
      entry_index = get_index(index)

      # If we find an empty index slot, there's no such key
      if entry_index == -1
        return nil
      end

      # We found a non-empty slot, let's see if the key we have matches
      entry = get_entry(entry_index)
      if entry_matches?(entry, hash, key)
        delete_entry_and_update_counts(entry_index)
        return entry
      else
        # If it doesn't, check the next index...
        index = next_index(index)
      end
    end
  end

  # Delete by doing a linear scan over `@entries`.
  # Returns the deleted Entry, if it existed, `nil` otherwise.
  private def delete_linear_scan(key, hash) : Entry(K, V)?
    each_entry_with_index do |entry, index|
      if entry_matches?(entry, hash, key)
        delete_entry_and_update_counts(index)
        return entry
      end
    end

    nil
  end

  # Finds an entry with the given key.
  protected def find_entry(key) : Entry(K, V)?
    # Empty hash table so there's no way it's there
    if @indices_size_pow2 == 0
      return nil
    end

    # No indices allocated yet so do linear scan
    if @indices.null?
      return find_entry_linear_scan(key)
    end

    hash = key_hash(key)

    # Fit hash into `@indices` size
    index = fit_in_indices(hash)
    while true
      entry_index = get_index(index)

      # If we find an empty index slot, there's no such key
      if entry_index == -1
        return nil
      end

      # We found a non-empty slot, let's see if the key we have matches
      entry = get_entry(entry_index)
      if entry_matches?(entry, hash, key)
        # It does!
        return entry
      else
        # Nope, move on to the next slot
        index = next_index(index)
      end
    end
  end

  # Finds an Entry with the given key by doing a linear scan.
  private def find_entry_linear_scan(key) : Entry(K, V)?
    # If we have less than 8 elements we avoid computing the hash
    # code and directly compare the keys (might be cheaper than
    # computing a hash code of a complex structure).
    if entries_size <= 8
      each_entry_with_index do |entry|
        return entry if entry_matches?(entry, key)
      end
    else
      hash = key_hash(key)
      each_entry_with_index do |entry|
        return entry if entry_matches?(entry, hash, key)
      end
    end

    nil
  end

  # Tries to resize the hash table in the condition that there are
  # no more available entries to add.
  # Might not result in a resize if there are many entries marked as
  # deleted. In that case the entries table is simply compacted.
  # However, in case of a resize deleted entries are also compacted.
  private def resize : Nil
    # Only do an actual resize (grow `@entries` buffer) if we don't
    # have many deleted elements.
    if @deleted_count < @size
      # First grow `@entries`
      realloc_entries(indices_size)
      double_indices_size

      # If we didn't have `@indices` and we still don't have 16 entries
      # we keep doing linear scans (not using `@indices`)
      if @indices.null? && indices_size <= MAX_INDICES_SIZE_LINEAR_SCAN
        return
      end

      # Otherwise, we must either start using `@indices`
      # or grow the ones we had.
      @indices_bytesize = compute_indices_bytesize(indices_size)
      if @indices.null?
        @indices = malloc_indices(indices_size)
      else
        @indices = realloc_indices(indices_size)
      end
    end

    do_compaction

    # After compaction we no longer have deleted entries
    @deleted_count = 0

    # And the first valid entry is the first one
    @first = 0
  end

  # Compacts `@entries` (only keeps non-deleted ones) and rebuilds `@indices.`
  # If `rehash` is `true` then hash values inside each `Entry` will be recomputed.
  private def do_compaction(rehash : Bool = false) : Nil
    # `@indices` might still be null if we are compacting in the case where
    # we are still doing a linear scan (and we had many deleted elements)
    if @indices.null?
      has_indices = false
    else
      # If we do have indices we must clear them because we'll rebuild
      # them from scratch
      has_indices = true
      clear_indices
    end

    # Here we traverse the `@entries` and compute their new index in `@indices`
    # while moving non-deleted entries to the beginning (compaction).
    new_entry_index = 0
    each_entry_with_index do |entry, entry_index|
      if rehash
        # When rehashing we always have to copy the entry
        entry_hash = key_hash(entry.key)
        set_entry(new_entry_index, Entry(K, V).new(entry_hash, entry.key, entry.value))
      else
        # First we move the entry to its new index (if we need to do that)
        entry_hash = entry.hash
        set_entry(new_entry_index, entry) if entry_index != new_entry_index
      end

      if has_indices
        # Then we try to find an empty index slot
        # (we should find one now that we have more space)
        index = fit_in_indices(entry_hash)
        until get_index(index) == -1
          index = next_index(index)
        end
        set_index(index, new_entry_index)
      end

      new_entry_index += 1
    end

    # We have to mark entries starting from the final new index
    # as deleted so the GC can collect them.
    entries_to_clear = entries_size - new_entry_index
    if entries_to_clear > 0
      (entries + new_entry_index).clear(entries_to_clear)
    end
  end

  # After this it's 1 << 28, and with entries being Int32
  # (4 bytes) it's 1 << 30 of actual bytesize and the
  # next value would be 1 << 31 which overflows `Int32`.
  private MAXIMUM_INDICES_SIZE = 1 << 28

  # Doubles the value of `@indices_size` but first checks
  # whether the maximum hash size is reached.
  private def double_indices_size : Nil
    if indices_size == MAXIMUM_INDICES_SIZE
      raise "Maximum Hash size reached"
    end

    @indices_size_pow2 += 1
  end

  # Implementation of clearing the hash table.
  private def clear_impl : Nil
    # We _could_ set all buffers to null and start like in the
    # empty case.
    # However, it might happen that a user calls clear and then inserts
    # elements in a loop. In that case each insert after clear will cause
    # a new memory allocation and that's not good.
    # Just clearing the buffers might retain some memory but it
    # avoids a possible constant reallocation (which is slower).
    clear_entries unless @entries.null?
    clear_indices unless @indices.null?
    @size = 0
    @deleted_count = 0
    @first = 0
  end

  # Initializes a `dup` copy from the contents of `other`.
  protected def initialize_dup(other)
    initialize_compare_by_identity(other)

    return if other.empty?

    initialize_dup_entries(other)
    initialize_copy_non_entries_vars(other)
  end

  # Initializes a `clone` copy from the contents of `other`.
  protected def initialize_clone(other)
    initialize_compare_by_identity(other)

    return if other.empty?

    initialize_clone_entries(other)
    initialize_copy_non_entries_vars(other)
  end

  private def initialize_compare_by_identity(other)
    compare_by_identity if other.compare_by_identity?
  end

  # Initializes `@entries` for a dup copy.
  # Here we only need to duplicate the buffer.
  private def initialize_dup_entries(other)
    return if other.@entries.null?

    @entries = malloc_entries(other.entries_capacity)

    # Note that we only need to copy `entries_size` which
    # are the effective entries in use.
    @entries.copy_from(other.@entries, other.entries_size)
  end

  # Initializes `@entries` for a clone copy.
  # Here we need to copy entries while cloning their values.
  private def initialize_clone_entries(other)
    return if other.@entries.null?

    @entries = malloc_entries(other.entries_capacity)

    other.each_entry_with_index do |entry, index|
      set_entry(index, entry.clone)
    end
  end

  # Initializes all variables other than `@entries` for a copy.
  private def initialize_copy_non_entries_vars(other)
    @indices_bytesize = other.@indices_bytesize
    @first = other.@first
    @size = other.@size
    @deleted_count = other.@deleted_count
    @indices_size_pow2 = other.@indices_size_pow2
    @block = other.@block

    unless other.@indices.null?
      @indices = malloc_indices(other.indices_size)
      @indices.copy_from(other.@indices, indices_malloc_size(other.indices_size))
    end
  end

  # Gets from `@indices` at the given `index`.
  # Returns the index in `@entries` or `-1` if the slot is empty.
  private def get_index(index : Int32) : Int32
    # Check what we have: UInt8, Int16 or UInt32 buckets
    value = case @indices_bytesize
            when 1
              @indices[index].to_i32!
            when 2
              @indices.as(UInt16*)[index].to_i32!
            else
              @indices.as(UInt32*)[index].to_i32!
            end

    # Because we increment the value by one when we store the value
    # here we have to subtract one
    value - 1
  end

  # Sets `@indices` at `index` with the given value.
  private def set_index(index, value) : Nil
    # We actually store 1 more than the value because 0 means empty.
    value += 1

    # We also have to see what we have: UInt8, UInt16 or UInt32 buckets.
    case @indices_bytesize
    when 1
      @indices[index] = value.to_u8!
    when 2
      @indices.as(UInt16*)[index] = value.to_u16!
    else
      @indices.as(UInt32*)[index] = value.to_u32!
    end
  end

  # Returns the capacity of `@indices`.
  protected def indices_size
    1 << @indices_size_pow2
  end

  # Computes what bytesize we'll store in `@indices` according to its size
  private def compute_indices_bytesize(size) : Int8
    case
    when size <= MAX_INDICES_BYTESIZE_1
      1_i8
    when size <= MAX_INDICES_BYTESIZE_2
      2_i8
    else
      4_i8
    end
  end

  # Allocates `size` number of indices for `@indices`.
  private def malloc_indices(size)
    Pointer(UInt8).malloc(indices_malloc_size(size))
  end

  # The actual number of bytes needed to allocate `@indices`.
  private def indices_malloc_size(size)
    size * @indices_bytesize
  end

  # Reallocates `size` number of indices for `@indices`.
  private def realloc_indices(size)
    @indices.realloc(indices_malloc_size(size))
  end

  # Marks all existing indices as empty.
  private def clear_indices : Nil
    @indices.clear(indices_malloc_size(indices_size))
  end

  # Returns the entry in `@entries` at `index`.
  private def get_entry(index) : Entry(K, V)
    @entries[index]
  end

  # Sets the entry in `@entries` at `index`.
  private def set_entry(index, value) : Nil
    @entries[index] = value
  end

  # Adds an entry at the end and also increments this hash's size.
  private def add_entry_and_increment_size(hash, key, value) : Nil
    set_entry(entries_size, Entry(K, V).new(hash, key, value))
    @size += 1
  end

  # Marks an entry in `@entries` at `index` as deleted
  # *without* modifying any counters (`@size` and `@deleted_count`).
  private def delete_entry(index) : Nil
    set_entry(index, Entry(K, V).deleted)
  end

  # Marks an entry in `@entries` at `index` as deleted
  # and updates the `@size` and `@deleted_count` counters.
  private def delete_entry_and_update_counts(index) : Nil
    delete_entry(index)
    @size -= 1
    @deleted_count += 1

    # If we are deleting the first entry there are some
    # more optimizations we can do
    return if index != @first

    # If the Hash is now empty then the first effective
    # entry starts right after all the deleted ones.
    if @size == 0
      @first = @deleted_count
    else
      # Otherwise, we bump `@first` and keep bumping it
      # until we find a non-deleted entry. It's guaranteed
      # that this loop will end because `@size != 0` so
      # there will be a non-deleted entry.
      # It's better to skip the deleted entries once here
      # and not every next time someone accesses the Hash.
      # With this we also keep the invariant that `@first`
      # always points to the first non-deleted entry.
      @first += 1
      while @entries[@first].deleted?
        @first += 1
      end
    end
  end

  # Returns true if there's no place for new entries without doing a resize.
  private def entries_full? : Bool
    entries_size == entries_capacity
  end

  # Yields each non-deleted Entry with its index inside `@entries`.
  protected def each_entry_with_index : Nil
    return if @size == 0

    @first.upto(entries_size - 1) do |i|
      entry = get_entry(i)
      yield entry, i unless entry.deleted?
    end
  end

  # Allocates `size` number of entries for `@entries`.
  private def malloc_entries(size)
    Pointer(Entry(K, V)).malloc(size)
  end

  private def realloc_entries(size)
    @entries = @entries.realloc(size)
  end

  # Marks all existing entries as deleted
  private def clear_entries
    @entries.clear(entries_capacity)
  end

  # Computes the next index in `@indices`, needed when an index is not empty.
  private def next_index(index : Int32) : Int32
    fit_in_indices(index + 1)
  end

  # Fits a value inside the range of `@indices`
  private def fit_in_indices(value) : Int32
    # We avoid doing modulo (`%` or `remainder`) because it's much
    # slower than `<<` + `-` + `&`.
    # For example if `@indices_size_pow2` is 8 then `indices_size`
    # will be 256 (1 << 8) and the mask we use is 0xFF, which is 256 - 1.
    (value & ((1_u32 << @indices_size_pow2) - 1)).to_i32!
  end

  # Returns the first `Entry` or `nil` if non exists.
  private def first_entry?
    # We always make sure that `@first` points to the first
    # non-deleted entry, so `@entries[@first]` is guaranteed
    # to be non-deleted.
    @size == 0 ? nil : @entries[@first]
  end

  # Returns the first `Entry` or `nil` if non exists.
  private def last_entry?
    return nil if @size == 0

    (entries_size - 1).downto(@first).each do |i|
      entry = get_entry(i)
      return entry unless entry.deleted?
    end

    # Might happen if the Hash is modified concurrently
    nil
  end

  protected getter entries

  # Returns the total number of existing entries, including
  # deleted and non-deleted ones.
  protected def entries_size
    @size + @deleted_count
  end

  # Returns the capacity of `@entries`.
  protected def entries_capacity
    indices_size // 2
  end

  # Computes the hash of a key.
  private def key_hash(key)
    if @compare_by_identity && key.responds_to?(:object_id)
      hash = key.object_id.hash.to_u32!
    else
      hash = key.hash.to_u32!
    end
    hash == 0 ? UInt32::MAX : hash
  end

  private def entry_matches?(entry, hash, key)
    # Tiny optimization: for these primitive types it's faster to just
    # compare the key instead of comparing the hash and the key.
    # We still have to skip hashes with value 0 (means deleted).
    {% if K == Bool ||
            K == Char ||
            K == Symbol ||
            K < Int::Primitive ||
            K < Float::Primitive ||
            K < Enum %}
      entry.key == key && entry.hash != 0_u32
    {% else %}
      entry.hash == hash && entry_matches?(entry, key)
    {% end %}
  end

  private def entry_matches?(entry, key)
    entry_key = entry.key

    if @compare_by_identity
      if entry_key.responds_to?(:object_id)
        if key.responds_to?(:object_id)
          entry_key.object_id == key.object_id
        else
          false
        end
      elsif key.responds_to?(:object_id)
        # because entry_key doesn't respond to :object_id
        false
      else
        entry_key == key
      end
    else
      entry_key == key
    end
  end

  # ===========================================================================
  # Internal implementation ends
  # ===========================================================================

  # Returns the number of elements in this Hash.
  getter size : Int32

  # Makes this hash compare keys using their object identity (`object_id)`
  # for types that define such method (`Reference` types, but also structs that
  # might wrap other `Reference` types and delegate the `object_id` method to them).
  #
  # ```
  # h1 = {"foo" => 1, "bar" => 2}
  # h1["fo" + "o"]? # => 1
  #
  # h1.compare_by_identity
  # h1.compare_by_identity? # => true
  # h1["fo" + "o"]?         # => nil # not the same String instance
  # ```
  def compare_by_identity
    @compare_by_identity = true
    rehash
    self
  end

  # Returns `true` of this Hash is comparing keys by `object_id`.
  #
  # See `compare_by_identity`.
  getter? compare_by_identity

  # Sets the value of *key* to the given *value*.
  #
  # ```
  # h = {} of String => String
  # h["foo"] = "bar"
  # h["foo"] # => "bar"
  # ```
  def []=(key : K, value : V)
    upsert(key, value)
    value
  end

  # Sets the value of *key* to the given *value*.
  #
  # If a value already exists for `key`, that (old) value is returned.
  # Otherwise the given block is invoked with *key* and its value is returned.
  #
  # ```
  # h = {} of Int32 => String
  # h.put(1, "one") { "didn't exist" } # => "didn't exist"
  # h.put(1, "uno") { "didn't exist" } # => "one"
  # h.put(2, "two") { |key| key.to_s } # => "2"
  # ```
  def put(key : K, value : V)
    updated_entry = upsert(key, value)
    updated_entry ? updated_entry.value : yield key
  end

  # Returns the value for the key given by *key*.
  # If not found, returns the default value given by `Hash.new`, otherwise raises `KeyError`.
  #
  # ```
  # h = {"foo" => "bar"}
  # h["foo"] # => "bar"
  #
  # h = Hash(String, String).new("bar")
  # h["foo"] # => "bar"
  #
  # h = Hash(String, String).new { "bar" }
  # h["foo"] # => "bar"
  #
  # h = Hash(String, String).new
  # h["foo"] # raises KeyError
  # ```
  def [](key)
    fetch(key) do
      if (block = @block) && key.is_a?(K)
        block.call(self, key.as(K))
      else
        raise KeyError.new "Missing hash key: #{key.inspect}"
      end
    end
  end

  # Returns the value for the key given by *key*.
  # If not found, returns `nil`. This ignores the default value set by `Hash.new`.
  #
  # ```
  # h = {"foo" => "bar"}
  # h["foo"]? # => "bar"
  # h["bar"]? # => nil
  #
  # h = Hash(String, String).new("bar")
  # h["foo"]? # => nil
  # ```
  def []?(key)
    fetch(key, nil)
  end

  # Traverses the depth of a structure and returns the value.
  # Returns `nil` if not found.
  #
  # ```
  # h = {"a" => {"b" => [10, 20, 30]}}
  # h.dig? "a", "b"                # => [10, 20, 30]
  # h.dig? "a", "b", "c", "d", "e" # => nil
  # ```
  def dig?(key : K, *subkeys)
    if (value = self[key]?) && value.responds_to?(:dig?)
      value.dig?(*subkeys)
    end
  end

  # :nodoc:
  def dig?(key : K)
    self[key]?
  end

  # Traverses the depth of a structure and returns the value, otherwise
  # raises `KeyError`.
  #
  # ```
  # h = {"a" => {"b" => [10, 20, 30]}}
  # h.dig "a", "b"                # => [10, 20, 30]
  # h.dig "a", "b", "c", "d", "e" # raises KeyError
  # ```
  def dig(key : K, *subkeys)
    if (value = self[key]) && value.responds_to?(:dig)
      return value.dig(*subkeys)
    end
    raise KeyError.new "Hash value not diggable for key: #{key.inspect}"
  end

  # :nodoc:
  def dig(key : K)
    self[key]
  end

  # Returns `true` when key given by *key* exists, otherwise `false`.
  #
  # ```
  # h = {"foo" => "bar"}
  # h.has_key?("foo") # => true
  # h.has_key?("bar") # => false
  # ```
  def has_key?(key)
    !!find_entry(key)
  end

  # Returns `true` when value given by *value* exists, otherwise `false`.
  #
  # ```
  # h = {"foo" => "bar"}
  # h.has_value?("foo") # => false
  # h.has_value?("bar") # => true
  # ```
  def has_value?(val)
    each_value do |value|
      return true if value == val
    end
    false
  end

  # Returns the value for the key given by *key*, or when not found the value given by *default*.
  # This ignores the default value set by `Hash.new`.
  #
  # ```
  # h = {"foo" => "bar"}
  # h.fetch("foo", "foo") # => "bar"
  # h.fetch("bar", "foo") # => "foo"
  # ```
  def fetch(key, default)
    fetch(key) { default }
  end

  # Returns the value for the key given by *key*, or when not found calls the given block with the key.
  #
  # ```
  # h = {"foo" => "bar"}
  # h.fetch("foo") { "default value" }  # => "bar"
  # h.fetch("bar") { "default value" }  # => "default value"
  # h.fetch("bar") { |key| key.upcase } # => "BAR"
  # ```
  def fetch(key)
    entry = find_entry(key)
    entry ? entry.value : yield key
  end

  # Returns a tuple populated with the elements at the given *indexes*.
  # Raises if any index is invalid.
  #
  # ```
  # {"a" => 1, "b" => 2, "c" => 3, "d" => 4}.values_at("a", "c") # => {1, 3}
  # ```
  def values_at(*indexes : K)
    indexes.map { |index| self[index] }
  end

  # Returns a key with the given *value*, else raises `KeyError`.
  #
  # ```
  # hash = {"foo" => "bar", "baz" => "qux"}
  # hash.key_for("bar")    # => "foo"
  # hash.key_for("qux")    # => "baz"
  # hash.key_for("foobar") # raises KeyError (Missing hash key for value: foobar)
  # ```
  def key_for(value)
    key_for(value) { raise KeyError.new "Missing hash key for value: #{value}" }
  end

  # Returns a key with the given *value*, else `nil`.
  #
  # ```
  # hash = {"foo" => "bar", "baz" => "qux"}
  # hash.key_for?("bar")    # => "foo"
  # hash.key_for?("qux")    # => "baz"
  # hash.key_for?("foobar") # => nil
  # ```
  def key_for?(value)
    key_for(value) { nil }
  end

  # Returns a key with the given *value*, else yields *value* with the given block.
  #
  # ```
  # hash = {"foo" => "bar"}
  # hash.key_for("bar") { |value| value.upcase } # => "foo"
  # hash.key_for("qux") { |value| value.upcase } # => "QUX"
  # ```
  def key_for(value)
    each do |k, v|
      return k if v == value
    end
    yield value
  end

  # Deletes the key-value pair and returns the value, otherwise returns `nil`.
  #
  # ```
  # h = {"foo" => "bar"}
  # h.delete("foo")     # => "bar"
  # h.fetch("foo", nil) # => nil
  # ```
  def delete(key)
    delete(key) { nil }
  end

  # Deletes the key-value pair and returns the value, else yields *key* with given block.
  #
  # ```
  # h = {"foo" => "bar"}
  # h.delete("foo") { |key| "#{key} not found" } # => "bar"
  # h.fetch("foo", nil)                          # => nil
  # h.delete("baz") { |key| "#{key} not found" } # => "baz not found"
  # ```
  def delete(key)
    entry = delete_impl(key)
    entry ? entry.value : yield key
  end

  # Deletes each key-value pair for which the given block returns `true`.
  #
  # ```
  # h = {"foo" => "bar", "fob" => "baz", "bar" => "qux"}
  # h.delete_if { |key, value| key.starts_with?("fo") }
  # h # => { "bar" => "qux" }
  # ```
  def delete_if
    keys_to_delete = [] of K
    each do |key, value|
      keys_to_delete << key if yield(key, value)
    end
    keys_to_delete.each do |key|
      delete(key)
    end
    self
  end

  # Returns `true` when hash contains no key-value pairs.
  #
  # ```
  # h = Hash(String, String).new
  # h.empty? # => true
  #
  # h = {"foo" => "bar"}
  # h.empty? # => false
  # ```
  def empty?
    @size == 0
  end

  # Calls the given block for each key-value pair and passes in the key and the value.
  #
  # ```
  # h = {"foo" => "bar"}
  #
  # h.each do |key, value|
  #   key   # => "foo"
  #   value # => "bar"
  # end
  #
  # h.each do |key_and_value|
  #   key_and_value # => {"foo", "bar"}
  # end
  # ```
  #
  # The enumeration follows the order the keys were inserted.
  def each : Nil
    each_entry_with_index do |entry, i|
      yield({entry.key, entry.value})
    end
  end

  # Returns an iterator over the hash entries.
  # Which behaves like an `Iterator` returning a `Tuple` consisting of the key and value types.
  #
  # ```
  # hsh = {"foo" => "bar", "baz" => "qux"}
  # iterator = hsh.each
  #
  # iterator.next # => {"foo", "bar"}
  # iterator.next # => {"baz", "qux"}
  # ```
  #
  # The enumeration follows the order the keys were inserted.
  def each
    EntryIterator(K, V).new(self)
  end

  # Calls the given block for each key-value pair and passes in the key.
  #
  # ```
  # h = {"foo" => "bar"}
  # h.each_key do |key|
  #   key # => "foo"
  # end
  # ```
  #
  # The enumeration follows the order the keys were inserted.
  def each_key
    each do |key, value|
      yield key
    end
  end

  # Returns an iterator over the hash keys.
  # Which behaves like an `Iterator` consisting of the key's types.
  #
  # ```
  # hsh = {"foo" => "bar", "baz" => "qux"}
  # iterator = hsh.each_key
  #
  # key = iterator.next
  # key # => "foo"
  #
  # key = iterator.next
  # key # => "baz"
  # ```
  #
  # The enumeration follows the order the keys were inserted.
  def each_key
    KeyIterator(K, V).new(self)
  end

  # Calls the given block for each key-value pair and passes in the value.
  #
  # ```
  # h = {"foo" => "bar"}
  # h.each_value do |value|
  #   value # => "bar"
  # end
  # ```
  #
  # The enumeration follows the order the keys were inserted.
  def each_value
    each do |key, value|
      yield value
    end
  end

  # Returns an iterator over the hash values.
  # Which behaves like an `Iterator` consisting of the value's types.
  #
  # ```
  # hsh = {"foo" => "bar", "baz" => "qux"}
  # iterator = hsh.each_value
  #
  # value = iterator.next
  # value # => "bar"
  #
  # value = iterator.next
  # value # => "qux"
  # ```
  #
  # The enumeration follows the order the keys were inserted.
  def each_value
    ValueIterator(K, V).new(self)
  end

  # Returns a new `Array` with all the keys.
  #
  # ```
  # h = {"foo" => "bar", "baz" => "bar"}
  # h.keys # => ["foo", "baz"]
  # ```
  def keys : Array(K)
    to_a_impl &.key
  end

  # Returns only the values as an `Array`.
  #
  # ```
  # h = {"foo" => "bar", "baz" => "qux"}
  # h.values # => ["bar", "qux"]
  # ```
  def values : Array(V)
    to_a_impl &.value
  end

  # Returns the index of the given key, or `nil` when not found.
  # The keys are ordered based on when they were inserted.
  #
  # ```
  # h = {"foo" => "bar", "baz" => "qux"}
  # h.key_index("foo") # => 0
  # h.key_index("qux") # => nil
  # ```
  def key_index(key)
    each_with_index do |(my_key, my_value), index|
      return index if key == my_key
    end
    nil
  end

  # Returns a new `Hash` with the keys and values of this hash and *other* combined.
  # A value in *other* takes precedence over the one in this hash.
  #
  # ```
  # hash = {"foo" => "bar"}
  # hash.merge({"baz" => "qux"})
  # # => {"foo" => "bar", "baz" => "qux"}
  # hash
  # # => {"foo" => "bar"}
  # ```
  def merge(other : Hash(L, W)) forall L, W
    hash = Hash(K | L, V | W).new
    hash.merge! self
    hash.merge! other
    hash
  end

  def merge(other : Hash(L, W), &block : K, V, W -> V | W) forall L, W
    hash = Hash(K | L, V | W).new
    hash.merge! self
    hash.merge!(other) { |k, v1, v2| yield k, v1, v2 }
    hash
  end

  # Similar to `#merge`, but the receiver is modified.
  #
  # ```
  # hash = {"foo" => "bar"}
  # hash.merge!({"baz" => "qux"})
  # hash # => {"foo" => "bar", "baz" => "qux"}
  # ```
  def merge!(other : Hash)
    other.each do |k, v|
      self[k] = v
    end
    self
  end

  # Adds the contents of *other* to this hash.
  # If a key exists in both hashes, the given block is called to determine the value to be used.
  # The block arguments are the key, the value in `self` and the value in *other*.
  #
  # ```
  # hash = {"a" => 100, "b" => 200}
  # other = {"b" => 254, "c" => 300}
  # hash.merge!(other) { |key, v1, v2| v1 + v2 }
  # hash # => {"a" => 100, "b" => 454, "c" => 300}
  # ```
  def merge!(other : Hash, &block) : self
    other.each do |k, v|
      if self.has_key?(k)
        self[k] = yield k, self[k], v
      else
        self[k] = v
      end
    end
    self
  end

  # Returns a new hash consisting of entries for which the block returns `true`.
  # ```
  # h = {"a" => 100, "b" => 200, "c" => 300}
  # h.select { |k, v| k > "a" } # => {"b" => 200, "c" => 300}
  # h.select { |k, v| v < 200 } # => {"a" => 100}
  # ```
  def select(&block : K, V -> _)
    reject { |k, v| !yield(k, v) }
  end

  # Equivalent to `Hash#select` but makes modification on the current object rather that returning a new one. Returns `nil` if no changes were made
  def select!(&block : K, V -> _)
    reject! { |k, v| !yield(k, v) }
  end

  # Returns a new hash consisting of entries for which the block returns `false`.
  # ```
  # h = {"a" => 100, "b" => 200, "c" => 300}
  # h.reject { |k, v| k > "a" } # => {"a" => 100}
  # h.reject { |k, v| v < 200 } # => {"b" => 200, "c" => 300}
  # ```
  def reject(&block : K, V -> _)
    each_with_object({} of K => V) do |(k, v), memo|
      memo[k] = v unless yield k, v
    end
  end

  # Equivalent to `Hash#reject`, but makes modification on the current object rather that returning a new one. Returns `nil` if no changes were made.
  def reject!(&block : K, V -> _)
    num_entries = size
    each do |key, value|
      delete(key) if yield(key, value)
    end
    num_entries == size ? nil : self
  end

  # Returns a new `Hash` without the given keys.
  #
  # ```
  # {"a" => 1, "b" => 2, "c" => 3, "d" => 4}.reject("a", "c") # => {"b" => 2, "d" => 4}
  # ```
  def reject(*keys)
    hash = self.dup
    hash.reject!(*keys)
  end

  # Removes a list of keys out of hash.
  #
  # ```
  # h = {"a" => 1, "b" => 2, "c" => 3, "d" => 4}.reject!("a", "c")
  # h # => {"b" => 2, "d" => 4}
  # ```
  def reject!(keys : Array | Tuple)
    keys.each { |k| delete(k) }
    self
  end

  def reject!(*keys)
    reject!(keys)
  end

  # Returns a new `Hash` with the given keys.
  #
  # ```
  # {"a" => 1, "b" => 2, "c" => 3, "d" => 4}.select({"a", "c"}) # => {"a" => 1, "c" => 3}
  # {"a" => 1, "b" => 2, "c" => 3, "d" => 4}.select("a", "c")   # => {"a" => 1, "c" => 3}
  # {"a" => 1, "b" => 2, "c" => 3, "d" => 4}.select(["a", "c"]) # => {"a" => 1, "c" => 3}
  # ```
  def select(keys : Array | Tuple)
    hash = {} of K => V
    keys.each { |k| hash[k] = self[k] if has_key?(k) }
    hash
  end

  # :ditto:
  def select(*keys)
    self.select(keys)
  end

  # Removes every element except the given ones.
  #
  # ```
  # h1 = {"a" => 1, "b" => 2, "c" => 3, "d" => 4}.select!({"a", "c"})
  # h2 = {"a" => 1, "b" => 2, "c" => 3, "d" => 4}.select!("a", "c")
  # h3 = {"a" => 1, "b" => 2, "c" => 3, "d" => 4}.select!(["a", "c"])
  # h1 == h2 == h3 # => true
  # h1             # => {"a" => 1, "c" => 3}
  # ```
  def select!(keys : Array | Tuple)
    each { |k, v| delete(k) unless keys.includes?(k) }
    self
  end

  # :ditto:
  def select!(*keys)
    select!(keys)
  end

  # Returns new `Hash` without `nil` values.
  #
  # ```
  # hash = {"hello" => "world", "foo" => nil}
  # hash.compact # => {"hello" => "world"}
  # ```
  def compact
    each_with_object({} of K => typeof(self.first_value.not_nil!)) do |(key, value), memo|
      memo[key] = value unless value.nil?
    end
  end

  # Removes all `nil` value from `self`. Returns `nil` if no changes were made.
  #
  # ```
  # hash = {"hello" => "world", "foo" => nil}
  # hash.compact! # => {"hello" => "world"}
  # hash.compact! # => nil
  # ```
  def compact!
    reject! { |key, value| value.nil? }
  end

  # Returns a new hash with all keys converted using the block operation.
  # The block can change a type of keys.
  #
  # ```
  # hash = {:a => 1, :b => 2, :c => 3}
  # hash.transform_keys { |key| key.to_s } # => {"a" => 1, "b" => 2, "c" => 3}
  # ```
  def transform_keys(&block : K -> K2) forall K2
    each_with_object({} of K2 => V) do |(key, value), memo|
      memo[yield(key)] = value
    end
  end

  # Returns a new hash with the results of running block once for every value.
  # The block can change a type of values.
  #
  # ```
  # hash = {:a => 1, :b => 2, :c => 3}
  # hash.transform_values { |value| value + 1 } # => {:a => 2, :b => 3, :c => 4}
  # ```
  def transform_values(&block : V -> V2) forall V2
    each_with_object({} of K => V2) do |(key, value), memo|
      memo[key] = yield(value)
    end
  end

  # Destructively transforms all values using a block. Same as transform_values but modifies in place.
  # The block cannot change a type of values.
  #
  # ```
  # hash = {:a => 1, :b => 2, :c => 3}
  # hash.transform_values! { |value| value + 1 }
  # hash # => {:a => 2, :b => 3, :c => 4}
  # ```
  def transform_values!(&block : V -> V)
    each_entry_with_index do |entry, i|
      new_value = yield entry.value
      set_entry(i, Entry(K, V).new(entry.hash, entry.key, new_value))
    end
    self
  end

  # Zips two arrays into a `Hash`, taking keys from *ary1* and values from *ary2*.
  #
  # ```
  # Hash.zip(["key1", "key2", "key3"], ["value1", "value2", "value3"])
  # # => {"key1" => "value1", "key2" => "value2", "key3" => "value3"}
  # ```
  def self.zip(ary1 : Array(K), ary2 : Array(V))
    hash = {} of K => V
    ary1.each_with_index do |key, i|
      hash[key] = ary2[i]
    end
    hash
  end

  # Returns the first key in the hash.
  def first_key
    entry = first_entry?
    entry ? entry.key : raise "Can't get first key of empty Hash"
  end

  # Returns the first key if it exists, or returns `nil`.
  #
  # ```
  # hash = {"foo1" => "bar1", "foz2" => "baz2"}
  # hash.first_key? # => "foo1"
  # hash.clear
  # hash.first_key? # => nil
  # ```
  def first_key?
    first_entry?.try &.key
  end

  # Returns the first value in the hash.
  def first_value
    entry = first_entry?
    entry ? entry.value : raise "Can't get first value of empty Hash"
  end

  # Returns the first value if it exists, or returns `nil`.
  #
  # ```
  # hash = {"foo1" => "bar1", "foz2" => "baz2"}
  # hash.first_value? # => "bar1"
  # hash.clear
  # hash.first_value? # => nil
  # ```
  def first_value?
    first_entry?.try &.value
  end

  # Returns the last key in the hash.
  def last_key
    entry = last_entry?
    entry ? entry.key : raise "Can't get last key of empty Hash"
  end

  # Returns the last key if it exists, or returns `nil`.
  #
  # ```
  # hash = {"foo1" => "bar1", "foz2" => "baz2"}
  # hash.last_key? # => "foz2"
  # hash.clear
  # hash.last_key? # => nil
  # ```
  def last_key?
    last_entry?.try &.key
  end

  # Returns the last value in the hash.
  def last_value
    entry = last_entry?
    entry ? entry.value : raise "Can't get last value of empty Hash"
  end

  # Returns the last value if it exists, or returns `nil`.
  #
  # ```
  # hash = {"foo1" => "bar1", "foz2" => "baz2"}
  # hash.last_value? # => "baz2"
  # hash.clear
  # hash.last_value? # => nil
  # ```
  def last_value?
    last_entry?.try &.value
  end

  # Deletes and returns the first key-value pair in the hash,
  # or raises `IndexError` if the hash is empty.
  #
  # ```
  # hash = {"foo" => "bar", "baz" => "qux"}
  # hash.shift # => {"foo", "bar"}
  # hash       # => {"baz" => "qux"}
  #
  # hash = {} of String => String
  # hash.shift # raises IndexError
  # ```
  def shift
    shift { raise IndexError.new }
  end

  # Same as `#shift`, but returns `nil` if the hash is empty.
  #
  # ```
  # hash = {"foo" => "bar", "baz" => "qux"}
  # hash.shift? # => {"foo", "bar"}
  # hash        # => {"baz" => "qux"}
  #
  # hash = {} of String => String
  # hash.shift? # => nil
  # ```
  def shift?
    shift { nil }
  end

  # Deletes and returns the first key-value pair in the hash.
  # Yields to the given block if the hash is empty.
  #
  # ```
  # hash = {"foo" => "bar", "baz" => "qux"}
  # hash.shift { true } # => {"foo", "bar"}
  # hash                # => {"baz" => "qux"}
  #
  # hash = {} of String => String
  # hash.shift { true } # => true
  # hash                # => {}
  # ```
  def shift
    first_entry = first_entry?
    if first_entry
      delete_entry_and_update_counts(@first)
      {first_entry.key, first_entry.value}
    else
      yield
    end
  end

  # Empties a `Hash` and returns it.
  #
  # ```
  # hash = {"foo" => "bar"}
  # hash.clear # => {}
  # ```
  def clear
    clear_impl
    self
  end

  # Compares with *other*. Returns `true` if all key-value pairs are the same.
  def ==(other : Hash)
    return false unless size == other.size
    each do |key, value|
      entry = other.find_entry(key)
      return false unless entry && entry.value == value
    end
    true
  end

  # See `Object#hash(hasher)`
  def hash(hasher)
    # The hash value must be the same regardless of the
    # order of the keys.
    result = hasher.result

    each do |key, value|
      copy = hasher
      copy = key.hash(copy)
      copy = value.hash(copy)
      result &+= copy.result
    end

    result.hash(hasher)
  end

  # Duplicates a `Hash`.
  #
  # ```
  # hash_a = {"foo" => "bar"}
  # hash_b = hash_a.dup
  # hash_b.merge!({"baz" => "qux"})
  # hash_a # => {"foo" => "bar"}
  # ```
  def dup
    hash = self.class.new
    hash.initialize_dup(self)
    hash
  end

  # Similar to `#dup`, but duplicates the values as well.
  #
  # ```
  # hash_a = {"foobar" => {"foo" => "bar"}}
  # hash_b = hash_a.clone
  # hash_b["foobar"]["foo"] = "baz"
  # hash_a # => {"foobar" => {"foo" => "bar"}}
  # ```
  def clone
<<<<<<< HEAD
    {% if V == ::Bool || V == ::Char || V == ::String || V == ::Symbol || V < ::Number::Primitive %}
      clone = Hash(K, V).new
      clone.initialize_clone(self)
      clone
    {% else %}
      exec_recursive_clone do |hash|
        clone = Hash(K, V).new
        hash[object_id] = clone.object_id
        clone.initialize_clone(self)
        clone
      end
    {% end %}
=======
    hash = self.class.new
    hash.initialize_clone(self)
    hash
>>>>>>> 7c8feb1c
  end

  def inspect(io : IO) : Nil
    to_s(io)
  end

  # Converts to a `String`.
  #
  # ```
  # h = {"foo" => "bar"}
  # h.to_s       # => "{\"foo\" => \"bar\"}"
  # h.to_s.class # => String
  # ```
  def to_s(io : IO) : Nil
    executed = exec_recursive(:to_s) do
      io << '{'
      found_one = false
      each do |key, value|
        io << ", " if found_one
        key.inspect(io)
        io << " => "
        value.inspect(io)
        found_one = true
      end
      io << '}'
    end
    io << "{...}" unless executed
  end

  def pretty_print(pp) : Nil
    executed = exec_recursive(:pretty_print) do
      pp.list("{", self, "}") do |key, value|
        pp.group do
          key.pretty_print(pp)
          pp.text " =>"
          pp.nest do
            pp.breakable
            value.pretty_print(pp)
          end
        end
      end
    end
    pp.text "{...}" unless executed
  end

  # Returns an array of tuples with key and values belonging to this Hash.
  #
  # ```
  # h = {1 => 'a', 2 => 'b', 3 => 'c'}
  # h.to_a # => [{1, 'a'}, {2, 'b'}, {3, 'c'}]
  # ```
  # The order of the array follows the order the keys were inserted in the Hash.
  def to_a : Array({K, V})
    to_a_impl do |entry|
      {entry.key, entry.value}
    end
  end

  private def to_a_impl(&block : Entry(K, V) -> U) forall U
    index = @first
    if @first == @deleted_count
      # If the deleted count equals the first element offset it
      # means that the only deleted elements are in (0...@first)
      # and so all the next ones are non-deleted.
      Array(U).new(size) do |i|
        value = yield get_entry(index)
        index += 1
        value
      end
    else
      Array(U).new(size) do |i|
        entry = get_entry(index)
        while entry.deleted?
          index += 1
          entry = get_entry(index)
        end
        index += 1
        yield entry
      end
    end
  end

  # Returns `self`.
  def to_h
    self
  end

  # Rebuilds the hash table based on the current value of each key.
  #
  # When using mutable data types as keys, changing the value of a key after
  # it was inserted into the `Hash` may lead to undefined behaviour.
  # This method re-indexes the hash using the current key values.
  def rehash : Nil
    do_compaction(rehash: true)
  end

  # Inverts keys and values. If there are duplicated values, the last key becomes the new value.
  #
  # ```
  # {"foo" => "bar"}.invert                 # => {"bar" => "foo"}
  # {"foo" => "bar", "baz" => "bar"}.invert # => {"bar" => "baz"}
  # ```
  def invert
    hash = Hash(V, K).new(initial_capacity: @size)
    self.each do |k, v|
      hash[v] = k
    end
    hash
  end

  struct Entry(K, V)
    getter key, value, hash

    def initialize(@hash : UInt32, @key : K, @value : V)
    end

    def self.deleted
      key = uninitialized K
      value = uninitialized V
      new(0_u32, key, value)
    end

    def deleted?
      @hash == 0_u32
    end

    def clone
      Entry(K, V).new(hash, key, value.clone)
    end
  end

  private module BaseIterator
    def initialize(@hash)
      @index = @hash.@first
    end

    def base_next
      while true
        if @index < @hash.entries_size
          entry = @hash.entries[@index]
          if entry.deleted?
            @index += 1
          else
            value = yield entry
            @index += 1
            return value
          end
        else
          return stop
        end
      end
    end
  end

  private class EntryIterator(K, V)
    include BaseIterator
    include Iterator({K, V})

    @hash : Hash(K, V)
    @index : Int32

    def next
      base_next { |entry| {entry.key, entry.value} }
    end
  end

  private class KeyIterator(K, V)
    include BaseIterator
    include Iterator(K)

    @hash : Hash(K, V)
    @index : Int32

    def next
      base_next &.key
    end
  end

  private class ValueIterator(K, V)
    include BaseIterator
    include Iterator(V)

    @hash : Hash(K, V)
    @index : Int32

    def next
      base_next &.value
    end
  end
end<|MERGE_RESOLUTION|>--- conflicted
+++ resolved
@@ -1801,24 +1801,18 @@
   # hash_a # => {"foobar" => {"foo" => "bar"}}
   # ```
   def clone
-<<<<<<< HEAD
     {% if V == ::Bool || V == ::Char || V == ::String || V == ::Symbol || V < ::Number::Primitive %}
-      clone = Hash(K, V).new
+      clone = self.class.new
       clone.initialize_clone(self)
       clone
     {% else %}
       exec_recursive_clone do |hash|
-        clone = Hash(K, V).new
+        clone = self.class.new
         hash[object_id] = clone.object_id
         clone.initialize_clone(self)
         clone
       end
     {% end %}
-=======
-    hash = self.class.new
-    hash.initialize_clone(self)
-    hash
->>>>>>> 7c8feb1c
   end
 
   def inspect(io : IO) : Nil
