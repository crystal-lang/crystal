require "crystal/hasher"

# A `Hash` represents a collection of key-value mappings, similar to a dictionary.
#
# Main operations are storing a key-value mapping (`#[]=`) and
# querying the value associated to a key (`#[]`). Key-value mappings can also be
# deleted (`#delete`).
# Keys are unique within a hash. When adding a key-value mapping with a key that
# is already in use, the old value will be forgotten.
#
# ```
# # Create a new Hash for mapping String to Int32
# hash = Hash(String, Int32).new
# hash["one"] = 1
# hash["two"] = 2
# hash["one"] # => 1
# ```
#
# [Hash literals](https://crystal-lang.org/reference/syntax_and_semantics/literals/hash.html)
# can also be used to create a `Hash`:
#
# ```
# {"one" => 1, "two" => 2}
# ```
#
# Implementation is based on an open hash table.
# Two objects refer to the same hash key when their hash value (`Object#hash`)
# is identical and both objects are equal to each other (`Object#==`).
#
# Enumeration follows the order that the corresponding keys were inserted.
#
# NOTE: When using mutable data types as keys, changing the value of a key after
# it was inserted into the `Hash` may lead to undefined behaviour. This can be
# restored by re-indexing the hash with `#rehash`.
class Hash(K, V)
  include Enumerable({K, V})
  include Iterable({K, V})

  # ===========================================================================
  # Overall explanation of the algorithm
  # ===========================================================================
  #
  # Hash implements an open addressing collision resolution method:
  # https://en.wikipedia.org/wiki/Open_addressing
  #
  # The collision resolution is done using Linear Probing:
  # https://en.wikipedia.org/wiki/Linear_probing
  #
  # The algorithm is partially based on Ruby's one but they are not exactly the same:
  # https://github.com/ruby/ruby/blob/a4c09342a2219a8374240ef8d0ca86abe287f715/st.c#L1-L101
  #
  # There are two main data structures:
  #
  # - @entries:
  #     A contiguous buffer (Pointer) of hash entries (Entry) in the order
  #     they were inserted. This makes it possible for Hash to preserve
  #     order of insertion.
  #     An entry holds a key-value pair together with the key's hash code.
  #     An entry can also be marked as deleted. This is accomplished by using
  #     0 as the hash code value. Because 0 is a valid hash code value, when
  #     computing the key's hash code if it's 0 then it's replaced by another
  #     value (UInt32::MAX). The alternative would be to use a boolean but
  #     that involves more memory allocated and worse performance.
  # - @indices:
  #     A buffer of indices into the @entries buffer.
  #     An index might mean it's empty. We could use -1 for this but because
  #     of an optimization we'll explain later we use 0, and all other values
  #     represent indices which are 1 less than their actual value (so value
  #     3 means index 2).
  #     When a key-value pair is inserted we first find the key's hash and
  #     then fit it (by modulo) into the indices buffer size. For example,
  #     assuming we are inserting a new key-value pair with key "hello",
  #     if the indices size is 128, the key is "hello" and its hash is
  #     987 then fitting it into 128 is (987 % 128) gives 91. Lets also
  #     assume there are already 3 entries in @entries. We go ahead an add
  #     a new entry at index 3, and at position 91 in @indices we store 3
  #     (well, actually 4 because we store 1 more than the actual index
  #     because 0 means empty, as explained above).
  #
  # Open addressing means that if, in the example above, we go and try to
  # insert another key with a hash that will be placed in the same position
  # in indices (let's say, 91 again), because it's occupied we will insert
  # it into the next non-empty slot. We try with 92. If it's empty we again
  # go and insert it intro `@entries` and store the index at 92 (continuing
  # with the previous example we would store the value 4).
  #
  # If we keep the size of @indices the same as @entries it means that in the worse
  # case @indices is full and when finding a match we have to traverse it all,
  # which is bad. That's why we always make the size of @indices at least twice
  # as big as the size of @entries, so the non-empty indices will tend to be
  # spread apart with empty indices in the middle.
  #
  # Also, we always keep the sizes of `@indices` and `@entries` (`indices_size` / 2)
  # powers of 2, with the smallest size of `@indices` being 8 (and thus of
  # `@entries` being 4).
  #
  # The size of `@indices` is stored as a number that has to be powered by 2 in
  # `@indices_size_pow2`. For example if `@indices_size_pow2` is 3 then the actual
  # size is 2**3 = 8.
  #
  # Next comes the optimizations.
  #
  # The first one is that for an empty hash we don't allocate `@entries`
  # nor `@indices`, and there are a few checks against these when adding
  # and fetching elements. Sometimes hashes are created empty and remain empty
  # for some time or for the duration of the program when not used, and this
  # helps save some memory.
  #
  # The second optimization is that for small hashes (less or equal to 16 elements)
  # we don't allocate `@indices` and just perform a linear scan on `@entries`.
  # This is an heuristic but in practice it's faster to search linearly in small
  # hashes. There's another heuristic here: if we have less than or equal to 8
  # elements we just compare values when doing the linear scan. If we have between
  # 9 and 16 we first compute the hash code of the key and compare the hash codes
  # first (at this point computing the hash code plus comparing them might become
  # cheaper than doing a full comparison each time). This optimization also exists
  # in the Ruby implementation (though it seems hash values are always compared).
  #
  # A third optimization is in the way `@indices` is allocated: when the number
  # of entries is less than or equal to 128 (2 ** 8 / 2) the indexes values will range between
  # 0 and 128. That means we can use `Pointer(UInt8)` as the type of `@indices`.
  # (we can't do it for ranges between 0 and 256 because we need a value that means
  # "empty"). Similarly, for ranges between 128 and 32768 (2 ** 16 / 2) we can use
  # `Pointer(UInt16)`. This saves some memory (and the performance difference is
  # noticeable). We store the bytesize of the `@indices` buffer in `@indices_bytesize`
  # with values 1 (UInt8), 2 (UInt16) or 4 (UInt32). This optimization also exists
  # in the Ruby implementation.
  #
  # Another optimization is, when fitting a value inside the range of `@indices`,
  # to use masking (value & mask) instead of `remainder` or `%`, which apparently
  # are much slower. This optimization also exists in the Ruby implementation.
  #
  # We also keep track of the number of deleted entries (`@deleted_count`). When an
  # entry is deleted we just mark it as deleted by using the special hash value 0.
  # Only when the hash needs to be resized we do something with this instance variable:
  # if we have many deleted entries (at least as many as the number of non-deleted
  # entries) we compact the map and avoid a resize. Otherwise we remove the non-deleted
  # entries but also resize both the `@entries` and `@indices` buffer. This probably
  # avoids an edge case where one deletes and inserts an element and there is a constant
  # shift of the buffer (expensive).
  #
  # There might be other optimizations to try out, like not using Linear Probing,
  # but for now this implementation is much faster than the old one which used
  # linked lists (closed addressing).
  #
  # All methods that deal with this implementation come after the constructors.
  # Then all other methods use the internal methods, usually using other high-level
  # methods.

  # The index of the first non-deleted entry in `@entries`.
  # This is useful to support `shift`: instead of marking an entry
  # as deleted and then always having to ignore it we just increment this
  # variable and always start iterating from it.
  # The invariant of `@first` always pointing to a non-deleted entry holds
  # (unless `@size` is 0) and is guaranteed because of how
  # `delete_and_update_counts` is implemented.
  @first : Int32 = 0

  # The buffer of entries.
  # Might be null if the hash is empty at the very beginning.
  # Has always the size of `indices_size` / 2.
  @entries : Pointer(Entry(K, V))

  # The buffer of indices into entries. Its size is given by `@indices_size_pow2`.
  # Might be null if the hash is empty at the very beginning or when the hash
  # size is less than or equal to 16.
  # Could be a Slice but this way we might save a few bounds checking.
  @indices : Pointer(UInt8)

  # The number of actual entries in the hash.
  # Exposed to the user via the `size` getter.
  @size : Int32

  # The number of deleted entries.
  # Resets to zero when the hash resizes.
  @deleted_count : Int32

  # The actual type of `@indices`:
  # - 1 means `Pointer(UInt8)`
  # - 2 means `Pointer(UInt16)`
  # - 4 means `Pointer(UInt32)`
  @indices_bytesize : Int8

  # The size of `@indices` given as a power of 2.
  # For example if it's 4 it means 2**4 so size 16.
  # Can be zero when hash is totally empty.
  # Otherwise guaranteed to be at least 3.
  @indices_size_pow2 : UInt8

  # Whether to compare objects using `object_id`.
  @compare_by_identity : Bool = false

  # The optional block that triggers on non-existing keys.
  @block : (self, K -> V)?

  # Creates a new empty `Hash`.
  def initialize
    @entries = Pointer(Entry(K, V)).null
    @indices = Pointer(UInt8).null
    @indices_size_pow2 = 0
    @size = 0
    @deleted_count = 0
    @block = nil
    @indices_bytesize = 1
  end

  # Creates a new empty `Hash` with a *block* for handling missing keys.
  #
  # ```
  # proc = ->(hash : Hash(String, Int32), key : String) { hash[key] = key.size }
  # hash = Hash(String, Int32).new(proc)
  #
  # hash.size   # => 0
  # hash["foo"] # => 3
  # hash.size   # => 1
  # hash["bar"] = 10
  # hash["bar"] # => 10
  # ```
  #
  # The *initial_capacity* is useful to avoid unnecessary reallocations
  # of the internal buffer in case of growth. If the number of elements
  # a hash will hold is known, the hash should be initialized with that
  # capacity for improved performance. Otherwise, the default is 8.
  # Inputs lower than 8 are ignored.
  def initialize(block : (Hash(K, V), K -> V)? = nil, *, initial_capacity = nil)
    initial_capacity = (initial_capacity || 0).to_i32

    # Same as the empty hash case
    # (but this constructor is a bit more expensive in terms of code execution).
    if initial_capacity == 0
      @entries = Pointer(Entry(K, V)).null
      @indices = Pointer(UInt8).null
      @indices_size_pow2 = 0
      @indices_bytesize = 1
    else
      # Translate initial capacity to the nearest power of 2, but keep it a minimum of 8.
      if initial_capacity < 8
        initial_entries_size = 8
      else
        initial_entries_size = Math.pw2ceil(initial_capacity)
      end

      # Because we always keep indice_size >= entries_size * 2
      initial_indices_size = initial_entries_size * 2

      @entries = malloc_entries(initial_entries_size)

      # Check if we can avoid allocating the `@indices` buffer for
      # small hashes.
      if initial_indices_size > MAX_INDICES_SIZE_LINEAR_SCAN
        @indices_bytesize = compute_indices_bytesize(initial_indices_size)
        @indices = malloc_indices(initial_indices_size)
      else
        @indices = Pointer(UInt8).null
        @indices_bytesize = 1
      end

      @indices_size_pow2 = Math.log2(initial_indices_size).to_u8
    end

    @size = 0
    @deleted_count = 0
    @block = block
  end

  # Creates a new empty `Hash` with a *block* that handles missing keys.
  #
  # ```
  # hash = Hash(String, Int32).new do |hash, key|
  #   hash[key] = key.size
  # end
  #
  # hash.size   # => 0
  # hash["foo"] # => 3
  # hash.size   # => 1
  # hash["bar"] = 10
  # hash["bar"] # => 10
  # ```
  #
  # The *initial_capacity* is useful to avoid unnecessary reallocations
  # of the internal buffer in case of growth. If the number of elements
  # a hash will hold is known, the hash should be initialized with that
  # capacity for improved performance. Otherwise, the default is 8.
  # Inputs lower than 8 are ignored.
  def self.new(initial_capacity = nil, &block : (Hash(K, V), K -> V))
    new block, initial_capacity: initial_capacity
  end

  # Creates a new empty `Hash` where the *default_value* is returned if a key is missing.
  #
  # ```
  # inventory = Hash(String, Int32).new(0)
  # inventory["socks"] = 3
  # inventory["pickles"] # => 0
  # ```
  #
  # NOTE: The default value is passed by reference:
  # ```
  # arr = [1, 2, 3]
  # hash = Hash(String, Array(Int32)).new(arr)
  # hash["3"][1] = 4
  # arr # => [1, 4, 3]
  # ```
  #
  # The *initial_capacity* is useful to avoid unnecessary reallocations
  # of the internal buffer in case of growth. If the number of elements
  # a hash will hold is known, the hash should be initialized with that
  # capacity for improved performance. Otherwise, the default is 8.
  # Inputs lower than 8 are ignored.
  def self.new(default_value : V, initial_capacity = nil)
    new(initial_capacity: initial_capacity) { default_value }
  end

  # ===========================================================================
  # Internal implementation starts
  # ===========================================================================

  # Maximum number of `indices_size` for which we do a linear scan
  # (maximum of 16 entries in `@entries`)
  private MAX_INDICES_SIZE_LINEAR_SCAN = 32

  # Maximum number of `indices_size` for which we can represent `@indices`
  # as Pointer(UInt8).
  private MAX_INDICES_BYTESIZE_1 = 256

  # Maximum number of `indices_size` for which we can represent `@indices`
  # as Pointer(UInt16).
  private MAX_INDICES_BYTESIZE_2 = 65536

  # Inserts or updates a key-value pair.
  # Returns an `Entry` if it was updated, otherwise `nil`.
  private def upsert(key, value) : Entry(K, V)?
    # Empty hash table so only initialize entries for now
    if @entries.null?
      @indices_size_pow2 = 3
      @entries = malloc_entries(4)
    end

    hash = key_hash(key)

    # No indices allocated yet so try to do a linear scan
    if @indices.null?
      # Try to do an update by doing a linear scan
      updated_entry = update_linear_scan(key, value, hash)
      return updated_entry if updated_entry

      # If we still have space, add an entry.
      if !entries_full?
        add_entry_and_increment_size(hash, key, value)
        return nil
      end

      # No more space so we need to do a resize
      resize

      # Now, it could happen that we are still with less than 16 elements
      # and so `@indices` will be null, in which case we only need to
      # add the key-value pair at the end of the `@entries` buffer.
      if @indices.null?
        add_entry_and_increment_size(hash, key, value)
        return nil
      end

      # Otherwise `@indices` became non-null which means we can't do
      # a linear scan anymore.
    end

    # Fit the hash value into an index in `@indices`
    index = fit_in_indices(hash)

    while true
      entry_index = get_index(index)

      # If the index entry is empty...
      if entry_index == -1
        # If we reached the maximum in `@entries` it's time to resize
        if entries_full?
          resize
          # We have to fit the hash into an index in `@indices` again, and try again
          index = fit_in_indices(hash)
          next
        end

        # We have free space: store the index and then insert the entry
        set_index(index, entries_size)
        add_entry_and_increment_size(hash, key, value)
        return nil
      end

      # We found a non-empty slot, let's see if the key we have matches
      entry = get_entry(entry_index)
      if entry_matches?(entry, hash, key)
        # If it does we just update the entry
        set_entry(entry_index, Entry(K, V).new(hash, key, value))
        return entry
      else
        # Otherwise we have to keep looking...
        index = next_index(index)
      end
    end
  end

  # Tries to update a key-value-hash triplet by doing a linear scan.
  # Returns an old `Entry` if it was updated, otherwise `nil`.
  private def update_linear_scan(key, value, hash) : Entry(K, V)?
    # Just do a linear scan...
    each_entry_with_index do |entry, index|
      if entry_matches?(entry, hash, key)
        set_entry(index, Entry(K, V).new(entry.hash, entry.key, value))
        return entry
      end
    end

    nil
  end

  # Implementation of deleting a key.
  # Returns the deleted Entry, if it existed, `nil` otherwise.
  private def delete_impl(key) : Entry(K, V)?
    # Empty hash table, nothing to do
    if @indices_size_pow2 == 0
      return nil
    end

    hash = key_hash(key)

    # No indices allocated yet so do linear scan
    if @indices.null?
      return delete_linear_scan(key, hash)
    end

    # Fit hash into `@indices` size
    index = fit_in_indices(hash)
    while true
      entry_index = get_index(index)

      # If we find an empty index slot, there's no such key
      if entry_index == -1
        return nil
      end

      # We found a non-empty slot, let's see if the key we have matches
      entry = get_entry(entry_index)
      if entry_matches?(entry, hash, key)
        delete_entry_and_update_counts(entry_index)
        return entry
      else
        # If it doesn't, check the next index...
        index = next_index(index)
      end
    end
  end

  # Delete by doing a linear scan over `@entries`.
  # Returns the deleted Entry, if it existed, `nil` otherwise.
  private def delete_linear_scan(key, hash) : Entry(K, V)?
    each_entry_with_index do |entry, index|
      if entry_matches?(entry, hash, key)
        delete_entry_and_update_counts(index)
        return entry
      end
    end

    nil
  end

  # Finds an entry with the given key.
  protected def find_entry(key) : Entry(K, V)?
    if entry_index = find_entry_with_index(key)
      return entry_index[0]
    end
  end

  # Finds an entry (and its index) with the given key.
  protected def find_entry_with_index(key) : {Entry(K, V), Int32}?
    # Empty hash table so there's no way it's there
    if @indices_size_pow2 == 0
      return nil
    end

    # No indices allocated yet so do linear scan
    if @indices.null?
      return find_entry_with_index_linear_scan(key)
    end

    hash = key_hash(key)

    # Fit hash into `@indices` size
    index = fit_in_indices(hash)
    while true
      entry_index = get_index(index)

      # If we find an empty index slot, there's no such key
      if entry_index == -1
        return nil
      end

      # We found a non-empty slot, let's see if the key we have matches
      entry = get_entry(entry_index)
      if entry_matches?(entry, hash, key)
        # It does!
        return entry, entry_index
      else
        # Nope, move on to the next slot
        index = next_index(index)
      end
    end
  end

  # Finds an Entry with the given key by doing a linear scan.
  private def find_entry_with_index_linear_scan(key) : {Entry(K, V), Int32}?
    # If we have less than 8 elements we avoid computing the hash
    # code and directly compare the keys (might be cheaper than
    # computing a hash code of a complex structure).
    if entries_size <= 8
      each_entry_with_index do |entry, index|
        return entry, index if entry_matches?(entry, key)
      end
    else
      hash = key_hash(key)
      each_entry_with_index do |entry, index|
        return entry, index if entry_matches?(entry, hash, key)
      end
    end

    nil
  end

  # Tries to resize the hash table in the condition that there are
  # no more available entries to add.
  # Might not result in a resize if there are many entries marked as
  # deleted. In that case the entries table is simply compacted.
  # However, in case of a resize deleted entries are also compacted.
  private def resize : Nil
    # Only do an actual resize (grow `@entries` buffer) if we don't
    # have many deleted elements.
    if @deleted_count < @size
      # First grow `@entries`
      realloc_entries(indices_size)
      double_indices_size

      # If we didn't have `@indices` and we still don't have 16 entries
      # we keep doing linear scans (not using `@indices`)
      if @indices.null? && indices_size <= MAX_INDICES_SIZE_LINEAR_SCAN
        return
      end

      # Otherwise, we must either start using `@indices`
      # or grow the ones we had.
      @indices_bytesize = compute_indices_bytesize(indices_size)
      if @indices.null?
        @indices = malloc_indices(indices_size)
      else
        @indices = realloc_indices(indices_size)
      end
    end

    do_compaction

    # After compaction we no longer have deleted entries
    @deleted_count = 0

    # And the first valid entry is the first one
    @first = 0
  end

  # Compacts `@entries` (only keeps non-deleted ones) and rebuilds `@indices.`
  # If `rehash` is `true` then hash values inside each `Entry` will be recomputed.
  private def do_compaction(rehash : Bool = false) : Nil
    # `@indices` might still be null if we are compacting in the case where
    # we are still doing a linear scan (and we had many deleted elements)
    if @indices.null?
      has_indices = false
    else
      # If we do have indices we must clear them because we'll rebuild
      # them from scratch
      has_indices = true
      clear_indices
    end

    # Here we traverse the `@entries` and compute their new index in `@indices`
    # while moving non-deleted entries to the beginning (compaction).
    new_entry_index = 0
    each_entry_with_index do |entry, entry_index|
      if rehash
        # When rehashing we always have to copy the entry
        entry_hash = key_hash(entry.key)
        set_entry(new_entry_index, Entry(K, V).new(entry_hash, entry.key, entry.value))
      else
        # First we move the entry to its new index (if we need to do that)
        entry_hash = entry.hash
        set_entry(new_entry_index, entry) if entry_index != new_entry_index
      end

      if has_indices
        # Then we try to find an empty index slot
        # (we should find one now that we have more space)
        index = fit_in_indices(entry_hash)
        until get_index(index) == -1
          index = next_index(index)
        end
        set_index(index, new_entry_index)
      end

      new_entry_index += 1
    end

    # We have to mark entries starting from the final new index
    # as deleted so the GC can collect them.
    entries_to_clear = entries_size - new_entry_index
    if entries_to_clear > 0
      (entries + new_entry_index).clear(entries_to_clear)
    end
  end

  # After this it's 1 << 28, and with entries being Int32
  # (4 bytes) it's 1 << 30 of actual bytesize and the
  # next value would be 1 << 31 which overflows `Int32`.
  private MAXIMUM_INDICES_SIZE = 1 << 28

  # Doubles the value of `@indices_size` but first checks
  # whether the maximum hash size is reached.
  private def double_indices_size : Nil
    if indices_size == MAXIMUM_INDICES_SIZE
      raise "Maximum Hash size reached"
    end

    @indices_size_pow2 += 1
  end

  # Implementation of clearing the hash table.
  private def clear_impl : Nil
    # We _could_ set all buffers to null and start like in the
    # empty case.
    # However, it might happen that a user calls clear and then inserts
    # elements in a loop. In that case each insert after clear will cause
    # a new memory allocation and that's not good.
    # Just clearing the buffers might retain some memory but it
    # avoids a possible constant reallocation (which is slower).
    clear_entries unless @entries.null?
    clear_indices unless @indices.null?
    @size = 0
    @deleted_count = 0
    @first = 0
  end

  # Initializes a `dup` copy from the contents of `other`.
  protected def initialize_dup(other)
    initialize_compare_by_identity(other)
    initialize_default_block(other)

    return if other.empty?

    initialize_dup_entries(other)
    initialize_copy_non_entries_vars(other)
  end

  # Initializes a `clone` copy from the contents of `other`.
  protected def initialize_clone(other)
    initialize_compare_by_identity(other)
    initialize_default_block(other)

    return if other.empty?

    initialize_clone_entries(other)
    initialize_copy_non_entries_vars(other)
  end

  private def initialize_compare_by_identity(other)
    compare_by_identity if other.compare_by_identity?
  end

  private def initialize_default_block(other)
    @block = other.@block
  end

  # Initializes `@entries` for a dup copy.
  # Here we only need to duplicate the buffer.
  private def initialize_dup_entries(other)
    return if other.@entries.null?

    @entries = malloc_entries(other.entries_capacity)

    # Note that we only need to copy `entries_size` which
    # are the effective entries in use.
    @entries.copy_from(other.@entries, other.entries_size)
  end

  # Initializes `@entries` for a clone copy.
  # Here we need to copy entries while cloning their values.
  private def initialize_clone_entries(other)
    return if other.@entries.null?

    @entries = malloc_entries(other.entries_capacity)

    other.each_entry_with_index do |entry, index|
      set_entry(index, entry.clone)
    end
  end

  # Initializes all variables other than `@entries` and `@block` for a copy.
  private def initialize_copy_non_entries_vars(other)
    @indices_bytesize = other.@indices_bytesize
    @first = other.@first
    @size = other.@size
    @deleted_count = other.@deleted_count
    @indices_size_pow2 = other.@indices_size_pow2

    unless other.@indices.null?
      @indices = malloc_indices(other.indices_size)
      @indices.copy_from(other.@indices, indices_malloc_size(other.indices_size))
    end
  end

  # Gets from `@indices` at the given `index`.
  # Returns the index in `@entries` or `-1` if the slot is empty.
  private def get_index(index : Int32) : Int32
    # Check what we have: UInt8, Int16 or UInt32 buckets
    value = case @indices_bytesize
            when 1
              @indices[index].to_i32!
            when 2
              @indices.as(UInt16*)[index].to_i32!
            else
              @indices.as(UInt32*)[index].to_i32!
            end

    # Because we increment the value by one when we store the value
    # here we have to subtract one
    value - 1
  end

  # Sets `@indices` at `index` with the given value.
  private def set_index(index, value) : Nil
    # We actually store 1 more than the value because 0 means empty.
    value += 1

    # We also have to see what we have: UInt8, UInt16 or UInt32 buckets.
    case @indices_bytesize
    when 1
      @indices[index] = value.to_u8!
    when 2
      @indices.as(UInt16*)[index] = value.to_u16!
    else
      @indices.as(UInt32*)[index] = value.to_u32!
    end
  end

  # Returns the capacity of `@indices`.
  protected def indices_size
    1 << @indices_size_pow2
  end

  # Computes what bytesize we'll store in `@indices` according to its size
  private def compute_indices_bytesize(size) : Int8
    case
    when size <= MAX_INDICES_BYTESIZE_1
      1_i8
    when size <= MAX_INDICES_BYTESIZE_2
      2_i8
    else
      4_i8
    end
  end

  # Allocates `size` number of indices for `@indices`.
  private def malloc_indices(size)
    Pointer(UInt8).malloc(indices_malloc_size(size))
  end

  # The actual number of bytes needed to allocate `@indices`.
  private def indices_malloc_size(size)
    size * @indices_bytesize
  end

  # Reallocates `size` number of indices for `@indices`.
  private def realloc_indices(size)
    @indices.realloc(indices_malloc_size(size))
  end

  # Marks all existing indices as empty.
  private def clear_indices : Nil
    @indices.clear(indices_malloc_size(indices_size))
  end

  # Returns the entry in `@entries` at `index`.
  private def get_entry(index) : Entry(K, V)
    @entries[index]
  end

  # Sets the entry in `@entries` at `index`.
  private def set_entry(index, value) : Nil
    @entries[index] = value
  end

  # Adds an entry at the end and also increments this hash's size.
  private def add_entry_and_increment_size(hash, key, value) : Nil
    set_entry(entries_size, Entry(K, V).new(hash, key, value))
    @size += 1
  end

  # Marks an entry in `@entries` at `index` as deleted
  # *without* modifying any counters (`@size` and `@deleted_count`).
  private def delete_entry(index) : Nil
    set_entry(index, Entry(K, V).deleted)
  end

  # Marks an entry in `@entries` at `index` as deleted
  # and updates the `@size` and `@deleted_count` counters.
  private def delete_entry_and_update_counts(index) : Nil
    delete_entry(index)
    @size -= 1
    @deleted_count += 1

    # If we are deleting the first entry there are some
    # more optimizations we can do
    return if index != @first

    # If the Hash is now empty then the first effective
    # entry starts right after all the deleted ones.
    if @size == 0
      @first = @deleted_count
    else
      # Otherwise, we bump `@first` and keep bumping it
      # until we find a non-deleted entry. It's guaranteed
      # that this loop will end because `@size != 0` so
      # there will be a non-deleted entry.
      # It's better to skip the deleted entries once here
      # and not every next time someone accesses the Hash.
      # With this we also keep the invariant that `@first`
      # always points to the first non-deleted entry.
      @first += 1
      while @entries[@first].deleted?
        @first += 1
      end
    end
  end

  # Returns true if there's no place for new entries without doing a resize.
  private def entries_full? : Bool
    entries_size == entries_capacity
  end

  # Yields each non-deleted Entry with its index inside `@entries`.
  protected def each_entry_with_index : Nil
    return if @size == 0

    @first.upto(entries_size - 1) do |i|
      entry = get_entry(i)
      yield entry, i unless entry.deleted?
    end
  end

  # Allocates `size` number of entries for `@entries`.
  private def malloc_entries(size)
    Pointer(Entry(K, V)).malloc(size)
  end

  private def realloc_entries(size)
    @entries = @entries.realloc(size)
  end

  # Marks all existing entries as deleted
  private def clear_entries
    @entries.clear(entries_capacity)
  end

  # Computes the next index in `@indices`, needed when an index is not empty.
  private def next_index(index : Int32) : Int32
    fit_in_indices(index + 1)
  end

  # Fits a value inside the range of `@indices`
  private def fit_in_indices(value) : Int32
    # We avoid doing modulo (`%` or `remainder`) because it's much
    # slower than `<<` + `-` + `&`.
    # For example if `@indices_size_pow2` is 8 then `indices_size`
    # will be 256 (1 << 8) and the mask we use is 0xFF, which is 256 - 1.
    (value & ((1_u32 << @indices_size_pow2) - 1)).to_i32!
  end

  # Returns the first `Entry` or `nil` if non exists.
  private def first_entry?
    # We always make sure that `@first` points to the first
    # non-deleted entry, so `@entries[@first]` is guaranteed
    # to be non-deleted.
    @size == 0 ? nil : @entries[@first]
  end

  # Returns the first `Entry` or `nil` if non exists.
  private def last_entry?
    return nil if @size == 0

    (entries_size - 1).downto(@first).each do |i|
      entry = get_entry(i)
      return entry unless entry.deleted?
    end

    # Might happen if the Hash is modified concurrently
    nil
  end

  protected getter entries

  # Returns the total number of existing entries, including
  # deleted and non-deleted ones.
  protected def entries_size
    @size + @deleted_count
  end

  # Returns the capacity of `@entries`.
  protected def entries_capacity
    indices_size // 2
  end

  # Computes the hash of a key.
  private def key_hash(key)
    if @compare_by_identity && key.responds_to?(:object_id)
      hash = key.object_id.hash.to_u32!
    else
      hash = key.hash.to_u32!
    end
    hash == 0 ? UInt32::MAX : hash
  end

  private def entry_matches?(entry, hash, key)
    # Tiny optimization: for these primitive types it's faster to just
    # compare the key instead of comparing the hash and the key.
    # We still have to skip hashes with value 0 (means deleted).
    {% if K == Bool ||
            K == Char ||
            K == Symbol ||
            K < Number::Primitive ||
            K < Enum %}
      entry.key == key && entry.hash != 0_u32
    {% else %}
      entry.hash == hash && entry_matches?(entry, key)
    {% end %}
  end

  private def entry_matches?(entry, key)
    entry_key = entry.key

    if @compare_by_identity
      if entry_key.responds_to?(:object_id)
        if key.responds_to?(:object_id)
          entry_key.object_id == key.object_id
        else
          false
        end
      elsif key.responds_to?(:object_id)
        # because entry_key doesn't respond to :object_id
        false
      else
        entry_key == key
      end
    else
      entry_key == key
    end
  end

  # ===========================================================================
  # Internal implementation ends
  # ===========================================================================

  # Returns the number of elements in this Hash.
  getter size : Int32

  # Makes this hash compare keys using their object identity (`object_id)`
  # for types that define such method (`Reference` types, but also structs that
  # might wrap other `Reference` types and delegate the `object_id` method to them).
  #
  # ```
  # h1 = {"foo" => 1, "bar" => 2}
  # h1["fo" + "o"]? # => 1
  #
  # h1.compare_by_identity
  # h1.compare_by_identity? # => true
  # h1["fo" + "o"]?         # => nil # not the same String instance
  # ```
  def compare_by_identity : self
    @compare_by_identity = true
    rehash
    self
  end

  # Returns `true` of this Hash is comparing keys by `object_id`.
  #
  # See `compare_by_identity`.
  getter? compare_by_identity : Bool

  # Sets the value of *key* to the given *value*.
  #
  # ```
  # h = {} of String => String
  # h["foo"] = "bar"
  # h["foo"] # => "bar"
  # ```
  def []=(key : K, value : V) : V
    upsert(key, value)
    value
  end

  # Sets the value of *key* to the given *value*.
  #
  # If a value already exists for `key`, that (old) value is returned.
  # Otherwise the given block is invoked with *key* and its value is returned.
  #
  # ```
  # h = {} of Int32 => String
  # h.put(1, "one") { "didn't exist" } # => "didn't exist"
  # h.put(1, "uno") { "didn't exist" } # => "one"
  # h.put(2, "two") { |key| key.to_s } # => "2"
  # ```
  def put(key : K, value : V)
    updated_entry = upsert(key, value)
    updated_entry ? updated_entry.value : yield key
  end

  # Updates the current value of *key* with the value returned by the given block
  # (the current value is used as input for the block).
  #
  # If no entry for *key* is present, but there's a default value (or default block)
  # then that default value is used as input for the given block.
  #
  # If no entry for *key* is present and the hash has no default value, it raises `KeyError`.
  #
  # It returns the value used as input for the given block
  # (ie. the old value if key present, or the default value)
  #
  # ```
  # h = {"a" => 0, "b" => 1}
  # h.update("b") { |v| v + 41 } # => 1
  # h["b"]                       # => 42
  #
  # h = Hash(String, Int32).new(40)
  # h.update("foo") { |v| v + 2 } # => 40
  # h["foo"]                      # => 42
  #
  # h = {} of String => Int32
  # h.update("a") { 42 } # raises KeyError
  # ```
  #
  # See `#transform_values!` for updating *all* the values.
  def update(key : K, & : V -> V) : V
    if entry_index = find_entry_with_index(key)
      entry, index = entry_index
      set_entry(index, Entry(K, V).new(entry.hash, entry.key, yield entry.value))
      entry.value
    elsif block = @block
      default_value = block.call(self, key)
      upsert(key, yield default_value)
      default_value
    else
      raise KeyError.new "Missing hash key: #{key.inspect}"
    end
  end

  # Returns the value for the key given by *key*.
  # If not found, returns the default value given by `Hash.new`, otherwise raises `KeyError`.
  #
  # ```
  # h = {"foo" => "bar"}
  # h["foo"] # => "bar"
  #
  # h = Hash(String, String).new("bar")
  # h["foo"] # => "bar"
  #
  # h = Hash(String, String).new { "bar" }
  # h["foo"] # => "bar"
  #
  # h = Hash(String, String).new
  # h["foo"] # raises KeyError
  # ```
  def [](key)
    fetch(key) do
      if (block = @block) && key.is_a?(K)
        block.call(self, key.as(K))
      else
        raise KeyError.new "Missing hash key: #{key.inspect}"
      end
    end
  end

  # Returns the value for the key given by *key*.
  # If not found, returns `nil`. This ignores the default value set by `Hash.new`.
  #
  # ```
  # h = {"foo" => "bar"}
  # h["foo"]? # => "bar"
  # h["bar"]? # => nil
  #
  # h = Hash(String, String).new("bar")
  # h["foo"]? # => nil
  # ```
  def []?(key)
    fetch(key, nil)
  end

  # Traverses the depth of a structure and returns the value.
  # Returns `nil` if not found.
  #
  # ```
  # h = {"a" => {"b" => [10, 20, 30]}}
  # h.dig? "a", "b"                # => [10, 20, 30]
  # h.dig? "a", "b", "c", "d", "e" # => nil
  # ```
  def dig?(key : K, *subkeys)
    if (value = self[key]?) && value.responds_to?(:dig?)
      value.dig?(*subkeys)
    end
  end

  # :nodoc:
  def dig?(key : K)
    self[key]?
  end

  # Traverses the depth of a structure and returns the value, otherwise
  # raises `KeyError`.
  #
  # ```
  # h = {"a" => {"b" => [10, 20, 30]}}
  # h.dig "a", "b"                # => [10, 20, 30]
  # h.dig "a", "b", "c", "d", "e" # raises KeyError
  # ```
  def dig(key : K, *subkeys)
    if (value = self[key]) && value.responds_to?(:dig)
      return value.dig(*subkeys)
    end
    raise KeyError.new "Hash value not diggable for key: #{key.inspect}"
  end

  # :nodoc:
  def dig(key : K)
    self[key]
  end

  # Returns `true` when key given by *key* exists, otherwise `false`.
  #
  # ```
  # h = {"foo" => "bar"}
  # h.has_key?("foo") # => true
  # h.has_key?("bar") # => false
  # ```
  def has_key?(key) : Bool
    !!find_entry(key)
  end

  # Returns `true` when value given by *value* exists, otherwise `false`.
  #
  # ```
  # h = {"foo" => "bar"}
  # h.has_value?("foo") # => false
  # h.has_value?("bar") # => true
  # ```
  def has_value?(val) : Bool
    each_value do |value|
      return true if value == val
    end
    false
  end

  # Returns the value for the key given by *key*, or when not found the value given by *default*.
  # This ignores the default value set by `Hash.new`.
  #
  # ```
  # h = {"foo" => "bar"}
  # h.fetch("foo", "foo") # => "bar"
  # h.fetch("bar", "foo") # => "foo"
  # ```
  def fetch(key, default)
    fetch(key) { default }
  end

  # Returns the value for the key given by *key*, or when not found calls the given block with the key.
  #
  # ```
  # h = {"foo" => "bar"}
  # h.fetch("foo") { "default value" }  # => "bar"
  # h.fetch("bar") { "default value" }  # => "default value"
  # h.fetch("bar") { |key| key.upcase } # => "BAR"
  # ```
  def fetch(key)
    entry = find_entry(key)
    entry ? entry.value : yield key
  end

  # Returns a tuple populated with the values of the given *keys*, with the same order.
  # Raises if a key is not found.
  #
  # ```
  # {"a" => 1, "b" => 2, "c" => 3, "d" => 4}.values_at("a", "c") # => {1, 3}
  # ```
  def values_at(*keys : K)
    keys.map { |index| self[index] }
  end

  # Returns a key with the given *value*, else raises `KeyError`.
  #
  # ```
  # hash = {"foo" => "bar", "baz" => "qux"}
  # hash.key_for("bar")    # => "foo"
  # hash.key_for("qux")    # => "baz"
  # hash.key_for("foobar") # raises KeyError (Missing hash key for value: foobar)
  # ```
  def key_for(value) : K
    key_for(value) { raise KeyError.new "Missing hash key for value: #{value}" }
  end

  # Returns a key with the given *value*, else `nil`.
  #
  # ```
  # hash = {"foo" => "bar", "baz" => "qux"}
  # hash.key_for?("bar")    # => "foo"
  # hash.key_for?("qux")    # => "baz"
  # hash.key_for?("foobar") # => nil
  # ```
  def key_for?(value) : K?
    key_for(value) { nil }
  end

  # Returns a key with the given *value*, else yields *value* with the given block.
  #
  # ```
  # hash = {"foo" => "bar"}
  # hash.key_for("bar") { |value| value.upcase } # => "foo"
  # hash.key_for("qux") { |value| value.upcase } # => "QUX"
  # ```
  def key_for(value)
    each do |k, v|
      return k if v == value
    end
    yield value
  end

  # Deletes the key-value pair and returns the value, otherwise returns `nil`.
  #
  # ```
  # h = {"foo" => "bar"}
  # h.delete("foo")     # => "bar"
  # h.fetch("foo", nil) # => nil
  # ```
  def delete(key) : V?
    delete(key) { nil }
  end

  # Deletes the key-value pair and returns the value, else yields *key* with given block.
  #
  # ```
  # h = {"foo" => "bar"}
  # h.delete("foo") { |key| "#{key} not found" } # => "bar"
  # h.fetch("foo", nil)                          # => nil
  # h.delete("baz") { |key| "#{key} not found" } # => "baz not found"
  # ```
  def delete(key)
    entry = delete_impl(key)
    entry ? entry.value : yield key
  end

  # Returns `true` when hash contains no key-value pairs.
  #
  # ```
  # h = Hash(String, String).new
  # h.empty? # => true
  #
  # h = {"foo" => "bar"}
  # h.empty? # => false
  # ```
  def empty? : Bool
    @size == 0
  end

  # Calls the given block for each key-value pair and passes in the key and the value.
  #
  # ```
  # h = {"foo" => "bar"}
  #
  # h.each do |key, value|
  #   key   # => "foo"
  #   value # => "bar"
  # end
  #
  # h.each do |key_and_value|
  #   key_and_value # => {"foo", "bar"}
  # end
  # ```
  #
  # The enumeration follows the order the keys were inserted.
  def each(& : {K, V} ->) : Nil
    each_entry_with_index do |entry, i|
      yield({entry.key, entry.value})
    end
  end

  # Returns an iterator over the hash entries.
  # Which behaves like an `Iterator` returning a `Tuple` consisting of the key and value types.
  #
  # ```
  # hsh = {"foo" => "bar", "baz" => "qux"}
  # iterator = hsh.each
  #
  # iterator.next # => {"foo", "bar"}
  # iterator.next # => {"baz", "qux"}
  # ```
  #
  # The enumeration follows the order the keys were inserted.
  def each
    EntryIterator(K, V).new(self)
  end

  # Calls the given block for each key-value pair and passes in the key.
  #
  # ```
  # h = {"foo" => "bar"}
  # h.each_key do |key|
  #   key # => "foo"
  # end
  # ```
  #
  # The enumeration follows the order the keys were inserted.
  def each_key(& : K ->)
    each do |key, value|
      yield key
    end
  end

  # Returns an iterator over the hash keys.
  # Which behaves like an `Iterator` consisting of the key's types.
  #
  # ```
  # hsh = {"foo" => "bar", "baz" => "qux"}
  # iterator = hsh.each_key
  #
  # key = iterator.next
  # key # => "foo"
  #
  # key = iterator.next
  # key # => "baz"
  # ```
  #
  # The enumeration follows the order the keys were inserted.
  def each_key
    KeyIterator(K, V).new(self)
  end

  # Calls the given block for each key-value pair and passes in the value.
  #
  # ```
  # h = {"foo" => "bar"}
  # h.each_value do |value|
  #   value # => "bar"
  # end
  # ```
  #
  # The enumeration follows the order the keys were inserted.
  def each_value(& : V ->)
    each do |key, value|
      yield value
    end
  end

  # Returns an iterator over the hash values.
  # Which behaves like an `Iterator` consisting of the value's types.
  #
  # ```
  # hsh = {"foo" => "bar", "baz" => "qux"}
  # iterator = hsh.each_value
  #
  # value = iterator.next
  # value # => "bar"
  #
  # value = iterator.next
  # value # => "qux"
  # ```
  #
  # The enumeration follows the order the keys were inserted.
  def each_value
    ValueIterator(K, V).new(self)
  end

  # Returns a new `Array` with all the keys.
  #
  # ```
  # h = {"foo" => "bar", "baz" => "bar"}
  # h.keys # => ["foo", "baz"]
  # ```
  def keys : Array(K)
    to_a_impl &.key
  end

  # Returns only the values as an `Array`.
  #
  # ```
  # h = {"foo" => "bar", "baz" => "qux"}
  # h.values # => ["bar", "qux"]
  # ```
  def values : Array(V)
    to_a_impl &.value
  end

  # Returns a new `Hash` with the keys and values of this hash and *other* combined.
  # A value in *other* takes precedence over the one in this hash.
  #
  # ```
  # hash = {"foo" => "bar"}
  # hash.merge({"baz" => "qux"})
  # # => {"foo" => "bar", "baz" => "qux"}
  # hash
  # # => {"foo" => "bar"}
  # ```
  def merge(other : Hash(L, W)) : Hash(K | L, V | W) forall L, W
    hash = Hash(K | L, V | W).new
    hash.merge! self
    hash.merge! other
    hash
  end

  def merge(other : Hash(L, W), & : L, V, W -> V | W) : Hash(K | L, V | W) forall L, W
    hash = Hash(K | L, V | W).new
    hash.merge! self
    hash.merge!(other) { |k, v1, v2| yield k, v1, v2 }
    hash
  end

  # Similar to `#merge`, but the receiver is modified.
  #
  # ```
  # hash = {"foo" => "bar"}
  # hash.merge!({"baz" => "qux"})
  # hash # => {"foo" => "bar", "baz" => "qux"}
  # ```
  def merge!(other : Hash) : self
    other.merge_into!(self)
    self
  end

  # Adds the contents of *other* to this hash.
  # If a key exists in both hashes, the given block is called to determine the value to be used.
  # The block arguments are the key, the value in `self` and the value in *other*.
  #
  # ```
  # hash = {"a" => 100, "b" => 200}
  # other = {"b" => 254, "c" => 300}
  # hash.merge!(other) { |key, v1, v2| v1 + v2 }
  # hash # => {"a" => 100, "b" => 454, "c" => 300}
  # ```
  def merge!(other : Hash, &) : self
    other.merge_into!(self) { |k, v1, v2| yield k, v1, v2 }
    self
  end

  protected def merge_into!(other : Hash(K2, V2)) forall K2, V2
    {% unless K2 >= K && V2 >= V %}
      {% raise "#{Hash(K, V)} can't be merged into #{Hash(K2, V2)}" %}
    {% end %}

    each do |k, v|
      other[k] = v
    end
  end

  protected def merge_into!(other : Hash(K2, V2), & : K, V2, V -> V2) forall K2, V2
    {% unless K2 >= K && V2 >= V %}
      {% raise "#{Hash(K, V)} can't be merged into #{Hash(K2, V2)}" %}
    {% end %}

    each do |k, v|
      if other.has_key?(k)
        other[k] = yield k, other[k], v
      else
        other[k] = v
      end
    end
  end

  # Returns a new hash consisting of entries for which the block is truthy.
  # ```
  # h = {"a" => 100, "b" => 200, "c" => 300}
  # h.select { |k, v| k > "a" } # => {"b" => 200, "c" => 300}
  # h.select { |k, v| v < 200 } # => {"a" => 100}
  # ```
  def select(& : K, V ->) : Hash(K, V)
    reject { |k, v| !yield(k, v) }
  end

  # Equivalent to `Hash#select` but makes modification on the current object rather than returning a new one. Returns `self`.
  def select!(& : K, V ->) : self
    reject! { |k, v| !yield(k, v) }
  end

  # Returns a new hash consisting of entries for which the block is falsey.
  # ```
  # h = {"a" => 100, "b" => 200, "c" => 300}
  # h.reject { |k, v| k > "a" } # => {"a" => 100}
  # h.reject { |k, v| v < 200 } # => {"b" => 200, "c" => 300}
  # ```
  def reject(& : K, V ->) : Hash(K, V)
    each_with_object({} of K => V) do |(k, v), memo|
      memo[k] = v unless yield k, v
    end
  end

  # Equivalent to `Hash#reject`, but makes modification on the current object rather than returning a new one. Returns `self`.
<<<<<<< HEAD
  def reject!(&block : K, V -> _)
    each_entry_with_index do |entry, index|
      delete_entry_and_update_counts(index) if yield(entry.key, entry.value)
=======
  def reject!(& : K, V ->) : self
    each do |key, value|
      delete(key) if yield(key, value)
>>>>>>> 9b8870cf
    end
    self
  end

  # Returns a new `Hash` without the given keys.
  #
  # ```
  # {"a" => 1, "b" => 2, "c" => 3, "d" => 4}.reject("a", "c") # => {"b" => 2, "d" => 4}
  # ```
  def reject(*keys) : Hash(K, V)
    hash = self.dup
    hash.reject!(*keys)
  end

  # Removes a list of keys out of hash.
  #
  # ```
  # hash = {"a" => 1, "b" => 2, "c" => 3, "d" => 4}
  # hash.reject!(["a", "c"]) # => {"b" => 2, "d" => 4}
  # hash                     # => {"b" => 2, "d" => 4}
  # ```
  def reject!(keys : Enumerable) : self
    keys.each { |k| delete(k) }
    self
  end

  # Removes a list of keys out of hash.
  #
  # ```
  # hash = {"a" => 1, "b" => 2, "c" => 3, "d" => 4}
  # hash.reject!("a", "c") # => {"b" => 2, "d" => 4}
  # hash                   # => {"b" => 2, "d" => 4}
  # ```
  def reject!(*keys) : self
    reject!(keys)
  end

  # Returns a new `Hash` with the given keys.
  #
  # ```
  # {"a" => 1, "b" => 2, "c" => 3, "d" => 4}.select({"a", "c"})    # => {"a" => 1, "c" => 3}
  # {"a" => 1, "b" => 2, "c" => 3, "d" => 4}.select("a", "c")      # => {"a" => 1, "c" => 3}
  # {"a" => 1, "b" => 2, "c" => 3, "d" => 4}.select(["a", "c"])    # => {"a" => 1, "c" => 3}
  # {"a" => 1, "b" => 2, "c" => 3, "d" => 4}.select(Set{"a", "c"}) # => {"a" => 1, "c" => 3}
  # ```
  def select(keys : Enumerable) : Hash(K, V)
    hash = {} of K => V
    keys.each { |k| hash[k] = self[k] if has_key?(k) }
    hash
  end

  # :ditto:
  def select(*keys) : Hash(K, V)
    self.select(keys)
  end

  # Removes every element except the given ones.
  #
  # ```
  # h1 = {"a" => 1, "b" => 2, "c" => 3, "d" => 4}.select!({"a", "c"})
  # h2 = {"a" => 1, "b" => 2, "c" => 3, "d" => 4}.select!("a", "c")
  # h3 = {"a" => 1, "b" => 2, "c" => 3, "d" => 4}.select!(["a", "c"])
  # h4 = {"a" => 1, "b" => 2, "c" => 3, "d" => 4}.select!(Set{"a", "c"})
  # h1 == h2 == h3 == h4 # => true
  # h1                   # => {"a" => 1, "c" => 3}
  # ```
  def select!(keys : Enumerable) : self
    each { |k, v| delete(k) unless keys.includes?(k) }
    self
  end

  # :ditto:
  def select!(*keys) : self
    select!(keys)
  end

  # Returns new `Hash` without `nil` values.
  #
  # ```
  # hash = {"hello" => "world", "foo" => nil}
  # hash.compact # => {"hello" => "world"}
  # ```
  def compact
    each_with_object({} of K => typeof(self.first_value.not_nil!)) do |(key, value), memo|
      memo[key] = value unless value.nil?
    end
  end

  # Removes all `nil` value from `self`. Returns `self`.
  #
  # ```
  # hash = {"hello" => "world", "foo" => nil}
  # hash.compact! # => {"hello" => "world"}
  # ```
  def compact! : self
    reject! { |key, value| value.nil? }
  end

  # Returns a new hash with all keys converted using the block operation.
  # The block can change a type of keys.
  #
  # ```
  # hash = {:a => 1, :b => 2, :c => 3}
  # hash.transform_keys { |key| key.to_s } # => {"a" => 1, "b" => 2, "c" => 3}
  # ```
  def transform_keys(& : K -> K2) : Hash(K2, V) forall K2
    each_with_object({} of K2 => V) do |(key, value), memo|
      memo[yield(key)] = value
    end
  end

  # Returns a new hash with the results of running block once for every value.
  # The block can change a type of values.
  #
  # ```
  # hash = {:a => 1, :b => 2, :c => 3}
  # hash.transform_values { |value| value + 1 } # => {:a => 2, :b => 3, :c => 4}
  # ```
  def transform_values(& : V -> V2) : Hash(K, V2) forall V2
    each_with_object({} of K => V2) do |(key, value), memo|
      memo[key] = yield(value)
    end
  end

  # Destructively transforms all values using a block. Same as transform_values but modifies in place.
  # The block cannot change a type of values.
  #
  # ```
  # hash = {:a => 1, :b => 2, :c => 3}
  # hash.transform_values! { |value| value + 1 }
  # hash # => {:a => 2, :b => 3, :c => 4}
  # ```
  # See `#update` for updating a *single* value.
  def transform_values!(& : V -> V) : self
    each_entry_with_index do |entry, i|
      new_value = yield entry.value
      set_entry(i, Entry(K, V).new(entry.hash, entry.key, new_value))
    end
    self
  end

  # Zips two arrays into a `Hash`, taking keys from *ary1* and values from *ary2*.
  #
  # ```
  # Hash.zip(["key1", "key2", "key3"], ["value1", "value2", "value3"])
  # # => {"key1" => "value1", "key2" => "value2", "key3" => "value3"}
  # ```
  def self.zip(ary1 : Array(K), ary2 : Array(V))
    hash = {} of K => V
    ary1.each_with_index do |key, i|
      hash[key] = ary2[i]
    end
    hash
  end

  # Returns the first key in the hash.
  def first_key : K
    entry = first_entry?
    entry ? entry.key : raise "Can't get first key of empty Hash"
  end

  # Returns the first key if it exists, or returns `nil`.
  #
  # ```
  # hash = {"foo1" => "bar1", "foz2" => "baz2"}
  # hash.first_key? # => "foo1"
  # hash.clear
  # hash.first_key? # => nil
  # ```
  def first_key? : K?
    first_entry?.try &.key
  end

  # Returns the first value in the hash.
  def first_value : V
    entry = first_entry?
    entry ? entry.value : raise "Can't get first value of empty Hash"
  end

  # Returns the first value if it exists, or returns `nil`.
  #
  # ```
  # hash = {"foo1" => "bar1", "foz2" => "baz2"}
  # hash.first_value? # => "bar1"
  # hash.clear
  # hash.first_value? # => nil
  # ```
  def first_value? : V?
    first_entry?.try &.value
  end

  # Returns the last key in the hash.
  def last_key : K
    entry = last_entry?
    entry ? entry.key : raise "Can't get last key of empty Hash"
  end

  # Returns the last key if it exists, or returns `nil`.
  #
  # ```
  # hash = {"foo1" => "bar1", "foz2" => "baz2"}
  # hash.last_key? # => "foz2"
  # hash.clear
  # hash.last_key? # => nil
  # ```
  def last_key? : K?
    last_entry?.try &.key
  end

  # Returns the last value in the hash.
  def last_value : V
    entry = last_entry?
    entry ? entry.value : raise "Can't get last value of empty Hash"
  end

  # Returns the last value if it exists, or returns `nil`.
  #
  # ```
  # hash = {"foo1" => "bar1", "foz2" => "baz2"}
  # hash.last_value? # => "baz2"
  # hash.clear
  # hash.last_value? # => nil
  # ```
  def last_value? : V?
    last_entry?.try &.value
  end

  # Deletes and returns the first key-value pair in the hash,
  # or raises `IndexError` if the hash is empty.
  #
  # ```
  # hash = {"foo" => "bar", "baz" => "qux"}
  # hash.shift # => {"foo", "bar"}
  # hash       # => {"baz" => "qux"}
  #
  # hash = {} of String => String
  # hash.shift # raises IndexError
  # ```
  def shift : {K, V}
    shift { raise IndexError.new }
  end

  # Same as `#shift`, but returns `nil` if the hash is empty.
  #
  # ```
  # hash = {"foo" => "bar", "baz" => "qux"}
  # hash.shift? # => {"foo", "bar"}
  # hash        # => {"baz" => "qux"}
  #
  # hash = {} of String => String
  # hash.shift? # => nil
  # ```
  def shift? : {K, V}?
    shift { nil }
  end

  # Deletes and returns the first key-value pair in the hash.
  # Yields to the given block if the hash is empty.
  #
  # ```
  # hash = {"foo" => "bar", "baz" => "qux"}
  # hash.shift { true } # => {"foo", "bar"}
  # hash                # => {"baz" => "qux"}
  #
  # hash = {} of String => String
  # hash.shift { true } # => true
  # hash                # => {}
  # ```
  def shift
    first_entry = first_entry?
    if first_entry
      delete_entry_and_update_counts(@first)
      {first_entry.key, first_entry.value}
    else
      yield
    end
  end

  # Empties a `Hash` and returns it.
  #
  # ```
  # hash = {"foo" => "bar"}
  # hash.clear # => {}
  # ```
  def clear : self
    clear_impl
    self
  end

  # Compares with *other*. Returns `true` if all key-value pairs are the same.
  def ==(other : Hash) : Bool
    return false unless size == other.size
    each do |key, value|
      entry = other.find_entry(key)
      return false unless entry && entry.value == value
    end
    true
  end

  # Returns `true` if `self` is a subset of *other*.
  def proper_subset_of?(other : Hash) : Bool
    return false if other.size <= size
    all? do |key, value|
      other_value = other.fetch(key) { return false }
      other_value == value
    end
  end

  # Returns `true` if `self` is a subset of *other* or equals to *other*.
  def subset_of?(other : Hash) : Bool
    return false if other.size < size
    all? do |key, value|
      other_value = other.fetch(key) { return false }
      other_value == value
    end
  end

  # Returns `true` if *other* is a subset of `self`.
  def superset_of?(other : Hash) : Bool
    other.subset_of?(self)
  end

  # Returns `true` if *other* is a subset of `self` or equals to `self`.
  def proper_superset_of?(other : Hash) : Bool
    other.proper_subset_of?(self)
  end

  # See `Object#hash(hasher)`
  def hash(hasher)
    # The hash value must be the same regardless of the
    # order of the keys.
    result = hasher.result

    each do |key, value|
      copy = hasher
      copy = key.hash(copy)
      copy = value.hash(copy)
      result &+= copy.result
    end

    result.hash(hasher)
  end

  # Duplicates a `Hash`.
  #
  # ```
  # hash_a = {"foo" => "bar"}
  # hash_b = hash_a.dup
  # hash_b.merge!({"baz" => "qux"})
  # hash_a # => {"foo" => "bar"}
  # ```
  def dup : Hash(K, V)
    hash = Hash(K, V).new
    hash.initialize_dup(self)
    hash
  end

  # Similar to `#dup`, but duplicates the values as well.
  #
  # ```
  # hash_a = {"foobar" => {"foo" => "bar"}}
  # hash_b = hash_a.clone
  # hash_b["foobar"]["foo"] = "baz"
  # hash_a # => {"foobar" => {"foo" => "bar"}}
  # ```
  def clone : Hash(K, V)
    {% if V == ::Bool || V == ::Char || V == ::String || V == ::Symbol || V < ::Number::Primitive %}
      clone = Hash(K, V).new
      clone.initialize_clone(self)
      clone
    {% else %}
      exec_recursive_clone do |hash|
        clone = Hash(K, V).new
        hash[object_id] = clone.object_id
        clone.initialize_clone(self)
        clone
      end
    {% end %}
  end

  def inspect(io : IO) : Nil
    to_s(io)
  end

  # Converts to a `String`.
  #
  # ```
  # h = {"foo" => "bar"}
  # h.to_s       # => "{\"foo\" => \"bar\"}"
  # h.to_s.class # => String
  # ```
  def to_s(io : IO) : Nil
    executed = exec_recursive(:to_s) do
      io << '{'
      found_one = false
      each do |key, value|
        io << ", " if found_one
        key.inspect(io)
        io << " => "
        value.inspect(io)
        found_one = true
      end
      io << '}'
    end
    io << "{...}" unless executed
  end

  def pretty_print(pp) : Nil
    executed = exec_recursive(:pretty_print) do
      pp.list("{", self, "}") do |key, value|
        pp.group do
          key.pretty_print(pp)
          pp.text " =>"
          pp.nest do
            pp.breakable
            value.pretty_print(pp)
          end
        end
      end
    end
    pp.text "{...}" unless executed
  end

  # Returns an array of tuples with key and values belonging to this Hash.
  #
  # ```
  # h = {1 => 'a', 2 => 'b', 3 => 'c'}
  # h.to_a # => [{1, 'a'}, {2, 'b'}, {3, 'c'}]
  # ```
  # The order of the array follows the order the keys were inserted in the Hash.
  def to_a : Array({K, V})
    to_a_impl do |entry|
      {entry.key, entry.value}
    end
  end

  private def to_a_impl(& : Entry(K, V) -> U) forall U
    index = @first
    if @first == @deleted_count
      # If the deleted count equals the first element offset it
      # means that the only deleted elements are in (0...@first)
      # and so all the next ones are non-deleted.
      Array(U).new(size) do |i|
        value = yield get_entry(index)
        index += 1
        value
      end
    else
      Array(U).new(size) do |i|
        entry = get_entry(index)
        while entry.deleted?
          index += 1
          entry = get_entry(index)
        end
        index += 1
        yield entry
      end
    end
  end

  # Returns `self`.
  def to_h : self
    self
  end

  # Rebuilds the hash table based on the current value of each key.
  #
  # When using mutable data types as keys, changing the value of a key after
  # it was inserted into the `Hash` may lead to undefined behaviour.
  # This method re-indexes the hash using the current key values.
  def rehash : Nil
    do_compaction(rehash: true)
  end

  # Inverts keys and values. If there are duplicated values, the last key becomes the new value.
  #
  # ```
  # {"foo" => "bar"}.invert                 # => {"bar" => "foo"}
  # {"foo" => "bar", "baz" => "bar"}.invert # => {"bar" => "baz"}
  # ```
  def invert : Hash(V, K)
    hash = Hash(V, K).new(initial_capacity: @size)
    self.each do |k, v|
      hash[v] = k
    end
    hash
  end

  struct Entry(K, V)
    getter key, value, hash

    def initialize(@hash : UInt32, @key : K, @value : V)
    end

    def self.deleted
      key = uninitialized K
      value = uninitialized V
      new(0_u32, key, value)
    end

    def deleted? : Bool
      @hash == 0_u32
    end

    def clone
      Entry(K, V).new(hash, key, value.clone)
    end
  end

  private module BaseIterator
    def initialize(@hash)
      @index = @hash.@first
    end

    def base_next
      while true
        if @index < @hash.entries_size
          entry = @hash.entries[@index]
          if entry.deleted?
            @index += 1
          else
            value = yield entry
            @index += 1
            return value
          end
        else
          return stop
        end
      end
    end
  end

  private class EntryIterator(K, V)
    include BaseIterator
    include Iterator({K, V})

    @hash : Hash(K, V)
    @index : Int32

    def next
      base_next { |entry| {entry.key, entry.value} }
    end
  end

  private class KeyIterator(K, V)
    include BaseIterator
    include Iterator(K)

    @hash : Hash(K, V)
    @index : Int32

    def next
      base_next &.key
    end
  end

  private class ValueIterator(K, V)
    include BaseIterator
    include Iterator(V)

    @hash : Hash(K, V)
    @index : Int32

    def next
      base_next &.value
    end
  end
end<|MERGE_RESOLUTION|>--- conflicted
+++ resolved
@@ -1502,15 +1502,9 @@
   end
 
   # Equivalent to `Hash#reject`, but makes modification on the current object rather than returning a new one. Returns `self`.
-<<<<<<< HEAD
-  def reject!(&block : K, V -> _)
+  def reject!(& : K, V -> _)
     each_entry_with_index do |entry, index|
       delete_entry_and_update_counts(index) if yield(entry.key, entry.value)
-=======
-  def reject!(& : K, V ->) : self
-    each do |key, value|
-      delete(key) if yield(key, value)
->>>>>>> 9b8870cf
     end
     self
   end
