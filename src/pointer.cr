require "c/string"

# A typed pointer to some memory.
#
# This is the only unsafe type in Crystal. If you are using a pointer, you are writing
# unsafe code because a pointer doesn't know where it's pointing to nor how much memory
# starting from it is valid. However, pointers make it possible to interface with C and
# to implement efficient data structures. For example, both `Array` and `Hash` are
# implemented using pointers.
#
# You can obtain pointers in four ways: `#new`, `#malloc`, `pointerof`, or by calling a C
# function that returns a pointer.
#
# `pointerof(x)`, where *x* is a variable or an instance variable, returns a pointer to
# that variable:
#
# ```
# x = 1
# ptr = pointerof(x)
# ptr.value = 2
# x # => 2
# ```
#
# Use `#value` to dereference the pointer.
#
# Note that a pointer is *falsey* if it's null (if its address is zero).
#
# When calling a C function that expects a pointer you can also pass `nil` instead of using
# `Pointer.null` to construct a null pointer.
#
# For a safe alternative, see `Slice`, which is a pointer with a size and with bounds checking.
struct Pointer(T)
  # Unsafe wrapper around a `Pointer` that allows to write values to
  # it while advancing the location and keeping track of how many elements
  # were written.
  #
  # See also: `Pointer#appender`.
  struct Appender(T)
    def initialize(@pointer : Pointer(T))
      @start = @pointer
    end

    def <<(value : T)
      @pointer.value = value
      @pointer += 1
    end

    def size : Int64
      @pointer - @start
    end

    def pointer
      @pointer
    end

    # Creates a slice pointing at the values appended by this instance.
    #
    # ```
    # slice = Slice(Int32).new(5)
    # appender = slice.to_unsafe.appender
    # appender << 1
    # appender << 2
    # appender << 3
    # appender.to_slice # => Slice[1, 2, 3]
    # ```
    def to_slice : Slice(T)
      @start.to_slice(size)
    end
  end

  include Comparable(self)

  # Returns `true` if this pointer's address is zero.
  #
  # ```
  # a = 1
  # pointerof(a).null? # => false
  #
  # b = Pointer(Int32).new(0)
  # b.null? # => true
  # ```
  def null? : Bool
    address == 0
  end

  # Returns a new pointer whose address is this pointer's address incremented by `other * sizeof(T)`.
  #
  # ```
  # ptr = Pointer(Int32).new(1234)
  # ptr.address # => 1234
  #
  # # An Int32 occupies four bytes
  # ptr2 = ptr + 1
  # ptr2.address # => 1238
  # ```
  def +(other : Int)
    self + other.to_i64
  end

  # Returns a new pointer whose address is this pointer's address decremented by `other * sizeof(T)`.
  #
  # ```
  # ptr = Pointer(Int32).new(1234)
  # ptr.address # => 1234
  #
  # # An Int32 occupies four bytes
  # ptr2 = ptr - 1
  # ptr2.address # => 1230
  # ```
  def -(other : Int)
    # TODO: If throwing on overflow for integer conversion is implemented,
    # then (here and in `Pointer#-`) for a `UInt64` argument the call to
    # `to_i64` should become `as_unsafe`.
    self + (-other.to_i64!)
  end

  # Returns `-1`, `0` or `1` depending on whether this pointer's address is less, equal or greater than *other*'s address,
  # respectively.
  def <=>(other : self)
    address <=> other.address
  end

  # Gets the value pointed at this pointer's address plus `offset * sizeof(T)`.
  #
  # ```
  # ptr = Pointer.malloc(4) { |i| i + 10 }
  # ptr[0] # => 10
  # ptr[1] # => 11
  # ptr[2] # => 12
  # ptr[3] # => 13
  # ```
  def [](offset)
    (self + offset).value
  end

  # Sets the value pointed at this pointer's address plus `offset * sizeof(T)`.
  #
  # ```
  # ptr = Pointer(Int32).malloc(4) # [0, 0, 0, 0]
  # ptr[1] = 42
  #
  # ptr2 = ptr + 1
  # ptr2.value # => 42
  # ```
  def []=(offset, value : T)
    (self + offset).value = value
  end

  # Copies *count* elements from *source* into `self`.
  # If *source* and `self` overlap, behaviour is undefined.
  # Use `#move_from` if they overlap (slower but always works).
  #
  # ```
  # ptr1 = Pointer.malloc(4) { |i| i + 1 }  # [1, 2, 3, 4]
  # ptr2 = Pointer.malloc(4) { |i| i + 11 } # [11, 12, 13, 14]
  #
  # # ptr2 -> [11, 12, 13, 14]
  # #          ^---^           <- copy this
  # # ptr1 -> [1,  2,  3,  4]
  # #          ^---^           <- here
  # ptr1.copy_from(ptr2, 2)
  # ptr1[0] # => 11
  # ptr1[1] # => 12
  # ptr1[2] # => 3
  # ptr1[3] # => 4
  # ```
  def copy_from(source : Pointer(T), count : Int)
    source.copy_to(self, count)
  end

  # :nodoc:
  def copy_from(source : Pointer(NoReturn), count : Int)
    raise ArgumentError.new("Negative count") if count < 0

    # We need this overload for cases when we have a pointer to unreachable
    # data, like when doing Tuple.new.to_a
    self
  end

  # Copies *count* elements from `self` into *target*.
  # If `self` and *target* overlap, behaviour is undefined.
  # Use `#move_to` if they overlap (slower but always works).
  #
  # ```
  # ptr1 = Pointer.malloc(4) { |i| i + 1 }  # [1, 2, 3, 4]
  # ptr2 = Pointer.malloc(4) { |i| i + 11 } # [11, 12, 13, 14]
  #
  # # ptr1 -> [1,  2,  3,  4]
  # #          ^---^           <- copy this
  # # ptr2 -> [11, 12, 13, 14]
  # #          ^---^           <- here
  # ptr1.copy_to(ptr2, 2)
  # ptr2[0] # => 1
  # ptr2[1] # => 2
  # ptr2[2] # => 13
  # ptr2[3] # => 14
  # ```
  def copy_to(target : Pointer, count : Int)
    target.copy_from_impl(self, count)
  end

  # Copies *count* elements from *source* into `self`.
  # *source* and `self` may overlap; the copy is always done in a non-destructive manner.
  #
  # ```
  # ptr1 = Pointer.malloc(4) { |i| i + 1 } # ptr1 -> [1, 2, 3, 4]
  # ptr2 = ptr1 + 1                        #             ^--------- ptr2
  #
  # # [1, 2, 3, 4]
  # #  ^-----^       <- copy this
  # #     ^------^   <- here
  # ptr2.move_from(ptr1, 3)
  #
  # ptr1[0] # => 1
  # ptr1[1] # => 1
  # ptr1[2] # => 2
  # ptr1[3] # => 3
  # ```
  def move_from(source : Pointer(T), count : Int)
    source.move_to(self, count)
  end

  # :nodoc:
  def move_from(source : Pointer(NoReturn), count : Int)
    raise ArgumentError.new("Negative count") if count < 0

    # We need this overload for cases when we have a pointer to unreachable
    # data, like when doing Tuple.new.to_a
    self
  end

  # Copies *count* elements from `self` into *target*.
  # *target* and `self` may overlap; the copy is always done in a non-destructive manner.
  #
  # ```
  # ptr1 = Pointer.malloc(4) { |i| i + 1 } # ptr1 -> [1, 2, 3, 4]
  # ptr2 = ptr1 + 1                        #             ^--------- ptr2
  #
  # # [1, 2, 3, 4]
  # #  ^-----^       <- copy this
  # #     ^------^   <- here
  # ptr1.move_to(ptr2, 3)
  #
  # ptr1[0] # => 1
  # ptr1[1] # => 1
  # ptr1[2] # => 2
  # ptr1[3] # => 3
  # ```
  def move_to(target : Pointer, count : Int)
    target.move_from_impl(self, count)
  end

  # We use separate method in which we make sure that `source`
  # is never a union of pointers. This is guaranteed because both
  # copy_from/move_from/copy_to/move_to reverse self and caller,
  # and so if either self or the arguments are unions a dispatch
  # will happen and unions will disappear.
  protected def copy_from_impl(source : Pointer(T), count : Int)
    raise ArgumentError.new("Negative count") if count < 0

    if self.class == source.class
      Intrinsics.memcpy(self.as(Void*), source.as(Void*), bytesize(count), false)
    else
      while count > 0
        count &-= 1
        self[count] = source[count]
      end
    end
    self
  end

  protected def move_from_impl(source : Pointer(T), count : Int)
    raise ArgumentError.new("Negative count") if count < 0

    if self.class == source.class
      Intrinsics.memmove(self.as(Void*), source.as(Void*), bytesize(count), false)
    else
      if source.address < address
        copy_from source, count
      else
        count.times do |i|
          self[i] = source[i]
        end
      end
    end
    self
  end

  # Compares *count* elements from this pointer and *other*, lexicographically.
  #
  # Returns 0 if both pointers point to the same sequence of *count* bytes.
  # Otherwise, if the first two differing bytes (treated as UInt8) from `self`
  # and *other* are `x` and `y` respectively, returns a negative value if
  # `x < y`, or a positive value if `x > y`.
  #
  # ```
  # ptr1 = Pointer.malloc(4) { |i| i + 1 }  # [1, 2, 3, 4]
  # ptr2 = Pointer.malloc(4) { |i| i + 11 } # [11, 12, 13, 14]
  #
  # ptr1.memcmp(ptr2, 4) < 0  # => true
  # ptr2.memcmp(ptr1, 4) > 0  # => true
  # ptr1.memcmp(ptr1, 4) == 0 # => true
  # ```
  def memcmp(other : Pointer(T), count : Int) : Int32
    LibC.memcmp(self.as(Void*), (other.as(Void*)), (count * sizeof(T)))
  end

  # Swaps the contents pointed at the offsets *i* and *j*.
  #
  # ```
  # ptr = Pointer.malloc(4) { |i| i + 1 }
  # ptr[2] # => 3
  # ptr[3] # => 4
  # ptr.swap(2, 3)
  # ptr[2] # => 4
  # ptr[3] # => 3
  # ```
  def swap(i, j)
    self[i], self[j] = self[j], self[i]
  end

  # Returns the address of this pointer.
  #
  # ```
  # ptr = Pointer(Int32).new(1234)
  # ptr.hash # => 1234
  # ```
  def_hash address

  # Appends a string representation of this pointer to the given `IO`,
  # including its type and address in hexadecimal.
  #
  # ```
  # ptr1 = Pointer(Int32).new(1234)
  # ptr1.to_s # => "Pointer(Int32)@0x4d2"
  #
  # ptr2 = Pointer(Int32).new(0)
  # ptr2.to_s # => "Pointer(Int32).null"
  # ```
  def to_s(io : IO) : Nil
    io << "Pointer("
    io << T.to_s
    io << ')'
    if address == 0
      io << ".null"
    else
      io << "@0x"
      address.to_s(io, 16)
    end
  end

  # Tries to change the size of the allocation pointed to by this pointer to *size*,
  # and returns that pointer.
  #
  # Since the space after the end of the block may be in use, realloc may find it
  # necessary to copy the block to a new address where more free space is available.
  # The value of realloc is the new address of the block.
  # If the block needs to be moved, realloc copies the old contents.
  #
  # Remember to always assign the value of realloc.
  #
  # ```
  # ptr = Pointer.malloc(4) { |i| i + 1 } # [1, 2, 3, 4]
  # ptr = ptr.realloc(8)
  # ptr # [1, 2, 3, 4, 0, 0, 0, 0]
  # ```
  #
  # WARNING: Memory allocated using `GC.malloc` or `GC.malloc_atomic` must be
  # reallocated using `GC.realloc` instead.
  def realloc(size : Int)
    if size < 0
      raise ArgumentError.new("Negative size")
    end

    realloc(size.to_u64)
  end

  # Shuffles *count* consecutive values pointed by this pointer.
  #
  # ```
  # ptr = Pointer.malloc(4) { |i| i + 1 } # [1, 2, 3, 4]
  # ptr.shuffle!(4)
  # ptr # [3, 4, 1, 2]
  # ```
  def shuffle!(count : Int, random : Random? = nil)
    rng = random || Random::DEFAULT
    (count - 1).downto(1) do |i|
      j = rng.rand(i + 1)
      swap(i, j)
    end
    self
  end

  # Sets *count* consecutive values pointed by this pointer to the
  # values returned by the block.
  #
  # ```
  # ptr = Pointer.malloc(4) { |i| i + 1 } # [1, 2, 3, 4]
  # ptr.map!(4) { |value| value * 2 }
  # ptr # [2, 4, 6, 8]
  # ```
  def map!(count : Int, & : T -> T) : self
    fill(count) do |i|
      yield self[i]
    end
  end

  # Like `map!`, but yields 2 arguments, the element and its index
  #
  # Accepts an optional *offset* parameter, which tells it to start counting
  # from there.
  def map_with_index!(count : Int, offset = 0, &block) : self
    fill(count) do |i|
      yield self[i], offset + i
    end
  end

  # Replaces *count* elements in `self` with *value*. Returns `self`.
  #
  # ```
  # ptr = Pointer(Int32).malloc(5) { |i| i }
  # ptr # => [0, 1, 2, 3, 4]
  # ptr.fill(3, 0)
  # ptr # => [0, 0, 0, 0, 4]
  # ```
  def fill(count : Int, value : T) : self
    {% if T == UInt8 %}
      Intrinsics.memset(self.as(Void*), value, count, false)
      self
    {% else %}
      {% if Number::Primitive.union_types.includes?(T) %}
        if value == 0
          clear(count)
          return self
        end
      {% end %}

      fill(count) { value }
    {% end %}
  end

  # Yields *count* indices starting from `self` to the given block and then
  # assigns the block's output value in that position. Returns `self`.
  #
  # ```
  # ptr = Pointer(Int32).malloc(5) { |i| i }
  # ptr # => [0, 1, 2, 3, 4]
  #
  # (ptr + 1).fill(3) { |i| i * i }
  # ptr # => [0, 0, 1, 4, 4]
  #
  # (ptr + 1).fill(3, offset: 3) { |i| i * i }
  # ptr # => [0, 9, 16, 25, 4]
  # ```
  def fill(count : Int, *, offset : Int = 0, &) : self
    count.times do |i|
      self[i] = yield i + offset
    end
    self
  end

  # Returns a pointer whose memory address is zero. This doesn't allocate memory.
  #
  # When calling a C function you can also pass `nil` instead of constructing a
  # null pointer with this method.
  #
  # ```
  # ptr = Pointer(Int32).null
  # ptr.address # => 0
  # ```
  def self.null
    new 0_u64
  end

  # Returns a pointer that points to the given memory address. This doesn't allocate memory.
  #
  # ```
  # ptr = Pointer(Int32).new(5678)
  # ptr.address # => 5678
  # ```
  @[Deprecated("Call `.new(UInt64)` directly instead")]
  def self.new(address : Int)
    new address.to_u64!
  end

  # Allocates `size * sizeof(T)` bytes from the system's heap initialized
  # to zero and returns a pointer to the first byte from that memory.
  # The memory is allocated by the `GC`, so when there are
  # no pointers to this memory, it will be automatically freed.
  #
  # ```
  # # Allocate memory for an Int32: 4 bytes
  # ptr = Pointer(Int32).malloc
  # ptr.value # => 0
  #
  # # Allocate memory for 10 Int32: 40 bytes
  # ptr = Pointer(Int32).malloc(10)
  # ptr[0] # => 0
  # # ...
  # ptr[9] # => 0
  # ```
  def self.malloc(size : Int = 1)
    if size < 0
      raise ArgumentError.new("Negative Pointer#malloc size")
    end

    malloc(size.to_u64)
  end

  # Allocates `size * sizeof(T)` bytes from the system's heap initialized
  # to *value* and returns a pointer to the first byte from that memory.
  # The memory is allocated by the `GC`, so when there are
  # no pointers to this memory, it will be automatically freed.
  #
  # ```
  # # An Int32 occupies 4 bytes, so here we are requesting 8 bytes
  # # initialized to the number 42
  # ptr = Pointer.malloc(2, 42)
  # ptr[0] # => 42
  # ptr[1] # => 42
  # ```
  def self.malloc(size : Int, value : T) : Pointer(T)
    ptr = Pointer(T).malloc(size)
<<<<<<< HEAD

    {% if Number::Primitive.union_types.includes?(T) %}
      return ptr if value.zero?
    {% elsif T < Pointer %}
      return ptr if value.null?
    {% end %}

    size.times { |i| ptr[i] = value }
    ptr
=======
    ptr.fill(size, value)
>>>>>>> e43bb148
  end

  # Allocates `size * sizeof(T)` bytes from the system's heap initialized
  # to the value returned by the block (which is invoked once with each index in the range `0...size`)
  # and returns a pointer to the first byte from that memory.
  # The memory is allocated by the `GC`, so when there are
  # no pointers to this memory, it will be automatically freed.
  #
  # ```
  # # An Int32 occupies 4 bytes, so here we are requesting 16 bytes.
  # # i is an index in the range 0 .. 3
  # ptr = Pointer.malloc(4) { |i| i + 10 }
  # ptr[0] # => 10
  # ptr[1] # => 11
  # ptr[2] # => 12
  # ptr[3] # => 13
  # ```
  def self.malloc(size : Int, & : Int32 -> T) : Pointer(T)
    ptr = Pointer(T).malloc(size)
    ptr.fill(size) { |i| yield i }
  end

  # Returns a `Pointer::Appender` for this pointer.
  def appender : Pointer::Appender
    Pointer::Appender.new(self)
  end

  # Returns a `Slice` that points to this pointer and is bounded by the given *size*.
  #
  # ```
  # ptr = Pointer.malloc(6) { |i| i + 10 } # [10, 11, 12, 13, 14, 15]
  # slice = ptr.to_slice(4)                # => Slice[10, 11, 12, 13]
  # slice.class                            # => Slice(Int32)
  # ```
  def to_slice(size) : Slice(T)
    Slice.new(self, size)
  end

  # Clears (sets to "zero" bytes) a number of values pointed by this pointer.
  #
  # ```
  # ptr = Pointer.malloc(6) { |i| i + 10 } # [10, 11, 12, 13, 14, 15]
  # ptr.clear(3)
  # ptr.to_slice(6) # => Slice[0, 0, 0, 13, 14, 15]
  # ```
  def clear(count = 1)
    Intrinsics.memset(self.as(Void*), 0_u8, bytesize(count), false)
  end

  def clone
    self
  end

  private def bytesize(count)
    {% if flag?(:bits64) %}
      count.to_u64 * sizeof(T)
    {% else %}
      if count > UInt32::MAX
        raise ArgumentError.new("Given count is bigger than UInt32::MAX")
      end

      count.to_u32 * sizeof(T)
    {% end %}
  end
end<|MERGE_RESOLUTION|>--- conflicted
+++ resolved
@@ -521,7 +521,6 @@
   # ```
   def self.malloc(size : Int, value : T) : Pointer(T)
     ptr = Pointer(T).malloc(size)
-<<<<<<< HEAD
 
     {% if Number::Primitive.union_types.includes?(T) %}
       return ptr if value.zero?
@@ -529,11 +528,7 @@
       return ptr if value.null?
     {% end %}
 
-    size.times { |i| ptr[i] = value }
-    ptr
-=======
     ptr.fill(size, value)
->>>>>>> e43bb148
   end
 
   # Allocates `size * sizeof(T)` bytes from the system's heap initialized
