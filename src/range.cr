--- conflicted
+++ resolved
@@ -393,11 +393,6 @@
       end
     end
   end
-<<<<<<< HEAD
-end
-
-require "./range/*"
-=======
 
   # By using binary search, finds a value in range which meets
   # the given condition in O(log n) where n is the size of the range.
@@ -439,4 +434,5 @@
     satisfied
   end
 end
->>>>>>> 59d6041e
+
+require "./range/*"