class Object
  def to_json
    String.build do |str|
      to_json str
    end
  end

  def to_json(io : IO)
    JSON.build(io) do |json|
      to_json(json)
    end
  end

  def to_pretty_json(indent : String = "  ")
    String.build do |str|
      to_pretty_json str, indent: indent
    end
  end

  def to_pretty_json(io : IO, indent : String = "  ")
    JSON.build(io, indent: indent) do |json|
      to_json(json)
    end
  end
end

struct Nil
  def to_json(json : JSON::Builder)
    json.null
  end

  def to_json_object_key
    ""
  end
end

struct Bool
  def to_json(json : JSON::Builder)
    json.bool(self)
  end
end

struct Int
  def to_json(json : JSON::Builder)
    json.number(self)
  end

  def to_json_object_key
    to_s
  end
end

struct Float
  def to_json(json : JSON::Builder)
    json.number(self)
  end

  def to_json_object_key
    to_s
  end
end

class String
  def to_json(json : JSON::Builder)
    json.string(self)
  end

  def to_json_object_key
    self
  end
end

struct Path
  def to_json(json : JSON::Builder)
    @name.to_json(json)
  end

  def to_json_object_key
    @name
  end
end

struct Symbol
  def to_json(json : JSON::Builder)
    json.string(to_s)
  end

  def to_json_object_key
    to_s
  end
end

class Array
  def to_json(json : JSON::Builder)
    json.array do
      each &.to_json(json)
    end
  end
end

class Deque
  def to_json(json : JSON::Builder)
    json.array do
      each &.to_json(json)
    end
  end
end

struct Set
  def to_json(json : JSON::Builder)
    json.array do
      each &.to_json(json)
    end
  end
end

class Hash
  # Serializes this Hash into JSON.
  #
  # Keys are serialized by invoking `to_json_object_key` on them.
  # Values are serialized with the usual `to_json(json : JSON::Builder)`
  # method.
  def to_json(json : JSON::Builder)
    json.object do
      each do |key, value|
        json.field key.to_json_object_key do
          value.to_json(json)
        end
      end
    end
  end
end

struct Tuple
  def to_json(json : JSON::Builder)
    json.array do
      {% for i in 0...T.size %}
        self[{{i}}].to_json(json)
      {% end %}
    end
  end
end

struct NamedTuple
  def to_json(json : JSON::Builder)
    json.object do
      {% for key in T.keys %}
        json.field {{key.stringify}} do
          self[{{key.symbolize}}].to_json(json)
        end
      {% end %}
    end
  end
end

struct Time::Format
  def to_json(value : Time, json : JSON::Builder)
    format(value).to_json(json)
  end
end

struct Enum
  # Serializes this enum member by name.
  #
  # For non-flags enums, the serialization is a JSON string. The value is the
  # member name (see `#to_s`) transformed with `String#underscore`.
  #
  # ```
  # enum Stages
  #   INITIAL
  #   SECOND_STAGE
  # end
  #
  # Stages::INITIAL.to_json      # => %("initial")
  # Stages::SECOND_STAGE.to_json # => %("second_stage")
  # ```
  #
  # For flags enums, the serialization is a JSON array including every flagged
  # member individually serialized in the same way as a member of a non-flags enum.
  # `None` is serialized as an empty array, `All` as an array containing
  # all members.
  #
  # ```
  # @[Flags]
  # enum Sides
  #   LEFT
  #   RIGHT
  # end
  #
  # Sides::LEFT.to_json                  # => %(["left"])
<<<<<<< HEAD
  # (Sides::LEFT | Sides::RIGHT).to_json # => %(["left", "right"])
  # Sides.all_flags.to_json                   # => %(["left", "right"])
=======
  # (Sides::LEFT | Sides::RIGHT).to_json # => %(["left","right"])
  # Sides::All.to_json                   # => %(["left","right"])
>>>>>>> e572b567
  # Sides::None.to_json                  # => %([])
  # ```
  #
  # `ValueConverter.to_json` offers a different serialization strategy based on the
  # member value.
  def to_json(json : JSON::Builder)
    {% if @type.annotation(Flags) %}
      json.array do
        each do |member, _value|
          json.string(member.to_s.underscore)
        end
      end
    {% else %}
      json.string(to_s.underscore)
    {% end %}
  end
end

module Enum::ValueConverter(T)
  def self.to_json(value : T)
    String.build do |io|
      to_json(value, io)
    end
  end

  def self.to_json(value : T, io : IO)
    JSON.build(io) do |json|
      to_json(value, json)
    end
  end

  # Serializes enum member *member* by value.
  #
  # For both flags enums and non-flags enums, the value of the enum member is
  # used for serialization.
  #
  # ```
  # enum Stages
  #   INITIAL
  #   SECOND_STAGE
  # end
  #
  # Enum::ValueConverter.to_json(Stages::INITIAL)      # => %(0)
  # Enum::ValueConverter.to_json(Stages::SECOND_STAGE) # => %(1)
  #
  # @[Flags]
  # enum Sides
  #   LEFT
  #   RIGHT
  # end
  #
  # Enum::ValueConverter.to_json(Sides::LEFT)                # => %(1)
  # Enum::ValueConverter.to_json(Sides::LEFT | Sides::RIGHT) # => %(3)
  # Enum::ValueConverter.to_json(Sides::All)                 # => %(3)
  # Enum::ValueConverter.to_json(Sides::None)                # => %(0)
  # ```
  #
  # `Enum#to_json` offers a different serialization strategy based on the member
  # name.
  def self.to_json(member : T, json : JSON::Builder)
    json.scalar(member.value)
  end
end

struct Time
  # Emits a string formatted according to [RFC 3339](https://tools.ietf.org/html/rfc3339)
  # ([ISO 8601](http://xml.coverpages.org/ISO-FDIS-8601.pdf) profile).
  #
  # The JSON format itself does not specify a time data type, this method just
  # assumes that a string holding a RFC 3339 time format will be interpreted as
  # a time value.
  #
  # See `#from_json` for reference.
  def to_json(json : JSON::Builder)
    json.string(Time::Format::RFC_3339.format(self, fraction_digits: 0))
  end
end

# Converter to be used with `JSON::Serializable`
# to serialize the `Array(T)` elements with the custom converter.
#
# ```
# require "json"
#
# class TimestampArray
#   include JSON::Serializable
#
#   @[JSON::Field(converter: JSON::ArrayConverter(Time::EpochConverter))]
#   property dates : Array(Time)
# end
#
# timestamp = TimestampArray.from_json(%({"dates":[1459859781,1567628762]}))
# timestamp.dates   # => [2016-04-05 12:36:21 UTC, 2019-09-04 20:26:02 UTC]
# timestamp.to_json # => %({"dates":[1459859781,1567628762]})
# ```
module JSON::ArrayConverter(Converter)
  def self.to_json(values : Array, builder : JSON::Builder)
    builder.array do
      values.each do |value|
        Converter.to_json(value, builder)
      end
    end
  end
end

# Converter to be used with `JSON::Serializable`
# to serialize the `Hash(K, V)` values elements with the custom converter.
#
# ```
# require "json"
#
# class TimestampHash
#   include JSON::Serializable
#
#   @[JSON::Field(converter: JSON::HashValueConverter(Time::EpochConverter))]
#   property birthdays : Hash(String, Time)
# end
#
# timestamp = TimestampHash.from_json(%({"birthdays":{"foo":1459859781,"bar":1567628762}}))
# timestamp.birthdays # => {"foo" => 2016-04-05 12:36:21 UTC, "bar" => 2019-09-04 20:26:02 UTC)}
# timestamp.to_json   # => {"birthdays":{"foo":1459859781,"bar":1567628762}}
# ```
module JSON::HashValueConverter(Converter)
  def self.to_json(values : Hash, builder : JSON::Builder)
    builder.object do
      values.each do |key, value|
        builder.field key.to_json_object_key do
          Converter.to_json(value, builder)
        end
      end
    end
  end
end

# Converter to be used with `JSON::Serializable` and `YAML::Serializable`
# to serialize a `Time` instance as the number of seconds
# since the unix epoch. See `Time#to_unix`.
#
# ```
# require "json"
#
# class Person
#   include JSON::Serializable
#
#   @[JSON::Field(converter: Time::EpochConverter)]
#   property birth_date : Time
# end
#
# person = Person.from_json(%({"birth_date": 1459859781}))
# person.birth_date # => 2016-04-05 12:36:21 UTC
# person.to_json    # => %({"birth_date":1459859781})
# ```
module Time::EpochConverter
  def self.to_json(value : Time, json : JSON::Builder)
    json.number(value.to_unix)
  end
end

# Converter to be used with `JSON::Serializable` and `YAML::Serializable`
# to serialize a `Time` instance as the number of milliseconds
# since the unix epoch. See `Time#to_unix_ms`.
#
# ```
# require "json"
#
# class Timestamp
#   include JSON::Serializable
#
#   @[JSON::Field(converter: Time::EpochMillisConverter)]
#   property value : Time
# end
#
# timestamp = Timestamp.from_json(%({"value": 1459860483856}))
# timestamp.value   # => 2016-04-05 12:48:03.856 UTC
# timestamp.to_json # => %({"value":1459860483856})
# ```
module Time::EpochMillisConverter
  def self.to_json(value : Time, json : JSON::Builder)
    json.number(value.to_unix_ms)
  end
end

# Converter to be used with `JSON::Serializable` to read the raw
# value of a JSON object property as a `String`.
#
# It can be useful to read ints and floats without losing precision,
# or to read an object and deserialize it later based on some
# condition.
#
# ```
# require "json"
#
# class Raw
#   include JSON::Serializable
#
#   @[JSON::Field(converter: String::RawConverter)]
#   property value : String
# end
#
# raw = Raw.from_json(%({"value": 123456789876543212345678987654321}))
# raw.value   # => "123456789876543212345678987654321"
# raw.to_json # => %({"value":123456789876543212345678987654321})
# ```
module String::RawConverter
  def self.to_json(value : String, json : JSON::Builder)
    json.raw(value)
  end
end<|MERGE_RESOLUTION|>--- conflicted
+++ resolved
@@ -188,13 +188,8 @@
   # end
   #
   # Sides::LEFT.to_json                  # => %(["left"])
-<<<<<<< HEAD
-  # (Sides::LEFT | Sides::RIGHT).to_json # => %(["left", "right"])
-  # Sides.all_flags.to_json                   # => %(["left", "right"])
-=======
   # (Sides::LEFT | Sides::RIGHT).to_json # => %(["left","right"])
-  # Sides::All.to_json                   # => %(["left","right"])
->>>>>>> e572b567
+  # Sides.all_flags.to_json              # => %(["left","right"])
   # Sides::None.to_json                  # => %([])
   # ```
   #
