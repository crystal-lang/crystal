--- conflicted
+++ resolved
@@ -207,23 +207,13 @@
   end
 
   # :nodoc:
-<<<<<<< HEAD
-  def resume_event
+  def resume_event : Crystal::Event
     @resume_event ||= Crystal::Scheduler.event_loop.create_resume_event(self)
   end
 
   # :nodoc:
-  def timeout_event
+  def timeout_event : Crystal::Event
     @timeout_event ||= Crystal::Scheduler.event_loop.create_timeout_event(self)
-=======
-  def resume_event : Crystal::Event
-    @resume_event ||= Crystal::EventLoop.create_resume_event(self)
-  end
-
-  # :nodoc:
-  def timeout_event : Crystal::Event
-    @timeout_event ||= Crystal::EventLoop.create_timeout_event(self)
->>>>>>> 2f42b6b9
   end
 
   # :nodoc:
