require "c/stdio"

# :nodoc:
struct String::Formatter(A)
  @format_buf : Pointer(UInt8)?
  @temp_buf : Pointer(UInt8)?

  def initialize(string, @args : A, @io : IO)
    @reader = Char::Reader.new(string)
    @arg_index = 0
    @temp_buf_len = 0
    @format_buf_len = 0
  end

  def format : Nil
    while true
      case char = current_char
      when '\0'
        break
      when '%'
        consume_percent
      else
        char char
      end
      next_char
    end
  end

  private def consume_percent
    case next_char
    when '{'
      next_char
      consume_substitution
    when '<'
      next_char
      consume_formatted_substitution
    else
      flags = consume_flags
      consume_type flags
    end
  end

  private def consume_substitution
    key = consume_substitution_key '}'
    arg = current_arg
    if arg.is_a?(Hash) || arg.is_a?(NamedTuple)
      @io << arg[key]
    else
      raise ArgumentError.new "One hash or named tuple required"
    end
  end

  private def consume_formatted_substitution
    key = consume_substitution_key '>'
    next_char
    arg = current_arg
    if arg.is_a?(Hash) || arg.is_a?(NamedTuple)
      target_arg = arg[key]
    else
      raise ArgumentError.new "One hash or named tuple required"
    end
    flags = consume_flags
    consume_type flags, target_arg, true
  end

  private def consume_substitution_key(end_char)
    String.build do |io|
      loop do
        case current_char
        when '\0'
          raise ArgumentError.new "Malformed name - unmatched parenthesis"
        when end_char
          break
        else
          io << current_char
        end
        next_char
      end
    end
  end

  private def consume_flags
    flags = consume_format_flags
    flags = consume_width(flags)
    flags = consume_precision(flags)
    flags
  end

  private def consume_format_flags
    flags = Flags.new
    while true
      case current_char
      when ' '
        flags.space = true
      when '#'
        flags.sharp = true
      when '+'
        flags.plus = true
      when '-'
        flags.minus = true
      when '0'
        flags.zero = true
      else
        break
      end
      next_char
    end
    flags
  end

  private def consume_width(flags)
    case current_char
    when '1'..'9'
      num, size = consume_number
      flags.width = num
      flags.width_size = size
    when '*'
      val = consume_dynamic_value
      flags.width = val
      flags.width_size = val.to_s.size
    else
      # no width
    end
    flags
  end

  private def consume_precision(flags)
    if current_char == '.'
      case next_char
      when '0'..'9'
        num, size = consume_number
        flags.precision = num
        flags.precision_size = size
      when '*'
        val = consume_dynamic_value
        if val >= 0
          flags.precision = val
          flags.precision_size = val.to_s.size
        end
      else
        flags.precision = 0
        flags.precision_size = 1
      end
    end
    flags
  end

  private def consume_dynamic_value
    value = current_arg
    if value.is_a?(Int)
      next_char
      next_arg
      value.to_i
    else
      raise ArgumentError.new("Expected dynamic value '*' to be an Int - #{value.inspect} (#{value.class.inspect})")
    end
  end

  private def consume_number
    num = current_char - '0'
    size = 1
    next_char
    while true
      case char = current_char
      when '0'..'9'
        num *= 10
        num += char - '0'
        size += 1
      else
        break
      end
      next_char
    end
    {num, size}
  end

  private def consume_type(flags, arg = nil, arg_specified = false)
    case char = current_char
    when 'c'
      char flags, arg, arg_specified
    when 's'
      string flags, arg, arg_specified
    when 'b'
      flags.base = 2
      flags.type = char
      int flags, arg, arg_specified
    when 'o'
      flags.base = 8
      flags.type = char
      int flags, arg, arg_specified
    when 'd', 'i'
      flags.base = 10
      int flags, arg, arg_specified
    when 'x', 'X'
      flags.base = 16
      flags.type = char
      int flags, arg, arg_specified
    when 'a', 'A', 'e', 'E', 'f', 'g', 'G'
      flags.type = char
      float flags, arg, arg_specified
    when '%'
      char '%'
    else
      raise ArgumentError.new("Malformed format string - %#{char.inspect}")
    end
  end

  def char(flags, arg, arg_specified) : Nil
    arg = next_arg unless arg_specified

    pad 1, flags if flags.left_padding?
    @io << arg
    pad 1, flags if flags.right_padding?
  end

  def string(flags, arg, arg_specified) : Nil
    arg = next_arg unless arg_specified

    if precision = flags.precision
      arg = arg.to_s[0...precision]
    end

    pad arg.to_s.size, flags if flags.left_padding?
    @io << arg
    pad arg.to_s.size, flags if flags.right_padding?
  end

  def int(flags, arg, arg_specified) : Nil
    arg = next_arg unless arg_specified

    raise ArgumentError.new("Expected an integer, not #{arg.inspect}") unless arg.responds_to?(:to_i)
    int = arg.is_a?(Int) ? arg : arg.to_i

    precision = int_precision(int, flags)
    base_str = int.to_s(flags.base, precision: precision, upcase: flags.type == 'X')
    str_size = base_str.bytesize
    str_size += 1 if int >= 0 && (flags.plus || flags.space)
    str_size += 2 if flags.sharp && flags.base != 10 && int != 0

    # If `int` is zero-padded, we let the precision argument do the right-justification
    pad(str_size, flags) if flags.left_padding? && flags.padding_char != '0'

    write_plus_or_space(int, flags)

    if flags.sharp && int < 0
      @io << '-'
      write_base_prefix(flags)
      @io.write_utf8 base_str.unsafe_byte_slice(1)
    else
      write_base_prefix(flags) if flags.sharp && int != 0
      @io << base_str
    end

    pad(str_size, flags) if flags.right_padding?
  end

  private def write_plus_or_space(arg, flags)
    if arg >= 0
      if flags.plus
        @io << '+'
      elsif flags.space
        @io << ' '
      end
    end
  end

  private def write_base_prefix(flags)
    case flags.base
    when 2, 8, 16
      @io << '0' << flags.type
    end
  end

  private def int_precision(int, flags)
    if precision = flags.precision
      precision
    elsif flags.left_padding? && flags.padding_char == '0'
      width = flags.width
      width -= 1 if int < 0 || flags.plus || flags.space
      {width, 1}.max
    else
      1
    end
  end

  # We don't actually format the float ourselves, we delegate to snprintf
  def float(flags, arg, arg_specified) : Nil
    arg = next_arg unless arg_specified

    if arg.responds_to?(:to_f64)
      float = arg.is_a?(Float64) ? arg : arg.to_f64

      format_buf = recreate_float_format_string(flags)

      len = LibC.snprintf(nil, 0, format_buf, float) + 1
      temp_buf = temp_buf(len)
      LibC.snprintf(temp_buf, len, format_buf, float)

      @io.write_string Slice.new(temp_buf, len - 1)
    else
      raise ArgumentError.new("Expected a float, not #{arg.inspect}")
    end
  end

  # Here we rebuild the original format string, like %f or %.2g and use snprintf
  def recreate_float_format_string(flags)
    capacity = 3 # percent + type + \0
    capacity += flags.width_size
    capacity += flags.precision_size + 1 # size + .
    capacity += 1 if flags.plus
    capacity += 1 if flags.minus
    capacity += 1 if flags.zero
    capacity += 1 if flags.space

    format_buf = format_buf(capacity)
    original_format_buf = format_buf

    io = IO::Memory.new(Bytes.new(format_buf, capacity))
    io << '%'
    io << '#' if flags.sharp
    io << '+' if flags.plus
    io << '-' if flags.minus
    io << '0' if flags.zero
    io << ' ' if flags.space
    io << flags.width if flags.width > 0
    if precision = flags.precision
      io << '.'
      io << precision if precision != 0
    end
    io << flags.type
    io.write_byte 0_u8

    original_format_buf
  end

  def pad(consumed, flags) : Nil
    padding_char = flags.padding_char
    (flags.width.abs - consumed).times do
      @io << padding_char
    end
  end

<<<<<<< HEAD
  def char(char)
=======
  def pad_int(int, flags) : Nil
    size = int.to_s(flags.base).bytesize
    size += 1 if int >= 0 && (flags.plus || flags.space)
    pad size, flags
  end

  def char(char) : Nil
>>>>>>> 57afad57
    @io << char
  end

  private def current_arg
    @args.fetch(@arg_index) { raise ArgumentError.new("Too few arguments") }
  end

  def next_arg
    current_arg.tap { @arg_index += 1 }
  end

  private def current_char
    @reader.current_char
  end

  private def next_char
    @reader.next_char
  end

  # We reuse a temporary buffer for snprintf
  private def temp_buf(len)
    temp_buf = @temp_buf
    if temp_buf
      if len > @temp_buf_len
        @temp_buf_len = len
        @temp_buf = temp_buf = temp_buf.realloc(len)
      end
      temp_buf
    else
      @temp_buf = Pointer(UInt8).malloc(len)
    end
  end

  # We reuse a temporary buffer for the float format string
  private def format_buf(len)
    format_buf = @format_buf
    if format_buf
      if len > @format_buf_len
        @format_buf_len = len
        @format_buf = format_buf = format_buf.realloc(len)
      end
      format_buf
    else
      @format_buf = Pointer(UInt8).malloc(len)
    end
  end

  struct Flags
    property space : Bool, sharp : Bool, plus : Bool, minus : Bool, zero : Bool, base : Int32
    property width : Int32, width_size : Int32
    property type : Char, precision : Int32?, precision_size : Int32

    def initialize
      @space = @sharp = @plus = @minus = @zero = false
      @width = 0
      @width_size = 0
      @base = 10
      @type = ' '
      @precision = nil
      @precision_size = 0
    end

    def left_padding? : Bool
      !@minus && @width > 0
    end

    def right_padding? : Bool
      @minus || @width < 0
    end

    def padding_char : Char
      @zero && !right_padding? && !@precision ? '0' : ' '
    end
  end
end<|MERGE_RESOLUTION|>--- conflicted
+++ resolved
@@ -340,9 +340,6 @@
     end
   end
 
-<<<<<<< HEAD
-  def char(char)
-=======
   def pad_int(int, flags) : Nil
     size = int.to_s(flags.base).bytesize
     size += 1 if int >= 0 && (flags.plus || flags.space)
@@ -350,7 +347,6 @@
   end
 
   def char(char) : Nil
->>>>>>> 57afad57
     @io << char
   end
 
