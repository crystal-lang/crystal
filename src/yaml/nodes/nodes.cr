--- conflicted
+++ resolved
@@ -30,13 +30,8 @@
       ::raise YAML::ParseException.new(message, *location)
     end
 
-<<<<<<< HEAD
-    # Returns the type of this node, which is equivalent to the class name.
-    abstract def type : String
-=======
     # Returns the kind of this node, which is equivalent to the class name.
     abstract def kind : String
->>>>>>> 248dd97e
   end
 
   # A YAML document.
@@ -60,11 +55,7 @@
       nodes.each &.to_yaml(builder)
     end
 
-<<<<<<< HEAD
-    def type : String
-=======
     def kind : String
->>>>>>> 248dd97e
       "document"
     end
   end
@@ -85,11 +76,7 @@
       builder.scalar(value, anchor, tag, style)
     end
 
-<<<<<<< HEAD
-    def type : String
-=======
     def kind : String
->>>>>>> 248dd97e
       "scalar"
     end
   end
@@ -121,11 +108,7 @@
       end
     end
 
-<<<<<<< HEAD
-    def type : String
-=======
     def kind : String
->>>>>>> 248dd97e
       "sequence"
     end
   end
@@ -164,11 +147,7 @@
       end
     end
 
-<<<<<<< HEAD
-    def type : String
-=======
     def kind : String
->>>>>>> 248dd97e
       "mapping"
     end
   end
@@ -187,11 +166,7 @@
       builder.alias(anchor.not_nil!)
     end
 
-<<<<<<< HEAD
-    def type : String
-=======
     def kind : String
->>>>>>> 248dd97e
       "alias"
     end
   end
