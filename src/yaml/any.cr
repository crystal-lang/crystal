--- conflicted
+++ resolved
@@ -157,35 +157,58 @@
     @raw.as(String)
   end
 
-<<<<<<< HEAD
+  # Checks that the underlying value is `String`, and returns its value.
+  # Returns `nil` otherwise.
+  def as_s? : String?
+    as_s if @raw.is_a?(String)
+  end
+
   # Checks that the underlying value is `Int64`, and returns its value.
   # Raises otherwise.
   def as_i64 : Int64
     @raw.as(Int64)
   end
 
+  # Checks that the underlying value is `Int64`, and returns its value.
+  # Returns `nil` otherwise.
+  def as_i64? : Int64?
+    as_i64 if @raw.is_a? Int64
+  end
+
   # Checks that the underlying value is `Int64`, and returns its value as `Int32`.
   # Raises otherwise.
   def as_i : Int32
     @raw.as(Int64).to_i32
   end
 
+  # Checks that the underlying value is `Int64`, and returns its value as `Int32`.
+  # Returns `nil` otherwise.
+  def as_i? : Int32?
+    as_i if @raw.is_a? Int64
+  end
+
   # Checks that the underlying value is `Float64`, and returns its value.
   # Raises otherwise.
   def as_f : Float64
     @raw.as(Float64)
   end
 
+  # Checks that the underlying value is `Float64`, and returns its value.
+  # Returns `nil` otherwise.
+  def as_f? : Float64?
+    as_f if @raw.is_a? Float64
+  end
+
   # Checks that the underlying value is `Time`, and returns its value.
   # Raises otherwise.
   def as_time : Time
     @raw.as(Time)
-=======
-  # Checks that the underlying value is `String`, and returns its value.
-  # Returns `nil` otherwise.
-  def as_s? : String?
-    as_s if @raw.is_a?(String)
->>>>>>> cd03b6f0
+  end
+
+  # Checks that the underlying value is `Time`, and returns its value.
+  # Returns `nil` otherwise.
+  def as_time? : Time?
+    as_time if @raw.is_a? Time
   end
 
   # Checks that the underlying value is `Array`, and returns its value.
