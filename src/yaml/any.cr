# `YAML::Any` is a convenient wrapper around all possible YAML core types
# (`YAML::Any::Type`) and can be used for traversing dynamic or
# unknown YAML structures.
#
# ```
# require "yaml"
#
# data = YAML.parse <<-END
#          ---
#          foo:
#            bar:
#              baz:
#                - qux
#                - fox
#          END
# data["foo"]["bar"]["baz"][0].as_s # => "qux"
# data["foo"]["bar"]["baz"].as_a    # => ["qux", "fox"]
# ```
#
# Note that methods used to traverse a YAML structure, `#[]`, `#[]?` and `#each`,
# always return a `YAML::Any` to allow further traversal. To convert them to `String`,
# `Array`, etc., use the `as_` methods, such as `#as_s`, `#as_a`, which perform
# a type check against the raw underlying value. This means that invoking `#as_s`
# when the underlying value is not a `String` will raise: the value won't automatically
# be converted (parsed) to a `String`. There are also nil-able variants (`#as_i?`, `#as_s?`, ...),
# which return `nil` when the underlying value type won't match.
struct YAML::Any
  # All valid YAML core schema types.
  alias Type = Nil | Bool | Int64 | Float64 | String | Time | Bytes | Array(Any) | Hash(Any, Any) | Set(Any)

  def self.new(ctx : YAML::ParseContext, node : YAML::Nodes::Node)
    case node
    when YAML::Nodes::Scalar
      new YAML::Schema::Core.parse_scalar(node.value)
    when YAML::Nodes::Sequence
      ary = [] of Any

      node.each do |value|
        ary << new(ctx, value)
      end

      new ary
    when YAML::Nodes::Mapping
      hash = {} of Any => Any

      node.each do |key, value|
        hash[new(ctx, key)] = new(ctx, value)
      end

      new hash
    when YAML::Nodes::Alias
<<<<<<< HEAD
      if anchor = node.anchor
        anchors[anchor]
      else
        raise "Unknown YAML alias: #{node}"
=======
      if value = node.value
        new(ctx, value)
      else
        raise "YAML::Nodes::Alias misses anchor value"
>>>>>>> a966a8ef
      end
    else
      raise "Unknown node: #{node.class}"
    end
  end

  # Returns the raw underlying value, a `Type`.
  getter raw : Type

  # Creates a `Any` that wraps the given `Type`.
  def initialize(@raw : Type)
  end

  # Assumes the underlying value is an `Array` or `Hash` and returns its size.
  #
  # Raises if the underlying value is not an `Array` or `Hash`.
  def size : Int
    case object = @raw
    when Array
      object.size
    when Hash
      object.size
    else
      raise "Expected Array or Hash for #size, not #{object.class}"
    end
  end

  # Assumes the underlying value is an `Array` or `Hash`
  # and returns the element at the given *index_or_key*.
  #
  # Raises if the underlying value is not an `Array` nor a `Hash`.
  def [](index_or_key) : YAML::Any
    case object = @raw
    when Array
      if index_or_key.is_a?(Int)
        object[index_or_key]
      else
        raise "Expected int key for Array#[], not #{object.class}"
      end
    when Hash
      case index_or_key
      when String
        object[Any.new(index_or_key)]
      when Any
        object[index_or_key]
      when Int
        object[Any.new(index_or_key.to_i64)]
      else
        raise "Expected YAML::Any | String | Int, not #{index_or_key.inspect}"
      end
    else
      raise "Expected Array or Hash, not #{object.class}"
    end
  end

  # Assumes the underlying value is an `Array` or `Hash` and returns the element
  # at the given *index_or_key*, or `nil` if out of bounds or the key is missing.
  #
  # Raises if the underlying value is not an `Array` nor a `Hash`.
  def []?(index_or_key) : YAML::Any?
    case object = @raw
    when Array
      if index_or_key.is_a?(Int)
        object[index_or_key]?
      else
        nil
      end
    when Hash
      case index_or_key
      when String
        object[Any.new(index_or_key)]?
      when Any
        object[index_or_key]?
      when Int
        object[Any.new(index_or_key.to_i64)]?
      else
        nil
      end
    else
      raise "Expected Array or Hash, not #{object.class}"
    end
  end

  # Traverses the depth of a structure and returns the value.
  # Returns `nil` if not found.
  def dig?(index_or_key, *subkeys) : YAML::Any?
    self[index_or_key]?.try &.dig?(*subkeys)
  end

  # :nodoc:
  def dig?(index_or_key) : YAML::Any?
    case @raw
    when Hash, Array
      self[index_or_key]?
    else
      nil
    end
  end

  # Traverses the depth of a structure and returns the value, otherwise raises.
  def dig(index_or_key, *subkeys) : YAML::Any
    self[index_or_key].dig(*subkeys)
  end

  # :nodoc:
  def dig(index_or_key) : YAML::Any
    self[index_or_key]
  end

  # Checks that the underlying value is `Nil`, and returns `nil`.
  # Raises otherwise.
  def as_nil : Nil
    @raw.as(Nil)
  end

  # Checks that the underlying value is `Bool`, and returns its value.
  # Raises otherwise.
  def as_bool : Bool
    @raw.as(Bool)
  end

  # Checks that the underlying value is `Bool`, and returns its value.
  # Returns `nil` otherwise.
  def as_bool? : Bool?
    as_bool if @raw.is_a?(Bool)
  end

  # Checks that the underlying value is `String`, and returns its value.
  # Raises otherwise.
  def as_s : String
    @raw.as(String)
  end

  # Checks that the underlying value is `String`, and returns its value.
  # Returns `nil` otherwise.
  def as_s? : String?
    @raw.as?(String)
  end

  # Checks that the underlying value is `Int64`, and returns its value.
  # Raises otherwise.
  def as_i64 : Int64
    @raw.as(Int64)
  end

  # Checks that the underlying value is `Int64`, and returns its value.
  # Returns `nil` otherwise.
  def as_i64? : Int64?
    @raw.as?(Int64)
  end

  # Checks that the underlying value is `Int64`, and returns its value as `Int32`.
  # Raises otherwise.
  def as_i : Int32
    @raw.as(Int64).to_i
  end

  # Checks that the underlying value is `Int64`, and returns its value as `Int32`.
  # Returns `nil` otherwise.
  def as_i? : Int32?
    as_i if @raw.is_a?(Int)
  end

  # Checks that the underlying value is `Float64`, and returns its value.
  # Raises otherwise.
  def as_f : Float64
    @raw.as(Float64)
  end

  # Checks that the underlying value is `Float64`, and returns its value.
  # Returns `nil` otherwise.
  def as_f? : Float64?
    @raw.as?(Float64)
  end

  # Checks that the underlying value is `Float`, and returns its value as an `Float32`.
  # Raises otherwise.
  def as_f32 : Float32
    @raw.as(Float).to_f32
  end

  # Checks that the underlying value is `Float`, and returns its value as an `Float32`.
  # Returns `nil` otherwise.
  def as_f32? : Float32?
    as_f32 if @raw.is_a?(Float)
  end

  # Checks that the underlying value is `Time`, and returns its value.
  # Raises otherwise.
  def as_time : Time
    @raw.as(Time)
  end

  # Checks that the underlying value is `Time`, and returns its value.
  # Returns `nil` otherwise.
  def as_time? : Time?
    @raw.as?(Time)
  end

  # Checks that the underlying value is `Array`, and returns its value.
  # Raises otherwise.
  def as_a : Array(Any)
    @raw.as(Array)
  end

  # Checks that the underlying value is `Array`, and returns its value.
  # Returns `nil` otherwise.
  def as_a? : Array(Any)?
    @raw.as?(Array)
  end

  # Checks that the underlying value is `Hash`, and returns its value.
  # Raises otherwise.
  def as_h : Hash(Any, Any)
    @raw.as(Hash)
  end

  # Checks that the underlying value is `Hash`, and returns its value.
  # Returns `nil` otherwise.
  def as_h? : Hash(Any, Any)?
    @raw.as?(Hash)
  end

  # Checks that the underlying value is `Bytes`, and returns its value.
  # Raises otherwise.
  def as_bytes : Bytes
    @raw.as(Bytes)
  end

  # Checks that the underlying value is `Bytes`, and returns its value.
  # Returns `nil` otherwise.
  def as_bytes? : Bytes?
    @raw.as?(Bytes)
  end

  def inspect(io : IO) : Nil
    @raw.inspect(io)
  end

  def to_s(io : IO) : Nil
    @raw.to_s(io)
  end

  # :nodoc:
  def pretty_print(pp)
    @raw.pretty_print(pp)
  end

  # Returns `true` if the raw object is equal to *other*.
  def ==(other)
    raw == other
  end

  # Returns `true` if both `self` and *other*'s raw object are equal.
  def ==(other : YAML::Any)
    raw == other.raw
  end

  # See `Object#hash(hasher)`
  def_hash raw

  # :nodoc:
  def to_yaml(io) : Nil
    raw.to_yaml(io)
  end

  def to_json(builder : JSON::Builder) : Nil
    if (raw = self.raw).is_a?(Slice)
      raise "Can't serialize #{raw.class} to JSON"
    else
      raw.to_json(builder)
    end
  end

  # Returns a new YAML::Any instance with the `raw` value `dup`ed.
  def dup
    Any.new(raw.dup)
  end

  # Returns a new YAML::Any instance with the `raw` value `clone`ed.
  def clone
    Any.new(raw.clone)
  end

  # Forwards `to_json_object_key` to `raw` if it responds to that method,
  # raises `JSON::Error` otherwise.
  def to_json_object_key : String
    raw = @raw
    if raw.responds_to?(:to_json_object_key)
      raw.to_json_object_key
    else
      raise JSON::Error.new("can't convert #{raw.class} to a JSON object key")
    end
  end
end

class Object
  def ===(other : YAML::Any)
    self === other.raw
  end
end

struct Value
  def ==(other : YAML::Any)
    self == other.raw
  end
end

class Reference
  def ==(other : YAML::Any)
    self == other.raw
  end
end

class Array
  def ==(other : YAML::Any)
    self == other.raw
  end
end

class Hash
  def ==(other : YAML::Any)
    self == other.raw
  end
end

class Regex
  def ===(other : YAML::Any)
    value = self === other.raw
    $~ = $~
    value
  end
end<|MERGE_RESOLUTION|>--- conflicted
+++ resolved
@@ -49,17 +49,10 @@
 
       new hash
     when YAML::Nodes::Alias
-<<<<<<< HEAD
-      if anchor = node.anchor
-        anchors[anchor]
-      else
-        raise "Unknown YAML alias: #{node}"
-=======
       if value = node.value
         new(ctx, value)
       else
         raise "YAML::Nodes::Alias misses anchor value"
->>>>>>> a966a8ef
       end
     else
       raise "Unknown node: #{node.class}"
