# :nodoc:
struct YAML::Schema::Core::TimeParser
  # Even though the standard library has Time parsers given a *fixed* format,
  # the format in YAML, http://yaml.org/type/timestamp.html,
  # can consist of just the date part, and following it any number of spaces,
  # or 't', or 'T' can follow, with many optional components. So, we implement
  # this in a more efficient way to avoid parsing the same string with many
  # possible formats (there's also no way to specify any number of spaces
  # with Time::Format, or an "or" like in a Regex).
  #
  # As an additional note, Ruby's Psych YAML parser also implements a
  # custom time parser, probably for this same reason.
  def initialize(string)
    @reader = Char::Reader.new(string)
  end

  def current_char
    @reader.current_char
  end

  def next_char
    @reader.next_char
  end

  def parse
    year = parse_number(4)
    return nil unless year

    return nil unless dash?

    month = parse_number_1_or_2
    return nil unless month

    return nil unless dash?

    day = parse_number_1_or_2
    return nil unless day

    case current_char
    when 'T', 't'
      next_char
      parse_after_date(year, month, day)
    when .ascii_whitespace?
      skip_space

      if @reader.has_next?
        parse_after_date(year, month, day)
      else
        new_time(year, month, day)
      end
    else
      if @reader.has_next?
        nil
      else
        new_time(year, month, day)
      end
    end
  end

  def parse_after_date(year, month, day)
    hour = parse_number_1_or_2
    return nil unless hour

    return nil unless colon?

    minute = parse_number(2)
    return nil unless minute

    return nil unless colon?

    second = parse_number(2)
    return nil unless second

    unless @reader.has_next?
      return new_time(year, month, day, hour, minute, second)
    end

    nanosecond = 0

    if current_char == '.'
      next_char

      nanosecond = parse_nanoseconds
      return nil unless nanosecond
    end

    skip_space

    case current_char
    when 'Z'
      next_char
    when '+', '-'
      tz_sign = current_char == '+' ? 1 : -1
      next_char

      tz_hour = parse_number_1_or_2
      return nil unless tz_hour

      if colon?
        tz_minute = parse_number(2)
        return nil unless tz_minute
      else
        tz_minute = parse_number(2)
        tz_minute = 0 unless tz_minute
      end

      tz_offset = tz_sign * (tz_hour * 60 + tz_minute)
    end

    return nil if @reader.has_next?

<<<<<<< HEAD
    time = new_time(year, month, day, hour, minute, second, nanosecond)
=======
    time = new_time(year, month, day, hour, minute, second, nanosecond: millisecond * 1_000_000)
>>>>>>> bd55733e
    if time && tz_offset
      time = time - tz_offset.minutes
    end
    time
  end

  def parse_nanoseconds
    return nil unless current_char.ascii_number?

    multiplier = Time::NANOSECONDS_PER_SECOND / 10
    number = current_char.to_i

    next_char

    8.times do
      break unless current_char.ascii_number?

      number *= 10
      number += current_char.to_i
      multiplier /= 10

      next_char
    end

    while current_char.ascii_number?
      next_char
    end

    number * multiplier
  end

  def parse_number(n)
    number = 0

    n.times do
      return nil unless current_char.ascii_number?

      number *= 10
      number += current_char.to_i

      next_char
    end

    number
  end

  def parse_number_1_or_2
    return nil unless current_char.ascii_number?

    number = current_char.to_i
    next_char

    if current_char.ascii_number?
      number *= 10
      number += current_char.to_i
      next_char
    end

    number
  end

  def skip_space
    while current_char.ascii_whitespace?
      next_char
    end
  end

  def dash?
    return false unless current_char == '-'

    next_char
    true
  end

  def colon?
    return false unless current_char == ':'

    next_char
    true
  end

  def new_time(*args, **named_args)
    Time.new(*args, **named_args, kind: Time::Kind::Utc)
  rescue
    nil
  end
end<|MERGE_RESOLUTION|>--- conflicted
+++ resolved
@@ -109,11 +109,7 @@
 
     return nil if @reader.has_next?
 
-<<<<<<< HEAD
     time = new_time(year, month, day, hour, minute, second, nanosecond)
-=======
-    time = new_time(year, month, day, hour, minute, second, nanosecond: millisecond * 1_000_000)
->>>>>>> bd55733e
     if time && tz_offset
       time = time - tz_offset.minutes
     end
