--- conflicted
+++ resolved
@@ -114,13 +114,11 @@
         %found{key.id} = false
       {% end %}
 
-<<<<<<< HEAD
       {% if extra %}
         @{{extra.id}} = Hash(String, ::YAML::Any).new
       {% end %}
-=======
+
       %mapping_location = %pull.location
->>>>>>> a214c8da
 
       %pull.read_mapping_start
       while %pull.kind != ::YAML::EventKind::MAPPING_END
@@ -146,13 +144,9 @@
         {% end %}
         else
           {% if strict %}
-<<<<<<< HEAD
-            raise ::YAML::ParseException.new("Unknown yaml attribute: #{key}", 0, 0)
+            raise ::YAML::ParseException.new("Unknown yaml attribute: #{key}", *%key_location)
           {% elsif extra %}
             @{{extra.id}}[key] = ::YAML::Any.new(%pull)
-=======
-            raise ::YAML::ParseException.new("Unknown yaml attribute: #{key}", *%key_location)
->>>>>>> a214c8da
           {% else %}
             %pull.skip
           {% end %}
