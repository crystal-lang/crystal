--- conflicted
+++ resolved
@@ -113,7 +113,6 @@
       io << @value
     end
 
-<<<<<<< HEAD
     # Returns the expiration time of this cookie.
     def expiration_time : Time?
       if max_age = @max_age
@@ -132,11 +131,6 @@
         true
       elsif expiration_time = self.expiration_time
         expiration_time <= time_reference
-=======
-    def expired? : Bool
-      if e = expires
-        e <= Time.utc
->>>>>>> 71d6e9b6
       else
         false
       end
