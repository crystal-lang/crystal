--- conflicted
+++ resolved
@@ -42,11 +42,8 @@
       @name = name
       validate_value(value)
       @value = value
-<<<<<<< HEAD
+      raise IO::Error.new("Invalid max_age") if @max_age.try { |max_age| max_age < Time::Span.zero }
       self.validate!
-=======
-      raise IO::Error.new("Invalid max_age") if @max_age.try { |max_age| max_age < Time::Span.zero }
->>>>>>> 312e369f
     end
 
     # Sets the name of this cookie.
