--- conflicted
+++ resolved
@@ -179,13 +179,8 @@
                   end
 
         Cookie.new(
-<<<<<<< HEAD
           match["name"], unquote_value(match["value"]),
-          path: match["path"]? || "/",
-=======
-          match["name"], match["value"],
           path: match["path"]?,
->>>>>>> e572b567
           expires: expires,
           domain: match["domain"]?,
           secure: match["secure"]? != nil,
