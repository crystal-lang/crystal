require "./common"

module HTTP
  # Represents a cookie with all its attributes. Provides convenient access and modification of them.
  class Cookie
    # Possible values for the `SameSite` cookie as described in the [Same-site Cookies Draft](https://tools.ietf.org/html/draft-west-first-party-cookies-07#section-4.1.1).
    enum SameSite
      # The browser will send cookies with both cross-site requests and same-site requests.
      #
      # The `None` directive requires the `secure` attribute to be `true` to mitigate risks associated with cross-site access.
      None
      # Prevents the cookie from being sent by the browser in all cross-site browsing contexts.
      Strict
      # Allows the cookie to be sent by the browser during top-level navigations that use a [safe](https://tools.ietf.org/html/rfc7231#section-4.2.1) HTTP method.
      Lax
    end

    getter name : String
    getter value : String
    property path : String?
    property expires : Time?
    property domain : String?
    property secure : Bool
    property http_only : Bool
    property samesite : SameSite?
    property extension : String?
    property max_age : Time::Span?
    getter creation_time : Time

    def_equals_and_hash name, value, path, expires, domain, secure, http_only, samesite, extension

<<<<<<< HEAD
    @[Deprecated("Use named arguments instead.")]
    def self.new(_name : String, _value : String, _path : String = "/",
                 _expires : Time? = nil, _domain : String? = nil,
                 _secure : Bool = false, _http_only : Bool = false,
                 _samesite : SameSite? = nil, _extension : String? = nil) : self
      new(
        _name, _value,
        path: _path, expires: _expires, domain: _domain, secure: _secure,
        http_only: _http_only, samesite: _samesite, extension: _extension
      )
    end

    def self.new(_name : String, _value : String) : self
      new(name: _name, value: _value)
    end

    def initialize(@name : String, @value : String,
                   *,
                   @path : String = "/",
                   @expires : Time? = nil, @domain : String? = nil,
                   @secure : Bool = false, @http_only : Bool = false,
                   @samesite : SameSite? = nil, @extension : String? = nil,
                   @max_age : Time::Span? = nil, @creation_time = Time.utc)
      raise "Invalid max_age" if @max_age.try { |max_age| max_age < Time::Span.zero }
=======
    # Creates a new `Cookie` instance.
    #
    # Raises `IO::Error` if *name* or *value* are invalid as per [RFC 6265 §4.1.1](https://tools.ietf.org/html/rfc6265#section-4.1.1).
    def initialize(name : String, value : String, @path : String? = nil,
                   @expires : Time? = nil, @domain : String? = nil,
                   @secure : Bool = false, @http_only : Bool = false,
                   @samesite : SameSite? = nil, @extension : String? = nil)
      validate_name(name)
      @name = name
      validate_value(value)
      @value = value
    end

    # Sets the name of this cookie.
    #
    # Raises `IO::Error` if the value is invalid as per [RFC 6265 §4.1.1](https://tools.ietf.org/html/rfc6265#section-4.1.1).
    def name=(name : String)
      validate_name(name)
      @name = name
    end

    private def validate_name(name)
      raise IO::Error.new("Invalid cookie name") if name.empty?
      name.each_byte do |byte|
        # valid characters for cookie-name per https://tools.ietf.org/html/rfc6265#section-4.1.1
        # and https://tools.ietf.org/html/rfc2616#section-2.2
        # "!#$%&'*+-.0123456789ABCDEFGHIJKLMNOPQRSTUWVXYZ^_`abcdefghijklmnopqrstuvwxyz|~"
        unless (0x21...0x7f).includes?(byte) && byte != 0x22 && byte != 0x28 && byte != 0x29 && byte != 0x2c && byte != 0x2f && !(0x3a..0x40).includes?(byte) && !(0x5b..0x5d).includes?(byte) && byte != 0x7b && byte != 0x7d
          raise IO::Error.new("Invalid cookie name")
        end
      end
    end

    # Sets the value of this cookie.
    #
    # Raises `IO::Error` if the value is invalid as per [RFC 6265 §4.1.1](https://tools.ietf.org/html/rfc6265#section-4.1.1).
    def value=(value : String)
      validate_value(value)
      @value = value
>>>>>>> e7b46c40
    end

    private def validate_value(value)
      value.each_byte do |byte|
        # valid characters for cookie-value per https://tools.ietf.org/html/rfc6265#section-4.1.1
        # all printable ASCII characters except ' ', ',', '"', ';' and '\\'
        unless (0x21...0x7f).includes?(byte) && byte != 0x22 && byte != 0x2c && byte != 0x3b && byte != 0x5c
          raise IO::Error.new("Invalid cookie value")
        end
      end
    end

    def to_set_cookie_header
      path = @path
      expires = @expires
      max_age = @max_age
      domain = @domain
      samesite = @samesite
      String.build do |header|
        to_cookie_header(header)
        header << "; domain=#{domain}" if domain
        header << "; path=#{path}" if path
        header << "; expires=#{HTTP.format_time(expires)}" if expires
        header << "; max-age=#{max_age.to_i}" if max_age
        header << "; Secure" if @secure
        header << "; HttpOnly" if @http_only
        header << "; SameSite=#{samesite}" if samesite
        header << "; #{@extension}" if @extension
      end
    end

    def to_cookie_header
      String.build do |io|
        to_cookie_header(io)
      end
    end

    def to_cookie_header(io)
      io << @name
      io << '='
      io << @value
    end

    # Returns the expiration time of this cookie.
    def expiration_time : Time?
      if max_age = @max_age
        @creation_time + max_age
      else
        @expires
      end
    end

    # Returns the expiration status of this cookie as a `Bool`.
    #
    # *time_reference* can be passed to use a different reference time for
    # comparison. Default is the current time (`Time.utc`).
    def expired?(time_reference = Time.utc) : Bool
      if @max_age.try &.zero?
        true
      elsif expiration_time = self.expiration_time
        expiration_time <= time_reference
      else
        false
      end
    end

    # :nodoc:
    module Parser
      module Regex
        CookieName     = /[^()<>@,;:\\"\/\[\]?={} \t\x00-\x1f\x7f]+/
        CookieOctet    = /[!#-+\--:<-\[\]-~]/
        CookieValue    = /(?:"#{CookieOctet}*"|#{CookieOctet}*)/
        CookiePair     = /(?<name>#{CookieName})=(?<value>#{CookieValue})/
        DomainLabel    = /[A-Za-z0-9\-]+/
        DomainIp       = /(?:\d{1,3}\.\d{1,3}\.\d{1,3}\.\d{1,3})/
        Time           = /(?:\d{2}:\d{2}:\d{2})/
        Month          = /(?:Jan|Feb|Mar|Apr|May|Jun|Jul|Aug|Sep|Oct|Nov|Dec)/
        Weekday        = /(?:Monday|Tuesday|Wednesday|Thursday|Friday|Saturday|Sunday)/
        Wkday          = /(?:Mon|Tue|Wed|Thu|Fri|Sat|Sun)/
        PathValue      = /[^\x00-\x1f\x7f;]+/
        DomainValue    = /(?:#{DomainLabel}(?:\.#{DomainLabel})?|#{DomainIp})+/
        Zone           = /(?:UT|GMT|EST|EDT|CST|CDT|MST|MDT|PST|PDT|[+-]?\d{4})/
        RFC1036Date    = /#{Weekday}, \d{2}-#{Month}-\d{2} #{Time} GMT/
        RFC1123Date    = /#{Wkday}, \d{1,2} #{Month} \d{2,4} #{Time} #{Zone}/
        IISDate        = /#{Wkday}, \d{1,2}-#{Month}-\d{2,4} #{Time} GMT/
        ANSICDate      = /#{Wkday} #{Month} (?:\d{2}| \d) #{Time} \d{4}/
        SaneCookieDate = /(?:#{RFC1123Date}|#{RFC1036Date}|#{IISDate}|#{ANSICDate})/
        ExtensionAV    = /(?<extension>[^\x00-\x1f\x7f]+)/
        HttpOnlyAV     = /(?<http_only>HttpOnly)/i
        SameSiteAV     = /SameSite=(?<samesite>\w+)/i
        SecureAV       = /(?<secure>Secure)/i
        PathAV         = /Path=(?<path>#{PathValue})/i
        DomainAV       = /Domain=(?<domain>#{DomainValue})/i
        MaxAgeAV       = /Max-Age=(?<max_age>[0-9]*)/i
        ExpiresAV      = /Expires=(?<expires>#{SaneCookieDate})/i
        CookieAV       = /(?:#{ExpiresAV}|#{MaxAgeAV}|#{DomainAV}|#{PathAV}|#{SecureAV}|#{HttpOnlyAV}|#{SameSiteAV}|#{ExtensionAV})/
      end

      CookieString    = /(?:^|; )#{Regex::CookiePair}/
      SetCookieString = /^#{Regex::CookiePair}(?:;\s*#{Regex::CookieAV})*$/

      def parse_cookies(header)
        header.scan(CookieString).each do |pair|
          yield Cookie.new(pair["name"], pair["value"])
        end
      end

      def parse_cookies(header)
        cookies = [] of Cookie
        parse_cookies(header) { |cookie| cookies << cookie }
        cookies
      end

      def parse_set_cookie(header)
        match = header.match(SetCookieString)
        return unless match

        expires = parse_time(match["expires"]?)
        max_age = match["max_age"]?.try(&.to_i64.seconds)

        Cookie.new(
          match["name"], match["value"],
          path: match["path"]?,
          expires: expires,
          domain: match["domain"]?,
          secure: match["secure"]? != nil,
          http_only: match["http_only"]? != nil,
          samesite: match["samesite"]?.try { |v| SameSite.parse? v },
          extension: match["extension"]?,
          max_age: max_age,
        )
      end

      private def parse_time(string)
        return unless string
        HTTP.parse_time(string)
      end

      extend self
    end
  end

  # Represents a collection of cookies as it can be present inside
  # a HTTP request or response.
  class Cookies
    include Enumerable(Cookie)

    # Creates a new instance by parsing the `Cookie` and `Set-Cookie`
    # headers in the given `HTTP::Headers`.
    #
    # See `HTTP::Request#cookies` and `HTTP::Client::Response#cookies`.
    @[Deprecated("Use `.from_client_headers` or `.from_server_headers` instead.")]
    def self.from_headers(headers) : self
      new.tap { |cookies| cookies.fill_from_headers(headers) }
    end

    # Filling cookies by parsing the `Cookie` and `Set-Cookie`
    # headers in the given `HTTP::Headers`.
    @[Deprecated("Use `#fill_from_client_headers` or `#fill_from_server_headers` instead.")]
    def fill_from_headers(headers)
      fill_from_client_headers(headers)
      fill_from_server_headers(headers)
      self
    end

    # Creates a new instance by parsing the `Cookie` headers in the given `HTTP::Headers`.
    #
    # See `HTTP::Client::Response#cookies`.
    def self.from_client_headers(headers) : self
      new.tap { |cookies| cookies.fill_from_client_headers(headers) }
    end

    # Filling cookies by parsing the `Cookie` headers in the given `HTTP::Headers`.
    def fill_from_client_headers(headers)
      if values = headers.get?("Cookie")
        values.each do |header|
          Cookie::Parser.parse_cookies(header) { |cookie| self << cookie }
        end
      end
      self
    end

    # Creates a new instance by parsing the `Set-Cookie` headers in the given `HTTP::Headers`.
    #
    # See `HTTP::Request#cookies`.
    def self.from_server_headers(headers) : self
      new.tap { |cookies| cookies.fill_from_server_headers(headers) }
    end

    # Filling cookies by parsing the `Set-Cookie` headers in the given `HTTP::Headers`.
    def fill_from_server_headers(headers)
      if values = headers.get?("Set-Cookie")
        values.each do |header|
          Cookie::Parser.parse_set_cookie(header).try { |cookie| self << cookie }
        end
      end
      self
    end

    # Creates a new empty instance.
    def initialize
      @cookies = {} of String => Cookie
    end

    # Sets a new cookie in the collection with a string value.
    # This creates a never expiring, insecure, not HTTP only cookie with
    # no explicit domain restriction and the path `/`.
    #
    # ```
    # require "http/client"
    #
    # request = HTTP::Request.new "GET", "/"
    # request.cookies["foo"] = "bar"
    # ```
    def []=(key, value : String)
      self[key] = Cookie.new(key, value)
    end

    # Sets a new cookie in the collection to the given `HTTP::Cookie`
    # instance. The name attribute must match the given *key*, else
    # `ArgumentError` is raised.
    #
    # ```
    # require "http/client"
    #
    # response = HTTP::Client::Response.new(200)
    # response.cookies["foo"] = HTTP::Cookie.new("foo", "bar", "/admin", Time.utc + 12.hours, secure: true)
    # ```
    def []=(key, value : Cookie)
      unless key == value.name
        raise ArgumentError.new("Cookie name must match the given key")
      end

      @cookies[key] = value
    end

    # Gets the current `HTTP::Cookie` for the given *key*.
    #
    # ```
    # request.cookies["foo"].value # => "bar"
    # ```
    def [](key)
      @cookies[key]
    end

    # Gets the current `HTTP::Cookie` for the given *key* or `nil` if none is set.
    #
    # ```
    # require "http/client"
    #
    # request = HTTP::Request.new "GET", "/"
    # request.cookies["foo"]? # => nil
    # request.cookies["foo"] = "bar"
    # request.cookies["foo"]?.try &.value # > "bar"
    # ```
    def []?(key)
      @cookies[key]?
    end

    # Returns `true` if a cookie with the given *key* exists.
    #
    # ```
    # request.cookies.has_key?("foo") # => true
    # ```
    def has_key?(key)
      @cookies.has_key?(key)
    end

    # Adds the given *cookie* to this collection, overrides an existing cookie
    # with the same name if present.
    #
    # ```
    # response.cookies << HTTP::Cookie.new("foo", "bar", http_only: true)
    # ```
    def <<(cookie : Cookie)
      self[cookie.name] = cookie
    end

    # Clears the collection, removing all cookies.
    def clear
      @cookies.clear
    end

    # Deletes and returns the `HTTP::Cookie` for the specified *key*, or
    # returns `nil` if *key* cannot be found in the collection. Note that
    # *key* should match the name attribute of the desired `HTTP::Cookie`.
    def delete(key)
      @cookies.delete(key)
    end

    # Yields each `HTTP::Cookie` in the collection.
    def each(& : Cookie ->)
      @cookies.each_value do |cookie|
        yield cookie
      end
    end

    # Returns an iterator over the cookies of this collection.
    def each
      @cookies.each_value
    end

    # Returns the number of cookies contained in this collection.
    def size
      @cookies.size
    end

    # Whether the collection contains any cookies.
    def empty?
      @cookies.empty?
    end

    # Adds `Cookie` headers for the cookies in this collection to the
    # given `HTTP::Headers` instance and returns it. Removes any existing
    # `Cookie` headers in it.
    def add_request_headers(headers)
      if empty?
        headers.delete("Cookie")
      else
        capacity = sum { |cookie| cookie.name.bytesize + cookie.value.bytesize + 1 }
        capacity += (size - 1) * 2
        headers["Cookie"] = String.build(capacity) do |io|
          join(io, "; ", &.to_cookie_header(io))
        end
      end

      headers
    end

    # Adds `Set-Cookie` headers for the cookies in this collection to the
    # given `HTTP::Headers` instance and returns it. Removes any existing
    # `Set-Cookie` headers in it.
    def add_response_headers(headers)
      headers.delete("Set-Cookie")
      each do |cookie|
        headers.add("Set-Cookie", cookie.to_set_cookie_header)
      end

      headers
    end

    # Returns this collection as a plain `Hash`.
    def to_h
      @cookies.dup
    end
  end
end<|MERGE_RESOLUTION|>--- conflicted
+++ resolved
@@ -29,7 +29,6 @@
 
     def_equals_and_hash name, value, path, expires, domain, secure, http_only, samesite, extension
 
-<<<<<<< HEAD
     @[Deprecated("Use named arguments instead.")]
     def self.new(_name : String, _value : String, _path : String = "/",
                  _expires : Time? = nil, _domain : String? = nil,
@@ -46,26 +45,21 @@
       new(name: _name, value: _value)
     end
 
-    def initialize(@name : String, @value : String,
-                   *,
-                   @path : String = "/",
+    # Creates a new `Cookie` instance.
+    #
+    # Raises `IO::Error` if *name* or *value* are invalid as per [RFC 6265 §4.1.1](https://tools.ietf.org/html/rfc6265#section-4.1.1).
+    def initialize(name : String, value : String,
+                  *,
+                   @path : String? = nil,
                    @expires : Time? = nil, @domain : String? = nil,
                    @secure : Bool = false, @http_only : Bool = false,
                    @samesite : SameSite? = nil, @extension : String? = nil,
                    @max_age : Time::Span? = nil, @creation_time = Time.utc)
-      raise "Invalid max_age" if @max_age.try { |max_age| max_age < Time::Span.zero }
-=======
-    # Creates a new `Cookie` instance.
-    #
-    # Raises `IO::Error` if *name* or *value* are invalid as per [RFC 6265 §4.1.1](https://tools.ietf.org/html/rfc6265#section-4.1.1).
-    def initialize(name : String, value : String, @path : String? = nil,
-                   @expires : Time? = nil, @domain : String? = nil,
-                   @secure : Bool = false, @http_only : Bool = false,
-                   @samesite : SameSite? = nil, @extension : String? = nil)
       validate_name(name)
       @name = name
       validate_value(value)
       @value = value
+      raise IO::Error.new("Invalid max_age") if @max_age.try { |max_age| max_age < Time::Span.zero }
     end
 
     # Sets the name of this cookie.
@@ -94,7 +88,6 @@
     def value=(value : String)
       validate_value(value)
       @value = value
->>>>>>> e7b46c40
     end
 
     private def validate_value(value)
