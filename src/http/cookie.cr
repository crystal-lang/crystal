require "./common"

module HTTP
  # Represents a cookie with all its attributes. Provides convenient access and modification of them.
  class Cookie
    # Possible values for the `SameSite` cookie as described in the [Same-site Cookies Draft](https://tools.ietf.org/html/draft-west-first-party-cookies-07#section-4.1.1).
    enum SameSite
      # The browser will send cookies with both cross-site requests and same-site requests.
      #
      # The `None` directive requires the `secure` attribute to be `true` to mitigate risks associated with cross-site access.
      None
      # Prevents the cookie from being sent by the browser in all cross-site browsing contexts.
      Strict
      # Allows the cookie to be sent by the browser during top-level navigations that use a [safe](https://tools.ietf.org/html/rfc7231#section-4.2.1) HTTP method.
      Lax
    end

    property name : String
    property value : String
    property path : String
    property expires : Time?
    property max_age : Time::Span?
    property domain : String?
    property secure : Bool
    property http_only : Bool
    property samesite : SameSite?
    property extension : String?

    def_equals_and_hash name, value, path, expires, domain, secure, http_only

    def initialize(@name : String, value : String, @path : String = "/",
<<<<<<< HEAD
                   @expires : Time? = nil, @max_age : Time::Span? = nil,
                   @domain : String? = nil, @secure : Bool = false,
                   @http_only : Bool = false, @samesite : SameSite? = nil,
                   @extension : String? = nil)
      @creation_time = Time.now
      @name = URI.unescape name
      @value = URI.unescape value
=======
                   @expires : Time? = nil, @domain : String? = nil,
                   @secure : Bool = false, @http_only : Bool = false,
                   @samesite : SameSite? = nil, @extension : String? = nil)
      @name = name
      @value = value
>>>>>>> d21c0371
    end

    def to_set_cookie_header
      path = @path
      expires = @expires
      max_age = @max_age
      domain = @domain
      samesite = @samesite
      String.build do |header|
        to_cookie_header(header)
        header << "; domain=#{domain}" if domain
        header << "; path=#{path}" if path
        header << "; expires=#{HTTP.format_time(expires)}" if expires
        header << "; max-age=#{max_age.to_i}" if max_age
        header << "; Secure" if @secure
        header << "; HttpOnly" if @http_only
        header << "; SameSite=#{samesite}" if samesite
        header << "; #{@extension}" if @extension
      end
    end

    def to_cookie_header
      String.build do |io|
        to_cookie_header(io)
      end
    end

    def to_cookie_header(io)
      URI.encode_www_form(@name, io)
      io << '='
      URI.encode_www_form(value, io)
    end

<<<<<<< HEAD
    def expiration_time(time_reference = @creation_time)
      if max_age = @max_age
        time_reference + max_age
      else
        @expires
      end
    end

    # Returns the expiration status of this cookie as a `Bool` given a creation time
    def expired?(time_reference = @creation_time)
      if @max_age == 0.seconds
        true
      elsif (time = expiration_time(time_reference)) && time < Time.now
        true
=======
    def expired?
      if e = expires
        e <= Time.utc
>>>>>>> d21c0371
      else
        false
      end
    end

    # :nodoc:
    module Parser
      module Regex
        CookieName     = /[^()<>@,;:\\"\/\[\]?={} \t\x00-\x1f\x7f]+/
        CookieOctet    = /[!#-+\--:<-\[\]-~]/
        CookieValue    = /(?:"#{CookieOctet}*"|#{CookieOctet}*)/
        CookiePair     = /(?<name>#{CookieName})=(?<value>#{CookieValue})/
        DomainLabel    = /[A-Za-z0-9\-]+/
        DomainIp       = /(?:\d{1,3}\.\d{1,3}\.\d{1,3}\.\d{1,3})/
        Time           = /(?:\d{2}:\d{2}:\d{2})/
        Month          = /(?:Jan|Feb|Mar|Apr|May|Jun|Jul|Aug|Sep|Oct|Nov|Dec)/
        Weekday        = /(?:Monday|Tuesday|Wednesday|Thursday|Friday|Saturday|Sunday)/
        Wkday          = /(?:Mon|Tue|Wed|Thu|Fri|Sat|Sun)/
        PathValue      = /[^\x00-\x1f\x7f;]+/
        DomainValue    = /(?:#{DomainLabel}(?:\.#{DomainLabel})?|#{DomainIp})+/
        Zone           = /(?:UT|GMT|EST|EDT|CST|CDT|MST|MDT|PST|PDT|[+-]?\d{4})/
        RFC1036Date    = /#{Weekday}, \d{2}-#{Month}-\d{2} #{Time} GMT/
        RFC1123Date    = /#{Wkday}, \d{1,2} #{Month} \d{2,4} #{Time} #{Zone}/
        IISDate        = /#{Wkday}, \d{1,2}-#{Month}-\d{2,4} #{Time} GMT/
        ANSICDate      = /#{Wkday} #{Month} (?:\d{2}| \d) #{Time} \d{4}/
        SaneCookieDate = /(?:#{RFC1123Date}|#{RFC1036Date}|#{IISDate}|#{ANSICDate})/
        ExtensionAV    = /(?<extension>[^\x00-\x1f\x7f]+)/
        HttpOnlyAV     = /(?<http_only>HttpOnly)/i
        SameSiteAV     = /SameSite=(?<samesite>\w+)/i
        SecureAV       = /(?<secure>Secure)/i
        PathAV         = /Path=(?<path>#{PathValue})/i
        DomainAV       = /Domain=(?<domain>#{DomainValue})/i
        MaxAgeAV       = /Max-Age=(?<max_age>[0-9]*)/i
        ExpiresAV      = /Expires=(?<expires>#{SaneCookieDate})/i
        CookieAV       = /(?:#{ExpiresAV}|#{MaxAgeAV}|#{DomainAV}|#{PathAV}|#{SecureAV}|#{HttpOnlyAV}|#{SameSiteAV}|#{ExtensionAV})/
      end

      CookieString    = /(?:^|; )#{Regex::CookiePair}/
      SetCookieString = /^#{Regex::CookiePair}(?:;\s*#{Regex::CookieAV})*$/

      def parse_cookies(header)
        header.scan(CookieString).each do |pair|
          yield Cookie.new(URI.decode_www_form(pair["name"]), URI.decode_www_form(pair["value"]))
        end
      end

      def parse_cookies(header)
        cookies = [] of Cookie
        parse_cookies(header) { |cookie| cookies << cookie }
        cookies
      end

      def parse_set_cookie(header)
        match = header.match(SetCookieString)
        return unless match

<<<<<<< HEAD
        expires = parse_time(match["expires"]?)
        max_age = match["max_age"]?.try(&.to_i64.seconds)
=======
        expires = if max_age = match["max_age"]?
                    Time.utc + max_age.to_i64.seconds
                  else
                    parse_time(match["expires"]?)
                  end
>>>>>>> d21c0371

        Cookie.new(
          URI.decode_www_form(match["name"]), URI.decode_www_form(match["value"]),
          path: match["path"]? || "/",
          expires: expires,
          max_age: max_age,
          domain: match["domain"]?,
          secure: match["secure"]? != nil,
          http_only: match["http_only"]? != nil,
          samesite: match["samesite"]?.try { |v| SameSite.parse? v },
          extension: match["extension"]?
        )
      end

      private def parse_time(string)
        return unless string
        HTTP.parse_time(string)
      end

      extend self
    end
  end

  # Represents a collection of cookies as it can be present inside
  # a HTTP request or response.
  class Cookies
    include Enumerable(Cookie)

    # Creates a new instance by parsing the `Cookie` and `Set-Cookie`
    # headers in the given `HTTP::Headers`.
    #
    # See `HTTP::Request#cookies` and `HTTP::Client::Response#cookies`.
    def self.from_headers(headers) : self
      new.tap { |cookies| cookies.fill_from_headers(headers) }
    end

    # Filling cookies by parsing the `Cookie` and `Set-Cookie`
    # headers in the given `HTTP::Headers`.
    def fill_from_headers(headers)
      if values = headers.get?("Cookie")
        values.each do |header|
          Cookie::Parser.parse_cookies(header) { |cookie| self << cookie }
        end
      end

      if values = headers.get?("Set-Cookie")
        values.each do |header|
          Cookie::Parser.parse_set_cookie(header).try { |cookie| self << cookie }
        end
      end
      self
    end

    # Creates a new empty instance.
    def initialize
      @cookies = {} of String => Cookie
    end

    # Sets a new cookie in the collection with a string value.
    # This creates a never expiring, insecure, not HTTP only cookie with
    # no explicit domain restriction and the path `/`.
    #
    # ```
    # require "http/client"
    #
    # request = HTTP::Request.new "GET", "/"
    # request.cookies["foo"] = "bar"
    # ```
    def []=(key, value : String)
      self[key] = Cookie.new(key, value)
    end

    # Sets a new cookie in the collection to the given `HTTP::Cookie`
    # instance. The name attribute must match the given *key*, else
    # `ArgumentError` is raised.
    #
    # ```
    # require "http/client"
    #
    # response = HTTP::Client::Response.new(200)
    # response.cookies["foo"] = HTTP::Cookie.new("foo", "bar", "/admin", Time.utc + 12.hours, secure: true)
    # ```
    def []=(key, value : Cookie)
      unless key == value.name
        raise ArgumentError.new("Cookie name must match the given key")
      end

      @cookies[key] = value
    end

    # Gets the current `HTTP::Cookie` for the given *key*.
    #
    # ```
    # request.cookies["foo"].value # => "bar"
    # ```
    def [](key)
      @cookies[key]
    end

    # Gets the current `HTTP::Cookie` for the given *key* or `nil` if none is set.
    #
    # ```
    # require "http/client"
    #
    # request = HTTP::Request.new "GET", "/"
    # request.cookies["foo"]? # => nil
    # request.cookies["foo"] = "bar"
    # request.cookies["foo"]?.try &.value # > "bar"
    # ```
    def []?(key)
      @cookies[key]?
    end

    # Returns `true` if a cookie with the given *key* exists.
    #
    # ```
    # request.cookies.has_key?("foo") # => true
    # ```
    def has_key?(key)
      @cookies.has_key?(key)
    end

    # Adds the given *cookie* to this collection, overrides an existing cookie
    # with the same name if present.
    #
    # ```
    # response.cookies << HTTP::Cookie.new("foo", "bar", http_only: true)
    # ```
    def <<(cookie : Cookie)
      self[cookie.name] = cookie
    end

    # Clears the collection, removing all cookies.
    def clear
      @cookies.clear
    end

    # Deletes and returns the `HTTP::Cookie` for the specified *key*, or
    # returns `nil` if *key* cannot be found in the collection. Note that
    # *key* should match the name attribute of the desired `HTTP::Cookie`.
    def delete(key)
      @cookies.delete(key)
    end

    # Yields each `HTTP::Cookie` in the collection.
    def each(&block : Cookie ->)
      @cookies.values.each do |cookie|
        yield cookie
      end
    end

    # Returns an iterator over the cookies of this collection.
    def each
      @cookies.each_value
    end

    # Returns the number of cookies contained in this collection.
    def size
      @cookies.size
    end

    # Whether the collection contains any cookies.
    def empty?
      @cookies.empty?
    end

    # Adds `Cookie` headers for the cookies in this collection to the
    # given `HTTP::Headers` instance and returns it. Removes any existing
    # `Cookie` headers in it.
    def add_request_headers(headers)
      headers.delete("Cookie")
      headers.add("Cookie", map(&.to_cookie_header).join("; ")) unless empty?

      headers
    end

    # Adds `Set-Cookie` headers for the cookies in this collection to the
    # given `HTTP::Headers` instance and returns it. Removes any existing
    # `Set-Cookie` headers in it.
    def add_response_headers(headers)
      headers.delete("Set-Cookie")
      each do |cookie|
        headers.add("Set-Cookie", cookie.to_set_cookie_header)
      end

      headers
    end

    # Returns this collection as a plain `Hash`.
    def to_h
      @cookies.dup
    end
  end
end<|MERGE_RESOLUTION|>--- conflicted
+++ resolved
@@ -29,21 +29,13 @@
     def_equals_and_hash name, value, path, expires, domain, secure, http_only
 
     def initialize(@name : String, value : String, @path : String = "/",
-<<<<<<< HEAD
-                   @expires : Time? = nil, @max_age : Time::Span? = nil,
-                   @domain : String? = nil, @secure : Bool = false,
-                   @http_only : Bool = false, @samesite : SameSite? = nil,
-                   @extension : String? = nil)
-      @creation_time = Time.now
-      @name = URI.unescape name
-      @value = URI.unescape value
-=======
                    @expires : Time? = nil, @domain : String? = nil,
                    @secure : Bool = false, @http_only : Bool = false,
-                   @samesite : SameSite? = nil, @extension : String? = nil)
+                   @samesite : SameSite? = nil, @extension : String? = nil,
+                   @max_age : Time::Span? = nil)
+      @creation_time = Time.utc
       @name = name
       @value = value
->>>>>>> d21c0371
     end
 
     def to_set_cookie_header
@@ -77,7 +69,6 @@
       URI.encode_www_form(value, io)
     end
 
-<<<<<<< HEAD
     def expiration_time(time_reference = @creation_time)
       if max_age = @max_age
         time_reference + max_age
@@ -90,13 +81,8 @@
     def expired?(time_reference = @creation_time)
       if @max_age == 0.seconds
         true
-      elsif (time = expiration_time(time_reference)) && time < Time.now
+      elsif (time = expiration_time(time_reference)) && time < Time.utc
         true
-=======
-    def expired?
-      if e = expires
-        e <= Time.utc
->>>>>>> d21c0371
       else
         false
       end
@@ -153,16 +139,8 @@
         match = header.match(SetCookieString)
         return unless match
 
-<<<<<<< HEAD
         expires = parse_time(match["expires"]?)
         max_age = match["max_age"]?.try(&.to_i64.seconds)
-=======
-        expires = if max_age = match["max_age"]?
-                    Time.utc + max_age.to_i64.seconds
-                  else
-                    parse_time(match["expires"]?)
-                  end
->>>>>>> d21c0371
 
         Cookie.new(
           URI.decode_www_form(match["name"]), URI.decode_www_form(match["value"]),
