--- conflicted
+++ resolved
@@ -115,14 +115,7 @@
   end
 
   private def redirect_to(context, url)
-<<<<<<< HEAD
     context.response.redirect url
-=======
-    context.response.status = :found
-
-    url = URI.encode_path(url.to_s)
-    context.response.headers.add "Location", url
->>>>>>> d8d3a0f1
   end
 
   private def add_cache_headers(response_headers : HTTP::Headers, last_modified : Time) : Nil
