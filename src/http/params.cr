module HTTP
<<<<<<< HEAD
  # Represents a collection of http parameters and their respective values.
  struct Params
    include Enumerable({String, String})

    # Parses an HTTP query string into a `HTTP::Params`
    #
    # ```
    # require "http/params"
    #
    # HTTP::Params.parse("foo=bar&foo=baz&qux=zoo")
    # # => #<HTTP::Params @raw_params = {"foo" => ["bar", "baz"], "qux" => ["zoo"]}>
    # ```
    def self.parse(query : String) : self
      parsed = {} of String => Array(String)
      parse(query) do |key, value|
        ary = parsed[key] ||= [] of String
        ary.push value
      end
      Params.new(parsed)
    end

    # Parses an HTTP query and yields each key-value pair.
    #
    # ```
    # require "http/params"
    #
    # query = "foo=bar&foo=baz&qux=zoo"
    # HTTP::Params.parse(query) do |key, value|
    #   # ...
    # end
    # ```
    def self.parse(query : String)
      return if query.empty?

      key = nil
      buffer = IO::Memory.new

      i = 0
      first_equal = true
      bytesize = query.bytesize
      while i < bytesize
        byte = query.unsafe_byte_at(i)
        char = byte.unsafe_chr

        case char
        when '='
          if first_equal
            key = buffer.to_s
            buffer.clear
            i += 1
            first_equal = false
          else
            i = decode_one_www_form_component query, bytesize, i, byte, char, buffer
          end
        when '&', ';'
          value = buffer.to_s
          buffer.clear

          if key
            yield key.not_nil!, value
          else
            yield value, "" unless value.empty?
          end

          key = nil
          first_equal = true
          i += 1
        else
          i = decode_one_www_form_component query, bytesize, i, byte, char, buffer
        end
      end

      if key
        yield key.not_nil!, buffer.to_s
      else
        yield buffer.to_s, "" unless buffer.empty?
      end
    end

    # Returns the given key value pairs as a url-encoded HTTP form/query.
    #
    # ```
    # require "http/params"
    #
    # HTTP::Params.encode({"foo" => "bar", "baz" => ["quux", "quuz"]}) # => "foo=bar&baz=quux&baz=quuz"
    # ```
    def self.encode(hash : Hash(String, String | Array(String)))
      build do |builder|
        hash.each do |key, value|
          builder.add key, value
        end
      end
    end

    # Returns the given key value pairs as a url-encoded HTTP form/query.
    #
    # ```
    # require "http/params"
    #
    # HTTP::Params.encode({foo: "bar", baz: ["quux", "quuz"]}) # => "foo=bar&baz=quux&baz=quuz"
    # ```
    def self.encode(named_tuple : NamedTuple)
      build do |builder|
        named_tuple.each do |key, value|
          builder.add key.to_s, value
        end
      end
    end

    # Builds an url-encoded HTTP form/query.
    #
    # The yielded object has an `add` method that accepts two arguments,
    # a key (`String`) and a value (`String` or `Nil`).
    # Keys and values are escaped using `URI.encode_www_form`.
    #
    # ```
    # require "http/params"
    #
    # params = HTTP::Params.build do |form|
    #   form.add "color", "black"
    #   form.add "name", "crystal"
    #   form.add "year", "2012 - today"
    # end
    # params # => "color=black&name=crystal&year=2012+-+today"
    # ```
    def self.build(&block : Builder ->) : String
      String.build do |io|
        yield Builder.new(io)
      end
    end

    protected getter raw_params

    # Returns an empty `HTTP::Params`.
    def initialize
      @raw_params = {} of String => Array(String)
    end

    def initialize(@raw_params : Hash(String, Array(String)))
    end

    def ==(other : self)
      self.raw_params == other.raw_params
    end

    # Returns first value for specified param name.
    #
    # ```
    # require "http/params"
    #
    # params = HTTP::Params.parse("email=john@example.org")
    # params["email"]              # => "john@example.org"
    # params["non_existent_param"] # KeyError
    # ```
    def [](name)
      fetch(name) { raise KeyError.new "Missing param name: #{name.inspect}" }
    end

    # Returns first value or `nil` for specified param *name*.
    #
    # ```
    # params["email"]?              # => "john@example.org"
    # params["non_existent_param"]? # nil
    # ```
    def []?(name)
      fetch(name, nil)
    end

    # Returns `true` if param with provided name exists.
    #
    # ```
    # params.has_key?("email")   # => true
    # params.has_key?("garbage") # => false
    # ```
    delegate has_key?, to: raw_params

    # Returns `true` if params is empty.
    #
    # ```
    # HTTP::Params.new.empty?                              # => true
    # HTTP::Params.parse("foo=bar&foo=baz&qux=zoo").empty? # => false
    # ```
    delegate empty?, to: raw_params

    # Sets the *name* key to *value*.
    #
    # ```
    # require "http/params"
    #
    # params = HTTP::Params{"a" => ["b", "c"]}
    # params["a"] = "d"
    # params["a"]           # => "d"
    # params.fetch_all("a") # => ["d"]
    #
    # params["a"] = ["e", "f"]
    # params["a"]           # => "e"
    # params.fetch_all("a") # => ["e", "f"]
    # ```
    def []=(name, value : String | Array(String))
      raw_params[name] =
        case value
        in String        then [value]
        in Array(String) then value
        end
    end

    # Returns all values for specified param *name*.
    #
    # ```
    # params.set_all("item", ["pencil", "book", "workbook"])
    # params.fetch_all("item") # => ["pencil", "book", "workbook"]
    # ```
    def fetch_all(name)
      raw_params.fetch(name) { [] of String }
    end

    # Returns first value for specified param *name*. Fallbacks to provided
    # *default* value when there is no such param.
    #
    # ```
    # params.fetch("email", "none@example.org")           # => "john@example.org"
    # params.fetch("non_existent_param", "default value") # => "default value"
    # ```
    def fetch(name, default)
      fetch(name) { default }
    end

    # Returns first value for specified param *name*. Fallbacks to return value
    # of provided block when there is no such param.
    #
    # ```
    # params.fetch("email") { raise "Email is missing" }              # raises "Email is missing"
    # params.fetch("non_existent_param") { "default computed value" } # => "default computed value"
    # ```
    def fetch(name)
      return yield name unless has_key?(name)
      raw_params[name].first
    end

    # Appends new value for specified param *name*.
    # Creates param when there was no such param.
    #
    # ```
    # params.add("item", "keychain")
    # params.fetch_all("item") # => ["pencil", "book", "workbook", "keychain"]
    # ```
    def add(name, value)
      raw_params[name] ||= [] of String
      raw_params[name] = [] of String if raw_params[name] == [""]
      raw_params[name] << value
    end

    # Sets all *values* for specified param *name* at once.
    #
    # ```
    # params.set_all("item", ["keychain", "keynote"])
    # params.fetch_all("item") # => ["keychain", "keynote"]
    # ```
    def set_all(name, values)
      raw_params[name] = values
    end

    # Allows to iterate over all name-value pairs.
    #
    # ```
    # params.each do |name, value|
    #   puts "#{name} => #{value}"
    # end
    #
    # # Outputs:
    # # email => john@example.org
    # # item => keychain
    # # item => keynote
    # ```
    def each
      raw_params.each do |name, values|
        values.each do |value|
          yield({name, value})
        end
      end
    end

    # Deletes first value for provided param *name*. If there are no values left,
    # deletes param itself. Returns deleted value.
    #
    # ```
    # params.delete("item")    # => "keychain"
    # params.fetch_all("item") # => ["keynote"]
    #
    # params.delete("item") # => "keynote"
    # params["item"]        # KeyError
    #
    # params.delete("non_existent_param") # KeyError
    # ```
    def delete(name)
      value = raw_params[name].shift
      raw_params.delete(name) if raw_params[name].size == 0
      value
    end

    # Deletes all values for provided param *name*. Returns array of deleted
    # values.
    #
    # ```
    # params.set_all("comments", ["hello, world!", ":+1:"])
    # params.delete_all("comments") # => ["hello, world!", ":+1:"]
    # params.has_key?("comments")   # => false
    # ```
    def delete_all(name)
      raw_params.delete(name)
    end

    # Serializes to string representation as http url-encoded form.
    #
    # ```
    # require "http/params"
    #
    # params = HTTP::Params.parse("item=keychain&item=keynote&email=john@example.org")
    # params.to_s # => "item=keychain&item=keynote&email=john%40example.org"
    # ```
    def to_s(io : IO) : Nil
      builder = Builder.new(io)
      each do |name, value|
        builder.add(name, value)
      end
    end

    # Returns a copy of this `HTTP::Params` instance
    #
    # ```
    # require "http/params"
    #
    # original = HTTP::Params{"name" => "Jamie"}
    # updated = original.dup
    # updated["name"] = "Ary"
    #
    # original["name"] # => "Jamie"
    # ```
    def dup : self
      self.class.new(raw_params.dup)
    end

    # :nodoc:
    def self.decode_one_www_form_component(query, bytesize, i, byte, char, buffer)
      URI.decode_one query, bytesize, i, byte, char, buffer, true
    end

    # HTTP params builder.
    #
    # Every parameter added is directly written to an `IO`,
    # where keys and values are properly escaped.
    class Builder
      def initialize(@io : IO)
        @first = true
      end

      # Adds a key-value pair to the params being built.
      def add(key, value : String?)
        @io << '&' unless @first
        @first = false
        URI.encode_www_form key, @io
        @io << '='
        URI.encode_www_form value, @io if value
        self
      end

      # Adds all of the given *values* as key-value pairs to the params being built.
      def add(key, values : Array)
        values.each { |value| add(key, value) }
        self
      end
    end
  end
=======
  alias Params = ::URI::Params
>>>>>>> 17fc2904
end<|MERGE_RESOLUTION|>--- conflicted
+++ resolved
@@ -1,379 +1,3 @@
 module HTTP
-<<<<<<< HEAD
-  # Represents a collection of http parameters and their respective values.
-  struct Params
-    include Enumerable({String, String})
-
-    # Parses an HTTP query string into a `HTTP::Params`
-    #
-    # ```
-    # require "http/params"
-    #
-    # HTTP::Params.parse("foo=bar&foo=baz&qux=zoo")
-    # # => #<HTTP::Params @raw_params = {"foo" => ["bar", "baz"], "qux" => ["zoo"]}>
-    # ```
-    def self.parse(query : String) : self
-      parsed = {} of String => Array(String)
-      parse(query) do |key, value|
-        ary = parsed[key] ||= [] of String
-        ary.push value
-      end
-      Params.new(parsed)
-    end
-
-    # Parses an HTTP query and yields each key-value pair.
-    #
-    # ```
-    # require "http/params"
-    #
-    # query = "foo=bar&foo=baz&qux=zoo"
-    # HTTP::Params.parse(query) do |key, value|
-    #   # ...
-    # end
-    # ```
-    def self.parse(query : String)
-      return if query.empty?
-
-      key = nil
-      buffer = IO::Memory.new
-
-      i = 0
-      first_equal = true
-      bytesize = query.bytesize
-      while i < bytesize
-        byte = query.unsafe_byte_at(i)
-        char = byte.unsafe_chr
-
-        case char
-        when '='
-          if first_equal
-            key = buffer.to_s
-            buffer.clear
-            i += 1
-            first_equal = false
-          else
-            i = decode_one_www_form_component query, bytesize, i, byte, char, buffer
-          end
-        when '&', ';'
-          value = buffer.to_s
-          buffer.clear
-
-          if key
-            yield key.not_nil!, value
-          else
-            yield value, "" unless value.empty?
-          end
-
-          key = nil
-          first_equal = true
-          i += 1
-        else
-          i = decode_one_www_form_component query, bytesize, i, byte, char, buffer
-        end
-      end
-
-      if key
-        yield key.not_nil!, buffer.to_s
-      else
-        yield buffer.to_s, "" unless buffer.empty?
-      end
-    end
-
-    # Returns the given key value pairs as a url-encoded HTTP form/query.
-    #
-    # ```
-    # require "http/params"
-    #
-    # HTTP::Params.encode({"foo" => "bar", "baz" => ["quux", "quuz"]}) # => "foo=bar&baz=quux&baz=quuz"
-    # ```
-    def self.encode(hash : Hash(String, String | Array(String)))
-      build do |builder|
-        hash.each do |key, value|
-          builder.add key, value
-        end
-      end
-    end
-
-    # Returns the given key value pairs as a url-encoded HTTP form/query.
-    #
-    # ```
-    # require "http/params"
-    #
-    # HTTP::Params.encode({foo: "bar", baz: ["quux", "quuz"]}) # => "foo=bar&baz=quux&baz=quuz"
-    # ```
-    def self.encode(named_tuple : NamedTuple)
-      build do |builder|
-        named_tuple.each do |key, value|
-          builder.add key.to_s, value
-        end
-      end
-    end
-
-    # Builds an url-encoded HTTP form/query.
-    #
-    # The yielded object has an `add` method that accepts two arguments,
-    # a key (`String`) and a value (`String` or `Nil`).
-    # Keys and values are escaped using `URI.encode_www_form`.
-    #
-    # ```
-    # require "http/params"
-    #
-    # params = HTTP::Params.build do |form|
-    #   form.add "color", "black"
-    #   form.add "name", "crystal"
-    #   form.add "year", "2012 - today"
-    # end
-    # params # => "color=black&name=crystal&year=2012+-+today"
-    # ```
-    def self.build(&block : Builder ->) : String
-      String.build do |io|
-        yield Builder.new(io)
-      end
-    end
-
-    protected getter raw_params
-
-    # Returns an empty `HTTP::Params`.
-    def initialize
-      @raw_params = {} of String => Array(String)
-    end
-
-    def initialize(@raw_params : Hash(String, Array(String)))
-    end
-
-    def ==(other : self)
-      self.raw_params == other.raw_params
-    end
-
-    # Returns first value for specified param name.
-    #
-    # ```
-    # require "http/params"
-    #
-    # params = HTTP::Params.parse("email=john@example.org")
-    # params["email"]              # => "john@example.org"
-    # params["non_existent_param"] # KeyError
-    # ```
-    def [](name)
-      fetch(name) { raise KeyError.new "Missing param name: #{name.inspect}" }
-    end
-
-    # Returns first value or `nil` for specified param *name*.
-    #
-    # ```
-    # params["email"]?              # => "john@example.org"
-    # params["non_existent_param"]? # nil
-    # ```
-    def []?(name)
-      fetch(name, nil)
-    end
-
-    # Returns `true` if param with provided name exists.
-    #
-    # ```
-    # params.has_key?("email")   # => true
-    # params.has_key?("garbage") # => false
-    # ```
-    delegate has_key?, to: raw_params
-
-    # Returns `true` if params is empty.
-    #
-    # ```
-    # HTTP::Params.new.empty?                              # => true
-    # HTTP::Params.parse("foo=bar&foo=baz&qux=zoo").empty? # => false
-    # ```
-    delegate empty?, to: raw_params
-
-    # Sets the *name* key to *value*.
-    #
-    # ```
-    # require "http/params"
-    #
-    # params = HTTP::Params{"a" => ["b", "c"]}
-    # params["a"] = "d"
-    # params["a"]           # => "d"
-    # params.fetch_all("a") # => ["d"]
-    #
-    # params["a"] = ["e", "f"]
-    # params["a"]           # => "e"
-    # params.fetch_all("a") # => ["e", "f"]
-    # ```
-    def []=(name, value : String | Array(String))
-      raw_params[name] =
-        case value
-        in String        then [value]
-        in Array(String) then value
-        end
-    end
-
-    # Returns all values for specified param *name*.
-    #
-    # ```
-    # params.set_all("item", ["pencil", "book", "workbook"])
-    # params.fetch_all("item") # => ["pencil", "book", "workbook"]
-    # ```
-    def fetch_all(name)
-      raw_params.fetch(name) { [] of String }
-    end
-
-    # Returns first value for specified param *name*. Fallbacks to provided
-    # *default* value when there is no such param.
-    #
-    # ```
-    # params.fetch("email", "none@example.org")           # => "john@example.org"
-    # params.fetch("non_existent_param", "default value") # => "default value"
-    # ```
-    def fetch(name, default)
-      fetch(name) { default }
-    end
-
-    # Returns first value for specified param *name*. Fallbacks to return value
-    # of provided block when there is no such param.
-    #
-    # ```
-    # params.fetch("email") { raise "Email is missing" }              # raises "Email is missing"
-    # params.fetch("non_existent_param") { "default computed value" } # => "default computed value"
-    # ```
-    def fetch(name)
-      return yield name unless has_key?(name)
-      raw_params[name].first
-    end
-
-    # Appends new value for specified param *name*.
-    # Creates param when there was no such param.
-    #
-    # ```
-    # params.add("item", "keychain")
-    # params.fetch_all("item") # => ["pencil", "book", "workbook", "keychain"]
-    # ```
-    def add(name, value)
-      raw_params[name] ||= [] of String
-      raw_params[name] = [] of String if raw_params[name] == [""]
-      raw_params[name] << value
-    end
-
-    # Sets all *values* for specified param *name* at once.
-    #
-    # ```
-    # params.set_all("item", ["keychain", "keynote"])
-    # params.fetch_all("item") # => ["keychain", "keynote"]
-    # ```
-    def set_all(name, values)
-      raw_params[name] = values
-    end
-
-    # Allows to iterate over all name-value pairs.
-    #
-    # ```
-    # params.each do |name, value|
-    #   puts "#{name} => #{value}"
-    # end
-    #
-    # # Outputs:
-    # # email => john@example.org
-    # # item => keychain
-    # # item => keynote
-    # ```
-    def each
-      raw_params.each do |name, values|
-        values.each do |value|
-          yield({name, value})
-        end
-      end
-    end
-
-    # Deletes first value for provided param *name*. If there are no values left,
-    # deletes param itself. Returns deleted value.
-    #
-    # ```
-    # params.delete("item")    # => "keychain"
-    # params.fetch_all("item") # => ["keynote"]
-    #
-    # params.delete("item") # => "keynote"
-    # params["item"]        # KeyError
-    #
-    # params.delete("non_existent_param") # KeyError
-    # ```
-    def delete(name)
-      value = raw_params[name].shift
-      raw_params.delete(name) if raw_params[name].size == 0
-      value
-    end
-
-    # Deletes all values for provided param *name*. Returns array of deleted
-    # values.
-    #
-    # ```
-    # params.set_all("comments", ["hello, world!", ":+1:"])
-    # params.delete_all("comments") # => ["hello, world!", ":+1:"]
-    # params.has_key?("comments")   # => false
-    # ```
-    def delete_all(name)
-      raw_params.delete(name)
-    end
-
-    # Serializes to string representation as http url-encoded form.
-    #
-    # ```
-    # require "http/params"
-    #
-    # params = HTTP::Params.parse("item=keychain&item=keynote&email=john@example.org")
-    # params.to_s # => "item=keychain&item=keynote&email=john%40example.org"
-    # ```
-    def to_s(io : IO) : Nil
-      builder = Builder.new(io)
-      each do |name, value|
-        builder.add(name, value)
-      end
-    end
-
-    # Returns a copy of this `HTTP::Params` instance
-    #
-    # ```
-    # require "http/params"
-    #
-    # original = HTTP::Params{"name" => "Jamie"}
-    # updated = original.dup
-    # updated["name"] = "Ary"
-    #
-    # original["name"] # => "Jamie"
-    # ```
-    def dup : self
-      self.class.new(raw_params.dup)
-    end
-
-    # :nodoc:
-    def self.decode_one_www_form_component(query, bytesize, i, byte, char, buffer)
-      URI.decode_one query, bytesize, i, byte, char, buffer, true
-    end
-
-    # HTTP params builder.
-    #
-    # Every parameter added is directly written to an `IO`,
-    # where keys and values are properly escaped.
-    class Builder
-      def initialize(@io : IO)
-        @first = true
-      end
-
-      # Adds a key-value pair to the params being built.
-      def add(key, value : String?)
-        @io << '&' unless @first
-        @first = false
-        URI.encode_www_form key, @io
-        @io << '='
-        URI.encode_www_form value, @io if value
-        self
-      end
-
-      # Adds all of the given *values* as key-value pairs to the params being built.
-      def add(key, values : Array)
-        values.each { |value| add(key, value) }
-        self
-      end
-    end
-  end
-=======
   alias Params = ::URI::Params
->>>>>>> 17fc2904
 end