require "crystal/system/user"

# Represents a user on the host system.
#
# NOTE: To use User, you must explicitly import it with `require "system/user"`
#
# Users can be retrieved by either username or their user ID:
#
# ```
# require "system/user"
#
# System::User.find_by name: "root"
# System::User.find_by id: "0"
# ```
class System::User
  # Raised on user lookup failure.
  class NotFoundError < Exception
  end

  extend Crystal::System::User

  # The user's username.
  getter username : String

  # The user's identifier.
  getter id : String

  # The user's primary group identifier.
  getter group_id : String

<<<<<<< HEAD
  # The user's real or full name. Defaults to `username` if unavailable.
=======
  # The user's real or full name.
  #
  # May not be present on all platforms. Returns the same value as `#username`
  # if neither a real nor full name is available.
>>>>>>> 856fbe07
  getter name : String

  # The user's home directory.
  getter home_directory : String

  # The user's login shell.
  getter shell : String

  def_equals_and_hash @id

  private def initialize(@username, @id, @group_id, @name, @home_directory, @shell)
  end

  # Returns the user associated with the given username.
  #
  # Raises `NotFoundError` if no such user exists.
  def self.find_by(*, name : String) : System::User
    find_by?(name: name) || raise NotFoundError.new("No such user: #{name}")
  end

  # Returns the user associated with the given username.
  #
  # Returns `nil` if no such user exists.
  def self.find_by?(*, name : String) : System::User?
    from_username?(name)
  end

  # Returns the user associated with the given ID.
  #
  # Raises `NotFoundError` if no such user exists.
  def self.find_by(*, id : String) : System::User
    find_by?(id: id) || raise NotFoundError.new("No such user: #{id}")
  end

  # Returns the user associated with the given ID.
  #
  # Returns `nil` if no such user exists.
  def self.find_by?(*, id : String) : System::User?
    from_id?(id)
  end

  def to_s(io)
    io << username << " (" << id << ')'
  end
end<|MERGE_RESOLUTION|>--- conflicted
+++ resolved
@@ -28,14 +28,10 @@
   # The user's primary group identifier.
   getter group_id : String
 
-<<<<<<< HEAD
-  # The user's real or full name. Defaults to `username` if unavailable.
-=======
   # The user's real or full name.
   #
   # May not be present on all platforms. Returns the same value as `#username`
   # if neither a real nor full name is available.
->>>>>>> 856fbe07
   getter name : String
 
   # The user's home directory.
