--- conflicted
+++ resolved
@@ -132,11 +132,7 @@
   # s.includes? 5 # => true
   # s.includes? 9 # => false
   # ```
-<<<<<<< HEAD
-  def includes?(object : T)
-=======
-  def includes?(object) : Bool
->>>>>>> a966a8ef
+  def includes?(object : T) : Bool
     @hash.has_key?(object)
   end
 
@@ -149,15 +145,9 @@
   # s.includes? 5 # => false
   # s.delete 5    # => false
   # ```
-<<<<<<< HEAD
-  def delete(object : T)
-    @hash.delete(object)
-    self
-=======
-  def delete(object) : Bool
+  def delete(object : T) : Bool
     @hash.delete(object) { return false }
     true
->>>>>>> a966a8ef
   end
 
   # Returns the number of elements in the set.
@@ -264,17 +254,8 @@
   # Set{1, 2, 3, 4, 5} - Set{2, 4}               # => Set{1, 3, 5}
   # Set{'a', 'b', 'b', 'z'} - Set{'a', 'b', 'c'} # => Set{'z'}
   # ```
-<<<<<<< HEAD
-  def -(other : Set)
+  def -(other : Set) : Set(T)
     dup.subtract other
-=======
-  def -(other : Set) : Set(T)
-    set = Set(T).new
-    each do |value|
-      set.add value unless other.includes?(value)
-    end
-    set
->>>>>>> a966a8ef
   end
 
   # Difference: returns a new set containing elements in this set that are not
