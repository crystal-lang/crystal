--- conflicted
+++ resolved
@@ -119,22 +119,6 @@
   def self.reset(io = STDOUT)
     io << "\e[0m" if enabled?
   end
-<<<<<<< HEAD
-end
-
-# Returns an empty colorized string.
-#
-# This is useful for building colored strings. See `Colorize#surround`.
-def with_color
-  "".colorize
-end
-
-# Returns an empty string colorized with *color*.
-#
-# This is useful for building colored strings. See `Colorize#surround`.
-def with_color(color : Colorize::Color)
-  "".colorize(color)
-=======
 
   # Helper method to use colorize with `IO`.
   #
@@ -148,7 +132,6 @@
   def self.with
     "".colorize
   end
->>>>>>> 097e9a41
 end
 
 module Colorize::ObjectExtensions
