--- conflicted
+++ resolved
@@ -93,46 +93,6 @@
 module Spec
 end
 
-<<<<<<< HEAD
-OptionParser.parse do |opts|
-  opts.banner = "crystal spec runner"
-  opts.on("-e ", "--example STRING", "run examples whose full nested names include STRING") do |pattern|
-    Spec.pattern = pattern
-  end
-  opts.on("-l ", "--line LINE", "run examples whose line matches LINE") do |line|
-    Spec.line = line.to_i
-  end
-  opts.on("-p", "--profile", "Print the 10 slowest specs") do
-    Spec.slowest = 10
-  end
-  opts.on("--fail-fast", "abort the run on first failure") do
-    Spec.fail_fast = true
-  end
-  opts.on("--location file:line", "run example at line 'line' in file 'file', multiple allowed") do |location|
-    if location =~ /\A(.+?)\:(\d+)\Z/
-      Spec.add_location $1, $2.to_i
-    else
-      STDERR.puts "location #{location} must be file:line"
-      exit 1
-    end
-  end
-  opts.on("--tag TAG", "run examples with the specified TAG, or exclude examples by adding ~ before the TAG.") do |tag|
-    Spec.add_tag tag
-  end
-  opts.on("--order MODE", "run examples in random order by passing MODE as 'random' or to a specific seed by passing MODE as the seed value") do |mode|
-    if mode == "default" || mode == "random"
-      Spec.order = mode
-    elsif seed = mode.to_u64?
-      Spec.order = seed
-    else
-      abort("order must be either 'default', 'random', or a numeric seed value")
-    end
-  end
-  opts.on("--junit_output OUTPUT_DIR", "generate JUnit XML output") do |output_dir|
-    junit_formatter = Spec::JUnitFormatter.file(output_dir)
-=======
-Colorize.on_tty_only!
-
 # :nodoc:
 #
 # Implement formatter configuration.
@@ -140,7 +100,6 @@
   case formatter
   when "junit"
     junit_formatter = Spec::JUnitFormatter.file(Path.new(output_path.not_nil!))
->>>>>>> 097e9a41
     Spec.add_formatter(junit_formatter)
   when "verbose"
     Spec.override_default_formatter(Spec::VerboseFormatter.new)
