--- conflicted
+++ resolved
@@ -8,11 +8,7 @@
   distribution-scripts-version:
     description: "Git ref for version of https://github.com/crystal-lang/distribution-scripts/"
     type: string
-<<<<<<< HEAD
     default: "bad6c4f1e68a205bbbd3ee6dda243518259d56b4"
-=======
-    default: "cf977004808218e4dd51811e5673406d4d0de1a2"
->>>>>>> 025b0e6d
   previous_crystal_base_url:
     description: "Prefix for URLs to Crystal bootstrap compiler"
     type: string
