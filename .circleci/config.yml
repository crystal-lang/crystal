--- conflicted
+++ resolved
@@ -115,12 +115,8 @@
 
   test_preview_mt:
     machine:
-<<<<<<< HEAD
-      image: default
-=======
-      image: ubuntu-2004:202201-02
+      image: default
     resource_class: large
->>>>>>> c67883c0
     environment:
       <<: *env
       TRAVIS_OS_NAME: linux
