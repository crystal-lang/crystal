defaults:
  environment: &env
    TRAVIS_BRANCH: $CIRCLE_BRANCH
    TRAVIS_PULL_REQUEST: $CI_PULL_REQUEST || "false"
  steps: &ci_steps
    - checkout
    - run: bin/ci prepare_system
    - run: echo 'export CURRENT_TAG="$CIRCLE_TAG"' >> $BASH_ENV
    - run: bin/ci prepare_build
    - run: bin/ci build
    - run:
        when: always
        command: |
          mkdir -p ~/test-results/spec
          cp .junit/*.xml ~/test-results/spec/
    - store_test_results:
        path: ~/test-results
    - store_artifacts:
        path: ~/test-results/spec

version: 2

jobs:
  test_linux:
    machine: true
    environment:
      <<: *env
      TRAVIS_OS_NAME: linux
      ARCH: x86_64
      ARCH_CMD: linux64
    steps:
      - checkout
      - run: bin/ci prepare_system
      - run: echo 'export CURRENT_TAG="$CIRCLE_TAG"' >> $BASH_ENV
      - run: bin/ci prepare_build
      - run: bin/ci build
      - run:
          when: always
          command: |
            mkdir -p ~/test-results/spec
            cp .junit/*.xml ~/test-results/spec/
      - store_test_results:
          path: ~/test-results
      - store_artifacts:
          path: ~/test-results/spec
      - persist_to_workspace:
          root: .
          paths:
            - docs

  test_alpine:
    machine: true
    environment:
      <<: *env
      TRAVIS_OS_NAME: linux
      ARCH: x86_64-musl
      ARCH_CMD: linux64
    steps: *ci_steps

  test_darwin:
    macos:
      xcode: 12.4.0
    environment:
      <<: *env
      TRAVIS_OS_NAME: osx
      LLVM_CONFIG: /usr/local/opt/llvm/bin/llvm-config
    steps:
      - restore_cache:
          keys:
            - brew-cache-v1
      - checkout
      - run: bin/ci prepare_system
      - run: echo 'export PKG_CONFIG_PATH="$PKG_CONFIG_PATH:/usr/local/opt/openssl@1.1/lib/pkgconfig"' >> $BASH_ENV
      - run: echo 'export CURRENT_TAG="$CIRCLE_TAG"' >> $BASH_ENV
      - run: bin/ci prepare_build
      - run: bin/ci build
      - run:
          when: always
          command: |
            mkdir -p ~/test-results/spec
            cp .junit/*.xml ~/test-results/spec/
      - store_test_results:
          path: ~/test-results
      - store_artifacts:
          path: ~/test-results/spec
      - save_cache:
          key: brew-cache-v1
          paths:
            - /usr/local/Homebrew
            - ~/Library/Caches/Homebrew/downloads

  test_preview_mt:
    machine: true
    environment:
      <<: *env
      TRAVIS_OS_NAME: linux
      ARCH: x86_64
      ARCH_CMD: linux64
    steps:
      - checkout
      - run: bin/ci prepare_system
      - run: echo 'export CURRENT_TAG="$CIRCLE_TAG"' >> $BASH_ENV
      - run: bin/ci prepare_build
      - run: bin/ci with_build_env 'make crystal'
      - run: bin/ci with_build_env 'CRYSTAL_WORKERS=4 make std_spec threads=1 FLAGS="-D preview_mt" junit_output=.junit/std_spec.xml'
      - run:
          when: always
          command: |
            mkdir -p ~/test-results/spec
            cp .junit/*.xml ~/test-results/spec/
      - store_test_results:
          path: ~/test-results
      - store_artifacts:
          path: ~/test-results/spec

  prepare_common:
    docker:
      - image: docker:stable-git
    steps:
      # checkout specific distribution-scripts version to perform releases and nightly
      - run: |
          git clone https://github.com/crystal-lang/distribution-scripts.git ~/distribution-scripts
          cd ~/distribution-scripts
          git checkout f3c231807b05c0b76ee78ec013e5f98e70a592e8
      # persist relevant information for build process
      - run: |
          cd ~/distribution-scripts
          touch build.env
          echo "export DOCKER_REPOSITORY=crystallang/crystal" >> build.env

          # What to build
          echo "export CRYSTAL_SHA1=$CIRCLE_SHA1" >> build.env

          # Which previous version use
          export PREVIOUS_CRYSTAL_BASE_URL="https://github.com/crystal-lang/crystal/releases/download/1.1.1/crystal-1.1.1-1"
          echo "export PREVIOUS_CRYSTAL_RELEASE_LINUX64_TARGZ=${PREVIOUS_CRYSTAL_BASE_URL}-linux-x86_64.tar.gz" >> build.env
          echo "export PREVIOUS_CRYSTAL_RELEASE_DARWIN_TARGZ=${PREVIOUS_CRYSTAL_BASE_URL}-darwin-x86_64.tar.gz" >> build.env

          cat build.env
      - persist_to_workspace:
          root: ../
          paths:
            - distribution-scripts

  # prepare build for tagged releases
  prepare_tagged:
    docker:
      - image: docker:stable-git
    steps:
      - attach_workspace:
          at: /tmp/workspace
      - run: |
          cd /tmp/workspace/distribution-scripts

          # How to brand it
          echo "export CRYSTAL_VERSION=$CIRCLE_TAG" >> build.env
          echo "export DOCKER_TAG=$CIRCLE_TAG" >> build.env

          # Snapcraft configuration
          echo "export SNAP_GRADE=stable" >> build.env
          echo "export SNAP_CHANNEL=edge" >> build.env

          cat build.env
      - persist_to_workspace:
          root: /tmp/workspace
          paths:
            - distribution-scripts

  # prepare build for nightly releases
  prepare_nightly:
    docker:
      - image: docker:stable-git
    steps:
      - attach_workspace:
          at: /tmp/workspace
      - checkout
      - run: |
          # We need CRYSTAL_VERSION in prepare_nightly to use src/VERSION so we publish them as x.y.z-dev in apt/rpm
          #
          # How to brand it
          echo "export CRYSTAL_VERSION=$(cat src/VERSION)" >> /tmp/workspace/distribution-scripts/build.env
          #
          # TODO: We might want to do that on docker images also to support updates on multiple development versions the same date.
      - run: |
          cd /tmp/workspace/distribution-scripts

          echo "export DOCKER_TAG=nightly" >> build.env

          # Build from working directory (needed for omnibus and when version does not match branch/tag)
          echo "export FORCE_GIT_TAGGED=0" >> build.env

          # Snapcraft configuration
          echo "export SNAP_GRADE=devel" >> build.env
          echo "export SNAP_CHANNEL=edge" >> build.env

          cat build.env
      - persist_to_workspace:
          root: /tmp/workspace
          paths:
            - distribution-scripts

  # prepare build for manual triggered releases like ci branches, maintenance releases, etc.
  prepare_maintenance:
    docker:
      - image: docker:stable-git
    steps:
      - attach_workspace:
          at: /tmp/workspace
      - run: |
          cd /tmp/workspace/distribution-scripts

          # How to brand it
          export VERSION=${CIRCLE_BRANCH/release\//}
          export VERSION=${VERSION//\//-}-dev
          echo "export CRYSTAL_VERSION=$VERSION" >> build.env
          echo "export DOCKER_TAG=$VERSION" >> build.env

          # Build from working directory (needed for omnibus and when version does not match branch/tag)
          echo "export FORCE_GIT_TAGGED=0" >> build.env

          # Snapcraft configuration
          echo "export SNAP_GRADE=devel" >> build.env
          echo "export SNAP_CHANNEL=edge/$VERSION" >> build.env

          cat build.env
      - persist_to_workspace:
          root: /tmp/workspace
          paths:
            - distribution-scripts

  dist_linux:
    machine: true
    steps:
      - attach_workspace:
          at: /tmp/workspace
      - run:
          no_output_timeout: 20m
          command: |
            cd /tmp/workspace/distribution-scripts
            source build.env
            cd linux
            make all64 release=true
      - store_artifacts:
          path: /tmp/workspace/distribution-scripts/linux/build
          destination: build
      - persist_to_workspace:
          root: /tmp/workspace/distribution-scripts/linux/
          paths:
            - build

  dist_darwin:
    macos:
      xcode: 12.4.0
    shell: /bin/bash --login -eo pipefail
    steps:
      - restore_cache:
          keys:
            - brew-cache-v1
      - run:
          name: Setup environment
          command: |
            brew unlink python@2 || true

            # We need ruby-install >= 0.8.3
            brew install ruby-install

            ruby-install ruby 2.7.3

            brew install pkgconfig libtool

            sudo mkdir -p /opt/crystal
            sudo chown $(whoami) /opt/crystal/
            sudo mkdir -p /var/cache
            sudo chown $(whoami) /var/cache
      - attach_workspace:
          at: /tmp/workspace
      - run:
          no_output_timeout: 40m
          command: |
            echo "2.7.3" > /tmp/workspace/distribution-scripts/.ruby-version
            cd /tmp/workspace/distribution-scripts
            source build.env
            cd omnibus
            ruby --version
            gem install bundler -v "$(grep -A 1 "BUNDLED WITH" Gemfile.lock | tail -n 1)"
            bundle check || bundle install --binstubs
            cd ../darwin
            make
      - store_artifacts:
          path: /tmp/workspace/distribution-scripts/darwin/build
          destination: build
      - persist_to_workspace:
          root: /tmp/workspace/distribution-scripts/darwin/
          paths:
            - build

  push_obs_nightly:
    docker:
      - image: crystallang/osc
    steps:
      - attach_workspace:
          at: /tmp/workspace
      - run:
          command: |
            cd /tmp/workspace/distribution-scripts
            source build.env

            packages/obs-setup.sh
            packages/obs-push.sh devel:languages:crystal:nightly ${CRYSTAL_VERSION%-*} $(date '+%Y%m%d') $CRYSTAL_SHA1 \
                /tmp/workspace/build/crystal-*-linux-x86_64.tar.gz \
                /tmp/workspace/build/crystal-*-linux-i686.tar.gz \
                /tmp/workspace/build/crystal-*-docs.tar.gz

  dist_docker:
    machine: true
    steps:
      - attach_workspace:
          at: /tmp/workspace
      - run: |
          cd /tmp/workspace/distribution-scripts
          source build.env
          cd docker
          make all64 CRYSTAL_DEB=/tmp/workspace/build/crystal_${CRYSTAL_VERSION}-1_amd64.deb CRYSTAL_TARGZ=/tmp/workspace/build/crystal-$CRYSTAL_VERSION-1-linux-x86_64.tar.gz
      - persist_to_workspace:
          root: /tmp/workspace/distribution-scripts/docker/
          paths:
            - build

  publish_docker:
    machine: true
    steps:
      - attach_workspace:
          at: /tmp/workspace
      - run: |
          cd /tmp/workspace/distribution-scripts
          source ./build.env
          gunzip -c /tmp/workspace/build/docker-${CRYSTAL_VERSION}-ubuntu-x86_64.tar.gz | docker image load
          gunzip -c /tmp/workspace/build/docker-${CRYSTAL_VERSION}-ubuntu-x86_64-build.tar.gz | docker image load
          gunzip -c /tmp/workspace/build/docker-${CRYSTAL_VERSION}-alpine.tar.gz | docker image load
          gunzip -c /tmp/workspace/build/docker-${CRYSTAL_VERSION}-alpine-build.tar.gz | docker image load
          docker login -u ${DOCKER_USER} -p ${DOCKER_PASS}
          docker push ${DOCKER_REPOSITORY}:${DOCKER_TAG}
          docker push ${DOCKER_REPOSITORY}:${DOCKER_TAG}-build
          docker push ${DOCKER_REPOSITORY}:${DOCKER_TAG}-alpine
          docker push ${DOCKER_REPOSITORY}:${DOCKER_TAG}-alpine-build

  dist_snap:
    docker:
      - image: cibuilds/snapcraft:stable
    steps:
      - attach_workspace:
          at: /tmp/workspace
      - run:
          command: |
            apt-get install -y make
            cd /tmp/workspace/distribution-scripts
            source build.env
            cd snapcraft
            CRYSTAL_RELEASE_LINUX64_TARGZ=/tmp/workspace/build/crystal-$CRYSTAL_VERSION-1-linux-x86_64.tar.gz make
      - store_artifacts:
          path: /tmp/workspace/distribution-scripts/snapcraft/build
          destination: build
      - persist_to_workspace:
          root: /tmp/workspace/distribution-scripts/snapcraft/
          paths:
            - build

  publish_snap:
    docker:
      - image: cibuilds/snapcraft:stable
    steps:
      - attach_workspace:
          at: /tmp/workspace
      - run:
          # $SNAPCRAFT_TOKEN is generated using `snapcraft export-login --snaps crystal --channels edge,edge/* -`
          command: |
            cd /tmp/workspace/distribution-scripts
            source build.env

            echo $SNAPCRAFT_TOKEN | snapcraft login --with -
            snapcraft push /tmp/workspace/build/*.snap --release=$SNAP_CHANNEL

  dist_docs:
    machine: true
    steps:
      - attach_workspace:
          at: /tmp/workspace
      - run: |
          cd /tmp/workspace/distribution-scripts
          source build.env
          cd docs
          gunzip -c /tmp/workspace/build/docker-${CRYSTAL_VERSION}-ubuntu-x86_64-build.tar.gz | docker image load
          make CRYSTAL_DOCKER_IMAGE=${DOCKER_REPOSITORY}:${DOCKER_TAG}-build
      - store_artifacts:
          path: /tmp/workspace/distribution-scripts/docs/build
          destination: build
      - persist_to_workspace:
          root: /tmp/workspace/distribution-scripts/docs/
          paths:
            - build

  dist_artifacts:
    docker:
      - image: buildpack-deps:xenial
    steps:
      - attach_workspace:
          at: /tmp/workspace
      - store_artifacts:
          path: /tmp/workspace/build
          destination: dist_packages

  test_dist_linux_on_docker:
    machine: true
    environment:
      <<: *env
      TRAVIS_OS_NAME: linux
      ARCH: x86_64
      ARCH_CMD: linux64
    steps:
      - attach_workspace:
          at: /tmp/workspace
      - run: |
          cd /tmp/workspace/distribution-scripts
          source ./build.env
          gunzip -c /tmp/workspace/build/docker-${CRYSTAL_VERSION}-ubuntu-x86_64.tar.gz | docker image load
          export DOCKER_TEST_PREFIX="crystallang/crystal:$DOCKER_TAG" >> $BASH_ENV
      - checkout
      - run: bin/ci prepare_system
      - run: echo 'export CURRENT_TAG="$CIRCLE_TAG"' >> $BASH_ENV
      - run: bin/ci prepare_build
      - run: bin/ci build

workflows:
  version: 2
  release:
    jobs:
      - test_linux:
          filters: &release
            branches:
              only:
                - /release\/.+/
                - /.*\bci\b.*/
            tags:
              only: /.*/
<<<<<<< HEAD
      - test_linux32_std:
          filters: *release
=======
>>>>>>> 32168c1c
      - test_alpine:
          filters: *release
      # - test_darwin: # See https://github.com/crystal-lang/crystal/pull/9763
      #     filters: *release
      - test_preview_mt:
          filters: *release
      - prepare_common:
          filters: *release
      - prepare_maintenance:
          filters: &maintenance
            branches:
              only:
                - /release\/.+/
                - /.*\bci\b.*/
          requires:
            - prepare_common
      - prepare_tagged:
          filters: &tagged
            branches:
              ignore: /.*/
            tags:
              only: /.*/
          requires:
            - prepare_common
      - dist_linux:
          filters: *release
          requires:
            - prepare_maintenance
            - prepare_tagged
<<<<<<< HEAD
      - dist_linux32:
          filters: *release
          requires:
            - prepare_maintenance
            - prepare_tagged
=======
>>>>>>> 32168c1c
      - dist_darwin:
          filters: *release
          requires:
            - prepare_maintenance
            - prepare_tagged
      - dist_docker:
          filters: *release
          requires:
            - dist_linux
<<<<<<< HEAD
      - dist_docker32:
          filters: *release
          requires:
            - dist_linux32
=======
>>>>>>> 32168c1c
      - dist_snap:
          filters: *release
          requires:
            - dist_linux
      - publish_snap:
          filters: *release
          requires:
            - dist_snap
      - test_dist_linux_on_docker:
          filters: *release
          requires:
            - dist_docker
<<<<<<< HEAD
      - test_dist_linux32_std_on_docker:
          filters: *release
          requires:
            - dist_docker32
      - publish_docker:
          filters: *maintenance
          requires:
            - dist_docker
=======
      # Tagged release do not publish docker images since they are unsigned
      # publish_docker:
>>>>>>> 32168c1c
      - dist_docs:
          filters: *release
          requires:
            - dist_docker
      - dist_artifacts:
          filters: *release
          requires:
            - dist_linux
            - dist_darwin
            - dist_snap
            - dist_docs

  nightly_release:
    triggers:
      - schedule:
          cron: "0 0 * * *"
          filters:
            branches:
              only:
                - master
    jobs:
      - test_linux
      - test_alpine
      # - test_darwin # See https://github.com/crystal-lang/crystal/pull/9763
      - test_preview_mt
      - prepare_common
      - prepare_nightly:
          requires:
            - prepare_common
      - dist_linux:
          requires:
            - prepare_nightly
      - dist_darwin:
          requires:
            - prepare_nightly
      - push_obs_nightly:
          requires:
            - dist_linux
            - dist_docs
      - dist_docker:
          requires:
            - dist_linux
      - dist_snap:
          requires:
            - dist_linux
      - publish_snap:
          requires:
            - dist_snap
      - test_dist_linux_on_docker:
          requires:
            - dist_docker
      - publish_docker:
          requires:
            - dist_docker
      - dist_docs:
          requires:
            - dist_docker
      - dist_artifacts:
          requires:
            - dist_linux
            - dist_darwin
            - dist_snap
<<<<<<< HEAD
=======
            - dist_docs

  maintenance_release:
    jobs:
      - test_linux:
          filters: &maintenance
            branches:
              only:
                - /release\/.+/
                - /.*\bci\b.*/
      - test_alpine:
          filters: *maintenance
      # - test_darwin: # See https://github.com/crystal-lang/crystal/pull/9763
      #     filters: *maintenance
      - test_preview_mt:
          filters: *maintenance
      - prepare_common:
          filters: *maintenance
      - prepare_maintenance:
          filters: *maintenance
          requires:
            - prepare_common
      - dist_linux:
          filters: *maintenance
          requires:
            - prepare_maintenance
      - dist_darwin:
          filters: *maintenance
          requires:
            - prepare_maintenance
      - dist_docker:
          filters: *maintenance
          requires:
            - dist_linux
      - dist_snap:
          filters: *maintenance
          requires:
            - dist_linux
      - publish_snap:
          filters: *maintenance
          requires:
            - dist_snap
      - test_dist_linux_on_docker:
          filters: *maintenance
          requires:
            - dist_docker
      - publish_docker:
          filters: *maintenance
          requires:
            - dist_docker
      - dist_docs:
          filters: *maintenance
          requires:
            - dist_docker
      - dist_artifacts:
          filters: *maintenance
          requires:
            - dist_linux
            - dist_darwin
            - dist_snap
>>>>>>> 32168c1c
            - dist_docs<|MERGE_RESOLUTION|>--- conflicted
+++ resolved
@@ -442,11 +442,6 @@
                 - /.*\bci\b.*/
             tags:
               only: /.*/
-<<<<<<< HEAD
-      - test_linux32_std:
-          filters: *release
-=======
->>>>>>> 32168c1c
       - test_alpine:
           filters: *release
       # - test_darwin: # See https://github.com/crystal-lang/crystal/pull/9763
@@ -476,14 +471,6 @@
           requires:
             - prepare_maintenance
             - prepare_tagged
-<<<<<<< HEAD
-      - dist_linux32:
-          filters: *release
-          requires:
-            - prepare_maintenance
-            - prepare_tagged
-=======
->>>>>>> 32168c1c
       - dist_darwin:
           filters: *release
           requires:
@@ -493,13 +480,6 @@
           filters: *release
           requires:
             - dist_linux
-<<<<<<< HEAD
-      - dist_docker32:
-          filters: *release
-          requires:
-            - dist_linux32
-=======
->>>>>>> 32168c1c
       - dist_snap:
           filters: *release
           requires:
@@ -512,19 +492,10 @@
           filters: *release
           requires:
             - dist_docker
-<<<<<<< HEAD
-      - test_dist_linux32_std_on_docker:
-          filters: *release
-          requires:
-            - dist_docker32
       - publish_docker:
           filters: *maintenance
           requires:
             - dist_docker
-=======
-      # Tagged release do not publish docker images since they are unsigned
-      # publish_docker:
->>>>>>> 32168c1c
       - dist_docs:
           filters: *release
           requires:
@@ -587,67 +558,4 @@
             - dist_linux
             - dist_darwin
             - dist_snap
-<<<<<<< HEAD
-=======
-            - dist_docs
-
-  maintenance_release:
-    jobs:
-      - test_linux:
-          filters: &maintenance
-            branches:
-              only:
-                - /release\/.+/
-                - /.*\bci\b.*/
-      - test_alpine:
-          filters: *maintenance
-      # - test_darwin: # See https://github.com/crystal-lang/crystal/pull/9763
-      #     filters: *maintenance
-      - test_preview_mt:
-          filters: *maintenance
-      - prepare_common:
-          filters: *maintenance
-      - prepare_maintenance:
-          filters: *maintenance
-          requires:
-            - prepare_common
-      - dist_linux:
-          filters: *maintenance
-          requires:
-            - prepare_maintenance
-      - dist_darwin:
-          filters: *maintenance
-          requires:
-            - prepare_maintenance
-      - dist_docker:
-          filters: *maintenance
-          requires:
-            - dist_linux
-      - dist_snap:
-          filters: *maintenance
-          requires:
-            - dist_linux
-      - publish_snap:
-          filters: *maintenance
-          requires:
-            - dist_snap
-      - test_dist_linux_on_docker:
-          filters: *maintenance
-          requires:
-            - dist_docker
-      - publish_docker:
-          filters: *maintenance
-          requires:
-            - dist_docker
-      - dist_docs:
-          filters: *maintenance
-          requires:
-            - dist_docker
-      - dist_artifacts:
-          filters: *maintenance
-          requires:
-            - dist_linux
-            - dist_darwin
-            - dist_snap
->>>>>>> 32168c1c
             - dist_docs