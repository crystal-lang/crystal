--- conflicted
+++ resolved
@@ -168,11 +168,7 @@
 	$(INSTALL) -m 0755 "$(O)/$(CRYSTAL_BIN)" "$(BINDIR)/$(CRYSTAL_BIN)"
 
 	$(INSTALL) -d -m 0755 $(DATADIR)
-<<<<<<< HEAD
-	cp -R -P -p src "$(DATADIR)/src"
-=======
-	cp $(if $(deref_symlinks),-rvL --preserve=all,-av) src "$(DATADIR)/src"
->>>>>>> 4aac6f2e
+	cp -R $(if $(deref_symlinks),-L --preserve=all,-P -p) src "$(DATADIR)/src"
 	rm -rf "$(DATADIR)/$(LLVM_EXT_OBJ)" # Don't install llvm_ext.o
 
 	$(INSTALL) -d -m 0755 "$(MANDIR)/man1/"
