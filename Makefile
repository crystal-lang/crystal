-include Makefile.local # for optional local options e.g. threads

# Recipes for this Makefile

## Build the compiler
##   $ make
## Build the compiler with progress output
##   $ make progress=true
## Clean up built files then build the compiler
##   $ make clean crystal
## Build the compiler in release mode
##   $ make crystal release=1
## Run all specs in verbose mode
##   $ make spec verbose=1

CRYSTAL ?= crystal ## which previous crystal compiler use
LLVM_CONFIG ?=     ## llvm-config command path to use

<<<<<<< HEAD
release ?=       ## Compile in release mode
stats ?=         ## Enable statistics output
progress ?=      ## Enable progress output
threads ?=       ## Maximum number of threads to use
debug ?=         ## Add symbolic debug info
verbose ?=       ## Run specs in verbose mode
junit_output ?=  ## Path to output junit results
static ?=        ## Enable static linking
interpreter ?=   ## Enable interpreter feature
profile ?= future## Compatibility profile (future|current|legacy)

ifeq ($(profile),future)
  LANG_FLAGS := -Dstrict_multi_assign
else ifeq ($(profile),legacy)
  LANG_FLAGS := -Dno_number_autocast
else ifneq ($(profile),current)
  $(error Expected profile to be one of 'future', 'current', or 'legacy', got: $(profile))
endif
=======
release ?=      ## Compile in release mode
stats ?=        ## Enable statistics output
progress ?=     ## Enable progress output
threads ?=      ## Maximum number of threads to use
debug ?=        ## Add symbolic debug info
verbose ?=      ## Run specs in verbose mode
junit_output ?= ## Path to output junit results
static ?=       ## Enable static linking
interpreter ?=  ## Enable interpreter feature
check ?=        ## Enable only check when running format
>>>>>>> cd3081f3

O := .build
SOURCES := $(shell find src -name '*.cr')
SPEC_SOURCES := $(shell find spec -name '*.cr')
override FLAGS += $(LANG_FLAGS) $(if $(release),--release )$(if $(stats),--stats )$(if $(progress),--progress )$(if $(threads),--threads $(threads) )$(if $(debug),-d )$(if $(static),--static )$(if $(LDFLAGS),--link-flags="$(LDFLAGS)" )$(if $(target),--cross-compile --target $(target) )$(if $(interpreter),,-Dwithout_interpreter )
SPEC_WARNINGS_OFF := --exclude-warnings spec/std --exclude-warnings spec/compiler --exclude-warnings spec/primitives
SPEC_FLAGS := $(if $(verbose),-v )$(if $(junit_output),--junit_output $(junit_output) )
CRYSTAL_CONFIG_LIBRARY_PATH := '$$ORIGIN/../lib/crystal'
CRYSTAL_CONFIG_BUILD_COMMIT := $(shell git rev-parse --short HEAD 2> /dev/null)
CRYSTAL_CONFIG_PATH := '$$ORIGIN/../share/crystal/src'
SOURCE_DATE_EPOCH := $(shell (git show -s --format=%ct HEAD || stat -c "%Y" Makefile || stat -f "%m" Makefile) 2> /dev/null)
EXPORTS := \
  CRYSTAL_CONFIG_BUILD_COMMIT="$(CRYSTAL_CONFIG_BUILD_COMMIT)" \
	CRYSTAL_CONFIG_PATH=$(CRYSTAL_CONFIG_PATH) \
	SOURCE_DATE_EPOCH="$(SOURCE_DATE_EPOCH)"
EXPORTS_BUILD := \
	CRYSTAL_CONFIG_LIBRARY_PATH=$(CRYSTAL_CONFIG_LIBRARY_PATH)
SHELL = sh
LLVM_CONFIG := $(shell src/llvm/ext/find-llvm-config)
LLVM_VERSION := $(if $(LLVM_CONFIG), $(shell $(LLVM_CONFIG) --version 2> /dev/null))
LLVM_EXT_DIR = src/llvm/ext
LLVM_EXT_OBJ = $(LLVM_EXT_DIR)/llvm_ext.o
DEPS = $(LLVM_EXT_OBJ)
CXXFLAGS += $(if $(debug),-g -O0)
CRYSTAL_VERSION ?= $(shell cat src/VERSION)

DESTDIR ?=
PREFIX ?= /usr/local
BINDIR ?= $(DESTDIR)$(PREFIX)/bin
MANDIR ?= $(DESTDIR)$(PREFIX)/share/man
LIBDIR ?= $(DESTDIR)$(PREFIX)/lib
DATADIR ?= $(DESTDIR)$(PREFIX)/share/crystal
INSTALL ?= /usr/bin/install

ifeq ($(shell command -v ld.lld >/dev/null && uname -s),Linux)
  EXPORT_CC ?= CC="$(CC) -fuse-ld=lld"
endif

ifeq ($(or $(TERM),$(TERM),dumb),dumb)
  colorize = $(shell printf >&2 "$1")
else
  colorize = $(shell printf >&2 "\033[33m$1\033[0m\n")
endif

check_llvm_config = $(eval \
	check_llvm_config := $(if $(LLVM_VERSION),\
	  $(call colorize,Using $(LLVM_CONFIG) [version=$(LLVM_VERSION)]),\
	  $(error "Could not locate compatible llvm-config, make sure it is installed and in your PATH, or set LLVM_CONFIG. Compatible versions: $(shell cat src/llvm/ext/llvm-versions.txt)))\
	)

.PHONY: all
all: crystal ## Build all files (currently crystal only) [default]

.PHONY: spec
spec: $(O)/all_spec ## Run all specs
	$(O)/all_spec $(SPEC_FLAGS)

.PHONY: std_spec
std_spec: $(O)/std_spec ## Run standard library specs
	$(O)/std_spec $(SPEC_FLAGS)

.PHONY: compiler_spec
compiler_spec: $(O)/compiler_spec ## Run compiler specs
	$(O)/compiler_spec $(SPEC_FLAGS)

.PHONY: primitives_spec
primitives_spec: $(O)/primitives_spec ## Run primitives specs
	$(O)/primitives_spec $(SPEC_FLAGS)

.PHONY: smoke_test
smoke_test: ## Build specs as a smoke test
smoke_test: $(O)/std_spec $(O)/compiler_spec $(O)/crystal

.PHONY: samples
samples: ## Build example programs
	$(MAKE) -C samples FLAGS=$(LANG_FLAGS)

.PHONY: docs
docs: ## Generate standard library documentation
	$(call check_llvm_config)
	./bin/crystal docs src/docs_main.cr $(DOCS_OPTIONS) --project-name=Crystal --project-version=$(CRYSTAL_VERSION) --source-refname=$(CRYSTAL_CONFIG_BUILD_COMMIT)

.PHONY: crystal
crystal: $(O)/crystal ## Build the compiler

.PHONY: deps llvm_ext
deps: $(DEPS) ## Build dependencies
llvm_ext: $(LLVM_EXT_OBJ)

.PHONY: format
format: ## Format sources
	./bin/crystal tool format$(if $(check), --check) src spec samples

.PHONY: install
install: $(O)/crystal man/crystal.1.gz ## Install the compiler at DESTDIR
	$(INSTALL) -d -m 0755 "$(BINDIR)/"
	$(INSTALL) -m 0755 "$(O)/crystal" "$(BINDIR)/crystal"

	$(INSTALL) -d -m 0755 $(DATADIR)
	cp -av src "$(DATADIR)/src"
	rm -rf "$(DATADIR)/$(LLVM_EXT_OBJ)" # Don't install llvm_ext.o

	$(INSTALL) -d -m 0755 "$(MANDIR)/man1/"
	$(INSTALL) -m 644 man/crystal.1.gz "$(MANDIR)/man1/crystal.1.gz"
	$(INSTALL) -d -m 0755 "$(DESTDIR)$(PREFIX)/share/licenses/crystal/"
	$(INSTALL) -m 644 LICENSE "$(DESTDIR)$(PREFIX)/share/licenses/crystal/LICENSE"

	$(INSTALL) -d -m 0755 "$(DESTDIR)$(PREFIX)/share/bash-completion/completions/"
	$(INSTALL) -m 644 etc/completion.bash "$(DESTDIR)$(PREFIX)/share/bash-completion/completions/crystal"
	$(INSTALL) -d -m 0755 "$(DESTDIR)$(PREFIX)/share/zsh/site-functions/"
	$(INSTALL) -m 644 etc/completion.zsh "$(DESTDIR)$(PREFIX)/share/zsh/site-functions/_crystal"
	$(INSTALL) -d -m 0755 "$(DESTDIR)$(PREFIX)/share/fish/vendor_completions.d/"
	$(INSTALL) -m 644 etc/completion.fish "$(DESTDIR)$(PREFIX)/share/fish/vendor_completions.d/crystal.fish"

.PHONY: uninstall
uninstall: ## Uninstall the compiler from DESTDIR
	rm -f "$(BINDIR)/crystal"

	rm -rf "$(DATADIR)/src"

	rm -f "$(MANDIR)/man1/crystal.1.gz"
	rm -f "$(DESTDIR)$(PREFIX)/share/licenses/crystal/LICENSE"

	rm -f "$(DESTDIR)$(PREFIX)/share/bash-completion/completions/crystal"
	rm -f "$(DESTDIR)$(PREFIX)/share/zsh/site-functions/_crystal"

.PHONY: install_docs
install_docs: docs ## Install docs at DESTDIR
	$(INSTALL) -d -m 0755 $(DATADIR)

	cp -av docs "$(DATADIR)/docs"
	cp -av samples "$(DATADIR)/examples"

.PHONY: uninstall_docs
uninstall_docs: ## Uninstall docs from DESTDIR
	rm -rf "$(DATADIR)/docs"
	rm -rf "$(DATADIR)/examples"

$(O)/all_spec: $(DEPS) $(SOURCES) $(SPEC_SOURCES)
	$(call check_llvm_config)
	@mkdir -p $(O)
	$(EXPORT_CC) $(EXPORTS) ./bin/crystal build $(FLAGS) $(SPEC_WARNINGS_OFF) -o $@ spec/all_spec.cr

$(O)/std_spec: $(DEPS) $(SOURCES) $(SPEC_SOURCES)
	$(call check_llvm_config)
	@mkdir -p $(O)
	$(EXPORT_CC) ./bin/crystal build $(FLAGS) $(SPEC_WARNINGS_OFF) -o $@ spec/std_spec.cr

$(O)/compiler_spec: $(DEPS) $(SOURCES) $(SPEC_SOURCES)
	$(call check_llvm_config)
	@mkdir -p $(O)
	$(EXPORT_CC) $(EXPORTS) ./bin/crystal build $(FLAGS) $(SPEC_WARNINGS_OFF) -o $@ spec/compiler_spec.cr

$(O)/primitives_spec: $(O)/crystal $(DEPS) $(SOURCES) $(SPEC_SOURCES)
	@mkdir -p $(O)
	$(EXPORT_CC) ./bin/crystal build $(FLAGS) $(SPEC_WARNINGS_OFF) -o $@ spec/primitives_spec.cr

$(O)/crystal: $(DEPS) $(SOURCES)
	$(call check_llvm_config)
	@mkdir -p $(O)
	$(EXPORTS) $(EXPORTS_BUILD) ./bin/crystal build $(FLAGS) -o $@ src/compiler/crystal.cr -D without_openssl -D without_zlib

$(LLVM_EXT_OBJ): $(LLVM_EXT_DIR)/llvm_ext.cc
	$(call check_llvm_config)
	$(CXX) -c $(CXXFLAGS) -o $@ $< $(shell $(LLVM_CONFIG) --cxxflags)

man/%.gz: man/%
	gzip -c -9 $< > $@

.PHONY: clean
clean: clean_crystal ## Clean up built directories and files
	rm -rf $(LLVM_EXT_OBJ)

.PHONY: clean_crystal
clean_crystal: ## Clean up crystal built files
	rm -rf $(O)
	rm -rf ./docs

.PHONY: clean_cache
clean_cache: ## Clean up CRYSTAL_CACHE_DIR files
	rm -rf $(shell ./bin/crystal env CRYSTAL_CACHE_DIR)

.PHONY: help
help: ## Show this help
	@echo
	@printf '\033[34mtargets:\033[0m\n'
	@grep -hE '^[a-zA-Z_-]+:.*?## .*$$' $(MAKEFILE_LIST) |\
		sort |\
		awk 'BEGIN {FS = ":.*?## "}; {printf "  \033[36m%-15s\033[0m %s\n", $$1, $$2}'
	@echo
	@printf '\033[34moptional variables:\033[0m\n'
	@grep -hE '^[a-zA-Z_-]+ \?=.*?## .*$$' $(MAKEFILE_LIST) |\
		sort |\
		awk 'BEGIN {FS = " \\?=.*?## "}; {printf "  \033[36m%-15s\033[0m %s\n", $$1, $$2}'
	@echo
	@printf '\033[34mrecipes:\033[0m\n'
	@grep -hE '^##.*$$' $(MAKEFILE_LIST) |\
		awk 'BEGIN {FS = "## "}; /^## [a-zA-Z_-]/ {printf "  \033[36m%s\033[0m\n", $$2}; /^##  / {printf "  %s\n", $$2}'<|MERGE_RESOLUTION|>--- conflicted
+++ resolved
@@ -16,7 +16,6 @@
 CRYSTAL ?= crystal ## which previous crystal compiler use
 LLVM_CONFIG ?=     ## llvm-config command path to use
 
-<<<<<<< HEAD
 release ?=       ## Compile in release mode
 stats ?=         ## Enable statistics output
 progress ?=      ## Enable progress output
@@ -26,6 +25,7 @@
 junit_output ?=  ## Path to output junit results
 static ?=        ## Enable static linking
 interpreter ?=   ## Enable interpreter feature
+check ?=         ## Enable only check when running format
 profile ?= future## Compatibility profile (future|current|legacy)
 
 ifeq ($(profile),future)
@@ -35,18 +35,6 @@
 else ifneq ($(profile),current)
   $(error Expected profile to be one of 'future', 'current', or 'legacy', got: $(profile))
 endif
-=======
-release ?=      ## Compile in release mode
-stats ?=        ## Enable statistics output
-progress ?=     ## Enable progress output
-threads ?=      ## Maximum number of threads to use
-debug ?=        ## Add symbolic debug info
-verbose ?=      ## Run specs in verbose mode
-junit_output ?= ## Path to output junit results
-static ?=       ## Enable static linking
-interpreter ?=  ## Enable interpreter feature
-check ?=        ## Enable only check when running format
->>>>>>> cd3081f3
 
 O := .build
 SOURCES := $(shell find src -name '*.cr')
