--- conflicted
+++ resolved
@@ -21,25 +21,6 @@
 ## Run generators (Unicode, SSL config, ...)
 ##   $ make -B generate_data
 
-<<<<<<< HEAD
-CRYSTAL ?= crystal ## which previous crystal compiler use
-LLVM_CONFIG ?=     ## llvm-config command path to use
-
-release ?=      ## Compile in release mode
-stats ?=        ## Enable statistics output
-progress ?=     ## Enable progress output
-threads ?=      ## Maximum number of threads to use
-debug ?=        ## Add symbolic debug info
-verbose ?=      ## Run specs in verbose mode
-junit_output ?= ## Path to output junit results
-static ?=       ## Enable static linking
-target ?=       ## Cross-compilation target
-interpreter ?=  ## Enable interpreter feature
-check ?=        ## Enable only check when running format
-order ?=random  ## Enable order for spec execution (values: "default" | "random" | seed number)
-libxml2 ?=      ## Enable LibXML2 support in the compiler itself
-                ## (necessary for doc generation sanitization)
-=======
 CRYSTAL ?= crystal## which previous crystal compiler use
 
 release ?=        ## Compile in release mode
@@ -55,21 +36,16 @@
 check ?=          ## Enable only check when running format
 order ?=random    ## Enable order for spec execution (values: "default" | "random" | seed number)
 deref_symlinks ?= ## Dereference symbolic links for `make install`
->>>>>>> d80b3ed3
+libxml2 ?=        ## Enable LibXML2 support in the compiler itself
+                  ## (necessary for doc generation sanitization)
 
 O := .build
 SOURCES := $(shell find src -name '*.cr')
 SPEC_SOURCES := $(shell find spec -name '*.cr')
-<<<<<<< HEAD
+MAN1PAGES := $(patsubst doc/man/%.adoc,man/%.1,$(wildcard doc/man/*.adoc))
 override FLAGS += -D strict_multi_assign -D preview_overload_order $(if $(release),--release )$(if $(stats),--stats )$(if $(progress),--progress )$(if $(threads),--threads $(threads) )$(if $(debug),-d )$(if $(static),--static )$(if $(LDFLAGS),--link-flags="$(LDFLAGS)" )$(if $(target),--cross-compile --target $(target) )$(if $(interpreter),,-Dwithout_interpreter )$(if $(libxml2),,-Dwithout_libxml2)
-SPEC_WARNINGS_OFF := --exclude-warnings spec/std --exclude-warnings spec/compiler --exclude-warnings spec/primitives
-SPEC_FLAGS := $(if $(verbose),-v )$(if $(junit_output),--junit_output $(junit_output) )$(if $(order),--order=$(order) )
-=======
-MAN1PAGES := $(patsubst doc/man/%.adoc,man/%.1,$(wildcard doc/man/*.adoc))
-override FLAGS += -D strict_multi_assign -D preview_overload_order $(if $(release),--release )$(if $(stats),--stats )$(if $(progress),--progress )$(if $(threads),--threads $(threads) )$(if $(debug),-d )$(if $(static),--static )$(if $(LDFLAGS),--link-flags="$(LDFLAGS)" )$(if $(target),--cross-compile --target $(target) )$(if $(interpreter),,-Dwithout_interpreter )
 SPEC_WARNINGS_OFF := --exclude-warnings spec/std --exclude-warnings spec/compiler --exclude-warnings spec/primitives --exclude-warnings src/float/printer
 override SPEC_FLAGS += $(if $(verbose),-v )$(if $(junit_output),--junit_output $(junit_output) )$(if $(order),--order=$(order) )
->>>>>>> d80b3ed3
 CRYSTAL_CONFIG_LIBRARY_PATH := '$$ORIGIN/../lib/crystal'
 CRYSTAL_CONFIG_BUILD_COMMIT ?= $(shell git rev-parse --short HEAD 2> /dev/null)
 CRYSTAL_CONFIG_PATH := '$$ORIGIN/../share/crystal/src'
