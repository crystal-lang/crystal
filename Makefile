--- conflicted
+++ resolved
@@ -171,15 +171,11 @@
 	@mkdir -p $(O)
 	$(EXPORT_CC) $(EXPORTS) ./bin/crystal build $(FLAGS) $(SPEC_WARNINGS_OFF) -o $@ spec/compiler_spec.cr
 
-<<<<<<< HEAD
 $(O)/primitives_spec: $(O)/crystal $(DEPS) $(SOURCES) $(SPEC_SOURCES)
 	@mkdir -p $(O)
 	$(EXPORT_CC) ./bin/crystal build $(FLAGS) $(SPEC_WARNINGS_OFF) -o $@ spec/primitives_spec.cr
 
-$(O)/crystal: $(DEPS) $(SOURCES) LLVM_CONFIG
-=======
 $(O)/crystal: $(DEPS) $(SOURCES)
->>>>>>> 1e73e9ce
 	@mkdir -p $(O)
 	$(EXPORTS) $(EXPORTS_BUILD) ./bin/crystal build $(FLAGS) -o $@ src/compiler/crystal.cr -D without_openssl -D without_zlib
 
